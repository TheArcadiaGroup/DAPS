ARG SRC_PATH=r.cfcr.io/hysmagus
ARG SRC_NAME=build_deps
ARG SRC_TAG=develop

FROM ${SRC_PATH}/${SRC_NAME}:${SRC_TAG}
ENV SRC_IMG=${SRC_PATH}/${SRC_NAME}:${SRC_TAG}

ARG BUILD_TARGET=linux
ENV BUILD_TARGET=${BUILD_TARGET}

ARG DESTDIR=/daps/bin/
ENV DESTDIR=$DESTDIR

#COPY source
COPY . /DAPS/

RUN apt-get autoremove -y

RUN cd /DAPS/ && mkdir -p /BUILD/ && \
#
    if [ "$BUILD_TARGET" = "windowsx64" ]; \
<<<<<<< HEAD
      then echo "Compiling for Windows 64-bit (x86_64-w64-mingw32)..." && \
        cd depends && \
        make HOST=x86_64-w64-mingw32 && \
        cd .. && \
        ./autogen.sh && \
        CONFIG_SITE=$PWD/depends/x86_64-w64-mingw32/share/config.site ./configure --prefix=/ && \
        make -j2 && \
        make deploy && \
        make install DESTDIR=/BUILD/ && \
        cp *.exe /BUILD/bin/; \
#
    elif [ "$BUILD_TARGET" = "windowsx86" ]; \
      then echo "Compiling for Windows 32-bit (i686-w64-mingw32)..." && \
        cd depends && \
        make HOST=i686-w64-mingw32 && \
        cd .. && \
=======
      then echo "Compiling for win64" && \
        if [ -d depends/chilkat/include ]; then mkdir -p depends/x86_64-w64-mingw32/include/chilkat-9.5.0; fi && \
        if [ -d depends/chilkat/include ]; then cp depends/chilkat/include/* depends/x86_64-w64-mingw32/include/chilkat-9.5.0; fi && \
        if [ -d depends/chilkat/lib ]; then cp depends/chilkat/lib/* depends/x86_64-w64-mingw32/lib; fi && \
        ./autogen.sh && \
        CONFIG_SITE=$PWD/depends/x86_64-w64-mingw32/share/config.site ./configure --prefix=/ && \
        make -j2 && \
        make install DESTDIR=/BUILD/ && \ 
        cd assets/cpuminer-2.5.0 && \ 
        ./build.sh && \
        cp minerd.exe /BUILD/bin/dapscoin-poa-minerd.exe; \
#
    elif [ "$BUILD_TARGET" = "windowsx86" ]; \
      then echo "Compiling for win86" && \
        if [ -d depends/chilkat/x86/include ]; then mkdir -p depends/i686-w64-mingw32/include/chilkat-9.5.0; fi && \
        if [ -d depends/chilkat/x86/include ]; then cp depends/chilkat/x86/include/* depends/i686-w64-mingw32/include/chilkat-9.5.0; fi && \
        if [ -d depends/chilkat/x86/lib ]; then cp depends/chilkat/x86/lib/* depends/i686-w64-mingw32/lib; fi && \
>>>>>>> 99f7fc72
        ./autogen.sh && \
        CONFIG_SITE=$PWD/depends/i686-w64-mingw32/share/config.site ./configure --prefix=/ && \
        make -j2 && \
        make deploy && \
        make install DESTDIR=/BUILD/ && \
        cp *.exe /BUILD/bin/; \
#
    elif [ "$BUILD_TARGET" = "linux" ]; \
       then echo "Compiling for Linux (x86_64-pc-linux-gnu)..." && \
        su && \
        apt-get remove libzmq3-dev -y && \
        ./autogen.sh && \
        ./configure && \
        make -j2 && \
        strip src/dapscoind && \
        strip src/dapscoin-cli && \
        strip src/dapscoin-tx && \
        strip src/qt/dapscoin-qt && \
        make install DESTDIR=/BUILD/; \
#
    elif [ "$BUILD_TARGET" = "mac" ]; \
       then echo "Compiling for MacOS (x86_64-apple-darwin11)..." && \
        ./autogen.sh --with-gui=yes && \
        CONFIG_SITE=$PWD/depends/x86_64-apple-darwin11/share/config.site ./configure --prefix=/ && \
        make HOST="x86_64-apple-darwin11" -j2 && \
        make deploy && \
        make install HOST="x86_64-apple-darwin11" DESTDIR=/BUILD/ && \
        cp Dapscoin-Core.dmg /BUILD/bin/; \
#
    else echo "Build target not recognized."; \
      exit 127; \
#
    fi

RUN cd /BUILD/ && \
    mkdir -p $DESTDIR && \
    #files only
    find ./ -type f | \
    #flatten
    tar pcvf - --transform 's/.*\///g' --files-from=/dev/stdin | \
    #compress
    xz -9 - > $DESTDIR$BUILD_TARGET.tar.xz

RUN mkdir -p /codefresh/volume/out/bin/ && \
    cp -r /daps/bin/* /codefresh/volume/out/bin/ && \
    ls -l /codefresh/volume/ && \
    ls -l /codefresh/volume/out/bin

CMD /bin/bash -c "trap: TERM INT; sleep infinity & wait"<|MERGE_RESOLUTION|>--- conflicted
+++ resolved
@@ -19,25 +19,7 @@
 RUN cd /DAPS/ && mkdir -p /BUILD/ && \
 #
     if [ "$BUILD_TARGET" = "windowsx64" ]; \
-<<<<<<< HEAD
       then echo "Compiling for Windows 64-bit (x86_64-w64-mingw32)..." && \
-        cd depends && \
-        make HOST=x86_64-w64-mingw32 && \
-        cd .. && \
-        ./autogen.sh && \
-        CONFIG_SITE=$PWD/depends/x86_64-w64-mingw32/share/config.site ./configure --prefix=/ && \
-        make -j2 && \
-        make deploy && \
-        make install DESTDIR=/BUILD/ && \
-        cp *.exe /BUILD/bin/; \
-#
-    elif [ "$BUILD_TARGET" = "windowsx86" ]; \
-      then echo "Compiling for Windows 32-bit (i686-w64-mingw32)..." && \
-        cd depends && \
-        make HOST=i686-w64-mingw32 && \
-        cd .. && \
-=======
-      then echo "Compiling for win64" && \
         if [ -d depends/chilkat/include ]; then mkdir -p depends/x86_64-w64-mingw32/include/chilkat-9.5.0; fi && \
         if [ -d depends/chilkat/include ]; then cp depends/chilkat/include/* depends/x86_64-w64-mingw32/include/chilkat-9.5.0; fi && \
         if [ -d depends/chilkat/lib ]; then cp depends/chilkat/lib/* depends/x86_64-w64-mingw32/lib; fi && \
@@ -50,11 +32,10 @@
         cp minerd.exe /BUILD/bin/dapscoin-poa-minerd.exe; \
 #
     elif [ "$BUILD_TARGET" = "windowsx86" ]; \
-      then echo "Compiling for win86" && \
+      then echo "Compiling for Windows 32-bit (i686-w64-mingw32)..." && \
         if [ -d depends/chilkat/x86/include ]; then mkdir -p depends/i686-w64-mingw32/include/chilkat-9.5.0; fi && \
         if [ -d depends/chilkat/x86/include ]; then cp depends/chilkat/x86/include/* depends/i686-w64-mingw32/include/chilkat-9.5.0; fi && \
         if [ -d depends/chilkat/x86/lib ]; then cp depends/chilkat/x86/lib/* depends/i686-w64-mingw32/lib; fi && \
->>>>>>> 99f7fc72
         ./autogen.sh && \
         CONFIG_SITE=$PWD/depends/i686-w64-mingw32/share/config.site ./configure --prefix=/ && \
         make -j2 && \
