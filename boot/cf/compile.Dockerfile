--- conflicted
+++ resolved
@@ -21,12 +21,6 @@
         cd depends && \
         make HOST=x86_64-w64-mingw32 && \
         cd .. && \
-<<<<<<< HEAD
-        mkdir -p depends/x86_64-w64-mingw32/include/chilkat-9.5.0 && \
-        cp depends/chilkat/include/* depends/x86_64-w64-mingw32/include/chilkat-9.5.0 && \
-        cp depends/chilkat/lib/* depends/x86_64-w64-mingw32/lib && \
-=======
->>>>>>> 329f8754
         ./autogen.sh && \
         CONFIG_SITE=$PWD/depends/x86_64-w64-mingw32/share/config.site ./configure --prefix=/ && \
         make -j2 && \
@@ -37,12 +31,6 @@
         cd depends && \
         make HOST=i686-w64-mingw32 && \
         cd .. && \
-<<<<<<< HEAD
-        mkdir -p depends/i686-w64-mingw32/include/chilkat-9.5.0 && \
-        cp depends/chilkat/x86/include/* depends/i686-w64-mingw32/include/chilkat-9.5.0 && \
-        cp depends/chilkat/x86/lib/* depends/i686-w64-mingw32/lib && \
-=======
->>>>>>> 329f8754
         ./autogen.sh && \
         CONFIG_SITE=$PWD/depends/i686-w64-mingw32/share/config.site ./configure --prefix=/ && \
         make -j2 && \
