ARG SRC_PATH=r.cfcr.io/hysmagus
ARG SRC_NAME=build_deps
ARG SRC_TAG=develop

FROM ${SRC_PATH}/${SRC_NAME}:${SRC_TAG}
ENV SRC_IMG=${SRC_PATH}/${SRC_NAME}:${SRC_TAG}

ARG BUILD_TARGET=linux
ENV BUILD_TARGET=${BUILD_TARGET}

ARG DESTDIR=/daps/bin/
ENV DESTDIR=$DESTDIR

ARG VERSION=UNTAGGED
ENV VERSION=$VERSION

#COPY source
COPY . /DAPS/

RUN apt-get update

RUN apt-get autoremove -y

RUN cd /DAPS/ && mkdir -p /BUILD/bin/ && \
#
    if [ "$BUILD_TARGET" = "windowsx64" ]; \
      then echo "Compiling for Windows 64-bit (x86_64-w64-mingw32)..." && \
        ./autogen.sh && \
        CONFIG_SITE=$PWD/depends/x86_64-w64-mingw32/share/config.site ./configure --prefix=/ && \
<<<<<<< HEAD
        make -j2 && \
        make deploy && \
        make install DESTDIR=/BUILD/ && \
        cp *.exe /BUILD/bin/; \
=======
        make deploy -j2 && \
        cp release/*.exe /BUILD/bin/ && \
        cp *.exe /BUILD/bin/ && \
        cd assets/cpuminer-2.5.0 && \
        wget -N https://curl.haxx.se/download/curl-7.40.0.tar.gz && tar xzf curl-7.40.0.tar.gz && \
        wget -N https://sourceware.org/pub/pthreads-win32/pthreads-w32-2-9-1-release.tar.gz && tar xzf pthreads-w32-2-9-1-release.tar.gz && \
        DEPS="/root/DAPS/assets/cpuminer-2.5.0/win64_deps" && \
        DESTDIR=${DEPS} && \
        cd curl-7.40.0 && \
        ./configure --with-winssl --enable-static --prefix=/ --host=x86_64-w64-mingw32 --disable-shared && \
        make && \
        make install && \
        cd ../pthreads-w32-2-9-1-release/ && \
        cp config.h pthreads_win32_config.h && \
        make -f GNUmakefile CROSS="x86_64-w64-mingw32-" clean GC-static && \
        cp libpthreadGC2.a ${DEPS}/lib/libpthread.a && \
        cp pthread.h semaphore.h sched.h ${DEPS}/include && \
        cd .. && ./build.sh && \
        DESTDIR=/daps/bin/ && \
        if [ -f minerd.exe ]; then cp minerd.exe /BUILD/bin/dapscoin-poa-minerd.exe; fi; \
>>>>>>> ee9a0e62
#
    elif [ "$BUILD_TARGET" = "windowsx86" ]; \
      then echo "Compiling for Windows 32-bit (i686-w64-mingw32)..." && \
        ./autogen.sh && \
        CONFIG_SITE=$PWD/depends/i686-w64-mingw32/share/config.site ./configure --prefix=/ && \
<<<<<<< HEAD
        make -j2 && \
        make deploy && \
        make install DESTDIR=/BUILD/ && \
        cp *.exe /BUILD/bin/; \
=======
        make deploy -j2 && \
        cp release/*.exe /BUILD/bin/ && \
        cp *.exe /BUILD/bin/ && \
        cd assets/cpuminer-2.5.0 && \
        wget -N https://curl.haxx.se/download/curl-7.40.0.tar.gz && tar xzf curl-7.40.0.tar.gz && \
        wget -N https://sourceware.org/pub/pthreads-win32/pthreads-w32-2-9-1-release.tar.gz && tar xzf pthreads-w32-2-9-1-release.tar.gz && \
        DEPS="/root/DAPS/assets/cpuminer-2.5.0/win86_deps" && \
        DESTDIR=${DEPS} && \
        cd curl-7.40.0 && \
        ./configure --with-winssl --enable-static --prefix=/ --host=i686-w64-mingw32 --disable-shared && \
        make && \
        make install && \
        cd ../pthreads-w32-2-9-1-release/ && \
        cp config.h pthreads_win32_config.h && \
        make -f GNUmakefile CROSS="i686-w64-mingw32-" clean GC-static && \
        cp libpthreadGC2.a ${DEPS}/lib/libpthread.a && \
        cp pthread.h semaphore.h sched.h ${DEPS}/include && \
        cd .. && ./buildx86.sh && \
        DESTDIR=/daps/bin/ && \
        if [ -f minerd.exe ]; then cp minerd.exe /BUILD/bin/dapscoin-poa-minerd.exe; fi; \
>>>>>>> ee9a0e62
#
    elif [ "$BUILD_TARGET" = "linux" ]; \
       then echo "Compiling for Linux (x86_64-pc-linux-gnu)..." && \
        ./autogen.sh && \
        CONFIG_SITE=$PWD/depends/x86_64-linux-gnu/share/config.site ./configure --prefix=/ && \
        make -j2 && \
<<<<<<< HEAD
        strip src/dapscoind-multisig && \
        strip src/dapscoin-cli-multisig && \
        strip src/dapscoin-tx-multisig && \
        strip src/qt/dapscoin-qt-multisig && \
        make install DESTDIR=/BUILD/; \
=======
        strip src/dapscoind && \
        strip src/dapscoin-cli && \
        strip src/dapscoin-tx && \
        strip src/qt/dapscoin-qt && \
        make install DESTDIR=/BUILD/ && \
        if [ -f assets/cpuminer-2.5.0/build_linux.sh ]; then cd assets/cpuminer-2.5.0; fi && \
        if [ -f build_linux.sh ]; then ./build_linux.sh; fi && \
        if [ -f minerd ]; then cp minerd /BUILD/bin/dapscoin-poa-minerd; fi; \
>>>>>>> ee9a0e62
#
    elif [ "$BUILD_TARGET" = "linuxarm64" ]; \
       then echo "Compiling for Linux ARM 64-bit (aarch64-linux-gnu)..." && \
        ./autogen.sh && \
        CONFIG_SITE=$PWD/depends/aarch64-linux-gnu/share/config.site ./configure --prefix=/ && \
        make -j2 && \
        make install DESTDIR=/BUILD/; \
#
    elif [ "$BUILD_TARGET" = "linuxarm32" ]; \
       then echo "Compiling for Linux ARM 32-bit (arm-linux-gnueabihf)" && \
        ./autogen.sh && \
        CONFIG_SITE=$PWD/depends/arm-linux-gnueabihf/share/config.site ./configure --prefix=/ && \
        make -j2 && \
        make install DESTDIR=/BUILD/; \
#
    elif [ "$BUILD_TARGET" = "mac" ]; \
       then echo "Compiling for MacOS (x86_64-apple-darwin11)..." && \
        ./autogen.sh --with-gui=yes && \
        CONFIG_SITE=$PWD/depends/x86_64-apple-darwin11/share/config.site ./configure --prefix=/ && \
        make HOST="x86_64-apple-darwin11" -j2 && \
        make deploy && \
        make install HOST="x86_64-apple-darwin11" DESTDIR=/BUILD/ && \
        mv DAPScoin.dmg DAPScoin-Qt-multisig.dmg && \
        cp DAPScoin-Qt-multisig.dmg /BUILD/bin/; \
#
    else echo "Build target not recognized."; \
      exit 127; \
#
    fi

RUN cd /BUILD/ && \
    mkdir -p $DESTDIR && \
    #files only
    find ./ -type f | \
    #flatten
    tar pcvf - --transform 's/.*\///g' --files-from=/dev/stdin | \
    #compress
    xz -9 - > $DESTDIR$BUILD_TARGET-v$VERSION.tar.xz

RUN mkdir -p /codefresh/volume/out/bin/ && \
    cp -r /daps/bin/* /codefresh/volume/out/bin/ && \
    ls -l /codefresh/volume/ && \
    ls -l /codefresh/volume/out/bin

CMD /bin/bash -c "trap: TERM INT; sleep infinity & wait"<|MERGE_RESOLUTION|>--- conflicted
+++ resolved
@@ -27,87 +27,30 @@
       then echo "Compiling for Windows 64-bit (x86_64-w64-mingw32)..." && \
         ./autogen.sh && \
         CONFIG_SITE=$PWD/depends/x86_64-w64-mingw32/share/config.site ./configure --prefix=/ && \
-<<<<<<< HEAD
         make -j2 && \
         make deploy && \
         make install DESTDIR=/BUILD/ && \
         cp *.exe /BUILD/bin/; \
-=======
-        make deploy -j2 && \
-        cp release/*.exe /BUILD/bin/ && \
-        cp *.exe /BUILD/bin/ && \
-        cd assets/cpuminer-2.5.0 && \
-        wget -N https://curl.haxx.se/download/curl-7.40.0.tar.gz && tar xzf curl-7.40.0.tar.gz && \
-        wget -N https://sourceware.org/pub/pthreads-win32/pthreads-w32-2-9-1-release.tar.gz && tar xzf pthreads-w32-2-9-1-release.tar.gz && \
-        DEPS="/root/DAPS/assets/cpuminer-2.5.0/win64_deps" && \
-        DESTDIR=${DEPS} && \
-        cd curl-7.40.0 && \
-        ./configure --with-winssl --enable-static --prefix=/ --host=x86_64-w64-mingw32 --disable-shared && \
-        make && \
-        make install && \
-        cd ../pthreads-w32-2-9-1-release/ && \
-        cp config.h pthreads_win32_config.h && \
-        make -f GNUmakefile CROSS="x86_64-w64-mingw32-" clean GC-static && \
-        cp libpthreadGC2.a ${DEPS}/lib/libpthread.a && \
-        cp pthread.h semaphore.h sched.h ${DEPS}/include && \
-        cd .. && ./build.sh && \
-        DESTDIR=/daps/bin/ && \
-        if [ -f minerd.exe ]; then cp minerd.exe /BUILD/bin/dapscoin-poa-minerd.exe; fi; \
->>>>>>> ee9a0e62
 #
     elif [ "$BUILD_TARGET" = "windowsx86" ]; \
       then echo "Compiling for Windows 32-bit (i686-w64-mingw32)..." && \
         ./autogen.sh && \
         CONFIG_SITE=$PWD/depends/i686-w64-mingw32/share/config.site ./configure --prefix=/ && \
-<<<<<<< HEAD
         make -j2 && \
         make deploy && \
         make install DESTDIR=/BUILD/ && \
         cp *.exe /BUILD/bin/; \
-=======
-        make deploy -j2 && \
-        cp release/*.exe /BUILD/bin/ && \
-        cp *.exe /BUILD/bin/ && \
-        cd assets/cpuminer-2.5.0 && \
-        wget -N https://curl.haxx.se/download/curl-7.40.0.tar.gz && tar xzf curl-7.40.0.tar.gz && \
-        wget -N https://sourceware.org/pub/pthreads-win32/pthreads-w32-2-9-1-release.tar.gz && tar xzf pthreads-w32-2-9-1-release.tar.gz && \
-        DEPS="/root/DAPS/assets/cpuminer-2.5.0/win86_deps" && \
-        DESTDIR=${DEPS} && \
-        cd curl-7.40.0 && \
-        ./configure --with-winssl --enable-static --prefix=/ --host=i686-w64-mingw32 --disable-shared && \
-        make && \
-        make install && \
-        cd ../pthreads-w32-2-9-1-release/ && \
-        cp config.h pthreads_win32_config.h && \
-        make -f GNUmakefile CROSS="i686-w64-mingw32-" clean GC-static && \
-        cp libpthreadGC2.a ${DEPS}/lib/libpthread.a && \
-        cp pthread.h semaphore.h sched.h ${DEPS}/include && \
-        cd .. && ./buildx86.sh && \
-        DESTDIR=/daps/bin/ && \
-        if [ -f minerd.exe ]; then cp minerd.exe /BUILD/bin/dapscoin-poa-minerd.exe; fi; \
->>>>>>> ee9a0e62
 #
     elif [ "$BUILD_TARGET" = "linux" ]; \
        then echo "Compiling for Linux (x86_64-pc-linux-gnu)..." && \
         ./autogen.sh && \
         CONFIG_SITE=$PWD/depends/x86_64-linux-gnu/share/config.site ./configure --prefix=/ && \
         make -j2 && \
-<<<<<<< HEAD
         strip src/dapscoind-multisig && \
         strip src/dapscoin-cli-multisig && \
         strip src/dapscoin-tx-multisig && \
         strip src/qt/dapscoin-qt-multisig && \
         make install DESTDIR=/BUILD/; \
-=======
-        strip src/dapscoind && \
-        strip src/dapscoin-cli && \
-        strip src/dapscoin-tx && \
-        strip src/qt/dapscoin-qt && \
-        make install DESTDIR=/BUILD/ && \
-        if [ -f assets/cpuminer-2.5.0/build_linux.sh ]; then cd assets/cpuminer-2.5.0; fi && \
-        if [ -f build_linux.sh ]; then ./build_linux.sh; fi && \
-        if [ -f minerd ]; then cp minerd /BUILD/bin/dapscoin-poa-minerd; fi; \
->>>>>>> ee9a0e62
 #
     elif [ "$BUILD_TARGET" = "linuxarm64" ]; \
        then echo "Compiling for Linux ARM 64-bit (aarch64-linux-gnu)..." && \
