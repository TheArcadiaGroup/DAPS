// Copyright (c) 2009-2012 The Bitcoin developers
// Copyright (c) 2018-2019 The DAPScoin developers
// Distributed under the MIT/X11 software license, see the accompanying
// file COPYING or http://www.opensource.org/licenses/mit-license.php.

#include "activemasternode.h"
#include "db.h"
#include "init.h"
#include "main.h"
#include "masternode-budget.h"
#include "masternode-payments.h"
#include "masternodeconfig.h"
#include "masternodeman.h"
#include "rpcserver.h"
#include "utilmoneystr.h"

#include <boost/tokenizer.hpp>
#include <univalue.h>

#include <fstream>

extern CAmount GetSeeSaw(const CAmount& blockValue, int nMasternodeCount, int nHeight);

void SendMoney(const CTxDestination& address, CAmount nValue, CWalletTx& wtxNew, AvailableCoinsType coin_type = ALL_COINS)
{
    // Check amount
    if (nValue <= 0)
        throw JSONRPCError(RPC_INVALID_PARAMETER, "Invalid amount");

    if (nValue > pwalletMain->GetBalance())
        throw JSONRPCError(RPC_WALLET_INSUFFICIENT_FUNDS, "Insufficient funds");

    string strError;
    if (pwalletMain->IsLocked()) {
        strError = "Error: Wallet locked, unable to create transaction!";
        LogPrintf("SendMoney() : %s", strError);
        throw JSONRPCError(RPC_WALLET_ERROR, strError);
    }

    // Parse Dapscoin address
    CScript scriptPubKey = GetScriptForDestination(address);

    // Create and send the transaction
    CReserveKey reservekey(pwalletMain);
    CAmount nFeeRequired;
    if (!pwalletMain->CreateTransaction(scriptPubKey, nValue, wtxNew, reservekey, nFeeRequired, strError, NULL, coin_type)) {
        if (nValue + nFeeRequired > pwalletMain->GetBalance())
            strError = strprintf("Error: This transaction requires a transaction fee of at least %s because of its amount, complexity, or use of recently received funds!", FormatMoney(nFeeRequired));
        LogPrintf("SendMoney() : %s\n", strError);
        throw JSONRPCError(RPC_WALLET_ERROR, strError);
    }
    if (!pwalletMain->CommitTransaction(wtxNew, reservekey))
        throw JSONRPCError(RPC_WALLET_ERROR, "Error: The transaction was rejected! This might happen if some of the coins in your wallet were already spent, such as if you used a copy of wallet.dat and coins were spent in the copy but not marked as spent here.");
}

UniValue obfuscation(const UniValue& params, bool fHelp)
{
    throw runtime_error("Obfuscation is not supported any more.\n");

    if (fHelp || params.size() == 0)
        throw runtime_error(
            "obfuscation <dapscoinaddress> <amount>\n"
            "dapscoinaddress, reset, or auto (AutoDenominate)"
            "<amount> is a real and will be rounded to the next 0.1" +
            HelpRequiringPassphrase());

    if (pwalletMain->IsLocked())
        throw JSONRPCError(RPC_WALLET_UNLOCK_NEEDED, "Error: Please enter the wallet passphrase with unlockwallet first.");

    if (params[0].get_str() == "auto") {
        if (fMasterNode)
            return "ObfuScation is not supported from masternodes";

        return "DoAutomaticDenominating " + (obfuScationPool.DoAutomaticDenominating() ? "successful" : ("failed: " + obfuScationPool.GetStatus()));
    }

    if (params[0].get_str() == "reset") {
        obfuScationPool.Reset();
        return "successfully reset obfuscation";
    }

    if (params.size() != 2)
        throw runtime_error(
            "obfuscation <dapscoinaddress> <amount>\n"
            "dapscoinaddress, denominate, or auto (AutoDenominate)"
            "<amount> is a real and will be rounded to the next 0.1" +
            HelpRequiringPassphrase());

    CBitcoinAddress address(params[0].get_str());
    if (!address.IsValid())
        throw JSONRPCError(RPC_INVALID_ADDRESS_OR_KEY, "Invalid Dapscoin address");

    // Amount
    CAmount nAmount = AmountFromValue(params[1]);

    // Wallet comments
    CWalletTx wtx;
    SendMoney(address.Get(), nAmount, wtx, ONLY_DENOMINATED);

    return wtx.GetHash().GetHex();
}

UniValue getpoolinfo(const UniValue& params, bool fHelp)
{
    if (fHelp || params.size() != 0)
        throw runtime_error(
            "getpoolinfo\n"
            "\nReturns anonymous pool-related information\n"

            "\nResult:\n"
            "{\n"
            "  \"current\": \"addr\",    (string) DAPScoin address of current masternode\n"
            "  \"state\": xxxx,        (string) unknown\n"
            "  \"entries\": xxxx,      (numeric) Number of entries\n"
            "  \"accepted\": xxxx,     (numeric) Number of entries accepted\n"
            "}\n"

            "\nExamples:\n" +
            HelpExampleCli("getpoolinfo", "") + HelpExampleRpc("getpoolinfo", ""));

<<<<<<< HEAD
    Object obj;
    if (mnodeman.GetCurrentMasterNode() != NULL) {
    	obj.push_back(Pair("current_masternode", mnodeman.GetCurrentMasterNode()->addr.ToString()));
    }
=======
    UniValue obj(UniValue::VOBJ);
    obj.push_back(Pair("current_masternode", mnodeman.GetCurrentMasterNode()->addr.ToString()));
>>>>>>> b53e2ca7
    obj.push_back(Pair("state", obfuScationPool.GetState()));
    obj.push_back(Pair("entries", obfuScationPool.GetEntriesCount()));
    obj.push_back(Pair("entries_accepted", obfuScationPool.GetCountEntriesAccepted()));
    return obj;
}

// This command is retained for backwards compatibility, but is depreciated.
// Future removal of this command is planned to keep things clean.
UniValue masternode(const UniValue& params, bool fHelp)
{
    string strCommand;
    if (params.size() >= 1)
        strCommand = params[0].get_str();

    if (fHelp ||
        (strCommand != "start" && strCommand != "start-alias" && strCommand != "start-many" && strCommand != "start-all" && strCommand != "start-missing" &&
            strCommand != "start-disabled" && strCommand != "list" && strCommand != "list-conf" && strCommand != "count" && strCommand != "enforce" &&
            strCommand != "debug" && strCommand != "current" && strCommand != "winners" && strCommand != "genkey" && strCommand != "connect" &&
            strCommand != "outputs" && strCommand != "status" && strCommand != "calcscore"))
        throw runtime_error(
            "masternode \"command\"...\n"
            "\nSet of commands to execute masternode related actions\n"
            "This command is depreciated, please see individual command documentation for future reference\n\n"

            "\nArguments:\n"
            "1. \"command\"        (string or set of strings, required) The command to execute\n"

            "\nAvailable commands:\n"
            "  count        - Print count information of all known masternodes\n"
            "  current      - Print info on current masternode winner\n"
            "  debug        - Print masternode status\n"
            "  genkey       - Generate new masternodeprivkey\n"
            "  outputs      - Print masternode compatible outputs\n"
            "  start        - Start masternode configured in dapscoin.conf\n"
            "  start-alias  - Start single masternode by assigned alias configured in masternode.conf\n"
            "  start-<mode> - Start masternodes configured in masternode.conf (<mode>: 'all', 'missing', 'disabled')\n"
            "  status       - Print masternode status information\n"
            "  list         - Print list of all known masternodes (see masternodelist for more info)\n"
            "  list-conf    - Print masternode.conf in JSON format\n"
            "  winners      - Print list of masternode winners\n");

    if (strCommand == "list") {
        UniValue newParams(UniValue::VARR);
        // forward params but skip command
        for (unsigned int i = 1; i < params.size(); i++) {
            newParams.push_back(params[i]);
        }
        return listmasternodes(newParams, fHelp);
    }

    if (strCommand == "connect") {
        UniValue newParams(UniValue::VARR);
        // forward params but skip command
        for (unsigned int i = 1; i < params.size(); i++) {
            newParams.push_back(params[i]);
        }
    }

    if (strCommand == "count") {
        UniValue newParams(UniValue::VARR);
        // forward params but skip command
        for (unsigned int i = 1; i < params.size(); i++) {
            newParams.push_back(params[i]);
        }
        return getmasternodecount(newParams, fHelp);
    }

    if (strCommand == "current") {
        UniValue newParams(UniValue::VARR);
        // forward params but skip command
        for (unsigned int i = 1; i < params.size(); i++) {
            newParams.push_back(params[i]);
        }
        return masternodecurrent(newParams, fHelp);
    }

    if (strCommand == "debug") {
        UniValue newParams(UniValue::VARR);
        // forward params but skip command
        for (unsigned int i = 1; i < params.size(); i++) {
            newParams.push_back(params[i]);
        }
        return masternodedebug(newParams, fHelp);
    }

    if (strCommand == "start" || strCommand == "start-alias" || strCommand == "start-many" || strCommand == "start-all" || strCommand == "start-missing" || strCommand == "start-disabled") {
        return startmasternode(params, fHelp);
    }

    if (strCommand == "genkey") {
        UniValue newParams(UniValue::VARR);
        // forward params but skip command
        for (unsigned int i = 1; i < params.size(); i++) {
            newParams.push_back(params[i]);
        }
        return createmasternodekey(newParams, fHelp);
    }

    if (strCommand == "list-conf") {
        UniValue newParams(UniValue::VARR);
        // forward params but skip command
        for (unsigned int i = 1; i < params.size(); i++) {
            newParams.push_back(params[i]);
        }
        return listmasternodeconf(newParams, fHelp);
    }

    if (strCommand == "outputs") {
        UniValue newParams(UniValue::VARR);
        // forward params but skip command
        for (unsigned int i = 1; i < params.size(); i++) {
            newParams.push_back(params[i]);
        }
        return getmasternodeoutputs(newParams, fHelp);
    }

    if (strCommand == "status") {
        UniValue newParams(UniValue::VARR);
        // forward params but skip command
        for (unsigned int i = 1; i < params.size(); i++) {
            newParams.push_back(params[i]);
        }
        return getmasternodestatus(newParams, fHelp);
    }

    if (strCommand == "winners") {
        UniValue newParams(UniValue::VARR);
        // forward params but skip command
        for (unsigned int i = 1; i < params.size(); i++) {
            newParams.push_back(params[i]);
        }
        return getmasternodewinners(newParams, fHelp);
    }

    if (strCommand == "calcscore") {
        UniValue newParams(UniValue::VARR);
        // forward params but skip command
        for (unsigned int i = 1; i < params.size(); i++) {
            newParams.push_back(params[i]);
        }
        return getmasternodescores(newParams, fHelp);
    }

    return NullUniValue;
}

UniValue listmasternodes(const UniValue& params, bool fHelp)
{
    std::string strFilter = "";

    if (params.size() == 1) strFilter = params[0].get_str();

    if (fHelp || (params.size() > 1))
        throw runtime_error(
            "listmasternodes ( \"filter\" )\n"
            "\nGet a ranked list of masternodes\n"

            "\nArguments:\n"
            "1. \"filter\"    (string, optional) Filter search text. Partial match by txhash, status, or addr.\n"

            "\nResult:\n"
            "[\n"
            "  {\n"
            "    \"rank\": n,           (numeric) Masternode Rank (or 0 if not enabled)\n"
            "    \"txhash\": \"hash\",    (string) Collateral transaction hash\n"
            "    \"outidx\": n,         (numeric) Collateral transaction output index\n"
            "    \"status\": s,         (string) Status (ENABLED/EXPIRED/REMOVE/etc)\n"
            "    \"addr\": \"addr\",      (string) Masternode DAPScoin address\n"
            "    \"version\": v,        (numeric) Masternode protocol version\n"
            "    \"lastseen\": ttt,     (numeric) The time in seconds since epoch (Jan 1 1970 GMT) of the last seen\n"
            "    \"activetime\": ttt,   (numeric) The time in seconds since epoch (Jan 1 1970 GMT) masternode has been active\n"
            "    \"lastpaid\": ttt,     (numeric) The time in seconds since epoch (Jan 1 1970 GMT) masternode was last paid\n"
            "  }\n"
            "  ,...\n"
            "]\n"
            "\nExamples:\n" +
            HelpExampleCli("masternodelist", "") + HelpExampleRpc("masternodelist", ""));

    UniValue ret(UniValue::VARR);
    int nHeight;
    {
        LOCK(cs_main);
        CBlockIndex* pindex = chainActive.Tip();
        if(!pindex) return 0;
        nHeight = pindex->nHeight;
    }
    std::vector<pair<int, CMasternode> > vMasternodeRanks = mnodeman.GetMasternodeRanks(nHeight);
    BOOST_FOREACH (PAIRTYPE(int, CMasternode) & s, vMasternodeRanks) {
        UniValue obj(UniValue::VOBJ);
        std::string strVin = s.second.vin.prevout.ToStringShort();
        std::string strTxHash = s.second.vin.prevout.hash.ToString();
        uint32_t oIdx = s.second.vin.prevout.n;

        CMasternode* mn = mnodeman.Find(s.second.vin);

        if (mn != NULL) {
            if (strFilter != "" && strTxHash.find(strFilter) == string::npos &&
                mn->Status().find(strFilter) == string::npos &&
                CBitcoinAddress(mn->pubKeyCollateralAddress.GetID()).ToString().find(strFilter) == string::npos) continue;

            std::string strStatus = mn->Status();
            std::string strHost;
            int port;
            SplitHostPort(mn->addr.ToString(), port, strHost);
            CNetAddr node = CNetAddr(strHost, false);
            std::string strNetwork = GetNetworkName(node.GetNetwork());

            obj.push_back(Pair("rank", (strStatus == "ENABLED" ? s.first : 0)));
            obj.push_back(Pair("network", strNetwork));
            obj.push_back(Pair("txhash", strTxHash));
            obj.push_back(Pair("outidx", (uint64_t)oIdx));
            obj.push_back(Pair("status", strStatus));
            obj.push_back(Pair("addr", CBitcoinAddress(mn->pubKeyCollateralAddress.GetID()).ToString()));
            obj.push_back(Pair("version", mn->protocolVersion));
            obj.push_back(Pair("lastseen", (int64_t)mn->lastPing.sigTime));
            obj.push_back(Pair("activetime", (int64_t)(mn->lastPing.sigTime - mn->sigTime)));
            obj.push_back(Pair("lastpaid", (int64_t)mn->GetLastPaid()));

            ret.push_back(obj);
        }
    }

    return ret;
}

UniValue masternodeconnect(const UniValue& params, bool fHelp)
{
    if (fHelp || (params.size() != 1))
        throw runtime_error(
            "masternodeconnect \"address\"\n"
            "\nAttempts to connect to specified masternode address\n"

            "\nArguments:\n"
            "1. \"address\"     (string, required) IP or net address to connect to\n"

            "\nExamples:\n" +
            HelpExampleCli("masternodeconnect", "\"192.168.0.6:53572\"") + HelpExampleRpc("masternodeconnect", "\"192.168.0.6:53572\""));

    std::string strAddress = params[0].get_str();

    CService addr = CService(strAddress);

    CNode* pnode = ConnectNode((CAddress)addr, NULL, false);
    if (pnode) {
        pnode->Release();
        return NullUniValue;
    } else {
        throw runtime_error("error connecting\n");
    }
}

UniValue getmasternodecount (const UniValue& params, bool fHelp)
{
    if (fHelp)
        throw runtime_error(
            "getmasternodecount\n"
            "\nGet masternode count values\n"

            "\nResult:\n"
            "{\n"
            "  \"total\": n,        (numeric) Total masternodes\n"
            "  \"stable\": n,       (numeric) Stable count\n"
            "  \"obfcompat\": n,    (numeric) Obfuscation Compatible\n"
            "  \"enabled\": n,      (numeric) Enabled masternodes\n"
            "  \"inqueue\": n       (numeric) Masternodes in queue\n"
            "}\n"
            "\nExamples:\n" +
            HelpExampleCli("getmasternodecount", "") + HelpExampleRpc("getmasternodecount", ""));

    UniValue obj(UniValue::VOBJ);
    int nCount = 0;
    int ipv4 = 0, ipv6 = 0, onion = 0;

    if (chainActive.Tip())
        mnodeman.GetNextMasternodeInQueueForPayment(chainActive.Tip()->nHeight, true, nCount);

    mnodeman.CountNetworks(ActiveProtocol(), ipv4, ipv6, onion);

    obj.push_back(Pair("total", mnodeman.size()));
    obj.push_back(Pair("stable", mnodeman.stable_size()));
    obj.push_back(Pair("obfcompat", mnodeman.CountEnabled(ActiveProtocol())));
    obj.push_back(Pair("enabled", mnodeman.CountEnabled()));
    obj.push_back(Pair("inqueue", nCount));
    obj.push_back(Pair("ipv4", ipv4));
    obj.push_back(Pair("ipv6", ipv6));
    obj.push_back(Pair("onion", onion));

    return obj;
}

UniValue masternodecurrent (const UniValue& params, bool fHelp)
{
    if (fHelp || (params.size() != 0))
        throw runtime_error(
            "masternodecurrent\n"
            "\nGet current masternode winner\n"

            "\nResult:\n"
            "{\n"
            "  \"protocol\": xxxx,        (numeric) Protocol version\n"
            "  \"txhash\": \"xxxx\",      (string) Collateral transaction hash\n"
            "  \"pubkey\": \"xxxx\",      (string) MN Public key\n"
            "  \"lastseen\": xxx,       (numeric) Time since epoch of last seen\n"
            "  \"activeseconds\": xxx,  (numeric) Seconds MN has been active\n"
            "}\n"
            "\nExamples:\n" +
            HelpExampleCli("masternodecurrent", "") + HelpExampleRpc("masternodecurrent", ""));

    CMasternode* winner = mnodeman.GetCurrentMasterNode(1);
    if (winner) {
        UniValue obj(UniValue::VOBJ);

        obj.push_back(Pair("protocol", (int64_t)winner->protocolVersion));
        obj.push_back(Pair("txhash", winner->vin.prevout.hash.ToString()));
        obj.push_back(Pair("pubkey", CBitcoinAddress(winner->pubKeyCollateralAddress.GetID()).ToString()));
        obj.push_back(Pair("lastseen", (winner->lastPing == CMasternodePing()) ? winner->sigTime : (int64_t)winner->lastPing.sigTime));
        obj.push_back(Pair("activeseconds", (winner->lastPing == CMasternodePing()) ? 0 : (int64_t)(winner->lastPing.sigTime - winner->sigTime)));
        return obj;
    }

    throw runtime_error("unknown");
}

UniValue masternodedebug (const UniValue& params, bool fHelp)
{
    if (fHelp || (params.size() != 0))
        throw runtime_error(
            "masternodedebug\n"
            "\nPrint masternode status\n"

            "\nResult:\n"
            "\"status\"     (string) Masternode status message\n"
            "\nExamples:\n" +
            HelpExampleCli("masternodedebug", "") + HelpExampleRpc("masternodedebug", ""));

    if (activeMasternode.status != ACTIVE_MASTERNODE_INITIAL || !masternodeSync.IsSynced())
        return activeMasternode.GetStatus();

    CTxIn vin = CTxIn();
    CPubKey pubkey = CScript();
    CKey key;
    if (!activeMasternode.GetMasterNodeVin(vin, pubkey, key))
        throw runtime_error("Missing masternode input, please look at the documentation for instructions on masternode creation\n");
    else
        return activeMasternode.GetStatus();
}

UniValue startmasternode (const UniValue& params, bool fHelp)
{
    std::string strCommand;
    if (params.size() >= 1) {
        strCommand = params[0].get_str();

        // Backwards compatibility with legacy 'masternode' super-command forwarder
        if (strCommand == "start") strCommand = "local";
        if (strCommand == "start-alias") strCommand = "alias";
        if (strCommand == "start-all") strCommand = "all";
        if (strCommand == "start-many") strCommand = "many";
        if (strCommand == "start-missing") strCommand = "missing";
        if (strCommand == "start-disabled") strCommand = "disabled";
    }

    if (fHelp || params.size() < 2 || params.size() > 3 ||
        (params.size() == 2 && (strCommand != "local" && strCommand != "all" && strCommand != "many" && strCommand != "missing" && strCommand != "disabled")) ||
        (params.size() == 3 && strCommand != "alias"))
        throw runtime_error(
            "startmasternode \"local|all|many|missing|disabled|alias\" lockwallet ( \"alias\" )\n"
            "\nAttempts to start one or more masternode(s)\n"

            "\nArguments:\n"
            "1. set         (string, required) Specify which set of masternode(s) to start.\n"
            "2. lockwallet  (boolean, required) Lock wallet after completion.\n"
            "3. alias       (string) Masternode alias. Required if using 'alias' as the set.\n"

            "\nResult: (for 'local' set):\n"
            "\"status\"     (string) Masternode status message\n"

            "\nResult: (for other sets):\n"
            "{\n"
            "  \"overall\": \"xxxx\",     (string) Overall status message\n"
            "  \"detail\": [\n"
            "    {\n"
            "      \"node\": \"xxxx\",    (string) Node name or alias\n"
            "      \"result\": \"xxxx\",  (string) 'success' or 'failed'\n"
            "      \"error\": \"xxxx\"    (string) Error message, if failed\n"
            "    }\n"
            "    ,...\n"
            "  ]\n"
            "}\n"
            "\nExamples:\n" +
            HelpExampleCli("startmasternode", "\"alias\" \"0\" \"my_mn\"") + HelpExampleRpc("startmasternode", "\"alias\" \"0\" \"my_mn\""));

    bool fLock = (params[1].get_str() == "true" ? true : false);

    if (strCommand == "local") {
        if (!fMasterNode) throw runtime_error("you must set masternode=1 in the configuration\n");

        if (pwalletMain->IsLocked())
            throw JSONRPCError(RPC_WALLET_UNLOCK_NEEDED, "Error: Please enter the wallet passphrase with unlockwallet first.");

        if (activeMasternode.status != ACTIVE_MASTERNODE_STARTED) {
            activeMasternode.status = ACTIVE_MASTERNODE_INITIAL; // TODO: consider better way
            activeMasternode.ManageStatus();
            if (fLock)
                pwalletMain->Lock();
        }

        return activeMasternode.GetStatus();
    }

    if (strCommand == "all" || strCommand == "many" || strCommand == "missing" || strCommand == "disabled") {
        if (pwalletMain->IsLocked())
            throw JSONRPCError(RPC_WALLET_UNLOCK_NEEDED, "Error: Please enter the wallet passphrase with unlockwallet first.");

        if ((strCommand == "missing" || strCommand == "disabled") &&
            (masternodeSync.RequestedMasternodeAssets <= MASTERNODE_SYNC_LIST ||
                masternodeSync.RequestedMasternodeAssets == MASTERNODE_SYNC_FAILED)) {
            throw runtime_error("You can't use this command until masternode list is synced\n");
        }

        std::vector<CMasternodeConfig::CMasternodeEntry> mnEntries;
        mnEntries = masternodeConfig.getEntries();

        int successful = 0;
        int failed = 0;

        UniValue resultsObj(UniValue::VARR);

        BOOST_FOREACH (CMasternodeConfig::CMasternodeEntry mne, masternodeConfig.getEntries()) {
            std::string errorMessage;
            int nIndex;
            if(!mne.castOutputIndex(nIndex))
                continue;
            CTxIn vin = CTxIn(uint256(mne.getTxHash()), uint32_t(nIndex));
            CMasternode* pmn = mnodeman.Find(vin);
            CMasternodeBroadcast mnb;

            if (pmn != NULL) {
                if (strCommand == "missing") continue;
                if (strCommand == "disabled" && pmn->IsEnabled()) continue;
            }

            bool result = activeMasternode.CreateBroadcast(mne.getIp(), mne.getPrivKey(), mne.getTxHash(), mne.getOutputIndex(), errorMessage, mnb);

            UniValue statusObj(UniValue::VOBJ);
            statusObj.push_back(Pair("alias", mne.getAlias()));
            statusObj.push_back(Pair("result", result ? "success" : "failed"));

            if (result) {
                successful++;
                statusObj.push_back(Pair("error", ""));
            } else {
                failed++;
                statusObj.push_back(Pair("error", errorMessage));
            }

            resultsObj.push_back(statusObj);
        }
        if (fLock)
            pwalletMain->Lock();

        UniValue returnObj(UniValue::VOBJ);
        returnObj.push_back(Pair("overall", strprintf("Successfully started %d masternodes, failed to start %d, total %d", successful, failed, successful + failed)));
        returnObj.push_back(Pair("detail", resultsObj));

        return returnObj;
    }

    if (strCommand == "alias") {
        std::string alias = params[2].get_str();

        if (pwalletMain->IsLocked())
            throw JSONRPCError(RPC_WALLET_UNLOCK_NEEDED, "Error: Please enter the wallet passphrase with unlockwallet first.");

        bool found = false;
        int successful = 0;
        int failed = 0;

        UniValue resultsObj(UniValue::VARR);
        UniValue statusObj(UniValue::VOBJ);
        statusObj.push_back(Pair("alias", alias));

        BOOST_FOREACH (CMasternodeConfig::CMasternodeEntry mne, masternodeConfig.getEntries()) {
            if (mne.getAlias() == alias) {
                found = true;
                std::string errorMessage;

                CMasternodeBroadcast mnb;

                bool result = activeMasternode.CreateBroadcast(mne.getIp(), mne.getPrivKey(), mne.getTxHash(), mne.getOutputIndex(), errorMessage, mnb);
                statusObj.push_back(Pair("result", result ? "successful" : "failed"));

                if (result) {
                    successful++;
                    statusObj.push_back(Pair("error", ""));
                } else {
                    failed++;
                    statusObj.push_back(Pair("error", errorMessage));
                }
                break;
            }
        }

        if (!found) {
            failed++;
            statusObj.push_back(Pair("result", "failed"));
            statusObj.push_back(Pair("error", "could not find alias in config. Verify with list-conf."));
        }

        resultsObj.push_back(statusObj);

        if (fLock)
            pwalletMain->Lock();

        UniValue returnObj(UniValue::VOBJ);
        returnObj.push_back(Pair("overall", strprintf("Successfully started %d masternodes, failed to start %d, total %d", successful, failed, successful + failed)));
        returnObj.push_back(Pair("detail", resultsObj));

        return returnObj;
    }
    return NullUniValue;
}

UniValue createmasternodekey (const UniValue& params, bool fHelp)
{
    if (fHelp || (params.size() != 0))
        throw runtime_error(
            "createmasternodekey\n"
            "\nCreate a new masternode private key\n"

            "\nResult:\n"
            "\"key\"    (string) Masternode private key\n"
            "\nExamples:\n" +
            HelpExampleCli("createmasternodekey", "") + HelpExampleRpc("createmasternodekey", ""));

    CKey secret;
    secret.MakeNewKey(false);

    return CBitcoinSecret(secret).ToString();
}

UniValue getmasternodeoutputs (const UniValue& params, bool fHelp)
{
    if (fHelp || (params.size() != 0))
        throw runtime_error(
            "getmasternodeoutputs\n"
            "\nPrint all masternode transaction outputs\n"

            "\nResult:\n"
            "[\n"
            "  {\n"
            "    \"txhash\": \"xxxx\",    (string) output transaction hash\n"
            "    \"outputidx\": n       (numeric) output index number\n"
            "  }\n"
            "  ,...\n"
            "]\n"

            "\nExamples:\n" +
            HelpExampleCli("getmasternodeoutputs", "") + HelpExampleRpc("getmasternodeoutputs", ""));

    // Find possible candidates
    vector<COutput> possibleCoins = activeMasternode.SelectCoinsMasternode();

    UniValue ret(UniValue::VARR);
    BOOST_FOREACH (COutput& out, possibleCoins) {
        UniValue obj(UniValue::VOBJ);
        obj.push_back(Pair("txhash", out.tx->GetHash().ToString()));
        obj.push_back(Pair("outputidx", out.i));
        ret.push_back(obj);
    }

    return ret;
}

UniValue listmasternodeconf (const UniValue& params, bool fHelp)
{
    std::string strFilter = "";

    if (params.size() == 1) strFilter = params[0].get_str();

    if (fHelp || (params.size() > 1))
        throw runtime_error(
            "listmasternodeconf ( \"filter\" )\n"
            "\nPrint masternode.conf in JSON format\n"

            "\nArguments:\n"
            "1. \"filter\"    (string, optional) Filter search text. Partial match on alias, address, txHash, or status.\n"

            "\nResult:\n"
            "[\n"
            "  {\n"
            "    \"alias\": \"xxxx\",        (string) masternode alias\n"
            "    \"address\": \"xxxx\",      (string) masternode IP address\n"
            "    \"privateKey\": \"xxxx\",   (string) masternode private key\n"
            "    \"txHash\": \"xxxx\",       (string) transaction hash\n"
            "    \"outputIndex\": n,       (numeric) transaction output index\n"
            "    \"status\": \"xxxx\"        (string) masternode status\n"
            "  }\n"
            "  ,...\n"
            "]\n"

            "\nExamples:\n" +
            HelpExampleCli("listmasternodeconf", "") + HelpExampleRpc("listmasternodeconf", ""));

    std::vector<CMasternodeConfig::CMasternodeEntry> mnEntries;
    mnEntries = masternodeConfig.getEntries();

    UniValue ret(UniValue::VARR);

    BOOST_FOREACH (CMasternodeConfig::CMasternodeEntry mne, masternodeConfig.getEntries()) {
        int nIndex;
        if(!mne.castOutputIndex(nIndex))
            continue;
        CTxIn vin = CTxIn(uint256(mne.getTxHash()), uint32_t(nIndex));
        CMasternode* pmn = mnodeman.Find(vin);

        std::string strStatus = pmn ? pmn->Status() : "MISSING";

        if (strFilter != "" && mne.getAlias().find(strFilter) == string::npos &&
            mne.getIp().find(strFilter) == string::npos &&
            mne.getTxHash().find(strFilter) == string::npos &&
            strStatus.find(strFilter) == string::npos) continue;

        UniValue mnObj(UniValue::VOBJ);
        mnObj.push_back(Pair("alias", mne.getAlias()));
        mnObj.push_back(Pair("address", mne.getIp()));
        mnObj.push_back(Pair("privateKey", mne.getPrivKey()));
        mnObj.push_back(Pair("txHash", mne.getTxHash()));
        mnObj.push_back(Pair("outputIndex", mne.getOutputIndex()));
        mnObj.push_back(Pair("status", strStatus));
        ret.push_back(mnObj);
    }

    return ret;
}

UniValue getmasternodestatus (const UniValue& params, bool fHelp)
{
    if (fHelp || (params.size() != 0))
        throw runtime_error(
            "getmasternodestatus\n"
            "\nPrint masternode status\n"

            "\nResult:\n"
            "{\n"
            "  \"txhash\": \"xxxx\",      (string) Collateral transaction hash\n"
            "  \"outputidx\": n,        (numeric) Collateral transaction output index number\n"
            "  \"netaddr\": \"xxxx\",     (string) Masternode network address\n"
            "  \"addr\": \"xxxx\",        (string) DAPScoin address for masternode payments\n"
            "  \"status\": \"xxxx\",      (string) Masternode status\n"
            "  \"message\": \"xxxx\"      (string) Masternode status message\n"
            "}\n"

            "\nExamples:\n" +
            HelpExampleCli("getmasternodestatus", "") + HelpExampleRpc("getmasternodestatus", ""));

    if (!fMasterNode) throw runtime_error("This is not a masternode");

    std::cout << "Vin Script Sig:" << activeMasternode.vin.scriptSig.ToString() << std::endl;
    std::cout << "Vin Tx hash:" << activeMasternode.vin.prevout.hash.GetHex() << std::endl;
    CMasternode* pmn = mnodeman.Find(activeMasternode.vin);

    if (pmn) {
        UniValue mnObj(UniValue::VOBJ);
        mnObj.push_back(Pair("txhash", activeMasternode.vin.prevout.hash.ToString()));
        mnObj.push_back(Pair("outputidx", (uint64_t)activeMasternode.vin.prevout.n));
        mnObj.push_back(Pair("netaddr", activeMasternode.service.ToString()));
        mnObj.push_back(Pair("addr", CBitcoinAddress(pmn->pubKeyCollateralAddress.GetID()).ToString()));
        mnObj.push_back(Pair("status", activeMasternode.status));
        mnObj.push_back(Pair("message", activeMasternode.GetStatus()));
        return mnObj;
    }
    throw runtime_error("Masternode not found in the list of available masternodes. Current status: "
                        + activeMasternode.GetStatus());
}

UniValue getmasternodewinners (const UniValue& params, bool fHelp)
{
    if (fHelp || params.size() > 3)
        throw runtime_error(
            "getmasternodewinners ( blocks \"filter\" )\n"
            "\nPrint the masternode winners for the last n blocks\n"

            "\nArguments:\n"
            "1. blocks      (numeric, optional) Number of previous blocks to show (default: 10)\n"
            "2. filter      (string, optional) Search filter matching MN address\n"

            "\nResult (single winner):\n"
            "[\n"
            "  {\n"
            "    \"nHeight\": n,           (numeric) block height\n"
            "    \"winner\": {\n"
            "      \"address\": \"xxxx\",    (string) DAPScoin MN Address\n"
            "      \"nVotes\": n,          (numeric) Number of votes for winner\n"
            "    }\n"
            "  }\n"
            "  ,...\n"
            "]\n"

            "\nResult (multiple winners):\n"
            "[\n"
            "  {\n"
            "    \"nHeight\": n,           (numeric) block height\n"
            "    \"winner\": [\n"
            "      {\n"
            "        \"address\": \"xxxx\",  (string) DAPScoin MN Address\n"
            "        \"nVotes\": n,        (numeric) Number of votes for winner\n"
            "      }\n"
            "      ,...\n"
            "    ]\n"
            "  }\n"
            "  ,...\n"
            "]\n"
            "\nExamples:\n" +
            HelpExampleCli("getmasternodewinners", "") + HelpExampleRpc("getmasternodewinners", ""));

    int nHeight;
    {
        LOCK(cs_main);
        CBlockIndex* pindex = chainActive.Tip();
        if(!pindex) return 0;
        nHeight = pindex->nHeight;
    }

    int nLast = 10;
    std::string strFilter = "";

    if (params.size() >= 1)
        nLast = atoi(params[0].get_str());

    if (params.size() == 2)
        strFilter = params[1].get_str();

    UniValue ret(UniValue::VARR);

    for (int i = nHeight - nLast; i < nHeight + 20; i++) {
        UniValue obj(UniValue::VOBJ);
        obj.push_back(Pair("nHeight", i));

        std::string strPayment = GetRequiredPaymentsString(i);
        if (strFilter != "" && strPayment.find(strFilter) == std::string::npos) continue;

        if (strPayment.find(',') != std::string::npos) {
            UniValue winner(UniValue::VARR);
            boost::char_separator<char> sep(",");
            boost::tokenizer< boost::char_separator<char> > tokens(strPayment, sep);
            BOOST_FOREACH (const string& t, tokens) {
                UniValue addr(UniValue::VOBJ);
                std::size_t pos = t.find(":");
                std::string strAddress = t.substr(0,pos);
                uint64_t nVotes = atoi(t.substr(pos+1));
                addr.push_back(Pair("address", strAddress));
                addr.push_back(Pair("nVotes", nVotes));
                winner.push_back(addr);
            }
            obj.push_back(Pair("winner", winner));
        } else if (strPayment.find("Unknown") == std::string::npos) {
            UniValue winner(UniValue::VOBJ);
            std::size_t pos = strPayment.find(":");
            std::string strAddress = strPayment.substr(0,pos);
            uint64_t nVotes = atoi(strPayment.substr(pos+1));
            winner.push_back(Pair("address", strAddress));
            winner.push_back(Pair("nVotes", nVotes));
            obj.push_back(Pair("winner", winner));
        } else {
            UniValue winner(UniValue::VOBJ);
            winner.push_back(Pair("address", strPayment));
            winner.push_back(Pair("nVotes", 0));
            obj.push_back(Pair("winner", winner));
        }

            ret.push_back(obj);
    }

    return ret;
}

UniValue getmasternodescores (const UniValue& params, bool fHelp)
{
    if (fHelp || params.size() > 1)
        throw runtime_error(
            "getmasternodescores ( blocks )\n"
            "\nPrint list of winning masternode by score\n"

            "\nArguments:\n"
            "1. blocks      (numeric, optional) Show the last n blocks (default 10)\n"

            "\nResult:\n"
            "{\n"
            "  xxxx: \"xxxx\"   (numeric : string) Block height : Masternode hash\n"
            "  ,...\n"
            "}\n"
            "\nExamples:\n" +
            HelpExampleCli("getmasternodescores", "") + HelpExampleRpc("getmasternodescores", ""));

    int nLast = 10;

    if (params.size() == 1) {
        try {
            nLast = std::stoi(params[0].get_str());
        } catch (const boost::bad_lexical_cast &) {
            throw runtime_error("Exception on param 2");
        }
    }
    UniValue obj(UniValue::VOBJ);

    std::vector<CMasternode> vMasternodes = mnodeman.GetFullMasternodeVector();
    for (int nHeight = chainActive.Tip()->nHeight - nLast; nHeight < chainActive.Tip()->nHeight + 20; nHeight++) {
        uint256 nHigh = 0;
        CMasternode* pBestMasternode = NULL;
        BOOST_FOREACH (CMasternode& mn, vMasternodes) {
            uint256 n = mn.CalculateScore(1, nHeight - 100);
            if (n > nHigh) {
                nHigh = n;
                pBestMasternode = &mn;
            }
        }
        if (pBestMasternode)
            obj.push_back(Pair(strprintf("%d", nHeight), pBestMasternode->vin.prevout.hash.ToString().c_str()));
    }

    return obj;
}

UniValue getcurrentseesawreward (const UniValue& params, bool fHelp)
{
    if (fHelp)
        throw runtime_error(
            "getcurrentseesawratio\n"
            "\nPrint Current See Saw Reward Ratio\n"

            "\nNo Arguments needed\n"

            "\nResult:\n"
            "{\n"
            "  SeeSaw reward ratio:  Masternode-Staking node : xx-xx\n"
            "  ,...\n"
            "}\n"
            "\nExamples:\n" +
            HelpExampleCli("getcurrentseesawratio", "") + HelpExampleRpc("getcurrentseesawratio", ""));

    UniValue obj(UniValue::VOBJ);
    int ipv4 = 0, ipv6 = 0, onion = 0;
    mnodeman.CountNetworks(ActiveProtocol(), ipv4, ipv6, onion);
    int nblockHeight = chainActive.Tip()->nHeight;
    CAmount nReward = GetBlockValue(chainActive.Tip());

    CAmount masternodeReward = GetSeeSaw(nReward, 0, nblockHeight);
    CAmount stakingnodeReward = nReward - masternodeReward;
    obj.push_back(Pair("Masternode Reward", ValueFromAmount(masternodeReward)));
    obj.push_back(Pair("Staking Reward", ValueFromAmount(stakingnodeReward)));
    obj.push_back(Pair("Total Reward", ValueFromAmount(nReward)));
    return obj;
}

UniValue getseesawrewardwithheight (const UniValue& params, bool fHelp)
{
    if (fHelp || params.size() > 1)
        throw runtime_error(
            "getseesawrewardwithheight\n"
            "\nPrint See Saw Reward With Specific block height\n"

            "\nArguments:\n"
            "1. Height of block\n"
            "\nResult:\n"
            "{\n"
            "  SeeSaw reward:  Masternode-Staking node : xx-xx\n"
            "  ,...\n"
            "}\n"
            "\nExamples:\n" +
            HelpExampleCli("getseesawrewardwithheight", "") + HelpExampleRpc("getseesawrewardwithheight", ""));

    int nblockHeight = chainActive.Tip()->nHeight;;
    if (params.size() == 1) {
        nblockHeight = params[0].get_int();
    }

    UniValue obj(UniValue::VOBJ);
    int ipv4 = 0, ipv6 = 0, onion = 0;
    mnodeman.CountNetworks(ActiveProtocol(), ipv4, ipv6, onion);
    CAmount nReward = GetBlockValue(chainActive[nblockHeight]);

    CAmount masternodeReward = GetSeeSaw(nReward, 0, nblockHeight);
    CAmount stakingnodeReward = nReward - masternodeReward;
    obj.push_back(Pair("Block Height", nblockHeight));
    obj.push_back(Pair("Masternode Reward", ValueFromAmount(masternodeReward)));
    obj.push_back(Pair("Staking Reward", ValueFromAmount(stakingnodeReward)));
    obj.push_back(Pair("Total Reward", ValueFromAmount(nReward)));
    return obj;
}

UniValue getseesawrewardratio (const UniValue& params, bool fHelp)
{
    if (fHelp)
        throw runtime_error(
            "getseesawrewardratio\n"
            "\nPrint See Saw Reward Ratio\n"

            "\nNo Arguments:\n"
            "\nResult:\n"
            "{\n"
            "  SeeSaw reward Ratio:  Masternode-Staking node : xx-xx\n"
            "  ,...\n"
            "}\n"
            "\nExamples:\n" +
            HelpExampleCli("getseesawrewardratio", "") + HelpExampleRpc("getseesawrewardratio", ""));

    int nblockHeight = chainActive.Tip()->nHeight;;

    UniValue obj(UniValue::VOBJ);
    int ipv4 = 0, ipv6 = 0, onion = 0;
    mnodeman.CountNetworks(ActiveProtocol(), ipv4, ipv6, onion);
    CAmount nReward = GetBlockValue(chainActive[nblockHeight]);

    CAmount masternodeReward = GetSeeSaw(nReward, 0, nblockHeight);
    int masternodeRatio = (masternodeReward * 100)/nReward;
    obj.push_back(Pair("Masternode Reward Ratio", masternodeRatio));
    obj.push_back(Pair("Staking Reward Ratio", 100 - masternodeRatio));
    return obj;
}

bool DecodeHexMnb(CMasternodeBroadcast& mnb, std::string strHexMnb) {

    if (!IsHex(strHexMnb))
        return false;

    vector<unsigned char> mnbData(ParseHex(strHexMnb));
    CDataStream ssData(mnbData, SER_NETWORK, PROTOCOL_VERSION);
    try {
        ssData >> mnb;
    }
    catch (const std::exception&) {
        return false;
    }

    return true;
}

UniValue createmasternodebroadcast(const UniValue & params, bool fHelp)
{
    string strCommand;
    if (params.size() >= 1)
        strCommand = params[0].get_str();
    if (fHelp || (strCommand != "alias" && strCommand != "all") || (strCommand == "alias" && params.size() < 2))
        throw runtime_error(
                "createmasternodebroadcast \"command\" ( \"alias\")\n"
                "\nCreates a masternode broadcast message for one or all masternodes configured in masternode.conf\n" +
                HelpRequiringPassphrase() + "\n"

                                            "\nArguments:\n"
                                            "1. \"command\"      (string, required) \"alias\" for single masternode, \"all\" for all masternodes\n"
                                            "2. \"alias\"        (string, required if command is \"alias\") Alias of the masternode\n"

                                            "\nResult (all):\n"
                                            "{\n"
                                            "  \"overall\": \"xxx\",        (string) Overall status message indicating number of successes.\n"
                                            "  \"detail\": [                (array) JSON array of broadcast objects.\n"
                                            "    {\n"
                                            "      \"alias\": \"xxx\",      (string) Alias of the masternode.\n"
                                            "      \"success\": true|false, (boolean) Success status.\n"
                                            "      \"hex\": \"xxx\"         (string, if success=true) Hex encoded broadcast message.\n"
                                            "      \"error_message\": \"xxx\"   (string, if success=false) Error message, if any.\n"
                                            "    }\n"
                                            "    ,...\n"
                                            "  ]\n"
                                            "}\n"

                                            "\nResult (alias):\n"
                                            "{\n"
                                            "  \"alias\": \"xxx\",      (string) Alias of the masternode.\n"
                                            "  \"success\": true|false, (boolean) Success status.\n"
                                            "  \"hex\": \"xxx\"         (string, if success=true) Hex encoded broadcast message.\n"
                                            "  \"error_message\": \"xxx\"   (string, if success=false) Error message, if any.\n"
                                            "}\n"

                                            "\nExamples:\n" +
                HelpExampleCli("createmasternodebroadcast", "alias mymn1") + HelpExampleRpc("createmasternodebroadcast", "alias mymn1"));

    EnsureWalletIsUnlocked();

    if (strCommand == "alias")
    {
        // wait for reindex and/or import to finish
        if (fImporting || fReindex)
            throw JSONRPCError(RPC_INTERNAL_ERROR, "Wait for reindex and/or import to finish");

        std::string alias = params[1].get_str();
        bool found = false;

        UniValue statusObj(UniValue::VOBJ);
        statusObj.push_back(Pair("alias", alias));

        BOOST_FOREACH(CMasternodeConfig::CMasternodeEntry mne, masternodeConfig.getEntries()) {
            if(mne.getAlias() == alias) {
                found = true;
                std::string errorMessage;
                CMasternodeBroadcast mnb;

                bool success = activeMasternode.CreateBroadcast(mne.getIp(), mne.getPrivKey(), mne.getTxHash(), mne.getOutputIndex(), errorMessage, mnb, true);

                statusObj.push_back(Pair("success", success));
                if(success) {
                    CDataStream ssMnb(SER_NETWORK, PROTOCOL_VERSION);
                    ssMnb << mnb;
                    statusObj.push_back(Pair("hex", HexStr(ssMnb.begin(), ssMnb.end())));
                } else {
                    statusObj.push_back(Pair("error_message", errorMessage));
                }
                break;
            }
        }

        if(!found) {
            statusObj.push_back(Pair("success", false));
            statusObj.push_back(Pair("error_message", "Could not find alias in config. Verify with list-conf."));
        }

        return statusObj;

    }

    if (strCommand == "all")
    {
        // wait for reindex and/or import to finish
        if (fImporting || fReindex)
            throw JSONRPCError(RPC_INTERNAL_ERROR, "Wait for reindex and/or import to finish");

        std::vector<CMasternodeConfig::CMasternodeEntry> mnEntries;
        mnEntries = masternodeConfig.getEntries();

        int successful = 0;
        int failed = 0;

        UniValue resultsObj(UniValue::VARR);

        BOOST_FOREACH(CMasternodeConfig::CMasternodeEntry mne, masternodeConfig.getEntries()) {
            std::string errorMessage;

            CTxIn vin = CTxIn(uint256S(mne.getTxHash()), uint32_t(atoi(mne.getOutputIndex().c_str())));
            CMasternodeBroadcast mnb;

            bool success = activeMasternode.CreateBroadcast(mne.getIp(), mne.getPrivKey(), mne.getTxHash(), mne.getOutputIndex(), errorMessage, mnb, true);

            UniValue statusObj(UniValue::VOBJ);
            statusObj.push_back(Pair("alias", mne.getAlias()));
            statusObj.push_back(Pair("success", success));

            if(success) {
                successful++;
                CDataStream ssMnb(SER_NETWORK, PROTOCOL_VERSION);
                ssMnb << mnb;
                statusObj.push_back(Pair("hex", HexStr(ssMnb.begin(), ssMnb.end())));
            } else {
                failed++;
                statusObj.push_back(Pair("error_message", errorMessage));
            }

            resultsObj.push_back(statusObj);
        }

        UniValue returnObj(UniValue::VOBJ);
        returnObj.push_back(Pair("overall", strprintf("Successfully created broadcast messages for %d masternodes, failed to create %d, total %d", successful, failed, successful + failed)));
        returnObj.push_back(Pair("detail", resultsObj));

        return returnObj;
    }
    return NullUniValue;
}

UniValue decodemasternodebroadcast(const UniValue & params, bool fHelp)
{
    if (fHelp || params.size() != 1)
        throw runtime_error(
                "decodemasternodebroadcast \"hexstring\"\n"
                "\nCommand to decode masternode broadcast messages\n"

                "\nArgument:\n"
                "1. \"hexstring\"        (string) The hex encoded masternode broadcast message\n"

                "\nResult:\n"
                "{\n"
                "  \"vin\": \"xxxx\"                (string) The unspent output which is holding the masternode collateral\n"
                "  \"addr\": \"xxxx\"               (string) IP address of the masternode\n"
                "  \"pubkeycollateral\": \"xxxx\"   (string) Collateral address's public key\n"
                "  \"pubkeymasternode\": \"xxxx\"   (string) Masternode's public key\n"
                "  \"vchsig\": \"xxxx\"             (string) Base64-encoded signature of this message (verifiable via pubkeycollateral)\n"
                "  \"sigtime\": \"nnn\"             (numeric) Signature timestamp\n"
                "  \"protocolversion\": \"nnn\"     (numeric) Masternode's protocol version\n"
                "  \"nlastdsq\": \"nnn\"            (numeric) The last time the masternode sent a DSQ message (for mixing) (DEPRECATED)\n"
                "  \"lastping\" : {                 (object) JSON object with information about the masternode's last ping\n"
                "      \"vin\": \"xxxx\"            (string) The unspent output of the masternode which is signing the message\n"
                "      \"blockhash\": \"xxxx\"      (string) Current chaintip blockhash minus 12\n"
                "      \"sigtime\": \"nnn\"         (numeric) Signature time for this ping\n"
                "      \"vchsig\": \"xxxx\"         (string) Base64-encoded signature of this ping (verifiable via pubkeymasternode)\n"
                "}\n"

                "\nExamples:\n" +
                HelpExampleCli("decodemasternodebroadcast", "hexstring") + HelpExampleRpc("decodemasternodebroadcast", "hexstring"));

    CMasternodeBroadcast mnb;

    if (!DecodeHexMnb(mnb, params[0].get_str()))
        throw JSONRPCError(RPC_DESERIALIZATION_ERROR, "Masternode broadcast message decode failed");

    if(!mnb.VerifySignature())
        throw JSONRPCError(RPC_INVALID_PARAMETER, "Masternode broadcast signature verification failed");

    UniValue resultObj(UniValue::VOBJ);

    resultObj.push_back(Pair("vin", mnb.vin.prevout.ToString()));
    resultObj.push_back(Pair("addr", mnb.addr.ToString()));
    resultObj.push_back(Pair("pubkeycollateral", CBitcoinAddress(mnb.pubKeyCollateralAddress.GetID()).ToString()));
    resultObj.push_back(Pair("pubkeymasternode", CBitcoinAddress(mnb.pubKeyMasternode.GetID()).ToString()));
    resultObj.push_back(Pair("vchsig", EncodeBase64(&mnb.sig[0], mnb.sig.size())));
    resultObj.push_back(Pair("sigtime", mnb.sigTime));
    resultObj.push_back(Pair("protocolversion", mnb.protocolVersion));
    resultObj.push_back(Pair("nlastdsq", mnb.nLastDsq));

    UniValue lastPingObj(UniValue::VOBJ);
    lastPingObj.push_back(Pair("vin", mnb.lastPing.vin.prevout.ToString()));
    lastPingObj.push_back(Pair("blockhash", mnb.lastPing.blockHash.ToString()));
    lastPingObj.push_back(Pair("sigtime", mnb.lastPing.sigTime));
    lastPingObj.push_back(Pair("vchsig", EncodeBase64(&mnb.lastPing.vchSig[0], mnb.lastPing.vchSig.size())));

    resultObj.push_back(Pair("lastping", lastPingObj));

    return resultObj;
}

UniValue relaymasternodebroadcast(const UniValue & params, bool fHelp)
{
    if (fHelp || params.size() != 1)
        throw runtime_error(
                "relaymasternodebroadcast \"hexstring\"\n"
                "\nCommand to relay masternode broadcast messages\n"

                "\nArguments:\n"
                "1. \"hexstring\"        (string) The hex encoded masternode broadcast message\n"

                "\nExamples:\n" +
                HelpExampleCli("relaymasternodebroadcast", "hexstring") + HelpExampleRpc("relaymasternodebroadcast", "hexstring"));


    CMasternodeBroadcast mnb;

    if (!DecodeHexMnb(mnb, params[0].get_str()))
        throw JSONRPCError(RPC_DESERIALIZATION_ERROR, "Masternode broadcast message decode failed");

    if(!mnb.VerifySignature())
        throw JSONRPCError(RPC_INVALID_PARAMETER, "Masternode broadcast signature verification failed");

    mnodeman.UpdateMasternodeList(mnb);
    mnb.Relay();

    return strprintf("Masternode broadcast sent (service %s, vin %s)", mnb.addr.ToString(), mnb.vin.ToString());
}<|MERGE_RESOLUTION|>--- conflicted
+++ resolved
@@ -118,15 +118,10 @@
             "\nExamples:\n" +
             HelpExampleCli("getpoolinfo", "") + HelpExampleRpc("getpoolinfo", ""));
 
-<<<<<<< HEAD
-    Object obj;
+    UniValue obj(UniValue::VOBJ);
     if (mnodeman.GetCurrentMasterNode() != NULL) {
     	obj.push_back(Pair("current_masternode", mnodeman.GetCurrentMasterNode()->addr.ToString()));
     }
-=======
-    UniValue obj(UniValue::VOBJ);
-    obj.push_back(Pair("current_masternode", mnodeman.GetCurrentMasterNode()->addr.ToString()));
->>>>>>> b53e2ca7
     obj.push_back(Pair("state", obfuScationPool.GetState()));
     obj.push_back(Pair("entries", obfuScationPool.GetEntriesCount()));
     obj.push_back(Pair("entries_accepted", obfuScationPool.GetCountEntriesAccepted()));
