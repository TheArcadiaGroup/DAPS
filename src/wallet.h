// Copyright (c) 2009-2010 Satoshi Nakamoto
// Copyright (c) 2009-2014 The Bitcoin developers
// Copyright (c) 2014-2015 The Dash developers
// Copyright (c) 2015-2018 The PIVX developers
// Copyright (c) 2018-2019 The DAPScoin developers
// Distributed under the MIT software license, see the accompanying
// file COPYING or http://www.opensource.org/licenses/mit-license.php.

#ifndef BITCOIN_WALLET_H
#define BITCOIN_WALLET_H

#include "amount.h"
#include "base58.h"
#include "crypter.h"
#include "kernel.h"
#include "key.h"
#include "keystore.h"
#include "main.h"
#include "primitives/block.h"
#include "primitives/transaction.h"
#include "ui_interface.h"
#include "util.h"
#include "validationinterface.h"
#include "wallet_ismine.h"
#include "walletdb.h"

#include <algorithm>
#include <map>
#include <set>
#include <stdexcept>
#include <stdint.h>
#include <string>
#include <utility>
#include <vector>


#include <memory>

#include <boost/program_options/options_description.hpp>
#include <boost/program_options/variables_map.hpp>
#include <boost/serialization/list.hpp>
#include <boost/serialization/vector.hpp>
#include <boost/serialization/deque.hpp>
#include <atomic>



/**
 * Settings
 */
extern CFeeRate payTxFee;
extern CAmount maxTxFee;
extern unsigned int nTxConfirmTarget;
extern bool bSpendZeroConfChange;
extern bool bdisableSystemnotifications;
extern bool fSendFreeTransactions;
extern bool fPayAtLeastCustomFee;

//! -paytxfee default
static const CAmount DEFAULT_TRANSACTION_FEE = 0.1 * COIN;//
//! -paytxfee will warn if called with a higher fee than this amount (in satoshis) per KB
static const CAmount nHighTransactionFeeWarning = 0.1 * COIN;
//! -maxtxfee default
static const CAmount DEFAULT_TRANSACTION_MAXFEE = 1 * COIN;
//! -maxtxfee will warn if called with a higher fee than this amount (in satoshis)
static const CAmount nHighTransactionMaxFeeWarning = 100 * nHighTransactionFeeWarning;
//! Largest (in bytes) free transaction we're willing to create
static const unsigned int MAX_FREE_TRANSACTION_CREATE_SIZE = 1000;

// 6666 = 1*5000 + 1*1000 + 1*500 + 1*100 + 1*50 + 1*10 + 1*5 + 1
static const int ZQ_6666 = 6666;

class CAccountingEntry;
class CCoinControl;
class COutput;
class CReserveKey;
class CScript;
class CWalletTx;

/** (client) version numbers for particular wallet features */
enum WalletFeature {
    FEATURE_BASE = 10500, // the earliest version new wallets supports (only useful for getinfo's clientversion output)

    FEATURE_WALLETCRYPT = 40000, // wallet encryption
    FEATURE_COMPRPUBKEY = 60000, // compressed public keys

    FEATURE_LATEST = 61000
};

enum AvailableCoinsType {
    ALL_COINS = 1,
    ONLY_DENOMINATED = 2,
    ONLY_NOT1000000IFMN = 3,
    ONLY_NONDENOMINATED_NOT1000000IFMN = 4, // ONLY_NONDENOMINATED and not 1000000 DAPS at the same time
    ONLY_1000000 = 5,                        // find masternode outputs including locked ones (use with caution)
    STAKABLE_COINS = 6                          // UTXO's that are valid for staking
};

struct CompactTallyItem {
    CBitcoinAddress address;
    CAmount nAmount;
    std::vector<CTxIn> vecTxIn;
    CompactTallyItem()
    {
        nAmount = 0;
    }
};

/** A key pool entry */
class CKeyPool
{
public:
    int64_t nTime;
    CPubKey vchPubKey;

    CKeyPool();
    CKeyPool(const CPubKey& vchPubKeyIn);

    ADD_SERIALIZE_METHODS;

    template <typename Stream, typename Operation>
    inline void SerializationOp(Stream& s, Operation ser_action, int nType, int nVersion)
    {
        if (!(nType & SER_GETHASH))
            READWRITE(nVersion);
        READWRITE(nTime);
        READWRITE(vchPubKey);
    }
};

/** Address book data */
class CAddressBookData
{
public:
    std::string name;
    std::string purpose;

    CAddressBookData()
    {
        purpose = "unknown";
    }

    typedef std::map<std::string, std::string> StringMap;
    StringMap destdata;
};

/**
 * Account information.
 * Stored in wallet with key "acc"+string account name.
 */
class CAccount
{
public:
    CPubKey vchPubKey;
    uint32_t nAccountIndex;

    CAccount()
    {
        SetNull();
    }

    void SetNull()
    {
        vchPubKey = CPubKey();
    }

    ADD_SERIALIZE_METHODS;

    template <typename Stream, typename Operation>
    inline void SerializationOp(Stream& s, Operation ser_action, int nType, int nVersion)
    {
        if (!(nType & SER_GETHASH))
            READWRITE(nVersion);
        READWRITE(vchPubKey);
        READWRITE(nAccountIndex);
    }
};

class CStealthAccount
{
public:
    CAccount spendAccount;
    CAccount viewAccount;

    CStealthAccount()
    {
        SetNull();
    }

    void SetNull()
    {
        spendAccount.SetNull();
        viewAccount.SetNull();
    }

    ADD_SERIALIZE_METHODS;

    template <typename Stream, typename Operation>
    inline void SerializationOp(Stream& s, Operation ser_action, int nType, int nVersion)
    {
        READWRITE(spendAccount);
        READWRITE(viewAccount);
    }
};

<<<<<<< HEAD
typedef enum MultiSigType {
	FULL_N_N = 0,
	PARTIAL_N_1_N
};

class MultisigWallet {
public:
	static CKey computePrivateViewKey(std::vector<CKey> privView);
};

struct CPKeyImageAlpha {
	uint256 outPointHash;
	CPubKey LIJ;
	CPubKey RIJ;
	CKeyImage ki;
    ADD_SERIALIZE_METHODS;

    template <typename Stream, typename Operation>
    inline void SerializationOp(Stream& s, Operation ser_action, int nType, int nVersion)
    {
        READWRITE(outPointHash);
        READWRITE(LIJ);
        READWRITE(RIJ);
        READWRITE(ki);
    }
};

=======
//in any case consolidation needed, call estimateConsolidationFees function to estimate fees
>>>>>>> 36e3bd5a
enum StakingStatusError
{
    STAKING_OK, //use case B, C, D, no consolidation needed, 
    UNSTAKABLE_BALANCE_TOO_LOW, //coin is not mature yet (balance > 400k)
    UNSTAKABLE_BALANCE_TOO_LOW_CONSOLIDATION_FAILED, //coin is not mature yet (balance > 400k)
    UNSTAKABLE_BALANCE_RESERVE_TOO_HIGH,
    UNSTAKABLE_BALANCE_RESERVE_TOO_HIGH_CONSOLIDATION_FAILED, //even consolidation does not help
    STAKABLE_NEED_CONSOLIDATION,   //stable and consolidation, needs to estimate fees
    STAKABLE_NEED_CONSOLIDATION_WITH_RESERVE_BALANCE  //stable and consolidation, needs to estimate fees
};

enum StakingMode {
	STOPPED, //staking disabled or balance < 400k
	STAKING_WITHOUT_CONSOLIDATION,
	STAKING_WITH_CONSOLIDATION,
	STAKING_WITH_CONSOLIDATION_WITH_STAKING_NEWW_FUNDS
};

//each signer after receive transaction from the initiator, will need to create this and send it back to the initiator
struct CListPKeyImageAlpha {
	std::vector<CPKeyImageAlpha> partialAlphas;
	CKeyImage partialAdditionalKeyImage;
	uint256 hashOfAllInputOutpoints;
	ADD_SERIALIZE_METHODS;

	template <typename Stream, typename Operation>
	inline void SerializationOp(Stream& s, Operation ser_action, int nType, int nVersion)
	{
		READWRITE(partialAlphas);
		READWRITE(partialAdditionalKeyImage);
		READWRITE(hashOfAllInputOutpoints);
	}

	CListPKeyImageAlpha() {
		hashOfAllInputOutpoints.SetNull();
	}
};

/**
 * A CWallet is an extension of a keystore, which also maintains a set of transactions and balances,
 * and provides the ability to create new transactions.
 */
class CWallet : public CCryptoKeyStore, public CValidationInterface
{
private:
    bool SelectCoins(bool needFee, CAmount& estimatedFee, int ringSize, int numOut, const CAmount& nTargetValue, std::set<std::pair<const CWalletTx*, unsigned int> >& setCoinsRet, CAmount& nValueRet, const CCoinControl* coinControl = NULL, AvailableCoinsType coin_type = ALL_COINS, bool useIX = true) ;
    //it was public bool SelectCoins(int64_t nTargetValue, std::set<std::pair<const CWalletTx*,unsigned int> >& setCoinsRet, int64_t& nValueRet, const CCoinControl *coinControl = NULL, AvailableCoinsType coin_type=ALL_COINS, bool useIX = true) const;

    CWalletDB* pwalletdbEncryption;

    //! the current wallet version: clients below this version are not able to load the wallet
    int nWalletVersion;

    //! the maximum wallet format version: memory-only variable that specifies to what version this wallet may be upgraded
    int nWalletMaxVersion;

    int64_t nNextResend;
    int64_t nLastResend;

    /**
     * Used to keep track of spent outpoints, and
     * detect and report conflicts (double-spends or
     * mutated transactions where the mutant gets mined).
     */
    typedef std::multimap<COutPoint, uint256> TxSpends;
    TxSpends mapTxSpends;
    void AddToSpends(const COutPoint& outpoint, const uint256& wtxid);
    void AddToSpends(const uint256& wtxid);

    void SyncMetaData(std::pair<TxSpends::iterator, TxSpends::iterator>);
    void GenerateAlphaFromOutpoint(const COutPoint& op, unsigned char*) const;

public:
    static const CAmount MINIMUM_STAKE_AMOUNT = 400000 * COIN;
    static const int32_t MAX_DECOY_POOL = 500;
    static const int32_t PROBABILITY_NEW_COIN_SELECTED = 70;
    bool RescanAfterUnlock(bool fromBeginning = false);
    bool MintableCoins();
    StakingStatusError StakingCoinStatus(CAmount& minFee, CAmount& maxFee);
    bool SelectStakeCoins(std::set<std::pair<const CWalletTx*, unsigned int> >& setCoins, CAmount nTargetAmount) ;
    bool SelectCoinsDark(CAmount nValueMin, CAmount nValueMax, std::vector<CTxIn>& setCoinsRet, CAmount& nValueRet, int nObfuscationRoundsMin, int nObfuscationRoundsMax) ;
    bool SelectCoinsByDenominations(int nDenom, CAmount nValueMin, CAmount nValueMax, std::vector<CTxIn>& vCoinsRet, std::vector<COutput>& vCoinsRet2, CAmount& nValueRet, int nObfuscationRoundsMin, int nObfuscationRoundsMax);
    bool SelectCoinsDarkDenominated(CAmount nTargetValue, std::vector<CTxIn>& setCoinsRet, CAmount& nValueRet) ;
    bool HasCollateralInputs(bool fOnlyConfirmed = true);
    bool IsCollateralAmount(CAmount nInputAmount) const;
    int CountInputsWithAmount(CAmount nInputAmount);
    bool checkPassPhraseRule(const char *pass);
    COutPoint findMyOutPoint(const CTxIn& txin) const;
    bool SelectCoinsCollateral(std::vector<CTxIn>& setCoinsRet, CAmount& nValueRet);
    static int ComputeTxSize(size_t numIn, size_t numOut, size_t ringSize);
    void resetPendingOutPoints();
    bool estimateStakingConsolidationFees(CAmount& min, CAmount& max);
    static int MaxTxSizePerTx();
    /*
     * Main wallet lock.
     * This lock protects all the fields added by CWallet
     *   except for:
     *      fFileBacked (immutable after instantiation)
     *      strWalletFile (immutable after instantiation)
     */
    mutable CCriticalSection cs_wallet;

    bool fFileBacked;
    bool fWalletUnlockAnonymizeOnly;
    std::string strWalletFile;
    bool fBackupMints;

    std::set<int64_t> setKeyPool;
    std::map<CKeyID, CKeyMetadata> mapKeyMetadata;

    typedef std::map<unsigned int, CMasterKey> MasterKeyMap;
    MasterKeyMap mapMasterKeys;
    unsigned int nMasterKeyMaxID;

    // Stake Settings
    unsigned int nHashDrift;
    unsigned int nHashInterval;
    uint64_t nStakeSplitThreshold;
    int nStakeSetUpdateTime;
    int walletUnlockCountStatus = 0;

    //MultiSend
    std::vector<std::pair<std::string, int> > vMultiSend;
    bool fMultiSendStake;
    bool fMultiSendMasternodeReward;
    bool fMultiSendNotify;
    std::string strMultiSendChangeAddress;
    int nLastMultiSendHeight;
    std::vector<std::string> vDisabledAddresses;

    //Auto Combine Inputs
    bool fCombineDust;
    CAmount nAutoCombineThreshold;
    bool CreateSweepingTransaction(CAmount target, CAmount threshold);
    bool SendAll(std::string des);
    CWallet()
    {
        SetNull();
    }

    CWallet(std::string strWalletFileIn)
    {
        SetNull();

        strWalletFile = strWalletFileIn;
        fFileBacked = true;
    }

    ~CWallet()
    {
        delete pwalletdbEncryption;
    }

    void SetNull()
    {
        nWalletVersion = FEATURE_BASE;
        nWalletMaxVersion = FEATURE_BASE;
        fFileBacked = false;
        nMasterKeyMaxID = 0;
        pwalletdbEncryption = NULL;
        nOrderPosNext = 0;
        nNextResend = 0;
        nLastResend = 0;
        nTimeFirstKey = 0;
        fWalletUnlockAnonymizeOnly = false;
        walletStakingInProgress = false;
        fBackupMints = false;

        // Stake Settings
        nHashDrift = 45;
        nStakeSplitThreshold = 100000;
        nHashInterval = 22;
        nStakeSetUpdateTime = 300; // 5 minutes

        //MultiSend
        vMultiSend.clear();
        fMultiSendStake = false;
        fMultiSendMasternodeReward = false;
        fMultiSendNotify = false;
        strMultiSendChangeAddress = "";
        nLastMultiSendHeight = 0;
        vDisabledAddresses.clear();

        //Auto Combine Dust
        fCombineDust = false;
        nAutoCombineThreshold = 540 * COIN;
    }

    bool isMultiSendEnabled()
    {
        return fMultiSendMasternodeReward || fMultiSendStake;
    }

    void setMultiSendDisabled()
    {
        fMultiSendMasternodeReward = false;
        fMultiSendStake = false;
    }

    mutable std::map<uint256, CWalletTx> mapWallet;
    mutable std::map<uint256, CPartialTransaction> mapPartialTxes;

    int64_t nOrderPosNext;
    std::map<uint256, int> mapRequestCount;

    std::map<CTxDestination, CAddressBookData> mapAddressBook;
    std::map<std::string, std::string> addrToTxHashMap;
    std::vector<CKey> txPrivKeys;	//only for temporary storing tx private keys for user transactions, dont care staking transactions

    CPubKey vchDefaultKey;

    std::set<COutPoint> setLockedCoins;
    bool walletStakingInProgress;
    std::map<CKeyID, CHDPubKey> mapHdPubKeys; //<! memory map of HD extended pubkeys

    mutable ComboKeyList comboKeys;
    mutable CKey multiSigPrivView;
    mutable CPubKey multiSigPubSpend;
    mutable std::map<CScript, CKeyImage> myPartialKeyImages;
    mutable std::map<CScript, std::vector<CKeyImage>> otherPartialKeyImages;
    bool isMultisigSetupFinished = false;

    int64_t nTimeFirstKey;

    StakingMode stakingMode = STOPPED;

    mutable std::map<std::string, CKeyImage> outpointToKeyImages;
    std::map<std::string, bool> keyImagesSpends;
    std::map<std::string, std::string> keyImageMap;//mapping from: txhashHex-n to key image str, n = index
    std::list<std::string> pendingKeyImages;
    std::map<COutPoint, bool> inSpendQueueOutpoints;
    std::vector<COutPoint> inSpendQueueOutpointsPerSession;
    mutable std::map<CScript, CAmount> amountMap;
    mutable std::map<CScript, CKey> blindMap;
    mutable std::vector<COutPoint> userDecoysPool;	//used in transaction spending user transaction
    mutable std::vector<COutPoint> coinbaseDecoysPool; //used in transction spending coinbase

    const CWalletTx* GetWalletTx(const uint256& hash) const;

    //! check whether we are allowed to upgrade (or already support) to the named feature
    bool CanSupportFeature(enum WalletFeature wf)
    {
        AssertLockHeld(cs_wallet);
        return nWalletMaxVersion >= wf;
    }

    bool generateKeyImage(const CPubKey& pub, CKeyImage& img) const;
    bool generateKeyImage(const CScript& scriptKey, CKeyImage& img) const;

    void AvailableCoins(std::vector<COutput>& vCoins, bool fOnlyConfirmed = true, const CCoinControl* coinControl = NULL, bool fIncludeZeroValue = false, AvailableCoinsType nCoinType = ALL_COINS, bool fUseIX = false);
    std::map<CBitcoinAddress, std::vector<COutput> > AvailableCoinsByAddress(bool fConfirmed = true, CAmount maxCoinValue = 0);
    bool SelectCoinsMinConf(bool needFee, CAmount& estimatedFee, int ringSize, int numOut, const CAmount& nTargetValue, int nConfMine, int nConfTheirs, std::vector<COutput> vCoins, std::set<std::pair<const CWalletTx*, unsigned int> >& setCoinsRet, CAmount& nValueRet);

    /// Get 1000DASH output and keys which can be used for the Masternode
    bool GetMasternodeVinAndKeys(CTxIn& txinRet, CPubKey& pubKeyRet, CKey& keyRet, std::string strTxHash = "", std::string strOutputIndex = "");
    /// Extract txin information and keys from output
    bool GetVinAndKeysFromOutput(COutput out, CTxIn& txinRet, CPubKey& pubKeyRet, CKey& keyRet);

    bool IsSpent(const uint256& hash, unsigned int n);

    bool IsLockedCoin(uint256 hash, unsigned int n) const;
    void LockCoin(COutPoint& output);
    void UnlockCoin(COutPoint& output);
    void UnlockAllCoins();
    void ListLockedCoins(std::vector<COutPoint>& vOutpts);
    CAmount GetTotalValue(std::vector<CTxIn> vCoins);

    //  keystore implementation
    // Generate a new key
    CPubKey GenerateNewKey();
    void DeriveNewChildKey(uint32_t nAccountIndex, CKey& secretRet);
    void GenerateNewHDChain(std::string* phrase = NULL);
     /* Set the HD chain model (chain child index counters) */
    bool SetHDChain(const CHDChain& chain, bool memonly);
    bool SetCryptedHDChain(const CHDChain& chain, bool memonly);
    bool GetDecryptedHDChain(CHDChain& hdChainRet);
    bool IsHDEnabled();
    bool HaveKey(const CKeyID &address) const;
    //! GetPubKey implementation that also checks the mapHdPubKeys
    bool GetPubKey(const CKeyID &address, CPubKey& vchPubKeyOut) const;
    //! GetKey implementation that can derive a HD private key on the fly
    bool GetKey(const CKeyID &address, CKey& keyOut) const;
    //! Adds a HDPubKey into the wallet(database)
    bool AddHDPubKey(const CExtPubKey &extPubKey, bool fInternal, uint32_t nAccountIndex);
    //! loads a HDPubKey into the wallets memory
    bool LoadHDPubKey(const CHDPubKey &hdPubKey);
    //! Adds a key to the store, and saves it to disk.
    bool AddKeyPubKey(const CKey& key, const CPubKey& pubkey);
    //! Adds a key to the store, without saving it to disk (used by LoadWallet)
    bool LoadKey(const CKey& key, const CPubKey& pubkey) { return CCryptoKeyStore::AddKeyPubKey(key, pubkey); }
    //! Load metadata (used by LoadWallet)
    bool LoadKeyMetadata(const CPubKey& pubkey, const CKeyMetadata& metadata);

    bool LoadMinVersion(int nVersion)
    {
        AssertLockHeld(cs_wallet);
        nWalletVersion = nVersion;
        nWalletMaxVersion = std::max(nWalletMaxVersion, nVersion);
        return true;
    }

    //! Adds an encrypted key to the store, and saves it to disk.
    bool AddCryptedKey(const CPubKey& vchPubKey, const std::vector<unsigned char>& vchCryptedSecret);
    //! Adds an encrypted key to the store, without saving it to disk (used by LoadWallet)
    bool LoadCryptedKey(const CPubKey& vchPubKey, const std::vector<unsigned char>& vchCryptedSecret);
    bool AddCScript(const CScript& redeemScript);
    bool LoadCScript(const CScript& redeemScript);

    //! Adds a destination data tuple to the store, and saves it to disk
    bool AddDestData(const CTxDestination& dest, const std::string& key, const std::string& value);
    //! Erases a destination data tuple in the store and on disk
    bool EraseDestData(const CTxDestination& dest, const std::string& key);
    //! Adds a destination data tuple to the store, without saving it to disk
    bool LoadDestData(const CTxDestination& dest, const std::string& key, const std::string& value);
    //! Look up a destination data tuple in the store, return true if found false otherwise
    bool GetDestData(const CTxDestination& dest, const std::string& key, std::string* value) const;

    //! Adds a watch-only address to the store, and saves it to disk.
    bool AddWatchOnly(const CScript& dest);
    bool RemoveWatchOnly(const CScript& dest);
    //! Adds a watch-only address to the store, without saving it to disk (used by LoadWallet)
    bool LoadWatchOnly(const CScript& dest);

    //! Adds a MultiSig address to the store, and saves it to disk.
    bool AddMultiSig(const CScript& dest);
    bool RemoveMultiSig(const CScript& dest);
    //! Adds a MultiSig address to the store, without saving it to disk (used by LoadWallet)
    bool LoadMultiSig(const CScript& dest);

    bool Unlock(const SecureString& strWalletPassphrase, bool anonimizeOnly = false);
    bool ChangeWalletPassphrase(const SecureString& strOldWalletPassphrase, const SecureString& strNewWalletPassphrase);
    bool EncryptWallet(const SecureString& strWalletPassphrase);

    void GetKeyBirthTimes(std::map<CKeyID, int64_t>& mapKeyBirth) const;

    /**
     * Increment the next transaction order id
     * @return next transaction order id
     */
    int64_t IncOrderPosNext(CWalletDB* pwalletdb = NULL);

    typedef std::pair<CWalletTx*, CAccountingEntry*> TxPair;
    typedef std::multimap<int64_t, TxPair> TxItems;

    std::vector<map<uint256, CWalletTx>::const_iterator> notAbleToSpend;

    /**
     * Get the wallet's activity log
     * @return multimap of ordered transactions and accounting entries
     * @warning Returned pointers are *only* valid within the scope of passed acentries
     */
    TxItems OrderedTxItems(std::list<CAccountingEntry>& acentries, std::string strAccount = "");

    void MarkDirty();
    bool AddToWallet(const CWalletTx& wtxIn, bool fFromLoadWallet = false);
    void SyncTransaction(const CTransaction& tx, const CBlock* pblock);
    bool AddToWalletIfInvolvingMe(const CTransaction& tx, const CBlock* pblock, bool fUpdate);
    void EraseFromWallet(const uint256& hash);
    int ScanForWalletTransactions(CBlockIndex* pindexStart, bool fUpdate = false, int height = -1);
    void ReacceptWalletTransactions();
    void ResendWalletTransactions();
    CAmount GetBalance();
    CAmount GetSpendableBalance();
    CAmount GetLockedCoins() const;
    CAmount GetUnlockedCoins() const;
    CAmount GetUnconfirmedBalance() const;
    CAmount GetImmatureBalance() const;
    CAmount GetAnonymizableBalance() const;
    CAmount GetAnonymizedBalance() const;
    double GetAverageAnonymizedRounds();
    CAmount GetNormalizedAnonymizedBalance();
    CAmount GetDenominatedBalance(bool unconfirmed = false) const;
    CAmount GetWatchOnlyBalance() const;
    CAmount GetUnconfirmedWatchOnlyBalance() const;
    CAmount GetImmatureWatchOnlyBalance() const;
    bool CreateTransaction(CScript scriptPubKey, int64_t nValue, CWalletTx& wtxNew, CReserveKey& reservekey, int64_t& nFeeRet, std::string& strFailReason, const CCoinControl* coinControl);
    bool CreateTransaction(const std::vector<std::pair<CScript, CAmount> >& vecSend,
                           CWalletTx& wtxNew,
                           CReserveKey& reservekey,
                           CAmount& nFeeRet,
                           std::string& strFailReason,
                           const CCoinControl* coinControl = NULL,
                           AvailableCoinsType coin_type = ALL_COINS,
                           bool useIX = false,
                           CAmount nFeePay = 0);
    bool CreateTransactionBulletProof(CPartialTransaction& ptx, const CKey& txPrivDes,
                           const CPubKey& recipientViewKey,
                           const std::vector<std::pair<CScript, CAmount> >& vecSend,
                           CWalletTx& wtxNew,
                           CReserveKey& reservekey,
                           CAmount& nFeeRet,
                           std::string& strFailReason,
                           const CCoinControl* coinControl = NULL,
                           AvailableCoinsType coin_type = ALL_COINS,
                           bool useIX = false,
                           CAmount nFeePay = 0, int ringSize = 6, bool tomyself = false);

    bool CreateTransactionBulletProof(CPartialTransaction& ptx, const CKey& txPrivDes, const CPubKey &recipientViewKey, CScript scriptPubKey, const CAmount &nValue,
                                      CWalletTx &wtxNew, CReserveKey &reservekey, CAmount &nFeeRet,
                                      std::string &strFailReason, const CCoinControl *coinControl = NULL,
                                      AvailableCoinsType coin_type = ALL_COINS, bool useIX = false,
                                      CAmount nFeePay = 0, int ringSize = 6, bool tomyself = false);

    int ComputeFee(size_t numIn, size_t numOut, size_t ringSize);
    CAmount ComputeReserveUTXOAmount();
    bool CreateTransaction(CScript scriptPubKey, const CAmount &nValue, CWalletTx &wtxNew, CReserveKey &reservekey,
                           CAmount &nFeeRet, std::string &strFailReason, const CCoinControl *coinControl = NULL,
                           AvailableCoinsType coin_type = ALL_COINS, bool useIX = false, CAmount nFeePay = 0);
    bool CommitTransaction(CWalletTx& wtxNew, CReserveKey& reservekey, std::string strCommand = "tx");
    std::string PrepareObfuscationDenominate(int minRounds, int maxRounds);
    int GenerateObfuscationOutputs(int nTotalValue, std::vector<CTxOut>& vout);
    bool CreateCollateralTransaction(CMutableTransaction& txCollateral, std::string& strReason);
    bool ConvertList(std::vector<CTxIn> vCoins, std::vector<int64_t>& vecAmounts);
    bool CreateCoinStake(const CKeyStore& keystore, unsigned int nBits, int64_t nSearchInterval, CMutableTransaction& txNew, unsigned int& nTxNewTime);
    bool CreateCoinAudit(const CKeyStore& keystore, unsigned int nBits, int64_t nSearchInterval, CMutableTransaction& txNew, unsigned int& nTxNewTime);
    bool MultiSend();
    void AutoCombineDust();

    static CFeeRate minTxFee;
    static CAmount GetMinimumFee(unsigned int nTxBytes, unsigned int nConfirmTarget, const CTxMemPool& pool);

    bool NewKeyPool();
    bool TopUpKeyPool(unsigned int kpSize = 0);
    void ReserveKeyFromKeyPool(int64_t& nIndex, CKeyPool& keypool);
    void KeepKey(int64_t nIndex);
    void ReturnKey(int64_t nIndex);
    bool GetKeyFromPool(CPubKey& key);
    int64_t GetOldestKeyPoolTime();
    void GetAllReserveKeys(std::set<CKeyID>& setAddress) const;

    std::set<std::set<CTxDestination> > GetAddressGroupings();
    std::map<CTxDestination, CAmount> GetAddressBalances();

    std::set<CTxDestination> GetAccountAddresses(std::string strAccount) const;

    bool GetBudgetSystemCollateralTX(CTransaction& tx, uint256 hash, bool useIX);
    bool GetBudgetSystemCollateralTX(CWalletTx& tx, uint256 hash, bool useIX);

    // get the Obfuscation chain depth for a given input
    int GetRealInputObfuscationRounds(CTxIn in, int rounds) const;
    // respect current settings
    int GetInputObfuscationRounds(CTxIn in) const;

    bool IsDenominated(const CTxIn& txin) const;
    bool IsDenominated(const CTransaction& tx) const;

    bool IsDenominatedAmount(CAmount nInputAmount) const;

    isminetype IsMine(const CTxIn& txin) const;
    CAmount GetDebit(const CTxIn& txin, const isminefilter& filter) const;
    isminetype IsMine(const CTxOut& txout) const
    {
        return ::IsMine(*this, txout.scriptPubKey);
    }
    CAmount GetCredit(const CTransaction& tx, const CTxOut& txout, const isminefilter& filter) const
    {
        return ((IsMine(txout) & filter) ? getCTxOutValue(tx, txout) : 0);
    }
    bool IsChange(const CTxOut& txout) const;
    CAmount GetChange(const CTransaction& tx, const CTxOut& txout) const
    {
        return (IsChange(txout) ? getCTxOutValue(tx, txout) : 0);
    }
    bool IsMine(const CTransaction& tx) const
    {
        BOOST_FOREACH (const CTxOut& txout, tx.vout)
        if (IsMine(txout))
            return true;
        return false;
    }
    /** should probably be renamed to IsRelevantToMe */
    bool IsFromMe(const CTransaction& tx) const
    {
        return (GetDebit(tx, ISMINE_ALL) > 0);
    }
    CAmount GetDebit(const CTransaction& tx, const isminefilter& filter) const
    {
        CAmount nDebit = 0;
        BOOST_FOREACH (const CTxIn& txin, tx.vin) {
            nDebit += GetDebit(txin, filter);
            /*if (!MoneyRange(nDebit))
                throw std::runtime_error("CWallet::GetDebit() : value out of range");*/
        }
        return nDebit;
    }
    CAmount GetCredit(const CTransaction& tx, const isminefilter& filter) const
    {
        CAmount nCredit = 0;
        BOOST_FOREACH (const CTxOut& txout, tx.vout) {
            nCredit += GetCredit(tx, txout, filter);
            if (!MoneyRange(nCredit))
                throw std::runtime_error("CWallet::GetCredit() : value out of range");
        }
        return nCredit;
    }
    CAmount GetChange(const CTransaction& tx) const
    {
        CAmount nChange = 0;
        BOOST_FOREACH (const CTxOut& txout, tx.vout) {
            nChange += GetChange(tx, txout);
            if (!MoneyRange(nChange))
                throw std::runtime_error("CWallet::GetChange() : value out of range");
        }
        return nChange;
    }
    void SetBestChain(const CBlockLocator& loc);

    DBErrors LoadWallet(bool& fFirstRunRet);
    DBErrors ZapWalletTx(std::vector<CWalletTx>& vWtx);

    bool SetAddressBook(const CTxDestination& address, const std::string& strName, const std::string& purpose);

    bool DelAddressBook(const CTxDestination& address);

    bool UpdatedTransaction(const uint256& hashTx);

    void Inventory(const uint256& hash)
    {
        {
            LOCK(cs_wallet);
            std::map<uint256, int>::iterator mi = mapRequestCount.find(hash);
            if (mi != mapRequestCount.end())
                (*mi).second++;
        }
    }

    unsigned int GetKeyPoolSize()
    {
        AssertLockHeld(cs_wallet); // setKeyPool
        return setKeyPool.size();
    }

    bool SetDefaultKey(const CPubKey& vchPubKey);

    //! signify that a particular wallet feature is now used. this may change nWalletVersion and nWalletMaxVersion if those are lower
    bool SetMinVersion(enum WalletFeature, CWalletDB* pwalletdbIn = NULL, bool fExplicit = false);

    //! change which version we're allowed to upgrade to (note that this does not immediately imply upgrading to that format)
    bool SetMaxVersion(int nVersion);

    //! get the current wallet format (the oldest client version guaranteed to understand this wallet)
    int GetVersion()
    {
        LOCK(cs_wallet);
        return nWalletVersion;
    }

    //! Get wallet transactions that conflict with given transaction (spend same outputs)
    std::set<uint256> GetConflicts(const uint256& txid) const;

    /**
     * Address book entry changed.
     * @note called with lock cs_wallet held.
     */
    boost::signals2::signal<void(CWallet* wallet, const CTxDestination& address, const std::string& label, bool isMine, const std::string& purpose, ChangeType status)> NotifyAddressBookChanged;

    /**
     * Wallet transaction added, removed or updated.
     * @note called with lock cs_wallet held.
     */
    boost::signals2::signal<void(CWallet* wallet, const uint256& hashTx, ChangeType status)> NotifyTransactionChanged;

    /** Show progress e.g. for rescan */
    boost::signals2::signal<void(const std::string& title, int nProgress)> ShowProgress;

    /** Watch-only address added */
    boost::signals2::signal<void(bool fHaveWatchOnly)> NotifyWatchonlyChanged;

    /** MultiSig address added */
    boost::signals2::signal<void(bool fHaveMultiSig)> NotifyMultiSigChanged;

    bool ComputeStealthPublicAddress(const std::string& accountName, std::string& pubAddress);
    bool ComputeIntegratedPublicAddress(const uint64_t paymentID, const std::string& accountName, std::string& pubAddress);
    bool EncodeStealthPublicAddress(const std::vector<unsigned char>& pubViewKey, const std::vector<unsigned char>& pubSpendKey, std::string& pubAddr);
    bool EncodeStealthPublicAddress(const CPubKey& pubViewKey, const CPubKey& pubSpendKey, std::string& pubAddr);
    static bool DecodeStealthAddress(const std::string& stealth, CPubKey& pubViewKey, CPubKey& pubSpendKey, bool& hasPaymentID, uint64_t& paymentID);
    static bool ComputeStealthDestination(const CKey& secret, const CPubKey& pubViewKey, const CPubKey& pubSpendKey, CPubKey& des);
    bool SendToStealthAddress(CPartialTransaction& ptx, const std::string& stealthAddr, CAmount nValue, CWalletTx& wtxNew, bool fUseIX = false, int ringSize = 5);
    bool GenerateAddress(CPubKey& pub, CPubKey& txPub, CKey& txPriv) const;
    bool IsTransactionForMe(const CTransaction& tx);
    bool ReadAccountList(std::string& accountList);
    bool ReadStealthAccount(const std::string& strAccount, CStealthAccount& account);
    bool EncodeIntegratedAddress(const CPubKey& pubViewKey, const CPubKey& pubSpendKey, uint64_t paymentID, std::string& pubAddr);
    bool EncodeIntegratedAddress(const std::vector<unsigned char>& pubViewKey, const std::vector<unsigned char>& pubSpendKey, uint64_t paymentID, std::string& pubAddrb58);
    bool GenerateIntegratedAddress(const std::string& accountName, std::string& pubAddr);
    std::string GenerateIntegratedAddressWithRandomPaymentID(std::string accountName, uint64_t& paymentID);
    std::string GenerateIntegratedAddressWithProvidedPaymentID(std::string accountName, uint64_t paymentID);
    bool GenerateIntegratedAddress(const CPubKey& pubViewKey, const CPubKey& pubSpendKey, std::string& pubAddr);
    bool AllMyPublicAddresses(std::vector<std::string>& addresses, std::vector<std::string>& accountNames);
    bool RevealTxOutAmount(const CTransaction &tx, const CTxOut &out, CAmount &amount, CKey&) const;
    bool EncodeTxOutAmount(CTxOut& out, const CAmount& amount, const unsigned char * sharedSec, bool isCoinstake = false);
    CAmount getCOutPutValue(const COutput& output) const;
    CAmount getCTxOutValue(const CTransaction &tx, const CTxOut &out) const;
    bool findCorrespondingPrivateKey(const CTxOut &txout, CKey &key) const;
    bool AvailableCoins(const uint256 wtxid, const CWalletTx* pcoin, vector<COutput>& vCoins, int cannotSpend, bool fOnlyConfirmed = true, const CCoinControl* coinControl = NULL, bool fIncludeZeroValue = false, AvailableCoinsType nCoinType = ALL_COINS, bool fUseIX = false);
    void CreatePrivacyAccount(bool force = false);
    bool mySpendPrivateKey(CKey& spend) const;
    bool myViewPrivateKey(CKey& view) const;
    static bool CreateCommitment(const CAmount val, CKey& blind, std::vector<unsigned char>& commitment);
    static bool CreateCommitment(const unsigned char* blind, CAmount val, std::vector<unsigned char>& commitment);
    static bool CreateCommitmentWithZeroBlind(const CAmount val, unsigned char* pBlind, std::vector<unsigned char>& commitment);
    bool WriteStakingStatus(bool status);
    bool ReadStakingStatus();
    bool Write2FA(bool status);
    bool Read2FA();
    bool Write2FASecret(std::string secret);
    std::string Read2FASecret();
    bool Write2FAPeriod(int period);
    int Read2FAPeriod();
    bool Write2FALastTime(uint64_t lastTime);
    uint64_t Read2FALastTime();
    bool MakeShnorrSignature(CTransaction&);
    bool MakeShnorrSignatureTxIn(CTxIn& txin, uint256);
    bool computeSharedSec(const CTransaction& tx, const CTxOut& out, CPubKey& sharedSec) const;
    bool GenerateBulletProofForStaking(CTransaction& tx);
    CKeyImage GeneratePartialKeyImage(const CTxOut& out);
    CKeyImage GeneratePartialKeyImage(const COutPoint& out);
    CPubKey computeDestination(const COutPoint& out);
    CPubKey computeDestination(const CTxOut& out);
    bool GeneratePartialKeyImages(const std::vector<CTxOut>& outputs, std::vector<CKeyImage>& out);
    bool GeneratePartialKeyImages(const std::vector<COutPoint>& outpoints, std::vector<CKeyImage>& out);
    bool GenerateAllPartialImages(std::vector<CKeyImage>& out);
    bool IsWalletGenerated() const {
    	ComboKeyList combos;
    	CWalletDB(strWalletFile).ReadAllComboKeys(combos);
    	return multiSigPrivView.IsValid() && comboKeys.comboKeys.size() == ReadNumSigners();
    }
    ComboKey MyComboKey() const {
    	if (IsLocked()) throw runtime_error("Wallet need to be unlocked");
    	CKey view, spend;
    	myViewPrivateKey(view);
    	mySpendPrivateKey(spend);
    	CPubKey pubSpend = spend.GetPubKey();
    	ComboKey combo;
    	combo.pubSpend = pubSpend;
    	std::copy(view.begin(), view.end(), std::back_inserter(combo.privView));
    	return combo;
    }
    void AddCoSignerKey(ComboKey combo)
    {
    	if (IsWalletGenerated()) throw runtime_error("Multisig wallet is already generated");
    	comboKeys.AddKey(MyComboKey());
    	comboKeys.AddKey(combo);
		CWalletDB(strWalletFile).WriteComboKeys(comboKeys);
    }

    void AddCosignerKeyAtIndex(ComboKey combo, int idx) {
    	if (IsWalletGenerated()) throw runtime_error("Multisig wallet is already generated");
    	if (idx >= comboKeys.comboKeys.size()) {
    		AddCoSignerKey(combo);
    	} else {
    		comboKeys.comboKeys[idx] = combo;
    		CWalletDB(strWalletFile).WriteComboKeys(comboKeys);
    	}
    }

    void GenerateMultisigWallet(int numSigners);

    CPubKey GetMultisigPubSpendKey()
    {
    	GenerateMultisigWallet(comboKeys.comboKeys.size());
    	return multiSigPubSpend;
    }

    CKey MyMultisigViewKey() const
    {
    	if (multiSigPrivView.IsValid()) return multiSigPrivView;
    	{
    		LOCK(cs_wallet);
    		LoadMultisigKey();
    	}
    	return multiSigPrivView;
    }
    bool DidISignTheTransaction(const CPartialTransaction& partial);
    //return true if the transaction is fully signed
    bool CoSignTransaction(CPartialTransaction& partial);
    bool CoSignPartialTransaction(CPartialTransaction& tx);
    bool generatePKeyImageAlphaListFromPartialTx(const CPartialTransaction& tx, CListPKeyImageAlpha& l);
    void AddComputedPrivateKey(const CTxOut& out);
<<<<<<< HEAD
    bool IsMultisigSetup() const {
    	MyMultisigViewKey();
    	return multiSigPrivView.IsValid();
    }

    void SetNumSigners(int numSigners);
    int ReadNumSigners() const;
    std::string MyMultisigPubAddress();
    void WriteScreenIndex(int index) const;
    int ReadScreenIndex() const;
=======
    bool IsCollateralized(const COutPoint& outpoint);
>>>>>>> 36e3bd5a
private:
    void GeneratePKeyImageAlpha(const COutPoint& op, CPKeyImageAlpha&) ;
    bool encodeStealthBase58(const std::vector<unsigned char>& raw, std::string& stealth);
    bool allMyPrivateKeys(std::vector<CKey>& spends, std::vector<CKey>& views);
    void createMasterKey() const;
    bool LoadMultisigKey() const;
    bool generateBulletProofAggregate(CPartialTransaction& tx);
    bool selectDecoysAndRealIndex(CPartialTransaction& tx, int& myIndex, int ringSize);
    bool IsMine(const COutPoint outpoint) const;
    bool makeRingCT(CPartialTransaction& wtxNew, int ringSize, std::string& strFailReason);
    bool finishRingCTAfterKeyImageSynced(CPartialTransaction& wtxNew, std::vector<CListPKeyImageAlpha> ls, std::string& failReason);
    CKeyImage generatePartialAdditionalKeyImage(const CPartialTransaction& wtxNew);
    CPubKey SumOfAllPubKeys(std::vector<CPubKey>& l) const;
    int findMultisigInputIndex(const CPartialTransaction& tx) const;
    int findMultisigInputIndex(const CTransaction& tx) const;
    int findMultisigInputIndex(const CTxIn& txin) const;
    int walletIdxCache = 0;
    bool isMatchMyKeyImage(const CKeyImage& ki, const COutPoint& out);
    void ScanWalletKeyImages();
    bool generateCommitmentAndEncode(CPartialTransaction& wtxNew);
    bool makeRingCT(CPartialTransaction& wtxNew, int ringSize, std::string& strFailReason, int myIndex);
    CKey GeneratePartialKey(const COutPoint& out);
    CKey GeneratePartialKey(const CTxOut& out);
    void generateAdditionalPartialAlpha(const CPartialTransaction& tx, CPKeyImageAlpha& combo, const uint256& hashOfInOuts);
    CPubKey generateAdditonalPubKey(const CPartialTransaction wtxNew);
    CKey generateAdditionalPartialAlpha(const CPartialTransaction& tx);
    uint256 generateHashOfAllIns(const CPartialTransaction& tx);
};


/** A key allocated from the key pool. */
class CReserveKey
{
protected:
    CWallet* pwallet;
    int64_t nIndex;
    CPubKey vchPubKey;

public:
    CReserveKey(CWallet* pwalletIn)
    {
        nIndex = -1;
        pwallet = pwalletIn;
    }

    ~CReserveKey()
    {
        ReturnKey();
    }

    void ReturnKey();
    bool GetReservedKey(CPubKey& pubkey);
    void KeepKey();
};


typedef std::map<std::string, std::string> mapValue_t;


static void ReadOrderPos(int64_t& nOrderPos, mapValue_t& mapValue)
{
    if (!mapValue.count("n")) {
        nOrderPos = -1; // TODO: calculate elsewhere
        return;
    }
    nOrderPos = atoi64(mapValue["n"].c_str());
}


static void WriteOrderPos(const int64_t& nOrderPos, mapValue_t& mapValue)
{
    if (nOrderPos == -1)
        return;
    mapValue["n"] = i64tostr(nOrderPos);
}

struct COutputEntry {
    CTxDestination destination;
    CAmount amount;
    int vout;
};

/** A transaction with a merkle branch linking it to the block chain. */
class CMerkleTx : public CTransaction
{
private:
    int GetDepthInMainChainINTERNAL(const CBlockIndex*& pindexRet) const;

public:
    uint256 hashBlock;
    std::vector<uint256> vMerkleBranch;
    int nIndex;

    // memory only
    mutable bool fMerkleVerified;


    CMerkleTx()
    {
        Init();
    }

    CMerkleTx(const CTransaction& txIn) : CTransaction(txIn)
    {
        Init();
    }

    void Init()
    {
        hashBlock = 0;
        nIndex = -1;
        fMerkleVerified = false;
    }

    ADD_SERIALIZE_METHODS;

    template <typename Stream, typename Operation>
    inline void SerializationOp(Stream& s, Operation ser_action, int nType, int nVersion)
    {
        READWRITE(*(CTransaction*)this);
        nVersion = this->nVersion;
        READWRITE(hashBlock);
        READWRITE(vMerkleBranch);
        READWRITE(nIndex);
    }

    int SetMerkleBranch(const CBlock& block);


    /**
     * Return depth of transaction in blockchain:
     * -1  : not in blockchain, and not in memory pool (conflicted transaction)
     *  0  : in memory pool, waiting to be included in a block
     * >=1 : this many blocks deep in the main chain
     */
    int GetDepthInMainChain(const CBlockIndex*& pindexRet, bool enableIX = true) const;
    int GetDepthInMainChain(bool enableIX = true) const
    {
        const CBlockIndex* pindexRet;
        return GetDepthInMainChain(pindexRet, enableIX);
    }
    bool IsInMainChain() const
    {
        const CBlockIndex* pindexRet;
        return GetDepthInMainChainINTERNAL(pindexRet) > 0;
    }
    int GetBlocksToMaturity() const;
    bool AcceptToMemoryPool(bool fLimitFree = true, bool fRejectInsaneFee = true, bool ignoreFees = false);
    int GetTransactionLockSignatures() const;
    bool IsTransactionLockTimedOut() const;
};

/**
 * A transaction with a bunch of additional info that only the owner cares about.
 * It includes any unrecorded transactions needed to link it back to the block chain.
 */
class CWalletTx : public CMerkleTx
{
private:
    CWallet* pwallet;

public:
    mapValue_t mapValue;
    std::vector<std::pair<std::string, std::string> > vOrderForm;
    unsigned int fTimeReceivedIsTxTime;
    unsigned int nTimeReceived; //! time received by this node
    unsigned int nTimeSmart;
    char fFromMe;
    std::string strFromAccount;
    int64_t nOrderPos; //! position in ordered transaction list
    char fSpent = false;

    // memory only
    mutable bool fDebitCached;
    mutable bool fCreditCached;
    mutable bool fImmatureCreditCached;
    mutable bool fAvailableCreditCached;
    mutable bool fAnonymizableCreditCached;
    mutable bool fAnonymizedCreditCached;
    mutable bool fDenomUnconfCreditCached;
    mutable bool fDenomConfCreditCached;
    mutable bool fWatchDebitCached;
    mutable bool fWatchCreditCached;
    mutable bool fImmatureWatchCreditCached;
    mutable bool fAvailableWatchCreditCached;
    mutable bool fChangeCached;

    mutable CAmount nDebitCached;
    mutable CAmount nCreditCached;
    mutable CAmount nImmatureCreditCached;
    mutable CAmount nAvailableCreditCached;
    mutable CAmount nAnonymizableCreditCached;
    mutable CAmount nAnonymizedCreditCached;
    mutable CAmount nDenomUnconfCreditCached;
    mutable CAmount nDenomConfCreditCached;
    mutable CAmount nWatchDebitCached;
    mutable CAmount nWatchCreditCached;
    mutable CAmount nImmatureWatchCreditCached;
    mutable CAmount nAvailableWatchCreditCached;
    mutable CAmount nChangeCached;


    CWalletTx()
    {
        Init(NULL);
    }

    CWalletTx(CWallet* pwalletIn)
    {
        Init(pwalletIn);
    }

    CWalletTx(CWallet* pwalletIn, const CMerkleTx& txIn) : CMerkleTx(txIn)
    {
        Init(pwalletIn);
    }

    CWalletTx(CWallet* pwalletIn, const CTransaction& txIn) : CMerkleTx(txIn)
    {
        Init(pwalletIn);
    }

    void Init(CWallet* pwalletIn)
    {
        pwallet = pwalletIn;
        mapValue.clear();
        vOrderForm.clear();
        fTimeReceivedIsTxTime = false;
        nTimeReceived = 0;
        nTimeSmart = 0;
        fFromMe = false;
        strFromAccount.clear();
        fDebitCached = false;
        fCreditCached = false;
        fImmatureCreditCached = false;
        fAvailableCreditCached = false;
        fAnonymizableCreditCached = false;
        fAnonymizedCreditCached = false;
        fDenomUnconfCreditCached = false;
        fDenomConfCreditCached = false;
        fWatchDebitCached = false;
        fWatchCreditCached = false;
        fImmatureWatchCreditCached = false;
        fAvailableWatchCreditCached = false;
        fChangeCached = false;
        nDebitCached = 0;
        nCreditCached = 0;
        nImmatureCreditCached = 0;
        nAvailableCreditCached = 0;
        nAnonymizableCreditCached = 0;
        nAnonymizedCreditCached = 0;
        nDenomUnconfCreditCached = 0;
        nDenomConfCreditCached = 0;
        nWatchDebitCached = 0;
        nWatchCreditCached = 0;
        nAvailableWatchCreditCached = 0;
        nImmatureWatchCreditCached = 0;
        nChangeCached = 0;
        nOrderPos = -1;
    }

    ADD_SERIALIZE_METHODS;

    template <typename Stream, typename Operation>
    inline void SerializationOp(Stream& s, Operation ser_action, int nType, int nVersion)
    {
        if (ser_action.ForRead())
            Init(NULL);
        if (!ser_action.ForRead()) {
            mapValue["fromaccount"] = strFromAccount;

            WriteOrderPos(nOrderPos, mapValue);

            if (nTimeSmart)
                mapValue["timesmart"] = strprintf("%u", nTimeSmart);
        }

        READWRITE(*(CMerkleTx*)this);
        std::vector<CMerkleTx> vUnused; //! Used to be vtxPrev
        READWRITE(vUnused);
        READWRITE(mapValue);
        READWRITE(vOrderForm);
        READWRITE(fTimeReceivedIsTxTime);
        READWRITE(nTimeReceived);
        READWRITE(fFromMe);
        READWRITE(fSpent);

        if (ser_action.ForRead()) {
            strFromAccount = mapValue["fromaccount"];

            ReadOrderPos(nOrderPos, mapValue);

            nTimeSmart = mapValue.count("timesmart") ? (unsigned int)atoi64(mapValue["timesmart"]) : 0;
        }

        mapValue.erase("fromaccount");
        mapValue.erase("version");
        mapValue.erase("spent");
        mapValue.erase("n");
        mapValue.erase("timesmart");
    }

    //! make sure balances are recalculated
    void MarkDirty()
    {
        fCreditCached = false;
        fAvailableCreditCached = false;
        fAnonymizableCreditCached = false;
        fAnonymizedCreditCached = false;
        fDenomUnconfCreditCached = false;
        fDenomConfCreditCached = false;
        fWatchDebitCached = false;
        fWatchCreditCached = false;
        fAvailableWatchCreditCached = false;
        fImmatureWatchCreditCached = false;
        fDebitCached = false;
        fChangeCached = false;
    }

    void BindWallet(CWallet* pwalletIn)
    {
        pwallet = pwalletIn;
        MarkDirty();
    }

    //! filter decides which addresses will count towards the debit
    CAmount GetDebit(const isminefilter& filter) const
    {
        if (vin.empty())
            return 0;

        CAmount debit = 0;
        if (filter & ISMINE_SPENDABLE) {
            if (fDebitCached)
                debit += nDebitCached;
            else {
                nDebitCached = pwallet->GetDebit(*this, ISMINE_SPENDABLE);
                fDebitCached = true;
                debit += nDebitCached;
            }
        }
        if (filter & ISMINE_WATCH_ONLY) {
            if (fWatchDebitCached)
                debit += nWatchDebitCached;
            else {
                nWatchDebitCached = pwallet->GetDebit(*this, ISMINE_WATCH_ONLY);
                fWatchDebitCached = true;
                debit += nWatchDebitCached;
            }
        }
        return debit;
    }

    CAmount GetCredit(const isminefilter& filter) const
    {
        // Must wait until coinbase is safely deep enough in the chain before valuing it
        if (IsCoinBase() && GetBlocksToMaturity() > 0)
            return 0;

        CAmount credit = 0;
        if (filter & ISMINE_SPENDABLE) {
            // GetBalance can assume transactions in mapWallet won't change
            if (fCreditCached)
                credit += nCreditCached;
            else {
                nCreditCached = pwallet->GetCredit(*this, ISMINE_SPENDABLE);
                fCreditCached = true;
                credit += nCreditCached;
            }
        }
        if (filter & ISMINE_WATCH_ONLY) {
            if (fWatchCreditCached)
                credit += nWatchCreditCached;
            else {
                nWatchCreditCached = pwallet->GetCredit(*this, ISMINE_WATCH_ONLY);
                fWatchCreditCached = true;
                credit += nWatchCreditCached;
            }
        }
        return credit;
    }

    CAmount GetImmatureCredit(bool fUseCache = true) const
    {
        if ((IsCoinBase() || IsCoinStake()) && GetBlocksToMaturity() > 0 && IsInMainChain()) {
            if (fUseCache && fImmatureCreditCached)
                return nImmatureCreditCached;
            nImmatureCreditCached = pwallet->GetCredit(*this, ISMINE_SPENDABLE);
            fImmatureCreditCached = true;
            return nImmatureCreditCached;
        }
        return 0;
    }

    CAmount GetAvailableCredit(bool fUseCache = true) const
    {
        if (pwallet == 0)
            return 0;

        // Must wait until coinbase is safely deep enough in the chain before valuing it
        if (IsCoinBase() && GetBlocksToMaturity() > 0)
            return 0;

        if (fUseCache && fAvailableCreditCached) {
            if (nAvailableCreditCached) {
                return nAvailableCreditCached;
            }
        }

        CAmount nCredit = 0;
        uint256 hashTx = GetHash();
        for (unsigned int i = 0; i < vout.size(); i++) {
        	//dont count if output is in mempool
        	COutPoint outpoint(hashTx, i);
        	if (pwallet->inSpendQueueOutpoints.count(outpoint) == 1) continue;

            if (!pwallet->IsSpent(hashTx, i)) {
                const CTxOut& txout = vout[i];
                CAmount cre = pwallet->GetCredit(*this, txout, ISMINE_ALL);
                if (cre == 0 && fCreditCached) {
                    fCreditCached = false;
                    cre = pwallet->GetCredit(*this, txout, ISMINE_ALL);
                }
                nCredit += cre;
                if (!MoneyRange(nCredit))
                    throw std::runtime_error("CWalletTx::GetAvailableCredit() : value out of range");
            }
        }

        nAvailableCreditCached = nCredit;
        fAvailableCreditCached = true;
        return nCredit;
    }

    CAmount GetAnonymizableCredit(bool fUseCache = true) const
    {
        if (pwallet == 0)
            return 0;

        // Must wait until coinbase is safely deep enough in the chain before valuing it
        if (IsCoinBase() && GetBlocksToMaturity() > 0)
            return 0;

        if (fUseCache && fAnonymizableCreditCached)
            return nAnonymizableCreditCached;

        CAmount nCredit = 0;
        uint256 hashTx = GetHash();
        for (unsigned int i = 0; i < vout.size(); i++) {
            const CTxIn vin = CTxIn(hashTx, i);

            if (pwallet->IsSpent(hashTx, i) || pwallet->IsLockedCoin(hashTx, i)) continue;
            if (fMasterNode && pwallet->getCTxOutValue(*this, vout[i]) == 1000000 * COIN) continue; // do not count MN-like outputs
        }

        nAnonymizableCreditCached = nCredit;
        fAnonymizableCreditCached = true;
        return nCredit;
    }

    CAmount GetAnonymizedCredit(bool fUseCache = true) const
    {
        if (pwallet == 0)
            return 0;

        // Must wait until coinbase is safely deep enough in the chain before valuing it
        if (IsCoinBase() && GetBlocksToMaturity() > 0)
            return 0;

        if (fUseCache && fAnonymizedCreditCached)
            return nAnonymizedCreditCached;

        CAmount nCredit = 0;
        uint256 hashTx = GetHash();
        for (unsigned int i = 0; i < vout.size(); i++) {
            const CTxIn vin = CTxIn(hashTx, i);
            if (pwallet->IsSpent(hashTx, i) || !pwallet->IsDenominated(vin)) continue;
        }

        nAnonymizedCreditCached = nCredit;
        fAnonymizedCreditCached = true;
        return nCredit;
    }

    // Return sum of unlocked coins
    CAmount GetUnlockedCredit() const
    {
        if (pwallet == 0)
            return 0;

        // Must wait until coinbase is safely deep enough in the chain before valuing it
        if (IsCoinBase() && GetBlocksToMaturity() > 0)
            return 0;

        CAmount nCredit = 0;
        uint256 hashTx = GetHash();
        for (unsigned int i = 0; i < vout.size(); i++) {
            const CTxOut& txout = vout[i];

            if (pwallet->IsSpent(hashTx, i) || pwallet->IsLockedCoin(hashTx, i)) continue;
            if (fMasterNode && pwallet->getCTxOutValue(*this, vout[i]) == 1000000 * COIN) continue; // do not count MN-like outputs

            nCredit += pwallet->GetCredit(*this, txout, ISMINE_SPENDABLE);
            if (!MoneyRange(nCredit))
                throw std::runtime_error("CWalletTx::GetUnlockedCredit() : value out of range");
        }

        return nCredit;
    }

    // Return sum of unlocked coins
    CAmount GetLockedCredit() const
    {
        if (pwallet == 0)
            return 0;

        // Must wait until coinbase is safely deep enough in the chain before valuing it
        if (IsCoinBase() && GetBlocksToMaturity() > 0)
            return 0;

        CAmount nCredit = 0;
        uint256 hashTx = GetHash();
        for (unsigned int i = 0; i < vout.size(); i++) {
            const CTxOut& txout = vout[i];

            // Skip spent coins
            if (pwallet->IsSpent(hashTx, i)) continue;

            // Add locked coins
            if (pwallet->IsLockedCoin(hashTx, i)) {
                nCredit += pwallet->GetCredit(*this, txout, ISMINE_SPENDABLE);
            }

            // Add masternode collaterals which are handled likc locked coins
            if (fMasterNode && pwallet->getCTxOutValue(*this, vout[i]) == 1000000 * COIN) {
                nCredit += pwallet->GetCredit(*this, txout, ISMINE_SPENDABLE);
            }

            if (!MoneyRange(nCredit))
                throw std::runtime_error("CWalletTx::GetLockedCredit() : value out of range");
        }

        return nCredit;
    }

    CAmount GetDenominatedCredit(bool unconfirmed, bool fUseCache = true) const
    {
        if (pwallet == 0)
            return 0;

        // Must wait until coinbase is safely deep enough in the chain before valuing it
        if (IsCoinBase() && GetBlocksToMaturity() > 0)
            return 0;

        int nDepth = GetDepthInMainChain(false);
        if (nDepth < 0) return 0;

        bool isUnconfirmed = !IsFinalTx(*this) || (!IsTrusted() && nDepth == 0);
        if (unconfirmed != isUnconfirmed) return 0;

        if (fUseCache) {
            if (unconfirmed && fDenomUnconfCreditCached)
                return nDenomUnconfCreditCached;
            else if (!unconfirmed && fDenomConfCreditCached)
                return nDenomConfCreditCached;
        }

        CAmount nCredit = 0;
        uint256 hashTx = GetHash();
        for (unsigned int i = 0; i < vout.size(); i++) {
            const CTxOut& txout = vout[i];

            if (pwallet->IsSpent(hashTx, i) || !pwallet->IsDenominatedAmount(pwallet->getCTxOutValue(*this, txout))) continue;

            nCredit += pwallet->GetCredit(*this, txout, ISMINE_SPENDABLE);
            if (!MoneyRange(nCredit))
                throw std::runtime_error("CWalletTx::GetDenominatedCredit() : value out of range");
        }

        if (unconfirmed) {
            nDenomUnconfCreditCached = nCredit;
            fDenomUnconfCreditCached = true;
        } else {
            nDenomConfCreditCached = nCredit;
            fDenomConfCreditCached = true;
        }
        return nCredit;
    }

    CAmount GetImmatureWatchOnlyCredit(const bool& fUseCache = true) const
    {
        if (IsCoinBase() && GetBlocksToMaturity() > 0 && IsInMainChain()) {
            if (fUseCache && fImmatureWatchCreditCached)
                return nImmatureWatchCreditCached;
            nImmatureWatchCreditCached = pwallet->GetCredit(*this, ISMINE_WATCH_ONLY);
            fImmatureWatchCreditCached = true;
            return nImmatureWatchCreditCached;
        }

        return 0;
    }

    CAmount GetAvailableWatchOnlyCredit(const bool& fUseCache = true) const
    {
        if (pwallet == 0)
            return 0;

        // Must wait until coinbase is safely deep enough in the chain before valuing it
        if (IsCoinBase() && GetBlocksToMaturity() > 0)
            return 0;

        if (fUseCache && fAvailableWatchCreditCached)
            return nAvailableWatchCreditCached;

        CAmount nCredit = 0;
        for (unsigned int i = 0; i < vout.size(); i++) {
            if (!pwallet->IsSpent(GetHash(), i)) {
                const CTxOut& txout = vout[i];
                nCredit += pwallet->GetCredit(*this, txout, ISMINE_WATCH_ONLY);
                if (!MoneyRange(nCredit))
                    throw std::runtime_error("CWalletTx::GetAvailableCredit() : value out of range");
            }
        }

        nAvailableWatchCreditCached = nCredit;
        fAvailableWatchCreditCached = true;
        return nCredit;
    }

    CAmount GetChange() const
    {
        if (fChangeCached)
            return nChangeCached;
        nChangeCached = pwallet->GetChange(*this);
        fChangeCached = true;
        return nChangeCached;
    }

    void GetAmounts(std::list<COutputEntry>& listReceived,
                    std::list<COutputEntry>& listSent,
                    CAmount& nFee,
                    std::string& strSentAccount,
                    const isminefilter& filter) const;

    void GetAccountAmounts(const std::string& strAccount, CAmount& nReceived, CAmount& nSent, CAmount& nFee, const isminefilter& filter) const;

    bool IsFromMe(const isminefilter& filter) const
    {
        return (GetDebit(filter) > 0);
    }

    bool InMempool() const;

    bool IsTrusted() const
    {
        // Quick answer in most cases
        if (!IsFinalTx(*this))
            return false;
        int nDepth = GetDepthInMainChain();
        if (nDepth >= 1)
            return true;
        if (nDepth < 0)
            return false;
        if (!bSpendZeroConfChange || !IsFromMe(ISMINE_ALL)) // using wtx's cached debit
            return false;

        // Trusted if all inputs are from us and are in the mempool:
        BOOST_FOREACH (const CTxIn& txin, vin) {
            // Transactions not sent by us: not trusted
        	COutPoint prevout = pwallet->findMyOutPoint(txin);
            const CWalletTx* parent = pwallet->GetWalletTx(prevout.hash);
            if (parent == NULL)
                return false;
            const CTxOut& parentOut = parent->vout[prevout.n];
            if (pwallet->IsMine(parentOut) != ISMINE_SPENDABLE)
                return false;
        }
        return true;
    }

    int GetBlockHeight() const {
        if (hashBlock.IsNull()) {
            return -1; //not in the chain
        } else {
            return mapBlockIndex[hashBlock]->nHeight;
        }
    }

    bool WriteToDisk();

    int64_t GetTxTime() const;
    int64_t GetComputedTxTime() const;
    int GetRequestCount() const;
    void RelayWalletTransaction(std::string strCommand = "tx");

    std::set<uint256> GetConflicts() const;
};


class COutput
{
public:
    const CWalletTx* tx;
    int i;
    int nDepth;
    bool fSpendable;

    COutput(const CWalletTx* txIn, int iIn, int nDepthIn, bool fSpendableIn)
    {
        tx = txIn;
        i = iIn;
        nDepth = nDepthIn;
        fSpendable = fSpendableIn;
    }

    //Used with Obfuscation. Will return largest nondenom, then denominations, then very small inputs
    int Priority() const
    {
        BOOST_FOREACH (CAmount d, obfuScationDenominations)
        if (tx->vout[i].nValue == d) return 10000;
        if (tx->vout[i].nValue < 1 * COIN) return 20000;

        //nondenom return largest first
        return -(tx->vout[i].nValue / COIN);
    }

    CAmount Value() const
    {
        return tx->vout[i].nValue;
    }

    std::string ToString() const;
};


/** Private key that includes an expiration date in case it never gets used. */
class CWalletKey
{
public:
    CPrivKey vchPrivKey;
    int64_t nTimeCreated;
    int64_t nTimeExpires;
    std::string strComment;
    //! todo: add something to note what created it (user, getnewaddress, change)
    //!   maybe should have a map<string, string> property map

    CWalletKey(int64_t nExpires = 0);

    ADD_SERIALIZE_METHODS;

    template <typename Stream, typename Operation>
    inline void SerializationOp(Stream& s, Operation ser_action, int nType, int nVersion)
    {
        if (!(nType & SER_GETHASH))
            READWRITE(nVersion);
        READWRITE(vchPrivKey);
        READWRITE(nTimeCreated);
        READWRITE(nTimeExpires);
        READWRITE(LIMITED_STRING(strComment, 65536));
    }
};





/**
 * Internal transfers.
 * Database key is acentry<account><counter>.
 */
class CAccountingEntry
{
public:
    std::string strAccount;
    CAmount nCreditDebit;
    int64_t nTime;
    std::string strOtherAccount;
    std::string strComment;
    mapValue_t mapValue;
    int64_t nOrderPos; //! position in ordered transaction list
    uint64_t nEntryNo;

    CAccountingEntry()
    {
        SetNull();
    }

    void SetNull()
    {
        nCreditDebit = 0;
        nTime = 0;
        strAccount.clear();
        strOtherAccount.clear();
        strComment.clear();
        nOrderPos = -1;
        nEntryNo = 0;
    }

    ADD_SERIALIZE_METHODS;

    template <typename Stream, typename Operation>
    inline void SerializationOp(Stream& s, Operation ser_action, int nType, int nVersion)
    {
        if (!(nType & SER_GETHASH))
            READWRITE(nVersion);
        //! Note: strAccount is serialized as part of the key, not here.
        READWRITE(nCreditDebit);
        READWRITE(nTime);
        READWRITE(LIMITED_STRING(strOtherAccount, 65536));

        if (!ser_action.ForRead()) {
            WriteOrderPos(nOrderPos, mapValue);

            if (!(mapValue.empty() && _ssExtra.empty())) {
                CDataStream ss(nType, nVersion);
                ss.insert(ss.begin(), '\0');
                ss << mapValue;
                ss.insert(ss.end(), _ssExtra.begin(), _ssExtra.end());
                strComment.append(ss.str());
            }
        }

        READWRITE(LIMITED_STRING(strComment, 65536));

        size_t nSepPos = strComment.find("\0", 0, 1);
        if (ser_action.ForRead()) {
            mapValue.clear();
            if (std::string::npos != nSepPos) {
                CDataStream ss(std::vector<char>(strComment.begin() + nSepPos + 1, strComment.end()), nType, nVersion);
                ss >> mapValue;
                _ssExtra = std::vector<char>(ss.begin(), ss.end());
            }
            ReadOrderPos(nOrderPos, mapValue);
        }
        if (std::string::npos != nSepPos)
            strComment.erase(nSepPos);

        mapValue.erase("n");
    }

private:
    std::vector<char> _ssExtra;
};



#endif // BITCOIN_WALLET_H<|MERGE_RESOLUTION|>--- conflicted
+++ resolved
@@ -203,7 +203,6 @@
     }
 };
 
-<<<<<<< HEAD
 typedef enum MultiSigType {
 	FULL_N_N = 0,
 	PARTIAL_N_1_N
@@ -231,9 +230,6 @@
     }
 };
 
-=======
-//in any case consolidation needed, call estimateConsolidationFees function to estimate fees
->>>>>>> 36e3bd5a
 enum StakingStatusError
 {
     STAKING_OK, //use case B, C, D, no consolidation needed, 
@@ -913,7 +909,6 @@
     bool CoSignPartialTransaction(CPartialTransaction& tx);
     bool generatePKeyImageAlphaListFromPartialTx(const CPartialTransaction& tx, CListPKeyImageAlpha& l);
     void AddComputedPrivateKey(const CTxOut& out);
-<<<<<<< HEAD
     bool IsMultisigSetup() const {
     	MyMultisigViewKey();
     	return multiSigPrivView.IsValid();
@@ -924,9 +919,7 @@
     std::string MyMultisigPubAddress();
     void WriteScreenIndex(int index) const;
     int ReadScreenIndex() const;
-=======
     bool IsCollateralized(const COutPoint& outpoint);
->>>>>>> 36e3bd5a
 private:
     void GeneratePKeyImageAlpha(const COutPoint& op, CPKeyImageAlpha&) ;
     bool encodeStealthBase58(const std::vector<unsigned char>& raw, std::string& stealth);
