// Copyright (c) 2009-2010 Satoshi Nakamoto
// Copyright (c) 2009-2014 The Bitcoin developers
// Copyright (c) 2014-2015 The Dash developers
// Copyright (c) 2018-2019 The DAPScoin developers
// Distributed under the MIT software license, see the accompanying
// file COPYING or http://www.opensource.org/licenses/mit-license.php.

#ifndef BITCOIN_WALLET_H
#define BITCOIN_WALLET_H

#include "amount.h"
#include "base58.h"
#include "crypter.h"
#include "kernel.h"
#include "key.h"
#include "keystore.h"
#include "main.h"
#include "primitives/block.h"
#include "primitives/transaction.h"
#include "ui_interface.h"
#include "util.h"
#include "validationinterface.h"
#include "wallet_ismine.h"
#include "walletdb.h"

#include <algorithm>
#include <map>
#include <set>
#include <stdexcept>
#include <stdint.h>
#include <string>
#include <utility>
#include <vector>


#include <memory>

#include <boost/program_options/options_description.hpp>
#include <boost/program_options/variables_map.hpp>
#include <boost/serialization/list.hpp>
#include <boost/serialization/vector.hpp>
#include <boost/serialization/deque.hpp>
#include <atomic>
#include "crypto/crypto-ops.h"
#include "crypto/common.h"



/**
 * Settings
 */
extern CFeeRate payTxFee;
extern CAmount maxTxFee;
extern unsigned int nTxConfirmTarget;
extern bool bSpendZeroConfChange;
extern bool bdisableSystemnotifications;
extern bool fSendFreeTransactions;
extern bool fPayAtLeastCustomFee;

//! -paytxfee default
static const CAmount DEFAULT_TRANSACTION_FEE = 0.1 * COIN;//
//! -paytxfee will warn if called with a higher fee than this amount (in satoshis) per KB
static const CAmount nHighTransactionFeeWarning = 0.1 * COIN;
//! -maxtxfee default
static const CAmount DEFAULT_TRANSACTION_MAXFEE = 1 * COIN;
//! -maxtxfee will warn if called with a higher fee than this amount (in satoshis)
static const CAmount nHighTransactionMaxFeeWarning = 100 * nHighTransactionFeeWarning;
//! Largest (in bytes) free transaction we're willing to create
static const unsigned int MAX_FREE_TRANSACTION_CREATE_SIZE = 1000;

// 6666 = 1*5000 + 1*1000 + 1*500 + 1*100 + 1*50 + 1*10 + 1*5 + 1
static const int ZQ_6666 = 6666;

class CAccountingEntry;
class CCoinControl;
class COutput;
class CReserveKey;
class CScript;
class CWalletTx;

/** (client) version numbers for particular wallet features */
enum WalletFeature {
    FEATURE_BASE = 10500, // the earliest version new wallets supports (only useful for getinfo's clientversion output)

    FEATURE_WALLETCRYPT = 40000, // wallet encryption
    FEATURE_COMPRPUBKEY = 60000, // compressed public keys

    FEATURE_LATEST = 61000
};

enum AvailableCoinsType {
    ALL_COINS = 1,
    ONLY_DENOMINATED = 2,
    ONLY_NOT1000000IFMN = 3,
    ONLY_NONDENOMINATED_NOT1000000IFMN = 4, // ONLY_NONDENOMINATED and not 1000000 DAPS at the same time
    ONLY_1000000 = 5,                        // find masternode outputs including locked ones (use with caution)
    STAKABLE_COINS = 6                          // UTXO's that are valid for staking
};

struct CompactTallyItem {
    CBitcoinAddress address;
    CAmount nAmount;
    std::vector<CTxIn> vecTxIn;
    CompactTallyItem()
    {
        nAmount = 0;
    }
};

/** A key pool entry */
class CKeyPool
{
public:
    int64_t nTime;
    CPubKey vchPubKey;

    CKeyPool();
    CKeyPool(const CPubKey& vchPubKeyIn);

    ADD_SERIALIZE_METHODS;

    template <typename Stream, typename Operation>
    inline void SerializationOp(Stream& s, Operation ser_action, int nType, int nVersion)
    {
        if (!(nType & SER_GETHASH))
            READWRITE(nVersion);
        READWRITE(nTime);
        READWRITE(vchPubKey);
    }
};

/** Address book data */
class CAddressBookData
{
public:
    std::string name;
    std::string purpose;

    CAddressBookData()
    {
        purpose = "unknown";
    }

    typedef std::map<std::string, std::string> StringMap;
    StringMap destdata;
};

/**
 * Account information.
 * Stored in wallet with key "acc"+string account name.
 */
class CAccount
{
public:
    CPubKey vchPubKey;

    CAccount()
    {
        SetNull();
    }

    void SetNull()
    {
        vchPubKey = CPubKey();
    }

    ADD_SERIALIZE_METHODS;

    template <typename Stream, typename Operation>
    inline void SerializationOp(Stream& s, Operation ser_action, int nType, int nVersion)
    {
        if (!(nType & SER_GETHASH))
            READWRITE(nVersion);
        READWRITE(vchPubKey);
    }
};

class CStealthAccount
{
public:
    CAccount spendAccount;
    CAccount viewAccount;

    CStealthAccount()
    {
        SetNull();
    }

    void SetNull()
    {
        spendAccount.SetNull();
        viewAccount.SetNull();
    }

    ADD_SERIALIZE_METHODS;

    template <typename Stream, typename Operation>
    inline void SerializationOp(Stream& s, Operation ser_action, int nType, int nVersion)
    {
        READWRITE(spendAccount);
        READWRITE(viewAccount);
    }
};

<<<<<<< HEAD
//Additional structures for bulletproof tx construction
typedef struct tx_source_entry {
    typedef std::pair<uint64_t, CTKey> output_entry;

    std::vector<output_entry> outputs;  //index + key + optional ringct commitment
    size_t real_output;                 //index in outputs vector of real output_entry
    CPubKey real_out_tx_key; //incoming real tx public key
    std::vector<CPubKey> real_out_additional_tx_keys; //incoming real tx additional public keys
    size_t real_output_in_tx_index;     //index in transaction outputs vector
    CAmount amount;                    //money
    uint256 mask;                      //ringct amount mask
};
typedef struct tx_destination_entry
{
    CAmount amount;                    //money
    CStealthAccount addr;        //destination address

    tx_destination_entry() : amount(0) { }
    tx_destination_entry(CAmount a, const CStealthAccount &ad) : amount(a), addr(ad) { }
};

=======
>>>>>>> 65180ceb
/**
 * A CWallet is an extension of a keystore, which also maintains a set of transactions and balances,
 * and provides the ability to create new transactions.
 */
class CWallet : public CCryptoKeyStore, public CValidationInterface
{
private:
    bool SelectCoins(const CAmount& nTargetValue, std::set<std::pair<const CWalletTx*, unsigned int> >& setCoinsRet, CAmount& nValueRet, const CCoinControl* coinControl = NULL, AvailableCoinsType coin_type = ALL_COINS, bool useIX = true) ;
    //it was public bool SelectCoins(int64_t nTargetValue, std::set<std::pair<const CWalletTx*,unsigned int> >& setCoinsRet, int64_t& nValueRet, const CCoinControl *coinControl = NULL, AvailableCoinsType coin_type=ALL_COINS, bool useIX = true) const;

    CWalletDB* pwalletdbEncryption;

    //! the current wallet version: clients below this version are not able to load the wallet
    int nWalletVersion;

    //! the maximum wallet format version: memory-only variable that specifies to what version this wallet may be upgraded
    int nWalletMaxVersion;

    int64_t nNextResend;
    int64_t nLastResend;

    /**
     * Used to keep track of spent outpoints, and
     * detect and report conflicts (double-spends or
     * mutated transactions where the mutant gets mined).
     */
    typedef std::multimap<COutPoint, uint256> TxSpends;
    TxSpends mapTxSpends;
    void AddToSpends(const COutPoint& outpoint, const uint256& wtxid);
    void AddToSpends(const uint256& wtxid);

    void SyncMetaData(std::pair<TxSpends::iterator, TxSpends::iterator>);

public:
    static const int32_t MAX_DECOY_POOL = 500;
    static const int32_t PROBABILITY_NEW_COIN_SELECTED = 70;
    bool RescanAfterUnlock(bool fromBeginning = false);
    bool MintableCoins();
    bool SelectStakeCoins(std::set<std::pair<const CWalletTx*, unsigned int> >& setCoins, CAmount nTargetAmount) ;
    bool SelectCoinsDark(CAmount nValueMin, CAmount nValueMax, std::vector<CTxIn>& setCoinsRet, CAmount& nValueRet, int nObfuscationRoundsMin, int nObfuscationRoundsMax) ;
    bool SelectCoinsByDenominations(int nDenom, CAmount nValueMin, CAmount nValueMax, std::vector<CTxIn>& vCoinsRet, std::vector<COutput>& vCoinsRet2, CAmount& nValueRet, int nObfuscationRoundsMin, int nObfuscationRoundsMax);
    bool SelectCoinsDarkDenominated(CAmount nTargetValue, std::vector<CTxIn>& setCoinsRet, CAmount& nValueRet) ;
    bool HasCollateralInputs(bool fOnlyConfirmed = true);
    bool IsCollateralAmount(CAmount nInputAmount) const;
    int CountInputsWithAmount(CAmount nInputAmount);
    COutPoint findMyOutPoint(const CTxIn& txin) const;
    bool SelectCoinsCollateral(std::vector<CTxIn>& setCoinsRet, CAmount& nValueRet) ;

    /*
     * Main wallet lock.
     * This lock protects all the fields added by CWallet
     *   except for:
     *      fFileBacked (immutable after instantiation)
     *      strWalletFile (immutable after instantiation)
     */
    mutable CCriticalSection cs_wallet;

    bool fFileBacked;
    bool fWalletUnlockAnonymizeOnly;
    std::string strWalletFile;
    bool fBackupMints;

    std::set<int64_t> setKeyPool;
    std::map<CKeyID, CKeyMetadata> mapKeyMetadata;

    typedef std::map<unsigned int, CMasterKey> MasterKeyMap;
    MasterKeyMap mapMasterKeys;
    unsigned int nMasterKeyMaxID;

    // Stake Settings
    unsigned int nHashDrift;
    unsigned int nHashInterval;
    uint64_t nStakeSplitThreshold;
    int nStakeSetUpdateTime;

    //MultiSend
    std::vector<std::pair<std::string, int> > vMultiSend;
    bool fMultiSendStake;
    bool fMultiSendMasternodeReward;
    bool fMultiSendNotify;
    std::string strMultiSendChangeAddress;
    int nLastMultiSendHeight;
    std::vector<std::string> vDisabledAddresses;

    //Auto Combine Inputs
    bool fCombineDust;
    CAmount nAutoCombineThreshold;

    CWallet()
    {
        SetNull();
    }

    CWallet(std::string strWalletFileIn)
    {
        SetNull();

        strWalletFile = strWalletFileIn;
        fFileBacked = true;
    }

    ~CWallet()
    {
        delete pwalletdbEncryption;
    }

    void SetNull()
    {
        nWalletVersion = FEATURE_BASE;
        nWalletMaxVersion = FEATURE_BASE;
        fFileBacked = false;
        nMasterKeyMaxID = 0;
        pwalletdbEncryption = NULL;
        nOrderPosNext = 0;
        nNextResend = 0;
        nLastResend = 0;
        nTimeFirstKey = 0;
        fWalletUnlockAnonymizeOnly = false;
        fBackupMints = false;

        // Stake Settings
        nHashDrift = 45;
        nStakeSplitThreshold = 100000;
        nHashInterval = 22;
        nStakeSetUpdateTime = 300; // 5 minutes

        //MultiSend
        vMultiSend.clear();
        fMultiSendStake = false;
        fMultiSendMasternodeReward = false;
        fMultiSendNotify = false;
        strMultiSendChangeAddress = "";
        nLastMultiSendHeight = 0;
        vDisabledAddresses.clear();

        //Auto Combine Dust
        fCombineDust = false;
        nAutoCombineThreshold = 0;
    }

    void setZDapsAutoBackups(bool fEnabled)
    {
        fBackupMints = fEnabled;
    }

    bool isMultiSendEnabled()
    {
        return fMultiSendMasternodeReward || fMultiSendStake;
    }

    void setMultiSendDisabled()
    {
        fMultiSendMasternodeReward = false;
        fMultiSendStake = false;
    }

    mutable std::map<uint256, CWalletTx> mapWallet;

    int64_t nOrderPosNext;
    std::map<uint256, int> mapRequestCount;

    std::map<CTxDestination, CAddressBookData> mapAddressBook;
    std::map<std::string, std::string> addrToTxHashMap;
    std::vector<CKey> txPrivKeys;	//only for temporary storing tx private keys for user transactions, dont care staking transactions

    CPubKey vchDefaultKey;

    std::set<COutPoint> setLockedCoins;
    bool walletStakingInProgress;

    int64_t nTimeFirstKey;

    mutable std::map<std::string, CKeyImage> outpointToKeyImages;
    std::map<std::string, bool> keyImagesSpends;
    std::map<std::string, std::string> keyImageMap;//mapping from: txhashHex-n to key image str, n = index
    std::list<std::string> pendingKeyImages;
    std::map<COutPoint, bool> inSpendQueueOutpoints;
    std::vector<COutPoint> inSpendQueueOutpointsPerSession;
    mutable std::map<CScript, CAmount> amountMap;
    mutable std::map<CScript, CKey> blindMap;
    mutable std::vector<COutPoint> userDecoysPool;	//used in transaction spending user transaction
    mutable std::vector<COutPoint> coinbaseDecoysPool; //used in transction spending coinbase

    const CWalletTx* GetWalletTx(const uint256& hash) const;

    //! check whether we are allowed to upgrade (or already support) to the named feature
    bool CanSupportFeature(enum WalletFeature wf)
    {
        AssertLockHeld(cs_wallet);
        return nWalletMaxVersion >= wf;
    }

    bool generate_key_image_helper(const CPubKey& pub, CKeyImage& img) const;
    bool generate_key_image_helper(const CScript& scriptKey, CKeyImage& img) const;

    void AvailableCoins(std::vector<COutput>& vCoins, bool fOnlyConfirmed = true, const CCoinControl* coinControl = NULL, bool fIncludeZeroValue = false, AvailableCoinsType nCoinType = ALL_COINS, bool fUseIX = false);
    std::map<CBitcoinAddress, std::vector<COutput> > AvailableCoinsByAddress(bool fConfirmed = true, CAmount maxCoinValue = 0);
    bool SelectCoinsMinConf(const CAmount& nTargetValue, int nConfMine, int nConfTheirs, std::vector<COutput> vCoins, std::set<std::pair<const CWalletTx*, unsigned int> >& setCoinsRet, CAmount& nValueRet);

    /// Get 1000DASH output and keys which can be used for the Masternode
    bool GetMasternodeVinAndKeys(CTxIn& txinRet, CPubKey& pubKeyRet, CKey& keyRet, std::string strTxHash = "", std::string strOutputIndex = "");
    /// Extract txin information and keys from output
    bool GetVinAndKeysFromOutput(COutput out, CTxIn& txinRet, CPubKey& pubKeyRet, CKey& keyRet);

    bool IsSpent(const uint256& hash, unsigned int n);

    bool IsLockedCoin(uint256 hash, unsigned int n) const;
    void LockCoin(COutPoint& output);
    void UnlockCoin(COutPoint& output);
    void UnlockAllCoins();
    void ListLockedCoins(std::vector<COutPoint>& vOutpts);
    CAmount GetTotalValue(std::vector<CTxIn> vCoins);

    //  keystore implementation
    // Generate a new key
    CPubKey GenerateNewKey();

    //! Adds a key to the store, and saves it to disk.
    bool AddKeyPubKey(const CKey& key, const CPubKey& pubkey);
    //! Adds a key to the store, without saving it to disk (used by LoadWallet)
    bool LoadKey(const CKey& key, const CPubKey& pubkey) { return CCryptoKeyStore::AddKeyPubKey(key, pubkey); }
    //! Load metadata (used by LoadWallet)
    bool LoadKeyMetadata(const CPubKey& pubkey, const CKeyMetadata& metadata);

    bool LoadMinVersion(int nVersion)
    {
        AssertLockHeld(cs_wallet);
        nWalletVersion = nVersion;
        nWalletMaxVersion = std::max(nWalletMaxVersion, nVersion);
        return true;
    }

    //! Adds an encrypted key to the store, and saves it to disk.
    bool AddCryptedKey(const CPubKey& vchPubKey, const std::vector<unsigned char>& vchCryptedSecret);
    //! Adds an encrypted key to the store, without saving it to disk (used by LoadWallet)
    bool LoadCryptedKey(const CPubKey& vchPubKey, const std::vector<unsigned char>& vchCryptedSecret);
    bool AddCScript(const CScript& redeemScript);
    bool LoadCScript(const CScript& redeemScript);

    //! Adds a destination data tuple to the store, and saves it to disk
    bool AddDestData(const CTxDestination& dest, const std::string& key, const std::string& value);
    //! Erases a destination data tuple in the store and on disk
    bool EraseDestData(const CTxDestination& dest, const std::string& key);
    //! Adds a destination data tuple to the store, without saving it to disk
    bool LoadDestData(const CTxDestination& dest, const std::string& key, const std::string& value);
    //! Look up a destination data tuple in the store, return true if found false otherwise
    bool GetDestData(const CTxDestination& dest, const std::string& key, std::string* value) const;

    //! Adds a watch-only address to the store, and saves it to disk.
    bool AddWatchOnly(const CScript& dest);
    bool RemoveWatchOnly(const CScript& dest);
    //! Adds a watch-only address to the store, without saving it to disk (used by LoadWallet)
    bool LoadWatchOnly(const CScript& dest);

    //! Adds a MultiSig address to the store, and saves it to disk.
    bool AddMultiSig(const CScript& dest);
    bool RemoveMultiSig(const CScript& dest);
    //! Adds a MultiSig address to the store, without saving it to disk (used by LoadWallet)
    bool LoadMultiSig(const CScript& dest);

    bool Unlock(const SecureString& strWalletPassphrase, bool anonimizeOnly = false);
    bool ChangeWalletPassphrase(const SecureString& strOldWalletPassphrase, const SecureString& strNewWalletPassphrase);
    bool EncryptWallet(const SecureString& strWalletPassphrase);

    void GetKeyBirthTimes(std::map<CKeyID, int64_t>& mapKeyBirth) const;

    /**
     * Increment the next transaction order id
     * @return next transaction order id
     */
    int64_t IncOrderPosNext(CWalletDB* pwalletdb = NULL);

    typedef std::pair<CWalletTx*, CAccountingEntry*> TxPair;
    typedef std::multimap<int64_t, TxPair> TxItems;

    std::vector<map<uint256, CWalletTx>::const_iterator> notAbleToSpend;

    /**
     * Get the wallet's activity log
     * @return multimap of ordered transactions and accounting entries
     * @warning Returned pointers are *only* valid within the scope of passed acentries
     */
    TxItems OrderedTxItems(std::list<CAccountingEntry>& acentries, std::string strAccount = "");

    void MarkDirty();
    bool AddToWallet(const CWalletTx& wtxIn, bool fFromLoadWallet = false);
    void SyncTransaction(const CTransaction& tx, const CBlock* pblock);
    bool AddToWalletIfInvolvingMe(const CTransaction& tx, const CBlock* pblock, bool fUpdate);
    void EraseFromWallet(const uint256& hash);
    int ScanForWalletTransactions(CBlockIndex* pindexStart, bool fUpdate = false, int height = -1);
    void ReacceptWalletTransactions();
    void ResendWalletTransactions();
    CAmount GetBalance();
    CAmount GetSpendableBalance();
    CAmount GetLockedCoins() const;
    CAmount GetUnlockedCoins() const;
    CAmount GetUnconfirmedBalance() const;
    CAmount GetImmatureBalance() const;
    CAmount GetAnonymizableBalance() const;
    CAmount GetAnonymizedBalance() const;
    double GetAverageAnonymizedRounds();
    CAmount GetNormalizedAnonymizedBalance();
    CAmount GetDenominatedBalance(bool unconfirmed = false) const;
    CAmount GetWatchOnlyBalance() const;
    CAmount GetUnconfirmedWatchOnlyBalance() const;
    CAmount GetImmatureWatchOnlyBalance() const;
    bool CreateTransaction(CScript scriptPubKey, int64_t nValue, CWalletTx& wtxNew, CReserveKey& reservekey, int64_t& nFeeRet, std::string& strFailReason, const CCoinControl* coinControl);
    bool CreateTransaction(const std::vector<std::pair<CScript, CAmount> >& vecSend,
                           CWalletTx& wtxNew,
                           CReserveKey& reservekey,
                           CAmount& nFeeRet,
                           std::string& strFailReason,
                           const CCoinControl* coinControl = NULL,
                           AvailableCoinsType coin_type = ALL_COINS,
                           bool useIX = false,
                           CAmount nFeePay = 0);
    bool CreateTransactionBulletProof(const CKey& txPrivDes,
                           const CPubKey& recipientViewKey,
                           const std::vector<std::pair<CScript, CAmount> >& vecSend,
                           CWalletTx& wtxNew,
                           CReserveKey& reservekey,
                           CAmount& nFeeRet,
                           std::string& strFailReason,
                           const CCoinControl* coinControl = NULL,
                           AvailableCoinsType coin_type = ALL_COINS,
                           bool useIX = false,
                           CAmount nFeePay = 0, int ringSize = 6);

    bool CreateTransactionBulletProof(const CKey& txPrivDes, const CPubKey &recipientViewKey, CScript scriptPubKey, const CAmount &nValue,
                                      CWalletTx &wtxNew, CReserveKey &reservekey, CAmount &nFeeRet,
                                      std::string &strFailReason, const CCoinControl *coinControl = NULL,
                                      AvailableCoinsType coin_type = ALL_COINS, bool useIX = false,
                                      CAmount nFeePay = 0, int ringSize = 6);

    bool CreateTransaction(CScript scriptPubKey, const CAmount &nValue, CWalletTx &wtxNew, CReserveKey &reservekey,
                           CAmount &nFeeRet, std::string &strFailReason, const CCoinControl *coinControl = NULL,
                           AvailableCoinsType coin_type = ALL_COINS, bool useIX = false, CAmount nFeePay = 0);
    bool CommitTransaction(CWalletTx& wtxNew, CReserveKey& reservekey, std::string strCommand = "tx");
    std::string PrepareObfuscationDenominate(int minRounds, int maxRounds);
    int GenerateObfuscationOutputs(int nTotalValue, std::vector<CTxOut>& vout);
    bool CreateCollateralTransaction(CMutableTransaction& txCollateral, std::string& strReason);
    bool ConvertList(std::vector<CTxIn> vCoins, std::vector<int64_t>& vecAmounts);
    bool CreateCoinStake(const CKeyStore& keystore, unsigned int nBits, int64_t nSearchInterval, CMutableTransaction& txNew, unsigned int& nTxNewTime);
    bool CreateCoinAudit(const CKeyStore& keystore, unsigned int nBits, int64_t nSearchInterval, CMutableTransaction& txNew, unsigned int& nTxNewTime);
    bool MultiSend();
    void AutoCombineDust();

    static CFeeRate minTxFee;
    static CAmount GetMinimumFee(unsigned int nTxBytes, unsigned int nConfirmTarget, const CTxMemPool& pool);

    bool NewKeyPool();
    bool TopUpKeyPool(unsigned int kpSize = 0);
    void ReserveKeyFromKeyPool(int64_t& nIndex, CKeyPool& keypool);
    void KeepKey(int64_t nIndex);
    void ReturnKey(int64_t nIndex);
    bool GetKeyFromPool(CPubKey& key);
    int64_t GetOldestKeyPoolTime();
    void GetAllReserveKeys(std::set<CKeyID>& setAddress) const;

    std::set<std::set<CTxDestination> > GetAddressGroupings();
    std::map<CTxDestination, CAmount> GetAddressBalances();

    std::set<CTxDestination> GetAccountAddresses(std::string strAccount) const;

    bool GetBudgetSystemCollateralTX(CTransaction& tx, uint256 hash, bool useIX);
    bool GetBudgetSystemCollateralTX(CWalletTx& tx, uint256 hash, bool useIX);

    // get the Obfuscation chain depth for a given input
    int GetRealInputObfuscationRounds(CTxIn in, int rounds) const;
    // respect current settings
    int GetInputObfuscationRounds(CTxIn in) const;

    bool IsDenominated(const CTxIn& txin) const;
    bool IsDenominated(const CTransaction& tx) const;

    bool IsDenominatedAmount(CAmount nInputAmount) const;

    isminetype IsMine(const CTxIn& txin) const;
    CAmount GetDebit(const CTxIn& txin, const isminefilter& filter) const;
    isminetype IsMine(const CTxOut& txout) const
    {
        return ::IsMine(*this, txout.scriptPubKey);
    }
    CAmount GetCredit(const CTransaction& tx, const CTxOut& txout, const isminefilter& filter) const
    {
        return ((IsMine(txout) & filter) ? getCTxOutValue(tx, txout) : 0);
    }
    bool IsChange(const CTxOut& txout) const;
    CAmount GetChange(const CTransaction& tx, const CTxOut& txout) const
    {
        return (IsChange(txout) ? getCTxOutValue(tx, txout) : 0);
    }
    bool IsMine(const CTransaction& tx) const
    {
        BOOST_FOREACH (const CTxOut& txout, tx.vout)
        if (IsMine(txout))
            return true;
        return false;
    }
    /** should probably be renamed to IsRelevantToMe */
    bool IsFromMe(const CTransaction& tx) const
    {
        return (GetDebit(tx, ISMINE_ALL) > 0);
    }
    CAmount GetDebit(const CTransaction& tx, const isminefilter& filter) const
    {
        CAmount nDebit = 0;
        BOOST_FOREACH (const CTxIn& txin, tx.vin) {
            nDebit += GetDebit(txin, filter);
            if (!MoneyRange(nDebit))
                throw std::runtime_error("CWallet::GetDebit() : value out of range");
        }
        return nDebit;
    }
    CAmount GetCredit(const CTransaction& tx, const isminefilter& filter) const
    {
        CAmount nCredit = 0;
        BOOST_FOREACH (const CTxOut& txout, tx.vout) {
            nCredit += GetCredit(tx, txout, filter);
            if (!MoneyRange(nCredit))
                throw std::runtime_error("CWallet::GetCredit() : value out of range");
        }
        return nCredit;
    }
    CAmount GetChange(const CTransaction& tx) const
    {
        CAmount nChange = 0;
        BOOST_FOREACH (const CTxOut& txout, tx.vout) {
            nChange += GetChange(tx, txout);
            if (!MoneyRange(nChange))
                throw std::runtime_error("CWallet::GetChange() : value out of range");
        }
        return nChange;
    }
    void SetBestChain(const CBlockLocator& loc);

    DBErrors LoadWallet(bool& fFirstRunRet);
    DBErrors ZapWalletTx(std::vector<CWalletTx>& vWtx);

    bool SetAddressBook(const CTxDestination& address, const std::string& strName, const std::string& purpose);

    bool DelAddressBook(const CTxDestination& address);

    bool UpdatedTransaction(const uint256& hashTx);

    void Inventory(const uint256& hash)
    {
        {
            LOCK(cs_wallet);
            std::map<uint256, int>::iterator mi = mapRequestCount.find(hash);
            if (mi != mapRequestCount.end())
                (*mi).second++;
        }
    }

    unsigned int GetKeyPoolSize()
    {
        AssertLockHeld(cs_wallet); // setKeyPool
        return setKeyPool.size();
    }

    bool SetDefaultKey(const CPubKey& vchPubKey);

    //! signify that a particular wallet feature is now used. this may change nWalletVersion and nWalletMaxVersion if those are lower
    bool SetMinVersion(enum WalletFeature, CWalletDB* pwalletdbIn = NULL, bool fExplicit = false);

    //! change which version we're allowed to upgrade to (note that this does not immediately imply upgrading to that format)
    bool SetMaxVersion(int nVersion);

    //! get the current wallet format (the oldest client version guaranteed to understand this wallet)
    int GetVersion()
    {
        LOCK(cs_wallet);
        return nWalletVersion;
    }

    //! Get wallet transactions that conflict with given transaction (spend same outputs)
    std::set<uint256> GetConflicts(const uint256& txid) const;

    /**
     * Address book entry changed.
     * @note called with lock cs_wallet held.
     */
    boost::signals2::signal<void(CWallet* wallet, const CTxDestination& address, const std::string& label, bool isMine, const std::string& purpose, ChangeType status)> NotifyAddressBookChanged;

    /**
     * Wallet transaction added, removed or updated.
     * @note called with lock cs_wallet held.
     */
    boost::signals2::signal<void(CWallet* wallet, const uint256& hashTx, ChangeType status)> NotifyTransactionChanged;

    /** Show progress e.g. for rescan */
    boost::signals2::signal<void(const std::string& title, int nProgress)> ShowProgress;

    /** Watch-only address added */
    boost::signals2::signal<void(bool fHaveWatchOnly)> NotifyWatchonlyChanged;

    /** MultiSig address added */
    boost::signals2::signal<void(bool fHaveMultiSig)> NotifyMultiSigChanged;

    bool ComputeStealthPublicAddress(const std::string& accountName, std::string& pubAddress);
    bool ComputeIntegratedPublicAddress(const uint64_t paymentID, const std::string& accountName, std::string& pubAddress);
    bool EncodeStealthPublicAddress(const std::vector<unsigned char>& pubViewKey, const std::vector<unsigned char>& pubSpendKey, std::string& pubAddr);
    bool EncodeStealthPublicAddress(const CPubKey& pubViewKey, const CPubKey& pubSpendKey, std::string& pubAddr);
    static bool DecodeStealthAddress(const std::string& stealth, CPubKey& pubViewKey, CPubKey& pubSpendKey, bool& hasPaymentID, uint64_t& paymentID);
    static bool ComputeStealthDestination(const CKey& secret, const CPubKey& pubViewKey, const CPubKey& pubSpendKey, CPubKey& des);
    bool SendToStealthAddress(const std::string& stealthAddr, CAmount nValue, CWalletTx& wtxNew, bool fUseIX = false, int ringSize = 5);
    bool GenerateAddress(CPubKey& pub, CPubKey& txPub, CKey& txPriv) const;
    bool IsTransactionForMe(const CTransaction& tx);
    bool ReadAccountList(std::string& accountList);
    bool ReadStealthAccount(const std::string& strAccount, CStealthAccount& account);
    bool EncodeIntegratedAddress(const CPubKey& pubViewKey, const CPubKey& pubSpendKey, uint64_t paymentID, std::string& pubAddr);
    bool EncodeIntegratedAddress(const std::vector<unsigned char>& pubViewKey, const std::vector<unsigned char>& pubSpendKey, uint64_t paymentID, std::string& pubAddrb58);
    bool GenerateIntegratedAddress(const std::string& accountName, std::string& pubAddr);
    bool GenerateIntegratedAddress(const CPubKey& pubViewKey, const CPubKey& pubSpendKey, std::string& pubAddr);
    bool AllMyPublicAddresses(std::vector<std::string>& addresses, std::vector<std::string>& accountNames);
    bool RevealTxOutAmount(const CTransaction &tx, const CTxOut &out, CAmount &amount, CKey&) const;
    bool EncodeTxOutAmount(CTxOut& out, const CAmount& amount, const unsigned char * sharedSec, bool isCoinstake = false);
    CAmount getCOutPutValue(const COutput& output) const;
    CAmount getCTxOutValue(const CTransaction &tx, const CTxOut &out) const;
    bool findCorrespondingPrivateKey(const CTxOut &txout, CKey &key) const;
    bool AvailableCoins(const uint256 wtxid, const CWalletTx* pcoin, vector<COutput>& vCoins, int cannotSpend, bool fOnlyConfirmed = true, const CCoinControl* coinControl = NULL, bool fIncludeZeroValue = false, AvailableCoinsType nCoinType = ALL_COINS, bool fUseIX = false);
    void CreatePrivacyAccount();
    bool mySpendPrivateKey(CKey& spend) const;
    bool myViewPrivateKey(CKey& view) const;
    static bool CreateCommitment(const CAmount val, CKey& blind, std::vector<unsigned char>& commitment);
    static bool CreateCommitment(const unsigned char* blind, CAmount val, std::vector<unsigned char>& commitment);
    static bool CreateCommitmentWithZeroBlind(const CAmount val, unsigned char* pBlind, std::vector<unsigned char>& commitment);
    bool WriteStakingStatus(bool status);
    bool ReadStakingStatus();
private:
    bool encodeStealthBase58(const std::vector<unsigned char>& raw, std::string& stealth);
    bool allMyPrivateKeys(std::vector<CKey>& spends, std::vector<CKey>& views);
    void createMasterKey() const;
    bool generateBulletProofAggregate(CTransaction& tx);
    bool generateRingSignature(CTransaction& tx, int& myIndex, int ringSize);
    bool computeSharedSec(const CTransaction& tx, const CTxOut& out, CPubKey& sharedSec) const;
    int walletIdxCache = 0;
    bool isMatchMyKeyImage(const CKeyImage& ki, const COutPoint& out);
    void ScanWalletKeyImages();
};


/** A key allocated from the key pool. */
class CReserveKey
{
protected:
    CWallet* pwallet;
    int64_t nIndex;
    CPubKey vchPubKey;

public:
    CReserveKey(CWallet* pwalletIn)
    {
        nIndex = -1;
        pwallet = pwalletIn;
    }

    ~CReserveKey()
    {
        ReturnKey();
    }

    void ReturnKey();
    bool GetReservedKey(CPubKey& pubkey);
    void KeepKey();
};


typedef std::map<std::string, std::string> mapValue_t;


static void ReadOrderPos(int64_t& nOrderPos, mapValue_t& mapValue)
{
    if (!mapValue.count("n")) {
        nOrderPos = -1; // TODO: calculate elsewhere
        return;
    }
    nOrderPos = atoi64(mapValue["n"].c_str());
}


static void WriteOrderPos(const int64_t& nOrderPos, mapValue_t& mapValue)
{
    if (nOrderPos == -1)
        return;
    mapValue["n"] = i64tostr(nOrderPos);
}

struct COutputEntry {
    CTxDestination destination;
    CAmount amount;
    int vout;
};

/** A transaction with a merkle branch linking it to the block chain. */
class CMerkleTx : public CTransaction
{
private:
    int GetDepthInMainChainINTERNAL(const CBlockIndex*& pindexRet) const;

public:
    uint256 hashBlock;
    std::vector<uint256> vMerkleBranch;
    int nIndex;

    // memory only
    mutable bool fMerkleVerified;


    CMerkleTx()
    {
        Init();
    }

    CMerkleTx(const CTransaction& txIn) : CTransaction(txIn)
    {
        Init();
    }

    void Init()
    {
        hashBlock = 0;
        nIndex = -1;
        fMerkleVerified = false;
    }

    ADD_SERIALIZE_METHODS;

    template <typename Stream, typename Operation>
    inline void SerializationOp(Stream& s, Operation ser_action, int nType, int nVersion)
    {
        READWRITE(*(CTransaction*)this);
        nVersion = this->nVersion;
        READWRITE(hashBlock);
        READWRITE(vMerkleBranch);
        READWRITE(nIndex);
    }

    int SetMerkleBranch(const CBlock& block);


    /**
     * Return depth of transaction in blockchain:
     * -1  : not in blockchain, and not in memory pool (conflicted transaction)
     *  0  : in memory pool, waiting to be included in a block
     * >=1 : this many blocks deep in the main chain
     */
    int GetDepthInMainChain(const CBlockIndex*& pindexRet, bool enableIX = true) const;
    int GetDepthInMainChain(bool enableIX = true) const
    {
        const CBlockIndex* pindexRet;
        return GetDepthInMainChain(pindexRet, enableIX);
    }
    bool IsInMainChain() const
    {
        const CBlockIndex* pindexRet;
        return GetDepthInMainChainINTERNAL(pindexRet) > 0;
    }
    int GetBlocksToMaturity() const;
    bool AcceptToMemoryPool(bool fLimitFree = true, bool fRejectInsaneFee = true, bool ignoreFees = false);
    int GetTransactionLockSignatures() const;
    bool IsTransactionLockTimedOut() const;
};

/**
 * A transaction with a bunch of additional info that only the owner cares about.
 * It includes any unrecorded transactions needed to link it back to the block chain.
 */
class CWalletTx : public CMerkleTx
{
private:
    CWallet* pwallet;

public:
    mapValue_t mapValue;
    std::vector<std::pair<std::string, std::string> > vOrderForm;
    unsigned int fTimeReceivedIsTxTime;
    unsigned int nTimeReceived; //! time received by this node
    unsigned int nTimeSmart;
    char fFromMe;
    std::string strFromAccount;
    int64_t nOrderPos; //! position in ordered transaction list
    char fSpent = false;

    // memory only
    mutable bool fDebitCached;
    mutable bool fCreditCached;
    mutable bool fImmatureCreditCached;
    mutable bool fAvailableCreditCached;
    mutable bool fAnonymizableCreditCached;
    mutable bool fAnonymizedCreditCached;
    mutable bool fDenomUnconfCreditCached;
    mutable bool fDenomConfCreditCached;
    mutable bool fWatchDebitCached;
    mutable bool fWatchCreditCached;
    mutable bool fImmatureWatchCreditCached;
    mutable bool fAvailableWatchCreditCached;
    mutable bool fChangeCached;

    mutable CAmount nDebitCached;
    mutable CAmount nCreditCached;
    mutable CAmount nImmatureCreditCached;
    mutable CAmount nAvailableCreditCached;
    mutable CAmount nAnonymizableCreditCached;
    mutable CAmount nAnonymizedCreditCached;
    mutable CAmount nDenomUnconfCreditCached;
    mutable CAmount nDenomConfCreditCached;
    mutable CAmount nWatchDebitCached;
    mutable CAmount nWatchCreditCached;
    mutable CAmount nImmatureWatchCreditCached;
    mutable CAmount nAvailableWatchCreditCached;
    mutable CAmount nChangeCached;


    CWalletTx()
    {
        Init(NULL);
    }

    CWalletTx(CWallet* pwalletIn)
    {
        Init(pwalletIn);
    }

    CWalletTx(CWallet* pwalletIn, const CMerkleTx& txIn) : CMerkleTx(txIn)
    {
        Init(pwalletIn);
    }

    CWalletTx(CWallet* pwalletIn, const CTransaction& txIn) : CMerkleTx(txIn)
    {
        Init(pwalletIn);
    }

    void Init(CWallet* pwalletIn)
    {
        pwallet = pwalletIn;
        mapValue.clear();
        vOrderForm.clear();
        fTimeReceivedIsTxTime = false;
        nTimeReceived = 0;
        nTimeSmart = 0;
        fFromMe = false;
        strFromAccount.clear();
        fDebitCached = false;
        fCreditCached = false;
        fImmatureCreditCached = false;
        fAvailableCreditCached = false;
        fAnonymizableCreditCached = false;
        fAnonymizedCreditCached = false;
        fDenomUnconfCreditCached = false;
        fDenomConfCreditCached = false;
        fWatchDebitCached = false;
        fWatchCreditCached = false;
        fImmatureWatchCreditCached = false;
        fAvailableWatchCreditCached = false;
        fChangeCached = false;
        nDebitCached = 0;
        nCreditCached = 0;
        nImmatureCreditCached = 0;
        nAvailableCreditCached = 0;
        nAnonymizableCreditCached = 0;
        nAnonymizedCreditCached = 0;
        nDenomUnconfCreditCached = 0;
        nDenomConfCreditCached = 0;
        nWatchDebitCached = 0;
        nWatchCreditCached = 0;
        nAvailableWatchCreditCached = 0;
        nImmatureWatchCreditCached = 0;
        nChangeCached = 0;
        nOrderPos = -1;
    }

    ADD_SERIALIZE_METHODS;

    template <typename Stream, typename Operation>
    inline void SerializationOp(Stream& s, Operation ser_action, int nType, int nVersion)
    {
        if (ser_action.ForRead())
            Init(NULL);
        if (!ser_action.ForRead()) {
            mapValue["fromaccount"] = strFromAccount;

            WriteOrderPos(nOrderPos, mapValue);

            if (nTimeSmart)
                mapValue["timesmart"] = strprintf("%u", nTimeSmart);
        }

        READWRITE(*(CMerkleTx*)this);
        std::vector<CMerkleTx> vUnused; //! Used to be vtxPrev
        READWRITE(vUnused);
        READWRITE(mapValue);
        READWRITE(vOrderForm);
        READWRITE(fTimeReceivedIsTxTime);
        READWRITE(nTimeReceived);
        READWRITE(fFromMe);
        READWRITE(fSpent);

        if (ser_action.ForRead()) {
            strFromAccount = mapValue["fromaccount"];

            ReadOrderPos(nOrderPos, mapValue);

            nTimeSmart = mapValue.count("timesmart") ? (unsigned int)atoi64(mapValue["timesmart"]) : 0;
        }

        mapValue.erase("fromaccount");
        mapValue.erase("version");
        mapValue.erase("spent");
        mapValue.erase("n");
        mapValue.erase("timesmart");
    }

    //! make sure balances are recalculated
    void MarkDirty()
    {
        fCreditCached = false;
        fAvailableCreditCached = false;
        fAnonymizableCreditCached = false;
        fAnonymizedCreditCached = false;
        fDenomUnconfCreditCached = false;
        fDenomConfCreditCached = false;
        fWatchDebitCached = false;
        fWatchCreditCached = false;
        fAvailableWatchCreditCached = false;
        fImmatureWatchCreditCached = false;
        fDebitCached = false;
        fChangeCached = false;
    }

    void BindWallet(CWallet* pwalletIn)
    {
        pwallet = pwalletIn;
        MarkDirty();
    }

    //! filter decides which addresses will count towards the debit
    CAmount GetDebit(const isminefilter& filter) const
    {
        if (vin.empty())
            return 0;

        CAmount debit = 0;
        if (filter & ISMINE_SPENDABLE) {
            if (fDebitCached)
                debit += nDebitCached;
            else {
                nDebitCached = pwallet->GetDebit(*this, ISMINE_SPENDABLE);
                fDebitCached = true;
                debit += nDebitCached;
            }
        }
        if (filter & ISMINE_WATCH_ONLY) {
            if (fWatchDebitCached)
                debit += nWatchDebitCached;
            else {
                nWatchDebitCached = pwallet->GetDebit(*this, ISMINE_WATCH_ONLY);
                fWatchDebitCached = true;
                debit += nWatchDebitCached;
            }
        }
        return debit;
    }

    CAmount GetCredit(const isminefilter& filter) const
    {
        // Must wait until coinbase is safely deep enough in the chain before valuing it
        if (IsCoinBase() && GetBlocksToMaturity() > 0)
            return 0;

        CAmount credit = 0;
        if (filter & ISMINE_SPENDABLE) {
            // GetBalance can assume transactions in mapWallet won't change
            if (fCreditCached)
                credit += nCreditCached;
            else {
                nCreditCached = pwallet->GetCredit(*this, ISMINE_SPENDABLE);
                fCreditCached = true;
                credit += nCreditCached;
            }
        }
        if (filter & ISMINE_WATCH_ONLY) {
            if (fWatchCreditCached)
                credit += nWatchCreditCached;
            else {
                nWatchCreditCached = pwallet->GetCredit(*this, ISMINE_WATCH_ONLY);
                fWatchCreditCached = true;
                credit += nWatchCreditCached;
            }
        }
        return credit;
    }

    CAmount GetImmatureCredit(bool fUseCache = true) const
    {
        if ((IsCoinBase() || IsCoinStake()) && GetBlocksToMaturity() > 0 && IsInMainChain()) {
            if (fUseCache && fImmatureCreditCached)
                return nImmatureCreditCached;
            nImmatureCreditCached = pwallet->GetCredit(*this, ISMINE_SPENDABLE);
            fImmatureCreditCached = true;
            return nImmatureCreditCached;
        }
        return 0;
    }

    CAmount GetAvailableCredit(bool fUseCache = true) const
    {
        if (pwallet == 0)
            return 0;

        // Must wait until coinbase is safely deep enough in the chain before valuing it
        if (IsCoinBase() && GetBlocksToMaturity() > 0)
            return 0;

        if (fUseCache && fAvailableCreditCached) {
            if (nAvailableCreditCached) {
                return nAvailableCreditCached;
            }
        }

        CAmount nCredit = 0;
        uint256 hashTx = GetHash();
        for (unsigned int i = 0; i < vout.size(); i++) {
        	//dont count if output is in mempool
        	COutPoint outpoint(hashTx, i);
        	if (pwallet->inSpendQueueOutpoints.count(outpoint) == 1) continue;

            if (!pwallet->IsSpent(hashTx, i)) {
                const CTxOut& txout = vout[i];
                CAmount cre = pwallet->GetCredit(*this, txout, ISMINE_SPENDABLE);
                if (cre == 0 && fCreditCached) {
                    fCreditCached = false;
                    cre = pwallet->GetCredit(*this, txout, ISMINE_SPENDABLE);
                }
                nCredit += cre;
                if (!MoneyRange(nCredit))
                    throw std::runtime_error("CWalletTx::GetAvailableCredit() : value out of range");
            }
        }

        nAvailableCreditCached = nCredit;
        fAvailableCreditCached = true;
        return nCredit;
    }

    CAmount GetAnonymizableCredit(bool fUseCache = true) const
    {
        if (pwallet == 0)
            return 0;

        // Must wait until coinbase is safely deep enough in the chain before valuing it
        if (IsCoinBase() && GetBlocksToMaturity() > 0)
            return 0;

        if (fUseCache && fAnonymizableCreditCached)
            return nAnonymizableCreditCached;

        CAmount nCredit = 0;
        uint256 hashTx = GetHash();
        for (unsigned int i = 0; i < vout.size(); i++) {
            const CTxIn vin = CTxIn(hashTx, i);

            if (pwallet->IsSpent(hashTx, i) || pwallet->IsLockedCoin(hashTx, i)) continue;
            if (fMasterNode && vout[i].nValue == 1000000 * COIN) continue; // do not count MN-like outputs
        }

        nAnonymizableCreditCached = nCredit;
        fAnonymizableCreditCached = true;
        return nCredit;
    }

    CAmount GetAnonymizedCredit(bool fUseCache = true) const
    {
        if (pwallet == 0)
            return 0;

        // Must wait until coinbase is safely deep enough in the chain before valuing it
        if (IsCoinBase() && GetBlocksToMaturity() > 0)
            return 0;

        if (fUseCache && fAnonymizedCreditCached)
            return nAnonymizedCreditCached;

        CAmount nCredit = 0;
        uint256 hashTx = GetHash();
        for (unsigned int i = 0; i < vout.size(); i++) {
            const CTxIn vin = CTxIn(hashTx, i);
            if (pwallet->IsSpent(hashTx, i) || !pwallet->IsDenominated(vin)) continue;
        }

        nAnonymizedCreditCached = nCredit;
        fAnonymizedCreditCached = true;
        return nCredit;
    }

    // Return sum of unlocked coins
    CAmount GetUnlockedCredit() const
    {
        if (pwallet == 0)
            return 0;

        // Must wait until coinbase is safely deep enough in the chain before valuing it
        if (IsCoinBase() && GetBlocksToMaturity() > 0)
            return 0;

        CAmount nCredit = 0;
        uint256 hashTx = GetHash();
        for (unsigned int i = 0; i < vout.size(); i++) {
            const CTxOut& txout = vout[i];

            if (pwallet->IsSpent(hashTx, i) || pwallet->IsLockedCoin(hashTx, i)) continue;
            if (fMasterNode && vout[i].nValue == 1000000 * COIN) continue; // do not count MN-like outputs

            nCredit += pwallet->GetCredit(*this, txout, ISMINE_SPENDABLE);
            if (!MoneyRange(nCredit))
                throw std::runtime_error("CWalletTx::GetUnlockedCredit() : value out of range");
        }

        return nCredit;
    }

    // Return sum of unlocked coins
    CAmount GetLockedCredit() const
    {
        if (pwallet == 0)
            return 0;

        // Must wait until coinbase is safely deep enough in the chain before valuing it
        if (IsCoinBase() && GetBlocksToMaturity() > 0)
            return 0;

        CAmount nCredit = 0;
        uint256 hashTx = GetHash();
        for (unsigned int i = 0; i < vout.size(); i++) {
            const CTxOut& txout = vout[i];

            // Skip spent coins
            if (pwallet->IsSpent(hashTx, i)) continue;

            // Add locked coins
            if (pwallet->IsLockedCoin(hashTx, i)) {
                nCredit += pwallet->GetCredit(*this, txout, ISMINE_SPENDABLE);
            }

            // Add masternode collaterals which are handled likc locked coins
            if (fMasterNode && vout[i].nValue == 1000000 * COIN) {
                nCredit += pwallet->GetCredit(*this, txout, ISMINE_SPENDABLE);
            }

            if (!MoneyRange(nCredit))
                throw std::runtime_error("CWalletTx::GetLockedCredit() : value out of range");
        }

        return nCredit;
    }

    CAmount GetDenominatedCredit(bool unconfirmed, bool fUseCache = true) const
    {
        if (pwallet == 0)
            return 0;

        // Must wait until coinbase is safely deep enough in the chain before valuing it
        if (IsCoinBase() && GetBlocksToMaturity() > 0)
            return 0;

        int nDepth = GetDepthInMainChain(false);
        if (nDepth < 0) return 0;

        bool isUnconfirmed = !IsFinalTx(*this) || (!IsTrusted() && nDepth == 0);
        if (unconfirmed != isUnconfirmed) return 0;

        if (fUseCache) {
            if (unconfirmed && fDenomUnconfCreditCached)
                return nDenomUnconfCreditCached;
            else if (!unconfirmed && fDenomConfCreditCached)
                return nDenomConfCreditCached;
        }

        CAmount nCredit = 0;
        uint256 hashTx = GetHash();
        for (unsigned int i = 0; i < vout.size(); i++) {
            const CTxOut& txout = vout[i];

            if (pwallet->IsSpent(hashTx, i) || !pwallet->IsDenominatedAmount(pwallet->getCTxOutValue(*this, txout))) continue;

            nCredit += pwallet->GetCredit(*this, txout, ISMINE_SPENDABLE);
            if (!MoneyRange(nCredit))
                throw std::runtime_error("CWalletTx::GetDenominatedCredit() : value out of range");
        }

        if (unconfirmed) {
            nDenomUnconfCreditCached = nCredit;
            fDenomUnconfCreditCached = true;
        } else {
            nDenomConfCreditCached = nCredit;
            fDenomConfCreditCached = true;
        }
        return nCredit;
    }

    CAmount GetImmatureWatchOnlyCredit(const bool& fUseCache = true) const
    {
        if (IsCoinBase() && GetBlocksToMaturity() > 0 && IsInMainChain()) {
            if (fUseCache && fImmatureWatchCreditCached)
                return nImmatureWatchCreditCached;
            nImmatureWatchCreditCached = pwallet->GetCredit(*this, ISMINE_WATCH_ONLY);
            fImmatureWatchCreditCached = true;
            return nImmatureWatchCreditCached;
        }

        return 0;
    }

    CAmount GetAvailableWatchOnlyCredit(const bool& fUseCache = true) const
    {
        if (pwallet == 0)
            return 0;

        // Must wait until coinbase is safely deep enough in the chain before valuing it
        if (IsCoinBase() && GetBlocksToMaturity() > 0)
            return 0;

        if (fUseCache && fAvailableWatchCreditCached)
            return nAvailableWatchCreditCached;

        CAmount nCredit = 0;
        for (unsigned int i = 0; i < vout.size(); i++) {
            if (!pwallet->IsSpent(GetHash(), i)) {
                const CTxOut& txout = vout[i];
                nCredit += pwallet->GetCredit(*this, txout, ISMINE_WATCH_ONLY);
                if (!MoneyRange(nCredit))
                    throw std::runtime_error("CWalletTx::GetAvailableCredit() : value out of range");
            }
        }

        nAvailableWatchCreditCached = nCredit;
        fAvailableWatchCreditCached = true;
        return nCredit;
    }

    CAmount GetChange() const
    {
        if (fChangeCached)
            return nChangeCached;
        nChangeCached = pwallet->GetChange(*this);
        fChangeCached = true;
        return nChangeCached;
    }

    void GetAmounts(std::list<COutputEntry>& listReceived,
                    std::list<COutputEntry>& listSent,
                    CAmount& nFee,
                    std::string& strSentAccount,
                    const isminefilter& filter) const;

    void GetAccountAmounts(const std::string& strAccount, CAmount& nReceived, CAmount& nSent, CAmount& nFee, const isminefilter& filter) const;

    bool IsFromMe(const isminefilter& filter) const
    {
        return (GetDebit(filter) > 0);
    }

    bool InMempool() const;

    bool IsTrusted() const
    {
        // Quick answer in most cases
        if (!IsFinalTx(*this))
            return false;
        int nDepth = GetDepthInMainChain();
        if (nDepth >= 1)
            return true;
        if (nDepth < 0)
            return false;
        if (!bSpendZeroConfChange || !IsFromMe(ISMINE_ALL)) // using wtx's cached debit
            return false;

        // Trusted if all inputs are from us and are in the mempool:
        BOOST_FOREACH (const CTxIn& txin, vin) {
            // Transactions not sent by us: not trusted
        	COutPoint prevout = pwallet->findMyOutPoint(txin);
            const CWalletTx* parent = pwallet->GetWalletTx(prevout.hash);
            if (parent == NULL)
                return false;
            const CTxOut& parentOut = parent->vout[prevout.n];
            if (pwallet->IsMine(parentOut) != ISMINE_SPENDABLE)
                return false;
        }
        return true;
    }

    int GetBlockHeight() const {
        if (hashBlock.IsNull()) {
            return -1; //not in the chain
        } else {
            return mapBlockIndex[hashBlock]->nHeight;
        }
    }

    bool WriteToDisk();

    int64_t GetTxTime() const;
    int64_t GetComputedTxTime() const;
    int GetRequestCount() const;
    void RelayWalletTransaction(std::string strCommand = "tx");

    std::set<uint256> GetConflicts() const;
};


class COutput
{
public:
    const CWalletTx* tx;
    int i;
    int nDepth;
    bool fSpendable;

    COutput(const CWalletTx* txIn, int iIn, int nDepthIn, bool fSpendableIn)
    {
        tx = txIn;
        i = iIn;
        nDepth = nDepthIn;
        fSpendable = fSpendableIn;
    }

    //Used with Obfuscation. Will return largest nondenom, then denominations, then very small inputs
    int Priority() const
    {
        BOOST_FOREACH (CAmount d, obfuScationDenominations)
        if (tx->vout[i].nValue == d) return 10000;
        if (tx->vout[i].nValue < 1 * COIN) return 20000;

        //nondenom return largest first
        return -(tx->vout[i].nValue / COIN);
    }

    CAmount Value() const
    {
        return tx->vout[i].nValue;
    }

    std::string ToString() const;
};


/** Private key that includes an expiration date in case it never gets used. */
class CWalletKey
{
public:
    CPrivKey vchPrivKey;
    int64_t nTimeCreated;
    int64_t nTimeExpires;
    std::string strComment;
    //! todo: add something to note what created it (user, getnewaddress, change)
    //!   maybe should have a map<string, string> property map

    CWalletKey(int64_t nExpires = 0);

    ADD_SERIALIZE_METHODS;

    template <typename Stream, typename Operation>
    inline void SerializationOp(Stream& s, Operation ser_action, int nType, int nVersion)
    {
        if (!(nType & SER_GETHASH))
            READWRITE(nVersion);
        READWRITE(vchPrivKey);
        READWRITE(nTimeCreated);
        READWRITE(nTimeExpires);
        READWRITE(LIMITED_STRING(strComment, 65536));
    }
};





/**
 * Internal transfers.
 * Database key is acentry<account><counter>.
 */
class CAccountingEntry
{
public:
    std::string strAccount;
    CAmount nCreditDebit;
    int64_t nTime;
    std::string strOtherAccount;
    std::string strComment;
    mapValue_t mapValue;
    int64_t nOrderPos; //! position in ordered transaction list
    uint64_t nEntryNo;

    CAccountingEntry()
    {
        SetNull();
    }

    void SetNull()
    {
        nCreditDebit = 0;
        nTime = 0;
        strAccount.clear();
        strOtherAccount.clear();
        strComment.clear();
        nOrderPos = -1;
        nEntryNo = 0;
    }

    ADD_SERIALIZE_METHODS;

    template <typename Stream, typename Operation>
    inline void SerializationOp(Stream& s, Operation ser_action, int nType, int nVersion)
    {
        if (!(nType & SER_GETHASH))
            READWRITE(nVersion);
        //! Note: strAccount is serialized as part of the key, not here.
        READWRITE(nCreditDebit);
        READWRITE(nTime);
        READWRITE(LIMITED_STRING(strOtherAccount, 65536));

        if (!ser_action.ForRead()) {
            WriteOrderPos(nOrderPos, mapValue);

            if (!(mapValue.empty() && _ssExtra.empty())) {
                CDataStream ss(nType, nVersion);
                ss.insert(ss.begin(), '\0');
                ss << mapValue;
                ss.insert(ss.end(), _ssExtra.begin(), _ssExtra.end());
                strComment.append(ss.str());
            }
        }

        READWRITE(LIMITED_STRING(strComment, 65536));

        size_t nSepPos = strComment.find("\0", 0, 1);
        if (ser_action.ForRead()) {
            mapValue.clear();
            if (std::string::npos != nSepPos) {
                CDataStream ss(std::vector<char>(strComment.begin() + nSepPos + 1, strComment.end()), nType, nVersion);
                ss >> mapValue;
                _ssExtra = std::vector<char>(ss.begin(), ss.end());
            }
            ReadOrderPos(nOrderPos, mapValue);
        }
        if (std::string::npos != nSepPos)
            strComment.erase(nSepPos);

        mapValue.erase("n");
    }

private:
    std::vector<char> _ssExtra;
};



#endif // BITCOIN_WALLET_H<|MERGE_RESOLUTION|>--- conflicted
+++ resolved
@@ -202,30 +202,6 @@
     }
 };
 
-<<<<<<< HEAD
-//Additional structures for bulletproof tx construction
-typedef struct tx_source_entry {
-    typedef std::pair<uint64_t, CTKey> output_entry;
-
-    std::vector<output_entry> outputs;  //index + key + optional ringct commitment
-    size_t real_output;                 //index in outputs vector of real output_entry
-    CPubKey real_out_tx_key; //incoming real tx public key
-    std::vector<CPubKey> real_out_additional_tx_keys; //incoming real tx additional public keys
-    size_t real_output_in_tx_index;     //index in transaction outputs vector
-    CAmount amount;                    //money
-    uint256 mask;                      //ringct amount mask
-};
-typedef struct tx_destination_entry
-{
-    CAmount amount;                    //money
-    CStealthAccount addr;        //destination address
-
-    tx_destination_entry() : amount(0) { }
-    tx_destination_entry(CAmount a, const CStealthAccount &ad) : amount(a), addr(ad) { }
-};
-
-=======
->>>>>>> 65180ceb
 /**
  * A CWallet is an extension of a keystore, which also maintains a set of transactions and balances,
  * and provides the ability to create new transactions.
