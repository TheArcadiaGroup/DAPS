// Copyright (c) 2009-2010 Satoshi Nakamoto
// Copyright (c) 2009-2014 The Bitcoin developers
// Copyright (c) 2014-2015 The Dash developers
// Copyright (c) 2018-2019 The DAPScoin developers
// Distributed under the MIT software license, see the accompanying
// file COPYING or http://www.opensource.org/licenses/mit-license.php.

#ifndef BITCOIN_WALLET_H
#define BITCOIN_WALLET_H

#include "amount.h"
#include "base58.h"
#include "crypter.h"
#include "kernel.h"
#include "key.h"
#include "keystore.h"
#include "main.h"
#include "primitives/block.h"
#include "primitives/transaction.h"
#include "ui_interface.h"
#include "util.h"
#include "validationinterface.h"
#include "wallet_ismine.h"
#include "walletdb.h"

#include <algorithm>
#include <map>
#include <set>
#include <stdexcept>
#include <stdint.h>
#include <string>
#include <utility>
#include <vector>


#include <memory>

#include <boost/program_options/options_description.hpp>
#include <boost/program_options/variables_map.hpp>
#include <boost/serialization/list.hpp>
#include <boost/serialization/vector.hpp>
#include <boost/serialization/deque.hpp>
#include <atomic>



/**
 * Settings
 */
extern CFeeRate payTxFee;
extern CAmount maxTxFee;
extern unsigned int nTxConfirmTarget;
extern bool bSpendZeroConfChange;
extern bool bdisableSystemnotifications;
extern bool fSendFreeTransactions;
extern bool fPayAtLeastCustomFee;

//! -paytxfee default
static const CAmount DEFAULT_TRANSACTION_FEE = 0.1 * COIN;//
//! -paytxfee will warn if called with a higher fee than this amount (in satoshis) per KB
static const CAmount nHighTransactionFeeWarning = 0.1 * COIN;
//! -maxtxfee default
static const CAmount DEFAULT_TRANSACTION_MAXFEE = 1 * COIN;
//! -maxtxfee will warn if called with a higher fee than this amount (in satoshis)
static const CAmount nHighTransactionMaxFeeWarning = 100 * nHighTransactionFeeWarning;
//! Largest (in bytes) free transaction we're willing to create
static const unsigned int MAX_FREE_TRANSACTION_CREATE_SIZE = 1000;

// 6666 = 1*5000 + 1*1000 + 1*500 + 1*100 + 1*50 + 1*10 + 1*5 + 1
static const int ZQ_6666 = 6666;

class CAccountingEntry;
class CCoinControl;
class COutput;
class CReserveKey;
class CScript;
class CWalletTx;

/** (client) version numbers for particular wallet features */
enum WalletFeature {
    FEATURE_BASE = 10500, // the earliest version new wallets supports (only useful for getinfo's clientversion output)

    FEATURE_WALLETCRYPT = 40000, // wallet encryption
    FEATURE_COMPRPUBKEY = 60000, // compressed public keys

    FEATURE_LATEST = 61000
};

enum AvailableCoinsType {
    ALL_COINS = 1,
    ONLY_DENOMINATED = 2,
    ONLY_NOT1000000IFMN = 3,
    ONLY_NONDENOMINATED_NOT1000000IFMN = 4, // ONLY_NONDENOMINATED and not 1000000 DAPS at the same time
    ONLY_1000000 = 5,                        // find masternode outputs including locked ones (use with caution)
    STAKABLE_COINS = 6                          // UTXO's that are valid for staking
};

struct CompactTallyItem {
    CBitcoinAddress address;
    CAmount nAmount;
    std::vector<CTxIn> vecTxIn;
    CompactTallyItem()
    {
        nAmount = 0;
    }
};

/** A key pool entry */
class CKeyPool
{
public:
    int64_t nTime;
    CPubKey vchPubKey;

    CKeyPool();
    CKeyPool(const CPubKey& vchPubKeyIn);

    ADD_SERIALIZE_METHODS;

    template <typename Stream, typename Operation>
    inline void SerializationOp(Stream& s, Operation ser_action, int nType, int nVersion)
    {
        if (!(nType & SER_GETHASH))
            READWRITE(nVersion);
        READWRITE(nTime);
        READWRITE(vchPubKey);
    }
};

/** Address book data */
class CAddressBookData
{
public:
    std::string name;
    std::string purpose;

    CAddressBookData()
    {
        purpose = "unknown";
    }

    typedef std::map<std::string, std::string> StringMap;
    StringMap destdata;
};

/**
 * Account information.
 * Stored in wallet with key "acc"+string account name.
 */
class CAccount
{
public:
    CPubKey vchPubKey;

    CAccount()
    {
        SetNull();
    }

    void SetNull()
    {
        vchPubKey = CPubKey();
    }

    ADD_SERIALIZE_METHODS;

    template <typename Stream, typename Operation>
    inline void SerializationOp(Stream& s, Operation ser_action, int nType, int nVersion)
    {
        if (!(nType & SER_GETHASH))
            READWRITE(nVersion);
        READWRITE(vchPubKey);
    }
};

class CStealthAccount
{
public:
    CAccount spendAccount;
    CAccount viewAccount;

    CStealthAccount()
    {
        SetNull();
    }

    void SetNull()
    {
        spendAccount.SetNull();
        viewAccount.SetNull();
    }

    ADD_SERIALIZE_METHODS;

    template <typename Stream, typename Operation>
    inline void SerializationOp(Stream& s, Operation ser_action, int nType, int nVersion)
    {
        READWRITE(spendAccount);
        READWRITE(viewAccount);
    }
};

typedef enum MultiSigType {
	FULL_N_N = 0,
	PARTIAL_N_1_N
};

class MultisigWallet {
public:
	static CKey computePrivateViewKey(std::vector<CKey> privView);
};

struct CPKeyImageAlpha {
	uint256 outPointHash;
	CPubKey LIJ;
	CPubKey RIJ;
	CKeyImage ki;
    ADD_SERIALIZE_METHODS;

    template <typename Stream, typename Operation>
    inline void SerializationOp(Stream& s, Operation ser_action, int nType, int nVersion)
    {
        READWRITE(outPointHash);
        READWRITE(LIJ);
        READWRITE(RIJ);
        READWRITE(ki);
    }
};

//each signer after receive transaction from the initiator, will need to create this and send it back to the initiator
struct CListPKeyImageAlpha {
	std::vector<CPKeyImageAlpha> partialAlphas;
	CKeyImage partialAdditionalKeyImage;
	uint256 hashOfAllInputOutpoints;
	ADD_SERIALIZE_METHODS;

	template <typename Stream, typename Operation>
	inline void SerializationOp(Stream& s, Operation ser_action, int nType, int nVersion)
	{
		READWRITE(partialAlphas);
		READWRITE(partialAdditionalKeyImage);
		READWRITE(hashOfAllInputOutpoints);
	}

	CListPKeyImageAlpha() {
		hashOfAllInputOutpoints.SetNull();
	}
};

/**
 * A CWallet is an extension of a keystore, which also maintains a set of transactions and balances,
 * and provides the ability to create new transactions.
 */
class CWallet : public CCryptoKeyStore, public CValidationInterface
{
private:
    bool SelectCoins(const CAmount& nTargetValue, std::set<std::pair<const CWalletTx*, unsigned int> >& setCoinsRet, CAmount& nValueRet, const CCoinControl* coinControl = NULL, AvailableCoinsType coin_type = ALL_COINS, bool useIX = true) ;
    //it was public bool SelectCoins(int64_t nTargetValue, std::set<std::pair<const CWalletTx*,unsigned int> >& setCoinsRet, int64_t& nValueRet, const CCoinControl *coinControl = NULL, AvailableCoinsType coin_type=ALL_COINS, bool useIX = true) const;

    CWalletDB* pwalletdbEncryption;

    //! the current wallet version: clients below this version are not able to load the wallet
    int nWalletVersion;

    //! the maximum wallet format version: memory-only variable that specifies to what version this wallet may be upgraded
    int nWalletMaxVersion;

    int64_t nNextResend;
    int64_t nLastResend;

    static const CAmount MINIMUM_STAKE_AMOUNT = 10000 * COIN;

    /**
     * Used to keep track of spent outpoints, and
     * detect and report conflicts (double-spends or
     * mutated transactions where the mutant gets mined).
     */
    typedef std::multimap<COutPoint, uint256> TxSpends;
    TxSpends mapTxSpends;
    void AddToSpends(const COutPoint& outpoint, const uint256& wtxid);
    void AddToSpends(const uint256& wtxid);

    void SyncMetaData(std::pair<TxSpends::iterator, TxSpends::iterator>);
    void GenerateAlphaFromOutpoint(const COutPoint& op, unsigned char*) const;

public:
    static const int32_t MAX_DECOY_POOL = 500;
    static const int32_t PROBABILITY_NEW_COIN_SELECTED = 70;
    bool RescanAfterUnlock(bool fromBeginning = false);
    bool MintableCoins();
    bool SelectStakeCoins(std::set<std::pair<const CWalletTx*, unsigned int> >& setCoins, CAmount nTargetAmount) ;
    bool SelectCoinsDark(CAmount nValueMin, CAmount nValueMax, std::vector<CTxIn>& setCoinsRet, CAmount& nValueRet, int nObfuscationRoundsMin, int nObfuscationRoundsMax) ;
    bool SelectCoinsByDenominations(int nDenom, CAmount nValueMin, CAmount nValueMax, std::vector<CTxIn>& vCoinsRet, std::vector<COutput>& vCoinsRet2, CAmount& nValueRet, int nObfuscationRoundsMin, int nObfuscationRoundsMax);
    bool SelectCoinsDarkDenominated(CAmount nTargetValue, std::vector<CTxIn>& setCoinsRet, CAmount& nValueRet) ;
    bool HasCollateralInputs(bool fOnlyConfirmed = true);
    bool IsCollateralAmount(CAmount nInputAmount) const;
    int CountInputsWithAmount(CAmount nInputAmount);
    COutPoint findMyOutPoint(const CTxIn& txin) const;
    bool SelectCoinsCollateral(std::vector<CTxIn>& setCoinsRet, CAmount& nValueRet);
    static int ComputeTxSize(size_t numIn, size_t numOut, size_t ringSize);

    /*
     * Main wallet lock.
     * This lock protects all the fields added by CWallet
     *   except for:
     *      fFileBacked (immutable after instantiation)
     *      strWalletFile (immutable after instantiation)
     */
    mutable CCriticalSection cs_wallet;

    bool fFileBacked;
    bool fWalletUnlockAnonymizeOnly;
    std::string strWalletFile;
    bool fBackupMints;

    std::set<int64_t> setKeyPool;
    std::map<CKeyID, CKeyMetadata> mapKeyMetadata;

    typedef std::map<unsigned int, CMasterKey> MasterKeyMap;
    MasterKeyMap mapMasterKeys;
    unsigned int nMasterKeyMaxID;

    // Stake Settings
    unsigned int nHashDrift;
    unsigned int nHashInterval;
    uint64_t nStakeSplitThreshold;
    int nStakeSetUpdateTime;
    int walletUnlockCountStatus = 0;

    //MultiSend
    std::vector<std::pair<std::string, int> > vMultiSend;
    bool fMultiSendStake;
    bool fMultiSendMasternodeReward;
    bool fMultiSendNotify;
    std::string strMultiSendChangeAddress;
    int nLastMultiSendHeight;
    std::vector<std::string> vDisabledAddresses;

    //Auto Combine Inputs
    bool fCombineDust;
    CAmount nAutoCombineThreshold;
    bool CreateSweepingTransaction(CAmount target);
    CWallet()
    {
        SetNull();
    }

    CWallet(std::string strWalletFileIn)
    {
        SetNull();

        strWalletFile = strWalletFileIn;
        fFileBacked = true;
    }

    ~CWallet()
    {
        delete pwalletdbEncryption;
    }

    void SetNull()
    {
        nWalletVersion = FEATURE_BASE;
        nWalletMaxVersion = FEATURE_BASE;
        fFileBacked = false;
        nMasterKeyMaxID = 0;
        pwalletdbEncryption = NULL;
        nOrderPosNext = 0;
        nNextResend = 0;
        nLastResend = 0;
        nTimeFirstKey = 0;
        fWalletUnlockAnonymizeOnly = false;
        walletStakingInProgress = false;
        fBackupMints = false;

        // Stake Settings
        nHashDrift = 45;
        nStakeSplitThreshold = 100000;
        nHashInterval = 22;
        nStakeSetUpdateTime = 300; // 5 minutes

        //MultiSend
        vMultiSend.clear();
        fMultiSendStake = false;
        fMultiSendMasternodeReward = false;
        fMultiSendNotify = false;
        strMultiSendChangeAddress = "";
        nLastMultiSendHeight = 0;
        vDisabledAddresses.clear();

        //Auto Combine Dust
        fCombineDust = false;
        nAutoCombineThreshold = 300 * COIN;
    }

    void setZDapsAutoBackups(bool fEnabled)
    {
        fBackupMints = fEnabled;
    }

    bool isMultiSendEnabled()
    {
        return fMultiSendMasternodeReward || fMultiSendStake;
    }

    void setMultiSendDisabled()
    {
        fMultiSendMasternodeReward = false;
        fMultiSendStake = false;
    }

    mutable std::map<uint256, CWalletTx> mapWallet;

    int64_t nOrderPosNext;
    std::map<uint256, int> mapRequestCount;

    std::map<CTxDestination, CAddressBookData> mapAddressBook;
    std::map<std::string, std::string> addrToTxHashMap;
    std::vector<CKey> txPrivKeys;	//only for temporary storing tx private keys for user transactions, dont care staking transactions

    CPubKey vchDefaultKey;

    std::set<COutPoint> setLockedCoins;
    bool walletStakingInProgress;

    mutable ComboKeyList comboKeys;
    mutable CKey multiSigPrivView;
    mutable CPubKey multiSigPubSpend;
    mutable std::map<CScript, CKeyImage> myPartialKeyImages;
    mutable std::map<CScript, std::vector<CKeyImage>> otherPartialKeyImages;

    int64_t nTimeFirstKey;

    mutable std::map<std::string, CKeyImage> outpointToKeyImages;
    std::map<std::string, bool> keyImagesSpends;
    std::map<std::string, std::string> keyImageMap;//mapping from: txhashHex-n to key image str, n = index
    std::list<std::string> pendingKeyImages;
    std::map<COutPoint, bool> inSpendQueueOutpoints;
    std::vector<COutPoint> inSpendQueueOutpointsPerSession;
    mutable std::map<CScript, CAmount> amountMap;
    mutable std::map<CScript, CKey> blindMap;
    mutable std::vector<COutPoint> userDecoysPool;	//used in transaction spending user transaction
    mutable std::vector<COutPoint> coinbaseDecoysPool; //used in transction spending coinbase

    const CWalletTx* GetWalletTx(const uint256& hash) const;

    //! check whether we are allowed to upgrade (or already support) to the named feature
    bool CanSupportFeature(enum WalletFeature wf)
    {
        AssertLockHeld(cs_wallet);
        return nWalletMaxVersion >= wf;
    }

    bool generateKeyImage(const CPubKey& pub, CKeyImage& img) const;
    bool generateKeyImage(const CScript& scriptKey, CKeyImage& img) const;

    void AvailableCoins(std::vector<COutput>& vCoins, bool fOnlyConfirmed = true, const CCoinControl* coinControl = NULL, bool fIncludeZeroValue = false, AvailableCoinsType nCoinType = ALL_COINS, bool fUseIX = false);
    std::map<CBitcoinAddress, std::vector<COutput> > AvailableCoinsByAddress(bool fConfirmed = true, CAmount maxCoinValue = 0);
    bool SelectCoinsMinConf(const CAmount& nTargetValue, int nConfMine, int nConfTheirs, std::vector<COutput> vCoins, std::set<std::pair<const CWalletTx*, unsigned int> >& setCoinsRet, CAmount& nValueRet);

    /// Get 1000DASH output and keys which can be used for the Masternode
    bool GetMasternodeVinAndKeys(CTxIn& txinRet, CPubKey& pubKeyRet, CKey& keyRet, std::string strTxHash = "", std::string strOutputIndex = "");
    /// Extract txin information and keys from output
    bool GetVinAndKeysFromOutput(COutput out, CTxIn& txinRet, CPubKey& pubKeyRet, CKey& keyRet);

    bool IsSpent(const uint256& hash, unsigned int n);

    bool IsLockedCoin(uint256 hash, unsigned int n) const;
    void LockCoin(COutPoint& output);
    void UnlockCoin(COutPoint& output);
    void UnlockAllCoins();
    void ListLockedCoins(std::vector<COutPoint>& vOutpts);
    CAmount GetTotalValue(std::vector<CTxIn> vCoins);

    //  keystore implementation
    // Generate a new key
    CPubKey GenerateNewKey();

    //! Adds a key to the store, and saves it to disk.
    bool AddKeyPubKey(const CKey& key, const CPubKey& pubkey);
    //! Adds a key to the store, without saving it to disk (used by LoadWallet)
    bool LoadKey(const CKey& key, const CPubKey& pubkey) { return CCryptoKeyStore::AddKeyPubKey(key, pubkey); }
    //! Load metadata (used by LoadWallet)
    bool LoadKeyMetadata(const CPubKey& pubkey, const CKeyMetadata& metadata);

    bool LoadMinVersion(int nVersion)
    {
        AssertLockHeld(cs_wallet);
        nWalletVersion = nVersion;
        nWalletMaxVersion = std::max(nWalletMaxVersion, nVersion);
        return true;
    }

    //! Adds an encrypted key to the store, and saves it to disk.
    bool AddCryptedKey(const CPubKey& vchPubKey, const std::vector<unsigned char>& vchCryptedSecret);
    //! Adds an encrypted key to the store, without saving it to disk (used by LoadWallet)
    bool LoadCryptedKey(const CPubKey& vchPubKey, const std::vector<unsigned char>& vchCryptedSecret);
    bool AddCScript(const CScript& redeemScript);
    bool LoadCScript(const CScript& redeemScript);

    //! Adds a destination data tuple to the store, and saves it to disk
    bool AddDestData(const CTxDestination& dest, const std::string& key, const std::string& value);
    //! Erases a destination data tuple in the store and on disk
    bool EraseDestData(const CTxDestination& dest, const std::string& key);
    //! Adds a destination data tuple to the store, without saving it to disk
    bool LoadDestData(const CTxDestination& dest, const std::string& key, const std::string& value);
    //! Look up a destination data tuple in the store, return true if found false otherwise
    bool GetDestData(const CTxDestination& dest, const std::string& key, std::string* value) const;

    //! Adds a watch-only address to the store, and saves it to disk.
    bool AddWatchOnly(const CScript& dest);
    bool RemoveWatchOnly(const CScript& dest);
    //! Adds a watch-only address to the store, without saving it to disk (used by LoadWallet)
    bool LoadWatchOnly(const CScript& dest);

    //! Adds a MultiSig address to the store, and saves it to disk.
    bool AddMultiSig(const CScript& dest);
    bool RemoveMultiSig(const CScript& dest);
    //! Adds a MultiSig address to the store, without saving it to disk (used by LoadWallet)
    bool LoadMultiSig(const CScript& dest);

    bool Unlock(const SecureString& strWalletPassphrase, bool anonimizeOnly = false);
    bool ChangeWalletPassphrase(const SecureString& strOldWalletPassphrase, const SecureString& strNewWalletPassphrase);
    bool EncryptWallet(const SecureString& strWalletPassphrase);

    void GetKeyBirthTimes(std::map<CKeyID, int64_t>& mapKeyBirth) const;

    /**
     * Increment the next transaction order id
     * @return next transaction order id
     */
    int64_t IncOrderPosNext(CWalletDB* pwalletdb = NULL);

    typedef std::pair<CWalletTx*, CAccountingEntry*> TxPair;
    typedef std::multimap<int64_t, TxPair> TxItems;

    std::vector<map<uint256, CWalletTx>::const_iterator> notAbleToSpend;

    /**
     * Get the wallet's activity log
     * @return multimap of ordered transactions and accounting entries
     * @warning Returned pointers are *only* valid within the scope of passed acentries
     */
    TxItems OrderedTxItems(std::list<CAccountingEntry>& acentries, std::string strAccount = "");

    void MarkDirty();
    bool AddToWallet(const CWalletTx& wtxIn, bool fFromLoadWallet = false);
    void SyncTransaction(const CTransaction& tx, const CBlock* pblock);
    bool AddToWalletIfInvolvingMe(const CTransaction& tx, const CBlock* pblock, bool fUpdate);
    void EraseFromWallet(const uint256& hash);
    int ScanForWalletTransactions(CBlockIndex* pindexStart, bool fUpdate = false, int height = -1);
    void ReacceptWalletTransactions();
    void ResendWalletTransactions();
    CAmount GetBalance();
    CAmount GetSpendableBalance();
    CAmount GetLockedCoins() const;
    CAmount GetUnlockedCoins() const;
    CAmount GetUnconfirmedBalance() const;
    CAmount GetImmatureBalance() const;
    CAmount GetAnonymizableBalance() const;
    CAmount GetAnonymizedBalance() const;
    double GetAverageAnonymizedRounds();
    CAmount GetNormalizedAnonymizedBalance();
    CAmount GetDenominatedBalance(bool unconfirmed = false) const;
    CAmount GetWatchOnlyBalance() const;
    CAmount GetUnconfirmedWatchOnlyBalance() const;
    CAmount GetImmatureWatchOnlyBalance() const;
    bool CreateTransaction(CScript scriptPubKey, int64_t nValue, CWalletTx& wtxNew, CReserveKey& reservekey, int64_t& nFeeRet, std::string& strFailReason, const CCoinControl* coinControl);
    bool CreateTransaction(const std::vector<std::pair<CScript, CAmount> >& vecSend,
                           CWalletTx& wtxNew,
                           CReserveKey& reservekey,
                           CAmount& nFeeRet,
                           std::string& strFailReason,
                           const CCoinControl* coinControl = NULL,
                           AvailableCoinsType coin_type = ALL_COINS,
                           bool useIX = false,
                           CAmount nFeePay = 0);
    bool CreateTransactionBulletProof(CPartialTransaction& ptx, const CKey& txPrivDes,
                           const CPubKey& recipientViewKey,
                           const std::vector<std::pair<CScript, CAmount> >& vecSend,
                           CWalletTx& wtxNew,
                           CReserveKey& reservekey,
                           CAmount& nFeeRet,
                           std::string& strFailReason,
                           const CCoinControl* coinControl = NULL,
                           AvailableCoinsType coin_type = ALL_COINS,
                           bool useIX = false,
                           CAmount nFeePay = 0, int ringSize = 6, bool tomyself = false);

    bool CreateTransactionBulletProof(CPartialTransaction& ptx, const CKey& txPrivDes, const CPubKey &recipientViewKey, CScript scriptPubKey, const CAmount &nValue,
                                      CWalletTx &wtxNew, CReserveKey &reservekey, CAmount &nFeeRet,
                                      std::string &strFailReason, const CCoinControl *coinControl = NULL,
                                      AvailableCoinsType coin_type = ALL_COINS, bool useIX = false,
                                      CAmount nFeePay = 0, int ringSize = 6, bool tomyself = false);

    bool CreateTransaction(CScript scriptPubKey, const CAmount &nValue, CWalletTx &wtxNew, CReserveKey &reservekey,
                           CAmount &nFeeRet, std::string &strFailReason, const CCoinControl *coinControl = NULL,
                           AvailableCoinsType coin_type = ALL_COINS, bool useIX = false, CAmount nFeePay = 0);
    bool CommitTransaction(CWalletTx& wtxNew, CReserveKey& reservekey, std::string strCommand = "tx");
    std::string PrepareObfuscationDenominate(int minRounds, int maxRounds);
    int GenerateObfuscationOutputs(int nTotalValue, std::vector<CTxOut>& vout);
    bool CreateCollateralTransaction(CMutableTransaction& txCollateral, std::string& strReason);
    bool ConvertList(std::vector<CTxIn> vCoins, std::vector<int64_t>& vecAmounts);
    bool CreateCoinStake(const CKeyStore& keystore, unsigned int nBits, int64_t nSearchInterval, CMutableTransaction& txNew, unsigned int& nTxNewTime);
    bool CreateCoinAudit(const CKeyStore& keystore, unsigned int nBits, int64_t nSearchInterval, CMutableTransaction& txNew, unsigned int& nTxNewTime);
    bool MultiSend();
    void AutoCombineDust();

    static CFeeRate minTxFee;
    static CAmount GetMinimumFee(unsigned int nTxBytes, unsigned int nConfirmTarget, const CTxMemPool& pool);

    bool NewKeyPool();
    bool TopUpKeyPool(unsigned int kpSize = 0);
    void ReserveKeyFromKeyPool(int64_t& nIndex, CKeyPool& keypool);
    void KeepKey(int64_t nIndex);
    void ReturnKey(int64_t nIndex);
    bool GetKeyFromPool(CPubKey& key);
    int64_t GetOldestKeyPoolTime();
    void GetAllReserveKeys(std::set<CKeyID>& setAddress) const;

    std::set<std::set<CTxDestination> > GetAddressGroupings();
    std::map<CTxDestination, CAmount> GetAddressBalances();

    std::set<CTxDestination> GetAccountAddresses(std::string strAccount) const;

    bool GetBudgetSystemCollateralTX(CTransaction& tx, uint256 hash, bool useIX);
    bool GetBudgetSystemCollateralTX(CWalletTx& tx, uint256 hash, bool useIX);

    // get the Obfuscation chain depth for a given input
    int GetRealInputObfuscationRounds(CTxIn in, int rounds) const;
    // respect current settings
    int GetInputObfuscationRounds(CTxIn in) const;

    bool IsDenominated(const CTxIn& txin) const;
    bool IsDenominated(const CTransaction& tx) const;

    bool IsDenominatedAmount(CAmount nInputAmount) const;

    isminetype IsMine(const CTxIn& txin) const;
    CAmount GetDebit(const CTxIn& txin, const isminefilter& filter) const;
    isminetype IsMine(const CTxOut& txout) const
    {
        return ::IsMine(*this, txout.scriptPubKey);
    }
    CAmount GetCredit(const CTransaction& tx, const CTxOut& txout, const isminefilter& filter) const
    {
        return ((IsMine(txout) & filter) ? getCTxOutValue(tx, txout) : 0);
    }
    bool IsChange(const CTxOut& txout) const;
    CAmount GetChange(const CTransaction& tx, const CTxOut& txout) const
    {
        return (IsChange(txout) ? getCTxOutValue(tx, txout) : 0);
    }
    bool IsMine(const CTransaction& tx) const
    {
        BOOST_FOREACH (const CTxOut& txout, tx.vout)
        if (IsMine(txout))
            return true;
        return false;
    }
    /** should probably be renamed to IsRelevantToMe */
    bool IsFromMe(const CTransaction& tx) const
    {
        return (GetDebit(tx, ISMINE_ALL) > 0);
    }
    CAmount GetDebit(const CTransaction& tx, const isminefilter& filter) const
    {
        CAmount nDebit = 0;
        BOOST_FOREACH (const CTxIn& txin, tx.vin) {
            nDebit += GetDebit(txin, filter);
            /*if (!MoneyRange(nDebit))
                throw std::runtime_error("CWallet::GetDebit() : value out of range");*/
        }
        return nDebit;
    }
    CAmount GetCredit(const CTransaction& tx, const isminefilter& filter) const
    {
        CAmount nCredit = 0;
        BOOST_FOREACH (const CTxOut& txout, tx.vout) {
            nCredit += GetCredit(tx, txout, filter);
            if (!MoneyRange(nCredit))
                throw std::runtime_error("CWallet::GetCredit() : value out of range");
        }
        return nCredit;
    }
    CAmount GetChange(const CTransaction& tx) const
    {
        CAmount nChange = 0;
        BOOST_FOREACH (const CTxOut& txout, tx.vout) {
            nChange += GetChange(tx, txout);
            if (!MoneyRange(nChange))
                throw std::runtime_error("CWallet::GetChange() : value out of range");
        }
        return nChange;
    }
    void SetBestChain(const CBlockLocator& loc);

    DBErrors LoadWallet(bool& fFirstRunRet);
    DBErrors ZapWalletTx(std::vector<CWalletTx>& vWtx);

    bool SetAddressBook(const CTxDestination& address, const std::string& strName, const std::string& purpose);

    bool DelAddressBook(const CTxDestination& address);

    bool UpdatedTransaction(const uint256& hashTx);

    void Inventory(const uint256& hash)
    {
        {
            LOCK(cs_wallet);
            std::map<uint256, int>::iterator mi = mapRequestCount.find(hash);
            if (mi != mapRequestCount.end())
                (*mi).second++;
        }
    }

    unsigned int GetKeyPoolSize()
    {
        AssertLockHeld(cs_wallet); // setKeyPool
        return setKeyPool.size();
    }

    bool SetDefaultKey(const CPubKey& vchPubKey);

    //! signify that a particular wallet feature is now used. this may change nWalletVersion and nWalletMaxVersion if those are lower
    bool SetMinVersion(enum WalletFeature, CWalletDB* pwalletdbIn = NULL, bool fExplicit = false);

    //! change which version we're allowed to upgrade to (note that this does not immediately imply upgrading to that format)
    bool SetMaxVersion(int nVersion);

    //! get the current wallet format (the oldest client version guaranteed to understand this wallet)
    int GetVersion()
    {
        LOCK(cs_wallet);
        return nWalletVersion;
    }

    //! Get wallet transactions that conflict with given transaction (spend same outputs)
    std::set<uint256> GetConflicts(const uint256& txid) const;

    /**
     * Address book entry changed.
     * @note called with lock cs_wallet held.
     */
    boost::signals2::signal<void(CWallet* wallet, const CTxDestination& address, const std::string& label, bool isMine, const std::string& purpose, ChangeType status)> NotifyAddressBookChanged;

    /**
     * Wallet transaction added, removed or updated.
     * @note called with lock cs_wallet held.
     */
    boost::signals2::signal<void(CWallet* wallet, const uint256& hashTx, ChangeType status)> NotifyTransactionChanged;

    /** Show progress e.g. for rescan */
    boost::signals2::signal<void(const std::string& title, int nProgress)> ShowProgress;

    /** Watch-only address added */
    boost::signals2::signal<void(bool fHaveWatchOnly)> NotifyWatchonlyChanged;

    /** MultiSig address added */
    boost::signals2::signal<void(bool fHaveMultiSig)> NotifyMultiSigChanged;

    bool ComputeStealthPublicAddress(const std::string& accountName, std::string& pubAddress);
    bool ComputeIntegratedPublicAddress(const uint64_t paymentID, const std::string& accountName, std::string& pubAddress);
    bool EncodeStealthPublicAddress(const std::vector<unsigned char>& pubViewKey, const std::vector<unsigned char>& pubSpendKey, std::string& pubAddr);
    bool EncodeStealthPublicAddress(const CPubKey& pubViewKey, const CPubKey& pubSpendKey, std::string& pubAddr);
    static bool DecodeStealthAddress(const std::string& stealth, CPubKey& pubViewKey, CPubKey& pubSpendKey, bool& hasPaymentID, uint64_t& paymentID);
    static bool ComputeStealthDestination(const CKey& secret, const CPubKey& pubViewKey, const CPubKey& pubSpendKey, CPubKey& des);
    bool SendToStealthAddress(CPartialTransaction& ptx, const std::string& stealthAddr, CAmount nValue, CWalletTx& wtxNew, bool fUseIX = false, int ringSize = 5);
    bool GenerateAddress(CPubKey& pub, CPubKey& txPub, CKey& txPriv) const;
    bool IsTransactionForMe(const CTransaction& tx);
    bool ReadAccountList(std::string& accountList);
    bool ReadStealthAccount(const std::string& strAccount, CStealthAccount& account);
    bool EncodeIntegratedAddress(const CPubKey& pubViewKey, const CPubKey& pubSpendKey, uint64_t paymentID, std::string& pubAddr);
    bool EncodeIntegratedAddress(const std::vector<unsigned char>& pubViewKey, const std::vector<unsigned char>& pubSpendKey, uint64_t paymentID, std::string& pubAddrb58);
    bool GenerateIntegratedAddress(const std::string& accountName, std::string& pubAddr);
    bool GenerateIntegratedAddress(const CPubKey& pubViewKey, const CPubKey& pubSpendKey, std::string& pubAddr);
    bool AllMyPublicAddresses(std::vector<std::string>& addresses, std::vector<std::string>& accountNames);
    bool RevealTxOutAmount(const CTransaction &tx, const CTxOut &out, CAmount &amount, CKey&) const;
    bool EncodeTxOutAmount(CTxOut& out, const CAmount& amount, const unsigned char * sharedSec, bool hide);
    CAmount getCOutPutValue(const COutput& output) const;
    CAmount getCTxOutValue(const CTransaction &tx, const CTxOut &out) const;
    bool findCorrespondingPrivateKey(const CTxOut &txout, CKey &key) const;
    bool AvailableCoins(const uint256 wtxid, const CWalletTx* pcoin, vector<COutput>& vCoins, int cannotSpend, bool fOnlyConfirmed = true, const CCoinControl* coinControl = NULL, bool fIncludeZeroValue = false, AvailableCoinsType nCoinType = ALL_COINS, bool fUseIX = false);
    void CreatePrivacyAccount();
    bool mySpendPrivateKey(CKey& spend) const;
    bool myViewPrivateKey(CKey& view) const;
    static bool CreateCommitment(const CAmount val, CKey& blind, std::vector<unsigned char>& commitment);
    static bool CreateCommitment(const unsigned char* blind, CAmount val, std::vector<unsigned char>& commitment);
    static bool CreateCommitmentWithZeroBlind(const CAmount val, unsigned char* pBlind, std::vector<unsigned char>& commitment);
    bool WriteStakingStatus(bool status);
    bool ReadStakingStatus();
    bool MakeShnorrSignature(CTransaction&);
    bool MakeShnorrSignatureTxIn(CTxIn& txin, uint256);
<<<<<<< HEAD
    bool computeSharedSec(const CTransaction& tx, const CTxOut& out, CPubKey& sharedSec, bool hide) const;
    bool GenerateBulletProofForStaking(CTransaction& tx);
    CKeyImage GeneratePartialKeyImage(const CTxOut& out) const;
    CKeyImage GeneratePartialKeyImage(const COutPoint& out) const;
    CPubKey computeDestination(const COutPoint& out) const;
    CPubKey computeDestination(const CTxOut& out) const;
    bool GeneratePartialKeyImages(const std::vector<CTxOut>& outputs, std::vector<CKeyImage>& out);
    bool GeneratePartialKeyImages(const std::vector<COutPoint>& outpoints, std::vector<CKeyImage>& out);
    bool GenerateAllPartialImages(std::vector<CKeyImage>& out);
    bool IsWalletGenerated() const {
    	ComboKeyList combos;
    	return CWalletDB(strWalletFile).ReadAllComboKeys(combos);
    }
    ComboKey MyComboKey() const {
    	if (IsLocked()) throw runtime_error("Wallet need to be unlocked");
    	CKey view, spend;
    	myViewPrivateKey(view);
    	mySpendPrivateKey(spend);
    	CPubKey pubSpend = spend.GetPubKey();
    	ComboKey combo;
    	combo.pubSpend = pubSpend;
    	std::copy(view.begin(), view.end(), std::back_inserter(combo.privView));
    	return combo;
    }
    void AddCoSignerKey(ComboKey combo)
    {
    	if (IsWalletGenerated()) throw runtime_error("Multisig wallet is already generated");
    	comboKeys.AddKey(MyComboKey());
    	comboKeys.AddKey(combo);
    }

    void GenerateMultisigWallet(int numSigners) const {
    	if (multiSigPrivView.IsValid() && multiSigPubSpend.IsFullyValid()) return;
    	if (IsLocked()) {
    		LogPrintf("Wallet need to be unlocked");
    		return;
    	}
    	if (IsWalletGenerated()) {
    		LogPrintf("Multisig wallet is already generated");
    		return;
    	}
    	if (numSigners != comboKeys.comboKeys.size()) {
    		LogPrintf("numSigners should be equal to the number of signers");
    		return;
    	}
    	if (numSigners <= 0) {
    		LogPrintf("multisig not configured yet");
    		return;
    	}
    	unsigned char view[32];
    	unsigned char pubSpend[33];
    	memcpy(view, &(comboKeys.comboKeys[0].privView[0]), 32);
    	secp256k1_pedersen_commitment pubkeysCommitment[numSigners];
		const secp256k1_pedersen_commitment *elements[numSigners];
		secp256k1_pedersen_serialized_pubkey_to_commitment(comboKeys.comboKeys[0].pubSpend.begin(), 33, &pubkeysCommitment[0]);
		elements[0] = &pubkeysCommitment[0];
		for(size_t i = 1; i < comboKeys.comboKeys.size(); i++) {
    		if (!secp256k1_ec_privkey_tweak_add(view, &(comboKeys.comboKeys[i].privView[0]))) {
    			LogPrintf("Cannot compute private view key");
    			return;
    		}
    		secp256k1_pedersen_serialized_pubkey_to_commitment(comboKeys.comboKeys[i].pubSpend.begin(), 33, &pubkeysCommitment[i]);
    		elements[i] = &pubkeysCommitment[i];
		}
		secp256k1_pedersen_commitment out;
    	secp256k1_pedersen_commitment_sum_pos(GetContext(), elements, numSigners, &out);
    	size_t length;
    	secp256k1_pedersen_commitment_to_serialized_pubkey(&out, pubSpend, &length);

    	multiSigPrivView.Set(view, view + 32, true);
    	multiSigPubSpend.Set(pubSpend, pubSpend + 33);
    }

    CPubKey GetMultisigPubSpendKey() const
    {
    	GenerateMultisigWallet(comboKeys.comboKeys.size());
    	return multiSigPubSpend;
    }

    CKey MyMultisigViewKey() const
    {
    	GenerateMultisigWallet(comboKeys.comboKeys.size());
    	return multiSigPrivView;
    }
    bool DidISignTheTransaction(const CPartialTransaction& partial);
    //return true if the transaction is fully signed
    bool CoSignTransaction(CPartialTransaction& partial);
    bool CoSignPartialTransaction(CPartialTransaction& tx);
    bool generatePKeyImageAlphaListFromPartialTx(const CPartialTransaction& tx, CListPKeyImageAlpha& l);
=======
    bool computeSharedSec(const CTransaction& tx, const CTxOut& out, CPubKey& sharedSec) const;
    void AddComputedPrivateKey(const CTxOut& out);
>>>>>>> f5e9a281
private:
    void GeneratePKeyImageAlpha(const COutPoint& op, CPKeyImageAlpha&) const;
    bool encodeStealthBase58(const std::vector<unsigned char>& raw, std::string& stealth);
    bool allMyPrivateKeys(std::vector<CKey>& spends, std::vector<CKey>& views);
    void createMasterKey() const;
    bool generateBulletProofAggregate(CPartialTransaction& tx);
    bool selectDecoysAndRealIndex(CPartialTransaction& tx, int& myIndex, int ringSize);
    bool makeRingCT(CPartialTransaction& wtxNew, int ringSize, std::string& strFailReason);
    bool finishRingCTAfterKeyImageSynced(CPartialTransaction& wtxNew, std::vector<CListPKeyImageAlpha> ls, std::string& failReason);
    CKeyImage generatePartialAdditionalKeyImage(const CPartialTransaction& wtxNew);
    CPubKey SumOfAllPubKeys(std::vector<CPubKey>& l) const;
    bool findMultisigInputIndex(const CPartialTransaction& tx);
    int walletIdxCache = 0;
    bool isMatchMyKeyImage(const CKeyImage& ki, const COutPoint& out);
    void ScanWalletKeyImages();
    bool generateCommitmentAndEncode(CPartialTransaction& wtxNew);
    bool makeRingCT(CPartialTransaction& wtxNew, int ringSize, std::string& strFailReason, int myIndex);
    CKey GeneratePartialKey(const COutPoint& out);
    CKey GeneratePartialKey(const CTxOut& out);
    void generateAdditionalPartialAlpha(const CPartialTransaction& tx, CPKeyImageAlpha& combo, const uint256& hashOfInOuts);
    CPubKey generateAdditonalPubKey(const CPartialTransaction wtxNew);
    CKey generateAdditionalPartialAlpha(const CPartialTransaction& tx);
    uint256 generateHashOfAllIns(const CPartialTransaction& tx);
};


/** A key allocated from the key pool. */
class CReserveKey
{
protected:
    CWallet* pwallet;
    int64_t nIndex;
    CPubKey vchPubKey;

public:
    CReserveKey(CWallet* pwalletIn)
    {
        nIndex = -1;
        pwallet = pwalletIn;
    }

    ~CReserveKey()
    {
        ReturnKey();
    }

    void ReturnKey();
    bool GetReservedKey(CPubKey& pubkey);
    void KeepKey();
};


typedef std::map<std::string, std::string> mapValue_t;


static void ReadOrderPos(int64_t& nOrderPos, mapValue_t& mapValue)
{
    if (!mapValue.count("n")) {
        nOrderPos = -1; // TODO: calculate elsewhere
        return;
    }
    nOrderPos = atoi64(mapValue["n"].c_str());
}


static void WriteOrderPos(const int64_t& nOrderPos, mapValue_t& mapValue)
{
    if (nOrderPos == -1)
        return;
    mapValue["n"] = i64tostr(nOrderPos);
}

struct COutputEntry {
    CTxDestination destination;
    CAmount amount;
    int vout;
};

/** A transaction with a merkle branch linking it to the block chain. */
class CMerkleTx : public CTransaction
{
private:
    int GetDepthInMainChainINTERNAL(const CBlockIndex*& pindexRet) const;

public:
    uint256 hashBlock;
    std::vector<uint256> vMerkleBranch;
    int nIndex;

    // memory only
    mutable bool fMerkleVerified;


    CMerkleTx()
    {
        Init();
    }

    CMerkleTx(const CTransaction& txIn) : CTransaction(txIn)
    {
        Init();
    }

    void Init()
    {
        hashBlock = 0;
        nIndex = -1;
        fMerkleVerified = false;
    }

    ADD_SERIALIZE_METHODS;

    template <typename Stream, typename Operation>
    inline void SerializationOp(Stream& s, Operation ser_action, int nType, int nVersion)
    {
        READWRITE(*(CTransaction*)this);
        nVersion = this->nVersion;
        READWRITE(hashBlock);
        READWRITE(vMerkleBranch);
        READWRITE(nIndex);
    }

    int SetMerkleBranch(const CBlock& block);


    /**
     * Return depth of transaction in blockchain:
     * -1  : not in blockchain, and not in memory pool (conflicted transaction)
     *  0  : in memory pool, waiting to be included in a block
     * >=1 : this many blocks deep in the main chain
     */
    int GetDepthInMainChain(const CBlockIndex*& pindexRet, bool enableIX = true) const;
    int GetDepthInMainChain(bool enableIX = true) const
    {
        const CBlockIndex* pindexRet;
        return GetDepthInMainChain(pindexRet, enableIX);
    }
    bool IsInMainChain() const
    {
        const CBlockIndex* pindexRet;
        return GetDepthInMainChainINTERNAL(pindexRet) > 0;
    }
    int GetBlocksToMaturity() const;
    bool AcceptToMemoryPool(bool fLimitFree = true, bool fRejectInsaneFee = true, bool ignoreFees = false);
    int GetTransactionLockSignatures() const;
    bool IsTransactionLockTimedOut() const;
};

/**
 * A transaction with a bunch of additional info that only the owner cares about.
 * It includes any unrecorded transactions needed to link it back to the block chain.
 */
class CWalletTx : public CMerkleTx
{
private:
    CWallet* pwallet;

public:
    mapValue_t mapValue;
    std::vector<std::pair<std::string, std::string> > vOrderForm;
    unsigned int fTimeReceivedIsTxTime;
    unsigned int nTimeReceived; //! time received by this node
    unsigned int nTimeSmart;
    char fFromMe;
    std::string strFromAccount;
    int64_t nOrderPos; //! position in ordered transaction list
    char fSpent = false;

    // memory only
    mutable bool fDebitCached;
    mutable bool fCreditCached;
    mutable bool fImmatureCreditCached;
    mutable bool fAvailableCreditCached;
    mutable bool fAnonymizableCreditCached;
    mutable bool fAnonymizedCreditCached;
    mutable bool fDenomUnconfCreditCached;
    mutable bool fDenomConfCreditCached;
    mutable bool fWatchDebitCached;
    mutable bool fWatchCreditCached;
    mutable bool fImmatureWatchCreditCached;
    mutable bool fAvailableWatchCreditCached;
    mutable bool fChangeCached;

    mutable CAmount nDebitCached;
    mutable CAmount nCreditCached;
    mutable CAmount nImmatureCreditCached;
    mutable CAmount nAvailableCreditCached;
    mutable CAmount nAnonymizableCreditCached;
    mutable CAmount nAnonymizedCreditCached;
    mutable CAmount nDenomUnconfCreditCached;
    mutable CAmount nDenomConfCreditCached;
    mutable CAmount nWatchDebitCached;
    mutable CAmount nWatchCreditCached;
    mutable CAmount nImmatureWatchCreditCached;
    mutable CAmount nAvailableWatchCreditCached;
    mutable CAmount nChangeCached;


    CWalletTx()
    {
        Init(NULL);
    }

    CWalletTx(CWallet* pwalletIn)
    {
        Init(pwalletIn);
    }

    CWalletTx(CWallet* pwalletIn, const CMerkleTx& txIn) : CMerkleTx(txIn)
    {
        Init(pwalletIn);
    }

    CWalletTx(CWallet* pwalletIn, const CTransaction& txIn) : CMerkleTx(txIn)
    {
        Init(pwalletIn);
    }

    void Init(CWallet* pwalletIn)
    {
        pwallet = pwalletIn;
        mapValue.clear();
        vOrderForm.clear();
        fTimeReceivedIsTxTime = false;
        nTimeReceived = 0;
        nTimeSmart = 0;
        fFromMe = false;
        strFromAccount.clear();
        fDebitCached = false;
        fCreditCached = false;
        fImmatureCreditCached = false;
        fAvailableCreditCached = false;
        fAnonymizableCreditCached = false;
        fAnonymizedCreditCached = false;
        fDenomUnconfCreditCached = false;
        fDenomConfCreditCached = false;
        fWatchDebitCached = false;
        fWatchCreditCached = false;
        fImmatureWatchCreditCached = false;
        fAvailableWatchCreditCached = false;
        fChangeCached = false;
        nDebitCached = 0;
        nCreditCached = 0;
        nImmatureCreditCached = 0;
        nAvailableCreditCached = 0;
        nAnonymizableCreditCached = 0;
        nAnonymizedCreditCached = 0;
        nDenomUnconfCreditCached = 0;
        nDenomConfCreditCached = 0;
        nWatchDebitCached = 0;
        nWatchCreditCached = 0;
        nAvailableWatchCreditCached = 0;
        nImmatureWatchCreditCached = 0;
        nChangeCached = 0;
        nOrderPos = -1;
    }

    ADD_SERIALIZE_METHODS;

    template <typename Stream, typename Operation>
    inline void SerializationOp(Stream& s, Operation ser_action, int nType, int nVersion)
    {
        if (ser_action.ForRead())
            Init(NULL);
        if (!ser_action.ForRead()) {
            mapValue["fromaccount"] = strFromAccount;

            WriteOrderPos(nOrderPos, mapValue);

            if (nTimeSmart)
                mapValue["timesmart"] = strprintf("%u", nTimeSmart);
        }

        READWRITE(*(CMerkleTx*)this);
        std::vector<CMerkleTx> vUnused; //! Used to be vtxPrev
        READWRITE(vUnused);
        READWRITE(mapValue);
        READWRITE(vOrderForm);
        READWRITE(fTimeReceivedIsTxTime);
        READWRITE(nTimeReceived);
        READWRITE(fFromMe);
        READWRITE(fSpent);

        if (ser_action.ForRead()) {
            strFromAccount = mapValue["fromaccount"];

            ReadOrderPos(nOrderPos, mapValue);

            nTimeSmart = mapValue.count("timesmart") ? (unsigned int)atoi64(mapValue["timesmart"]) : 0;
        }

        mapValue.erase("fromaccount");
        mapValue.erase("version");
        mapValue.erase("spent");
        mapValue.erase("n");
        mapValue.erase("timesmart");
    }

    //! make sure balances are recalculated
    void MarkDirty()
    {
        fCreditCached = false;
        fAvailableCreditCached = false;
        fAnonymizableCreditCached = false;
        fAnonymizedCreditCached = false;
        fDenomUnconfCreditCached = false;
        fDenomConfCreditCached = false;
        fWatchDebitCached = false;
        fWatchCreditCached = false;
        fAvailableWatchCreditCached = false;
        fImmatureWatchCreditCached = false;
        fDebitCached = false;
        fChangeCached = false;
    }

    void BindWallet(CWallet* pwalletIn)
    {
        pwallet = pwalletIn;
        MarkDirty();
    }

    //! filter decides which addresses will count towards the debit
    CAmount GetDebit(const isminefilter& filter) const
    {
        if (vin.empty())
            return 0;

        CAmount debit = 0;
        if (filter & ISMINE_SPENDABLE) {
            if (fDebitCached)
                debit += nDebitCached;
            else {
                nDebitCached = pwallet->GetDebit(*this, ISMINE_SPENDABLE);
                fDebitCached = true;
                debit += nDebitCached;
            }
        }
        if (filter & ISMINE_WATCH_ONLY) {
            if (fWatchDebitCached)
                debit += nWatchDebitCached;
            else {
                nWatchDebitCached = pwallet->GetDebit(*this, ISMINE_WATCH_ONLY);
                fWatchDebitCached = true;
                debit += nWatchDebitCached;
            }
        }
        return debit;
    }

    CAmount GetCredit(const isminefilter& filter) const
    {
        // Must wait until coinbase is safely deep enough in the chain before valuing it
        if (IsCoinBase() && GetBlocksToMaturity() > 0)
            return 0;

        CAmount credit = 0;
        if (filter & ISMINE_SPENDABLE) {
            // GetBalance can assume transactions in mapWallet won't change
            if (fCreditCached)
                credit += nCreditCached;
            else {
                nCreditCached = pwallet->GetCredit(*this, ISMINE_SPENDABLE);
                fCreditCached = true;
                credit += nCreditCached;
            }
        }
        if (filter & ISMINE_WATCH_ONLY) {
            if (fWatchCreditCached)
                credit += nWatchCreditCached;
            else {
                nWatchCreditCached = pwallet->GetCredit(*this, ISMINE_WATCH_ONLY);
                fWatchCreditCached = true;
                credit += nWatchCreditCached;
            }
        }
        return credit;
    }

    CAmount GetImmatureCredit(bool fUseCache = true) const
    {
        if ((IsCoinBase() || IsCoinStake()) && GetBlocksToMaturity() > 0 && IsInMainChain()) {
            if (fUseCache && fImmatureCreditCached)
                return nImmatureCreditCached;
            nImmatureCreditCached = pwallet->GetCredit(*this, ISMINE_SPENDABLE);
            fImmatureCreditCached = true;
            return nImmatureCreditCached;
        }
        return 0;
    }

    CAmount GetAvailableCredit(bool fUseCache = true) const
    {
        if (pwallet == 0)
            return 0;

        // Must wait until coinbase is safely deep enough in the chain before valuing it
        if (IsCoinBase() && GetBlocksToMaturity() > 0)
            return 0;

        if (fUseCache && fAvailableCreditCached) {
            if (nAvailableCreditCached) {
                return nAvailableCreditCached;
            }
        }

        CAmount nCredit = 0;
        uint256 hashTx = GetHash();
        for (unsigned int i = 0; i < vout.size(); i++) {
        	//dont count if output is in mempool
        	COutPoint outpoint(hashTx, i);
        	if (pwallet->inSpendQueueOutpoints.count(outpoint) == 1) continue;

            if (!pwallet->IsSpent(hashTx, i)) {
                const CTxOut& txout = vout[i];
                CAmount cre = pwallet->GetCredit(*this, txout, ISMINE_SPENDABLE);
                if (cre == 0 && fCreditCached) {
                    fCreditCached = false;
                    cre = pwallet->GetCredit(*this, txout, ISMINE_SPENDABLE);
                }
                nCredit += cre;
                if (!MoneyRange(nCredit))
                    throw std::runtime_error("CWalletTx::GetAvailableCredit() : value out of range");
            }
        }

        nAvailableCreditCached = nCredit;
        fAvailableCreditCached = true;
        return nCredit;
    }

    CAmount GetAnonymizableCredit(bool fUseCache = true) const
    {
        if (pwallet == 0)
            return 0;

        // Must wait until coinbase is safely deep enough in the chain before valuing it
        if (IsCoinBase() && GetBlocksToMaturity() > 0)
            return 0;

        if (fUseCache && fAnonymizableCreditCached)
            return nAnonymizableCreditCached;

        CAmount nCredit = 0;
        uint256 hashTx = GetHash();
        for (unsigned int i = 0; i < vout.size(); i++) {
            const CTxIn vin = CTxIn(hashTx, i);

            if (pwallet->IsSpent(hashTx, i) || pwallet->IsLockedCoin(hashTx, i)) continue;
            if (fMasterNode && pwallet->getCTxOutValue(*this, vout[i]) == 1000000 * COIN) continue; // do not count MN-like outputs
        }

        nAnonymizableCreditCached = nCredit;
        fAnonymizableCreditCached = true;
        return nCredit;
    }

    CAmount GetAnonymizedCredit(bool fUseCache = true) const
    {
        if (pwallet == 0)
            return 0;

        // Must wait until coinbase is safely deep enough in the chain before valuing it
        if (IsCoinBase() && GetBlocksToMaturity() > 0)
            return 0;

        if (fUseCache && fAnonymizedCreditCached)
            return nAnonymizedCreditCached;

        CAmount nCredit = 0;
        uint256 hashTx = GetHash();
        for (unsigned int i = 0; i < vout.size(); i++) {
            const CTxIn vin = CTxIn(hashTx, i);
            if (pwallet->IsSpent(hashTx, i) || !pwallet->IsDenominated(vin)) continue;
        }

        nAnonymizedCreditCached = nCredit;
        fAnonymizedCreditCached = true;
        return nCredit;
    }

    // Return sum of unlocked coins
    CAmount GetUnlockedCredit() const
    {
        if (pwallet == 0)
            return 0;

        // Must wait until coinbase is safely deep enough in the chain before valuing it
        if (IsCoinBase() && GetBlocksToMaturity() > 0)
            return 0;

        CAmount nCredit = 0;
        uint256 hashTx = GetHash();
        for (unsigned int i = 0; i < vout.size(); i++) {
            const CTxOut& txout = vout[i];

            if (pwallet->IsSpent(hashTx, i) || pwallet->IsLockedCoin(hashTx, i)) continue;
            if (fMasterNode && pwallet->getCTxOutValue(*this, vout[i]) == 1000000 * COIN) continue; // do not count MN-like outputs

            nCredit += pwallet->GetCredit(*this, txout, ISMINE_SPENDABLE);
            if (!MoneyRange(nCredit))
                throw std::runtime_error("CWalletTx::GetUnlockedCredit() : value out of range");
        }

        return nCredit;
    }

    // Return sum of unlocked coins
    CAmount GetLockedCredit() const
    {
        if (pwallet == 0)
            return 0;

        // Must wait until coinbase is safely deep enough in the chain before valuing it
        if (IsCoinBase() && GetBlocksToMaturity() > 0)
            return 0;

        CAmount nCredit = 0;
        uint256 hashTx = GetHash();
        for (unsigned int i = 0; i < vout.size(); i++) {
            const CTxOut& txout = vout[i];

            // Skip spent coins
            if (pwallet->IsSpent(hashTx, i)) continue;

            // Add locked coins
            if (pwallet->IsLockedCoin(hashTx, i)) {
                nCredit += pwallet->GetCredit(*this, txout, ISMINE_SPENDABLE);
            }

            // Add masternode collaterals which are handled likc locked coins
            if (fMasterNode && pwallet->getCTxOutValue(*this, vout[i]) == 1000000 * COIN) {
                nCredit += pwallet->GetCredit(*this, txout, ISMINE_SPENDABLE);
            }

            if (!MoneyRange(nCredit))
                throw std::runtime_error("CWalletTx::GetLockedCredit() : value out of range");
        }

        return nCredit;
    }

    CAmount GetDenominatedCredit(bool unconfirmed, bool fUseCache = true) const
    {
        if (pwallet == 0)
            return 0;

        // Must wait until coinbase is safely deep enough in the chain before valuing it
        if (IsCoinBase() && GetBlocksToMaturity() > 0)
            return 0;

        int nDepth = GetDepthInMainChain(false);
        if (nDepth < 0) return 0;

        bool isUnconfirmed = !IsFinalTx(*this) || (!IsTrusted() && nDepth == 0);
        if (unconfirmed != isUnconfirmed) return 0;

        if (fUseCache) {
            if (unconfirmed && fDenomUnconfCreditCached)
                return nDenomUnconfCreditCached;
            else if (!unconfirmed && fDenomConfCreditCached)
                return nDenomConfCreditCached;
        }

        CAmount nCredit = 0;
        uint256 hashTx = GetHash();
        for (unsigned int i = 0; i < vout.size(); i++) {
            const CTxOut& txout = vout[i];

            if (pwallet->IsSpent(hashTx, i) || !pwallet->IsDenominatedAmount(pwallet->getCTxOutValue(*this, txout))) continue;

            nCredit += pwallet->GetCredit(*this, txout, ISMINE_SPENDABLE);
            if (!MoneyRange(nCredit))
                throw std::runtime_error("CWalletTx::GetDenominatedCredit() : value out of range");
        }

        if (unconfirmed) {
            nDenomUnconfCreditCached = nCredit;
            fDenomUnconfCreditCached = true;
        } else {
            nDenomConfCreditCached = nCredit;
            fDenomConfCreditCached = true;
        }
        return nCredit;
    }

    CAmount GetImmatureWatchOnlyCredit(const bool& fUseCache = true) const
    {
        if (IsCoinBase() && GetBlocksToMaturity() > 0 && IsInMainChain()) {
            if (fUseCache && fImmatureWatchCreditCached)
                return nImmatureWatchCreditCached;
            nImmatureWatchCreditCached = pwallet->GetCredit(*this, ISMINE_WATCH_ONLY);
            fImmatureWatchCreditCached = true;
            return nImmatureWatchCreditCached;
        }

        return 0;
    }

    CAmount GetAvailableWatchOnlyCredit(const bool& fUseCache = true) const
    {
        if (pwallet == 0)
            return 0;

        // Must wait until coinbase is safely deep enough in the chain before valuing it
        if (IsCoinBase() && GetBlocksToMaturity() > 0)
            return 0;

        if (fUseCache && fAvailableWatchCreditCached)
            return nAvailableWatchCreditCached;

        CAmount nCredit = 0;
        for (unsigned int i = 0; i < vout.size(); i++) {
            if (!pwallet->IsSpent(GetHash(), i)) {
                const CTxOut& txout = vout[i];
                nCredit += pwallet->GetCredit(*this, txout, ISMINE_WATCH_ONLY);
                if (!MoneyRange(nCredit))
                    throw std::runtime_error("CWalletTx::GetAvailableCredit() : value out of range");
            }
        }

        nAvailableWatchCreditCached = nCredit;
        fAvailableWatchCreditCached = true;
        return nCredit;
    }

    CAmount GetChange() const
    {
        if (fChangeCached)
            return nChangeCached;
        nChangeCached = pwallet->GetChange(*this);
        fChangeCached = true;
        return nChangeCached;
    }

    void GetAmounts(std::list<COutputEntry>& listReceived,
                    std::list<COutputEntry>& listSent,
                    CAmount& nFee,
                    std::string& strSentAccount,
                    const isminefilter& filter) const;

    void GetAccountAmounts(const std::string& strAccount, CAmount& nReceived, CAmount& nSent, CAmount& nFee, const isminefilter& filter) const;

    bool IsFromMe(const isminefilter& filter) const
    {
        return (GetDebit(filter) > 0);
    }

    bool InMempool() const;

    bool IsTrusted() const
    {
        // Quick answer in most cases
        if (!IsFinalTx(*this))
            return false;
        int nDepth = GetDepthInMainChain();
        if (nDepth >= 1)
            return true;
        if (nDepth < 0)
            return false;
        if (!bSpendZeroConfChange || !IsFromMe(ISMINE_ALL)) // using wtx's cached debit
            return false;

        // Trusted if all inputs are from us and are in the mempool:
        BOOST_FOREACH (const CTxIn& txin, vin) {
            // Transactions not sent by us: not trusted
        	COutPoint prevout = pwallet->findMyOutPoint(txin);
            const CWalletTx* parent = pwallet->GetWalletTx(prevout.hash);
            if (parent == NULL)
                return false;
            const CTxOut& parentOut = parent->vout[prevout.n];
            if (pwallet->IsMine(parentOut) != ISMINE_SPENDABLE)
                return false;
        }
        return true;
    }

    int GetBlockHeight() const {
        if (hashBlock.IsNull()) {
            return -1; //not in the chain
        } else {
            return mapBlockIndex[hashBlock]->nHeight;
        }
    }

    bool WriteToDisk();

    int64_t GetTxTime() const;
    int64_t GetComputedTxTime() const;
    int GetRequestCount() const;
    void RelayWalletTransaction(std::string strCommand = "tx");

    std::set<uint256> GetConflicts() const;
};


class COutput
{
public:
    const CWalletTx* tx;
    int i;
    int nDepth;
    bool fSpendable;

    COutput(const CWalletTx* txIn, int iIn, int nDepthIn, bool fSpendableIn)
    {
        tx = txIn;
        i = iIn;
        nDepth = nDepthIn;
        fSpendable = fSpendableIn;
    }

    //Used with Obfuscation. Will return largest nondenom, then denominations, then very small inputs
    int Priority() const
    {
        BOOST_FOREACH (CAmount d, obfuScationDenominations)
        if (tx->vout[i].nValue == d) return 10000;
        if (tx->vout[i].nValue < 1 * COIN) return 20000;

        //nondenom return largest first
        return -(tx->vout[i].nValue / COIN);
    }

    CAmount Value() const
    {
        return tx->vout[i].nValue;
    }

    std::string ToString() const;
};


/** Private key that includes an expiration date in case it never gets used. */
class CWalletKey
{
public:
    CPrivKey vchPrivKey;
    int64_t nTimeCreated;
    int64_t nTimeExpires;
    std::string strComment;
    //! todo: add something to note what created it (user, getnewaddress, change)
    //!   maybe should have a map<string, string> property map

    CWalletKey(int64_t nExpires = 0);

    ADD_SERIALIZE_METHODS;

    template <typename Stream, typename Operation>
    inline void SerializationOp(Stream& s, Operation ser_action, int nType, int nVersion)
    {
        if (!(nType & SER_GETHASH))
            READWRITE(nVersion);
        READWRITE(vchPrivKey);
        READWRITE(nTimeCreated);
        READWRITE(nTimeExpires);
        READWRITE(LIMITED_STRING(strComment, 65536));
    }
};





/**
 * Internal transfers.
 * Database key is acentry<account><counter>.
 */
class CAccountingEntry
{
public:
    std::string strAccount;
    CAmount nCreditDebit;
    int64_t nTime;
    std::string strOtherAccount;
    std::string strComment;
    mapValue_t mapValue;
    int64_t nOrderPos; //! position in ordered transaction list
    uint64_t nEntryNo;

    CAccountingEntry()
    {
        SetNull();
    }

    void SetNull()
    {
        nCreditDebit = 0;
        nTime = 0;
        strAccount.clear();
        strOtherAccount.clear();
        strComment.clear();
        nOrderPos = -1;
        nEntryNo = 0;
    }

    ADD_SERIALIZE_METHODS;

    template <typename Stream, typename Operation>
    inline void SerializationOp(Stream& s, Operation ser_action, int nType, int nVersion)
    {
        if (!(nType & SER_GETHASH))
            READWRITE(nVersion);
        //! Note: strAccount is serialized as part of the key, not here.
        READWRITE(nCreditDebit);
        READWRITE(nTime);
        READWRITE(LIMITED_STRING(strOtherAccount, 65536));

        if (!ser_action.ForRead()) {
            WriteOrderPos(nOrderPos, mapValue);

            if (!(mapValue.empty() && _ssExtra.empty())) {
                CDataStream ss(nType, nVersion);
                ss.insert(ss.begin(), '\0');
                ss << mapValue;
                ss.insert(ss.end(), _ssExtra.begin(), _ssExtra.end());
                strComment.append(ss.str());
            }
        }

        READWRITE(LIMITED_STRING(strComment, 65536));

        size_t nSepPos = strComment.find("\0", 0, 1);
        if (ser_action.ForRead()) {
            mapValue.clear();
            if (std::string::npos != nSepPos) {
                CDataStream ss(std::vector<char>(strComment.begin() + nSepPos + 1, strComment.end()), nType, nVersion);
                ss >> mapValue;
                _ssExtra = std::vector<char>(ss.begin(), ss.end());
            }
            ReadOrderPos(nOrderPos, mapValue);
        }
        if (std::string::npos != nSepPos)
            strComment.erase(nSepPos);

        mapValue.erase("n");
    }

private:
    std::vector<char> _ssExtra;
};



#endif // BITCOIN_WALLET_H<|MERGE_RESOLUTION|>--- conflicted
+++ resolved
@@ -791,7 +791,6 @@
     bool ReadStakingStatus();
     bool MakeShnorrSignature(CTransaction&);
     bool MakeShnorrSignatureTxIn(CTxIn& txin, uint256);
-<<<<<<< HEAD
     bool computeSharedSec(const CTransaction& tx, const CTxOut& out, CPubKey& sharedSec, bool hide) const;
     bool GenerateBulletProofForStaking(CTransaction& tx);
     CKeyImage GeneratePartialKeyImage(const CTxOut& out) const;
@@ -881,10 +880,7 @@
     bool CoSignTransaction(CPartialTransaction& partial);
     bool CoSignPartialTransaction(CPartialTransaction& tx);
     bool generatePKeyImageAlphaListFromPartialTx(const CPartialTransaction& tx, CListPKeyImageAlpha& l);
-=======
-    bool computeSharedSec(const CTransaction& tx, const CTxOut& out, CPubKey& sharedSec) const;
     void AddComputedPrivateKey(const CTxOut& out);
->>>>>>> f5e9a281
 private:
     void GeneratePKeyImageAlpha(const COutPoint& op, CPKeyImageAlpha&) const;
     bool encodeStealthBase58(const std::vector<unsigned char>& raw, std::string& stealth);
