--- conflicted
+++ resolved
@@ -402,11 +402,7 @@
         vDisabledAddresses.clear();
 
         //Auto Combine Dust
-<<<<<<< HEAD
         fCombineDust = false;
-=======
-        fCombineDust = true;
->>>>>>> 140c3c6c
         nAutoCombineThreshold = 540 * COIN;
     }
 
