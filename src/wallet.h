// Copyright (c) 2009-2010 Satoshi Nakamoto
// Copyright (c) 2009-2014 The Bitcoin developers
// Copyright (c) 2014-2015 The Dash developers
// Copyright (c) 2015-2018 The PIVX developers
// Copyright (c) 2018-2019 The DAPS Project developers
// Distributed under the MIT software license, see the accompanying
// file COPYING or http://www.opensource.org/licenses/mit-license.php.

#ifndef BITCOIN_WALLET_H
#define BITCOIN_WALLET_H

#include "amount.h"
#include "base58.h"
#include "crypter.h"
#include "kernel.h"
#include "key.h"
#include "keystore.h"
#include "main.h"
#include "primitives/block.h"
#include "primitives/transaction.h"
#include "ui_interface.h"
#include "util.h"
#include "validationinterface.h"
#include "wallet_ismine.h"
#include "walletdb.h"

#include <algorithm>
#include <map>
#include <set>
#include <stdexcept>
#include <stdint.h>
#include <string>
#include <utility>
#include <vector>


#include <memory>

#include <boost/program_options/options_description.hpp>
#include <boost/program_options/variables_map.hpp>
#include <boost/serialization/list.hpp>
#include <boost/serialization/vector.hpp>
#include <boost/serialization/deque.hpp>
#include <atomic>



/**
 * Settings
 */
extern CFeeRate payTxFee;
extern CAmount maxTxFee;
extern unsigned int nTxConfirmTarget;
extern bool bSpendZeroConfChange;
extern bool bdisableSystemnotifications;
extern bool fSendFreeTransactions;
extern bool fPayAtLeastCustomFee;

//! -paytxfee default
static const CAmount DEFAULT_TRANSACTION_FEE = 0.1 * COIN;//
//! -paytxfee will warn if called with a higher fee than this amount (in satoshis) per KB
static const CAmount nHighTransactionFeeWarning = 0.1 * COIN;
//! -maxtxfee default
static const CAmount DEFAULT_TRANSACTION_MAXFEE = 1 * COIN;
//! -maxtxfee will warn if called with a higher fee than this amount (in satoshis)
static const CAmount nHighTransactionMaxFeeWarning = 100 * nHighTransactionFeeWarning;
//! Largest (in bytes) free transaction we're willing to create
static const unsigned int MAX_FREE_TRANSACTION_CREATE_SIZE = 1000;

// 6666 = 1*5000 + 1*1000 + 1*500 + 1*100 + 1*50 + 1*10 + 1*5 + 1
static const int ZQ_6666 = 6666;

class CAccountingEntry;
class CCoinControl;
class COutput;
class CReserveKey;
class CScript;
class CWalletTx;

/** (client) version numbers for particular wallet features */
enum WalletFeature {
    FEATURE_BASE = 10500, // the earliest version new wallets supports (only useful for getinfo's clientversion output)

    FEATURE_WALLETCRYPT = 40000, // wallet encryption
    FEATURE_COMPRPUBKEY = 60000, // compressed public keys

    FEATURE_LATEST = 61000
};

enum AvailableCoinsType {
    ALL_COINS = 1,
    ONLY_DENOMINATED = 2,
    ONLY_NOT1000000IFMN = 3,
    ONLY_NONDENOMINATED_NOT1000000IFMN = 4, // ONLY_NONDENOMINATED and not 1000000 DAPS at the same time
    ONLY_1000000 = 5,                        // find masternode outputs including locked ones (use with caution)
    STAKABLE_COINS = 6                          // UTXO's that are valid for staking
};

struct CompactTallyItem {
    CBitcoinAddress address;
    CAmount nAmount;
    std::vector<CTxIn> vecTxIn;
    CompactTallyItem()
    {
        nAmount = 0;
    }
};

/** A key pool entry */
class CKeyPool
{
public:
    int64_t nTime;
    CPubKey vchPubKey;

    CKeyPool();
    CKeyPool(const CPubKey& vchPubKeyIn);

    ADD_SERIALIZE_METHODS;

    template <typename Stream, typename Operation>
    inline void SerializationOp(Stream& s, Operation ser_action, int nType, int nVersion)
    {
        if (!(nType & SER_GETHASH))
            READWRITE(nVersion);
        READWRITE(nTime);
        READWRITE(vchPubKey);
    }
};

/** Address book data */
class CAddressBookData
{
public:
    std::string name;
    std::string purpose;

    CAddressBookData()
    {
        purpose = "unknown";
    }

    typedef std::map<std::string, std::string> StringMap;
    StringMap destdata;
};

/**
 * Account information.
 * Stored in wallet with key "acc"+string account name.
 */
class CAccount
{
public:
    CPubKey vchPubKey;
    uint32_t nAccountIndex;

    CAccount()
    {
        SetNull();
    }

    void SetNull()
    {
        vchPubKey = CPubKey();
    }

    ADD_SERIALIZE_METHODS;

    template <typename Stream, typename Operation>
    inline void SerializationOp(Stream& s, Operation ser_action, int nType, int nVersion)
    {
        if (!(nType & SER_GETHASH))
            READWRITE(nVersion);
        READWRITE(vchPubKey);
        READWRITE(nAccountIndex);
    }
};

class CStealthAccount
{
public:
    CAccount spendAccount;
    CAccount viewAccount;

    CStealthAccount()
    {
        SetNull();
    }

    void SetNull()
    {
        spendAccount.SetNull();
        viewAccount.SetNull();
    }

    ADD_SERIALIZE_METHODS;

    template <typename Stream, typename Operation>
    inline void SerializationOp(Stream& s, Operation ser_action, int nType, int nVersion)
    {
        READWRITE(spendAccount);
        READWRITE(viewAccount);
    }
};

typedef enum MultiSigType {
	FULL_N_N = 0,
	PARTIAL_N_1_N
};

class MultisigWallet {
public:
	static CKey computePrivateViewKey(std::vector<CKey> privView);
};

struct CPKeyImageAlpha {
	uint256 outPointHash;
	CPubKey LIJ;
	CPubKey RIJ;
	CKeyImage ki;
    ADD_SERIALIZE_METHODS;

    template <typename Stream, typename Operation>
    inline void SerializationOp(Stream& s, Operation ser_action, int nType, int nVersion)
    {
        READWRITE(outPointHash);
        READWRITE(LIJ);
        READWRITE(RIJ);
        READWRITE(ki);
    }
};

enum StakingStatusError
{
    STAKING_OK, //use case B, C, D, no consolidation needed, 
    UNSTAKABLE_BALANCE_TOO_LOW, //coin is not mature yet (balance > 400k)
    UNSTAKABLE_BALANCE_TOO_LOW_CONSOLIDATION_FAILED, //coin is not mature yet (balance > 400k)
    UNSTAKABLE_BALANCE_RESERVE_TOO_HIGH,
    UNSTAKABLE_BALANCE_RESERVE_TOO_HIGH_CONSOLIDATION_FAILED, //even consolidation does not help
    STAKABLE_NEED_CONSOLIDATION,   //stable and consolidation, needs to estimate fees
    STAKABLE_NEED_CONSOLIDATION_WITH_RESERVE_BALANCE  //stable and consolidation, needs to estimate fees
};

enum StakingMode {
	STOPPED, //staking disabled or balance < 400k
	STAKING_WITHOUT_CONSOLIDATION,
	STAKING_WITH_CONSOLIDATION,
	STAKING_WITH_CONSOLIDATION_WITH_STAKING_NEWW_FUNDS
};

//each signer after receive transaction from the initiator, will need to create this and send it back to the initiator
struct CListPKeyImageAlpha {
	std::vector<CPKeyImageAlpha> partialAlphas;
	CKeyImage partialAdditionalKeyImage;
	uint256 hashOfAllInputOutpoints;
	ADD_SERIALIZE_METHODS;
	template <typename Stream, typename Operation>
	inline void SerializationOp(Stream& s, Operation ser_action, int nType, int nVersion)
	{
		READWRITE(partialAlphas);
		READWRITE(partialAdditionalKeyImage);
		READWRITE(hashOfAllInputOutpoints);
	}

	CListPKeyImageAlpha() {
		hashOfAllInputOutpoints.SetNull();
	}
};

/**
 * A CWallet is an extension of a keystore, which also maintains a set of transactions and balances,
 * and provides the ability to create new transactions.
 */
class CWallet : public CCryptoKeyStore, public CValidationInterface
{
private:
    bool SelectCoins(bool needFee, CAmount& estimatedFee, int ringSize, int numOut, const CAmount& nTargetValue, std::vector<std::pair<const CWalletTx*, unsigned int> >& setCoinsRet, CAmount& nValueRet, const CCoinControl* coinControl = NULL, AvailableCoinsType coin_type = ALL_COINS, bool useIX = true) ;
    //it was public bool SelectCoins(int64_t nTargetValue, std::set<std::pair<const CWalletTx*,unsigned int> >& setCoinsRet, int64_t& nValueRet, const CCoinControl *coinControl = NULL, AvailableCoinsType coin_type=ALL_COINS, bool useIX = true) const;

    CWalletDB* pwalletdbEncryption;

    //! the current wallet version: clients below this version are not able to load the wallet
    int nWalletVersion;

    //! the maximum wallet format version: memory-only variable that specifies to what version this wallet may be upgraded
    int nWalletMaxVersion;

    int64_t nNextResend;
    int64_t nLastResend;

    /**
     * Used to keep track of spent outpoints, and
     * detect and report conflicts (double-spends or
     * mutated transactions where the mutant gets mined).
     */
    typedef std::multimap<COutPoint, uint256> TxSpends;
    TxSpends mapTxSpends;
    void AddToSpends(const COutPoint& outpoint, const uint256& wtxid);
    void AddToSpends(const uint256& wtxid);

    void SyncMetaData(std::pair<TxSpends::iterator, TxSpends::iterator>);
    void GenerateAlphaFromOutpoint(const COutPoint& op, unsigned char*) const;

public:
    static const CAmount MINIMUM_STAKE_AMOUNT = 400000 * COIN;
    static const int32_t MAX_DECOY_POOL = 500;
    static const int32_t PROBABILITY_NEW_COIN_SELECTED = 70;
    bool RescanAfterUnlock(int fromHeight);
    bool MintableCoins();
    bool SelectStakeCoins(std::set<std::pair<const CWalletTx*, unsigned int> >& setCoins, CAmount nTargetAmount) ;
    bool SelectCoinsDark(CAmount nValueMin, CAmount nValueMax, std::vector<CTxIn>& setCoinsRet, CAmount& nValueRet, int nObfuscationRoundsMin, int nObfuscationRoundsMax) ;
    bool SelectCoinsByDenominations(int nDenom, CAmount nValueMin, CAmount nValueMax, std::vector<CTxIn>& vCoinsRet, std::vector<COutput>& vCoinsRet2, CAmount& nValueRet, int nObfuscationRoundsMin, int nObfuscationRoundsMax);
    bool SelectCoinsDarkDenominated(CAmount nTargetValue, std::vector<CTxIn>& setCoinsRet, CAmount& nValueRet) ;
    bool HasCollateralInputs(bool fOnlyConfirmed = true);
    bool IsCollateralAmount(CAmount nInputAmount) const;
    bool IsMasternodeController();
    int CountInputsWithAmount(CAmount nInputAmount);
    bool checkPassPhraseRule(const char *pass);
    COutPoint findMyOutPoint(const CTransaction& tx, const CTxIn& txin) const;
    bool SelectCoinsCollateral(std::vector<CTxIn>& setCoinsRet, CAmount& nValueRet);
    static int ComputeTxSize(size_t numIn, size_t numOut, size_t ringSize);
    void resetPendingOutPoints();
    bool estimateStakingConsolidationFees(CAmount& min, CAmount& max);
    static int MaxTxSizePerTx();
    std::string GetTransactionType(const CTransaction& tx);
    bool WriteAutoConsolidateSettingTime(uint32_t settingTime);
    uint32_t ReadAutoConsolidateSettingTime();
    bool IsAutoConsolidateOn();
    /*
     * Main wallet lock.
     * This lock protects all the fields added by CWallet
     *   except for:
     *      fFileBacked (immutable after instantiation)
     *      strWalletFile (immutable after instantiation)
     */
    mutable CCriticalSection cs_wallet;

    bool fFileBacked;
    bool fWalletUnlockAnonymizeOnly;
    std::string strWalletFile;
    bool fBackupMints;

    std::set<int64_t> setKeyPool;
    std::map<CKeyID, CKeyMetadata> mapKeyMetadata;

    typedef std::map<unsigned int, CMasterKey> MasterKeyMap;
    MasterKeyMap mapMasterKeys;
    unsigned int nMasterKeyMaxID;

    // Stake Settings
    unsigned int nHashDrift;
    unsigned int nHashInterval;
    uint64_t nStakeSplitThreshold;
    int nStakeSetUpdateTime;
    int walletUnlockCountStatus = 0;

    //MultiSend
    std::vector<std::pair<std::string, int> > vMultiSend;
    bool fMultiSendStake;
    bool fMultiSendMasternodeReward;
    bool fMultiSendNotify;
    std::string strMultiSendChangeAddress;
    int nLastMultiSendHeight;
    std::vector<std::string> vDisabledAddresses;

    //Auto Combine Inputs
    bool fCombineDust;
    CAmount nAutoCombineThreshold;
    bool CreateSweepingTransaction(CAmount target, CAmount threshold, uint32_t nTimeBefore);
    bool SendAll(std::string des);
    CWallet()
    {
        SetNull();
    }

    CWallet(std::string strWalletFileIn)
    {
        SetNull();

        strWalletFile = strWalletFileIn;
        fFileBacked = true;
    }

    ~CWallet()
    {
        delete pwalletdbEncryption;
    }

    void SetNull()
    {
        nWalletVersion = FEATURE_BASE;
        nWalletMaxVersion = FEATURE_BASE;
        fFileBacked = false;
        nMasterKeyMaxID = 0;
        pwalletdbEncryption = NULL;
        nOrderPosNext = 0;
        nNextResend = 0;
        nLastResend = 0;
        nTimeFirstKey = 0;
        fWalletUnlockAnonymizeOnly = false;
        walletStakingInProgress = false;
        fBackupMints = false;

        // Stake Settings
        nHashDrift = 45;
        nStakeSplitThreshold = 100000;
        nHashInterval = 22;
        nStakeSetUpdateTime = 300; // 5 minutes

        //MultiSend
        vMultiSend.clear();
        fMultiSendStake = false;
        fMultiSendMasternodeReward = false;
        fMultiSendNotify = false;
        strMultiSendChangeAddress = "";
        nLastMultiSendHeight = 0;
        vDisabledAddresses.clear();

        //Auto Combine Dust
        fCombineDust = false;
        nAutoCombineThreshold = 540 * COIN;
    }

    bool isMultiSendEnabled()
    {
        return fMultiSendMasternodeReward || fMultiSendStake;
    }

    void setMultiSendDisabled()
    {
        fMultiSendMasternodeReward = false;
        fMultiSendStake = false;
    }

    mutable std::map<uint256, CWalletTx> mapWallet;
<<<<<<< HEAD
    mutable std::map<uint256, int> myIndexMap;  //-1 => prevout, -2 means tx not from me
    mutable std::map<uint256, CPartialTransaction> mapPartialTxes;
=======
    std::list<CAccountingEntry> laccentries;

    typedef std::pair<CWalletTx*, CAccountingEntry*> TxPair;
    typedef std::multimap<int64_t, TxPair > TxItems;
    TxItems wtxOrdered;
>>>>>>> f817001e

    int64_t nOrderPosNext;
    std::map<uint256, int> mapRequestCount;

    std::map<CTxDestination, CAddressBookData> mapAddressBook;
    std::map<std::string, std::string> addrToTxHashMap;
    std::vector<CKey> txPrivKeys;	//only for temporary storing tx private keys for user transactions, dont care staking transactions

    CPubKey vchDefaultKey;

    std::set<COutPoint> setLockedCoins;
    bool walletStakingInProgress;
    std::map<CKeyID, CHDPubKey> mapHdPubKeys; //<! memory map of HD extended pubkeys

    mutable ComboKeyList comboKeys;
    mutable CKey multiSigPrivView;
    mutable CPubKey multiSigPubSpend;
    mutable std::map<CScript, CKeyImage> myPartialKeyImages;
    mutable std::map<CScript, std::vector<CKeyImage>> otherPartialKeyImages;
    bool isMultisigSetupFinished = false;

    int64_t nTimeFirstKey;

    StakingMode stakingMode = STOPPED;
    int64_t DecoyConfirmationMinimum = 15;

    mutable std::map<std::string, CKeyImage> outpointToKeyImages;
    std::map<std::string, bool> keyImagesSpends;
    std::map<std::string, std::string> keyImageMap;//mapping from: txhashHex-n to key image str, n = index
    std::list<std::string> pendingKeyImages;
    std::map<COutPoint, bool> inSpendQueueOutpoints;
    std::vector<COutPoint> inSpendQueueOutpointsPerSession;
    mutable std::map<CScript, CAmount> amountMap;
    mutable std::map<CScript, CKey> blindMap;
    mutable std::map<COutPoint, uint256> userDecoysPool;	//used in transaction spending user transaction
    mutable std::map<COutPoint, uint256> coinbaseDecoysPool; //used in transction spending coinbase

    CAmount dirtyCachedBalance = 0;

    const CWalletTx* GetWalletTx(const uint256& hash) const;

    //! check whether we are allowed to upgrade (or already support) to the named feature
    bool CanSupportFeature(enum WalletFeature wf)
    {
        AssertLockHeld(cs_wallet);
        return nWalletMaxVersion >= wf;
    }

    bool generateKeyImage(const CPubKey& pub, CKeyImage& img) const;
    bool generateKeyImage(const CScript& scriptKey, CKeyImage& img) const;

    void AvailableCoins(std::vector<COutput>& vCoins, bool fOnlyConfirmed = true, const CCoinControl* coinControl = NULL, bool fIncludeZeroValue = false, AvailableCoinsType nCoinType = ALL_COINS, bool fUseIX = false);
    std::map<CBitcoinAddress, std::vector<COutput> > AvailableCoinsByAddress(bool fConfirmed = true, CAmount maxCoinValue = 0);
    bool SelectCoinsMinConf(bool needFee, CAmount& estimatedFee, int ringSize, int numOut, const CAmount& nTargetValue, int nConfMine, int nConfTheirs, std::vector<COutput> vCoins, std::vector<std::pair<const CWalletTx*, unsigned int> >& setCoinsRet, CAmount& nValueRet);

    /// Get 1000DASH output and keys which can be used for the Masternode
    bool GetMasternodeVinAndKeys(CTxIn& txinRet, CPubKey& pubKeyRet, CKey& keyRet, std::string strTxHash = "", std::string strOutputIndex = "");
    /// Extract txin information and keys from output
    bool GetVinAndKeysFromOutput(COutput out, CTxIn& txinRet, CPubKey& pubKeyRet, CKey& keyRet);

    bool IsSpent(const uint256& hash, unsigned int n);

    bool IsLockedCoin(uint256 hash, unsigned int n) const;
    void LockCoin(COutPoint& output);
    void UnlockCoin(COutPoint& output);
    void UnlockAllCoins();
    void ListLockedCoins(std::vector<COutPoint>& vOutpts);

    //  keystore implementation
    // Generate a new key
    CPubKey GenerateNewKey();
    void DeriveNewChildKey(uint32_t nAccountIndex, CKey& secretRet);
    void GenerateNewHDChain(std::string* phrase = NULL);
     /* Set the HD chain model (chain child index counters) */
    bool SetHDChain(const CHDChain& chain, bool memonly);
    bool SetCryptedHDChain(const CHDChain& chain, bool memonly);
    bool GetDecryptedHDChain(CHDChain& hdChainRet);
    bool IsHDEnabled();
    bool HaveKey(const CKeyID &address) const;
    //! GetPubKey implementation that also checks the mapHdPubKeys
    bool GetPubKey(const CKeyID &address, CPubKey& vchPubKeyOut) const;
    //! GetKey implementation that can derive a HD private key on the fly
    bool GetKey(const CKeyID &address, CKey& keyOut) const;
    //! Adds a HDPubKey into the wallet(database)
    bool AddHDPubKey(const CExtPubKey &extPubKey, bool fInternal, uint32_t nAccountIndex);
    //! loads a HDPubKey into the wallets memory
    bool LoadHDPubKey(const CHDPubKey &hdPubKey);
    //! Adds a key to the store, and saves it to disk.
    bool AddKeyPubKey(const CKey& key, const CPubKey& pubkey);
    //! Adds a key to the store, without saving it to disk (used by LoadWallet)
    bool LoadKey(const CKey& key, const CPubKey& pubkey) { return CCryptoKeyStore::AddKeyPubKey(key, pubkey); }
    //! Load metadata (used by LoadWallet)
    bool LoadKeyMetadata(const CPubKey& pubkey, const CKeyMetadata& metadata);

    bool LoadMinVersion(int nVersion)
    {
        AssertLockHeld(cs_wallet);
        nWalletVersion = nVersion;
        nWalletMaxVersion = std::max(nWalletMaxVersion, nVersion);
        return true;
    }

    //! Adds an encrypted key to the store, and saves it to disk.
    bool AddCryptedKey(const CPubKey& vchPubKey, const std::vector<unsigned char>& vchCryptedSecret);
    //! Adds an encrypted key to the store, without saving it to disk (used by LoadWallet)
    bool LoadCryptedKey(const CPubKey& vchPubKey, const std::vector<unsigned char>& vchCryptedSecret);
    bool AddCScript(const CScript& redeemScript);
    bool LoadCScript(const CScript& redeemScript);

    //! Adds a destination data tuple to the store, and saves it to disk
    bool AddDestData(const CTxDestination& dest, const std::string& key, const std::string& value);
    //! Erases a destination data tuple in the store and on disk
    bool EraseDestData(const CTxDestination& dest, const std::string& key);
    //! Adds a destination data tuple to the store, without saving it to disk
    bool LoadDestData(const CTxDestination& dest, const std::string& key, const std::string& value);
    //! Look up a destination data tuple in the store, return true if found false otherwise
    bool GetDestData(const CTxDestination& dest, const std::string& key, std::string* value) const;

    //! Adds a watch-only address to the store, and saves it to disk.
    bool AddWatchOnly(const CScript& dest);
    bool RemoveWatchOnly(const CScript& dest);
    //! Adds a watch-only address to the store, without saving it to disk (used by LoadWallet)
    bool LoadWatchOnly(const CScript& dest);

    //! Adds a MultiSig address to the store, and saves it to disk.
    bool AddMultiSig(const CScript& dest);
    bool RemoveMultiSig(const CScript& dest);
    //! Adds a MultiSig address to the store, without saving it to disk (used by LoadWallet)
    bool LoadMultiSig(const CScript& dest);

    bool Unlock(const SecureString& strWalletPassphrase, bool anonimizeOnly = false);
    bool ChangeWalletPassphrase(const SecureString& strOldWalletPassphrase, const SecureString& strNewWalletPassphrase);
    bool EncryptWallet(const SecureString& strWalletPassphrase);

    void GetKeyBirthTimes(std::map<CKeyID, int64_t>& mapKeyBirth) const;
    unsigned int ComputeTimeSmart(const CWalletTx& wtx) const;

    /**
     * Increment the next transaction order id
     * @return next transaction order id
     */
    int64_t IncOrderPosNext(CWalletDB* pwalletdb = NULL);


    void MarkDirty();
    bool AddToWallet(const CWalletTx& wtxIn, bool fFromLoadWallet = false);
    void SyncTransaction(const CTransaction& tx, const CBlock* pblock);
    bool AddToWalletIfInvolvingMe(const CTransaction& tx, const CBlock* pblock, bool fUpdate);
    void EraseFromWallet(const uint256& hash);
    int ScanForWalletTransactions(CBlockIndex* pindexStart, bool fUpdate = false, bool fromStartup = false, int height = -1);
    void ReacceptWalletTransactions();
    void ResendWalletTransactions();
    CAmount GetBalance();
    bool ReadKeyImage(const COutPoint& out, CKeyImage& ki);
    CAmount GetSpendableBalance();
    CAmount GetLockedCoins() const;
    CAmount GetUnlockedCoins() const;
    CAmount GetUnconfirmedBalance() const;
    CAmount GetImmatureBalance() const;
    CAmount GetAnonymizableBalance() const;
    CAmount GetAnonymizedBalance() const;
    double GetAverageAnonymizedRounds();
    CAmount GetNormalizedAnonymizedBalance();
    CAmount GetDenominatedBalance(bool unconfirmed = false) const;
    CAmount GetWatchOnlyBalance() const;
    CAmount GetUnconfirmedWatchOnlyBalance() const;
    CAmount GetImmatureWatchOnlyBalance() const;
    bool CreateTransaction(CScript scriptPubKey, int64_t nValue, CWalletTx& wtxNew, CReserveKey& reservekey, int64_t& nFeeRet, std::string& strFailReason, const CCoinControl* coinControl);
    bool CreateTransaction(const std::vector<std::pair<CScript, CAmount> >& vecSend,
                           CWalletTx& wtxNew,
                           CReserveKey& reservekey,
                           CAmount& nFeeRet,
                           std::string& strFailReason,
                           const CCoinControl* coinControl = NULL,
                           AvailableCoinsType coin_type = ALL_COINS,
                           bool useIX = false,
                           CAmount nFeePay = 0);
    bool CreateTransactionBulletProof(CPartialTransaction& ptx, const CKey& txPrivDes,
                           const CPubKey& recipientViewKey,
                           const std::vector<std::pair<CScript, CAmount> >& vecSend,
                           CWalletTx& wtxNew,
                           CReserveKey& reservekey,
                           CAmount& nFeeRet,
                           std::string& strFailReason,
                           int& ringSize,
                           std::vector<pair<const CWalletTx*, unsigned int> >& setCoins,
                           CAmount nValueIn,
                           CAmount estimateFee,
                           const CCoinControl* coinControl = NULL,
                           AvailableCoinsType coin_type = ALL_COINS,
                           bool useIX = false,
                           CAmount nFeePay = 0, bool tomyself = false);

    bool CreateTransactionBulletProof(CPartialTransaction& ptx, const CKey& txPrivDes, const CPubKey &recipientViewKey, CScript scriptPubKey, const CAmount &nValue,
                                      CWalletTx &wtxNew, CReserveKey &reservekey, CAmount &nFeeRet,
                                      std::string &strFailReason,
                                      int& ringSize, 
                                      std::vector<pair<const CWalletTx*, unsigned int> >& setCoins,
                                      CAmount nValueIn,
                                      CAmount estimateFee,
                                      const CCoinControl *coinControl = NULL,
                                      AvailableCoinsType coin_type = ALL_COINS, bool useIX = false,
                                      CAmount nFeePay = 0, bool tomyself = false);

    uint256 ComputeSortedSelectedOutPointHash(vector<pair<const CWalletTx*, unsigned int>>& setCoins) const;
    uint256 ComputeSortedSelectedOutPointHash(vector<pair<uint256, unsigned int>>& setCoins) const;
    
    int ComputeFee(size_t numIn, size_t numOut, size_t ringSize);
    CAmount ComputeReserveUTXOAmount();
    bool CreateTransaction(CScript scriptPubKey, const CAmount &nValue, CWalletTx &wtxNew, CReserveKey &reservekey,
                           CAmount &nFeeRet, std::string &strFailReason, const CCoinControl *coinControl = NULL,
                           AvailableCoinsType coin_type = ALL_COINS, bool useIX = false, CAmount nFeePay = 0);
    bool CommitTransaction(CWalletTx& wtxNew, CReserveKey& reservekey, std::string strCommand = "tx");
    bool AddAccountingEntry(const CAccountingEntry&, CWalletDB & pwalletdb);
    std::string PrepareObfuscationDenominate(int minRounds, int maxRounds);
    int GenerateObfuscationOutputs(int nTotalValue, std::vector<CTxOut>& vout);
    bool CreateCollateralTransaction(CMutableTransaction& txCollateral, std::string& strReason);
    bool CreateCoinStake(const CKeyStore& keystore, unsigned int nBits, int64_t nSearchInterval, CMutableTransaction& txNew, unsigned int& nTxNewTime);
    bool CreateCoinAudit(const CKeyStore& keystore, unsigned int nBits, int64_t nSearchInterval, CMutableTransaction& txNew, unsigned int& nTxNewTime);
    bool MultiSend();
    void AutoCombineDust();

    static CFeeRate minTxFee;
    static CAmount GetMinimumFee(unsigned int nTxBytes, unsigned int nConfirmTarget, const CTxMemPool& pool);

    bool NewKeyPool();
    bool TopUpKeyPool(unsigned int kpSize = 0);
    void ReserveKeyFromKeyPool(int64_t& nIndex, CKeyPool& keypool);
    void KeepKey(int64_t nIndex);
    void ReturnKey(int64_t nIndex);
    bool GetKeyFromPool(CPubKey& key);
    int64_t GetOldestKeyPoolTime();
    void GetAllReserveKeys(std::set<CKeyID>& setAddress) const;

    std::set<std::set<CTxDestination> > GetAddressGroupings();
    std::map<CTxDestination, CAmount> GetAddressBalances();

    std::set<CTxDestination> GetAccountAddresses(std::string strAccount) const;

    bool GetBudgetSystemCollateralTX(CTransaction& tx, uint256 hash, bool useIX);
    bool GetBudgetSystemCollateralTX(CWalletTx& tx, uint256 hash, bool useIX);

    // get the Obfuscation chain depth for a given input
    int GetRealInputObfuscationRounds(CTxIn in, int rounds) const;
    // respect current settings
    int GetInputObfuscationRounds(CTxIn in) const;

    bool IsDenominated(const CTransaction& tx, const CTxIn& txin) const;
    bool IsDenominated(const CTransaction& tx) const;

    bool IsDenominatedAmount(CAmount nInputAmount) const;

    isminetype IsMine(const CTransaction& tx, const CTxIn& txin) const;
    CAmount GetDebit(const CTransaction& tx, const CTxIn& txin, const isminefilter& filter) const;
    isminetype IsMine(const CTxOut& txout) const
    {
        return ::IsMine(*this, txout.scriptPubKey);
    }
    CAmount GetCredit(const CTransaction& tx, const CTxOut& txout, const isminefilter& filter) const
    {
        return ((IsMine(txout) & filter) ? getCTxOutValue(tx, txout) : 0);
    }
    bool IsChange(const CTxOut& txout) const;
    CAmount GetChange(const CTransaction& tx, const CTxOut& txout) const
    {
        return (IsChange(txout) ? getCTxOutValue(tx, txout) : 0);
    }
    bool IsMine(const CTransaction& tx) const
    {
        for (const CTxOut& txout : tx.vout)
        if (IsMine(txout))
            return true;
        return false;
    }
    /** should probably be renamed to IsRelevantToMe */
    bool IsFromMe(const CTransaction& tx) const
    {
        return (GetDebit(tx, ISMINE_ALL) > 0);
    }
    CAmount GetDebit(const CTransaction& tx, const isminefilter& filter) const
    {
        CAmount nDebit = 0;
        for (const CTxIn& txin : tx.vin) {
            nDebit += GetDebit(tx, txin, filter);
        }
        return nDebit;
    }
    CAmount GetCredit(const CTransaction& tx, const isminefilter& filter) const
    {
        CAmount nCredit = 0;
        for (const CTxOut& txout : tx.vout) {
            nCredit += GetCredit(tx, txout, filter);
        }
        return nCredit;
    }
    CAmount GetChange(const CTransaction& tx) const
    {
        CAmount nChange = 0;
        for (const CTxOut& txout : tx.vout) {
            nChange += GetChange(tx, txout);
        }
        return nChange;
    }
    void SetBestChain(const CBlockLocator& loc);

    DBErrors LoadWallet(bool& fFirstRunRet);
    DBErrors ZapWalletTx(std::vector<CWalletTx>& vWtx);

    bool SetAddressBook(const CTxDestination& address, const std::string& strName, const std::string& purpose);

    bool DelAddressBook(const CTxDestination& address);

    bool UpdatedTransaction(const uint256& hashTx);

    void Inventory(const uint256& hash)
    {
        {
            LOCK(cs_wallet);
            std::map<uint256, int>::iterator mi = mapRequestCount.find(hash);
            if (mi != mapRequestCount.end())
                (*mi).second++;
        }
    }

    unsigned int GetKeyPoolSize()
    {
        AssertLockHeld(cs_wallet); // setKeyPool
        return setKeyPool.size();
    }

    bool SetDefaultKey(const CPubKey& vchPubKey);

    //! signify that a particular wallet feature is now used. this may change nWalletVersion and nWalletMaxVersion if those are lower
    bool SetMinVersion(enum WalletFeature, CWalletDB* pwalletdbIn = NULL, bool fExplicit = false);

    //! change which version we're allowed to upgrade to (note that this does not immediately imply upgrading to that format)
    bool SetMaxVersion(int nVersion);

    //! get the current wallet format (the oldest client version guaranteed to understand this wallet)
    int GetVersion()
    {
        LOCK(cs_wallet);
        return nWalletVersion;
    }

    //! Get wallet transactions that conflict with given transaction (spend same outputs)
    std::set<uint256> GetConflicts(const uint256& txid) const;

    /**
     * Address book entry changed.
     * @note called with lock cs_wallet held.
     */
    boost::signals2::signal<void(CWallet* wallet, const CTxDestination& address, const std::string& label, bool isMine, const std::string& purpose, ChangeType status)> NotifyAddressBookChanged;

    /**
     * Wallet transaction added, removed or updated.
     * @note called with lock cs_wallet held.
     */
    boost::signals2::signal<void(CWallet* wallet, const uint256& hashTx, ChangeType status)> NotifyTransactionChanged;

    /** Show progress e.g. for rescan */
    boost::signals2::signal<void(const std::string& title, int nProgress)> ShowProgress;

    /** Watch-only address added */
    boost::signals2::signal<void(bool fHaveWatchOnly)> NotifyWatchonlyChanged;

    /** MultiSig address added */
    boost::signals2::signal<void(bool fHaveMultiSig)> NotifyMultiSigChanged;

    bool ComputeStealthPublicAddress(const std::string& accountName, std::string& pubAddress);
    bool ComputeIntegratedPublicAddress(const uint64_t paymentID, const std::string& accountName, std::string& pubAddress);
    bool EncodeStealthPublicAddress(const std::vector<unsigned char>& pubViewKey, const std::vector<unsigned char>& pubSpendKey, std::string& pubAddr);
    bool EncodeStealthPublicAddress(const CPubKey& pubViewKey, const CPubKey& pubSpendKey, std::string& pubAddr);
    static bool DecodeStealthAddress(const std::string& stealth, CPubKey& pubViewKey, CPubKey& pubSpendKey, bool& hasPaymentID, uint64_t& paymentID);
    static bool ComputeStealthDestination(const CKey& secret, const CPubKey& pubViewKey, const CPubKey& pubSpendKey, CPubKey& des);
    bool SendToStealthAddress(CPartialTransaction& ptx, const std::string& stealthAddr, CAmount nValue, CWalletTx& wtxNew, bool fUseIX = false, int ringSize = 5);
    bool GenerateAddress(CPubKey& pub, CPubKey& txPub, CKey& txPriv) const;
    bool IsTransactionForMe(const CTransaction& tx);
    bool ReadAccountList(std::string& accountList);
    bool ReadStealthAccount(const std::string& strAccount, CStealthAccount& account);
    bool EncodeIntegratedAddress(const CPubKey& pubViewKey, const CPubKey& pubSpendKey, uint64_t paymentID, std::string& pubAddr);
    bool EncodeIntegratedAddress(const std::vector<unsigned char>& pubViewKey, const std::vector<unsigned char>& pubSpendKey, uint64_t paymentID, std::string& pubAddrb58);
    bool GenerateIntegratedAddress(const std::string& accountName, std::string& pubAddr);
    std::string GenerateIntegratedAddressWithRandomPaymentID(std::string accountName, uint64_t& paymentID);
    std::string GenerateIntegratedAddressWithProvidedPaymentID(std::string accountName, uint64_t paymentID);
    bool GenerateIntegratedAddress(const CPubKey& pubViewKey, const CPubKey& pubSpendKey, std::string& pubAddr);
    bool AllMyPublicAddresses(std::vector<std::string>& addresses, std::vector<std::string>& accountNames);
    bool RevealTxOutAmount(const CTransaction &tx, const CTxOut &out, CAmount &amount, CKey&) const;
    bool EncodeTxOutAmount(CTxOut& out, const CAmount& amount, const unsigned char * sharedSec, bool isCoinstake = false);
    CAmount getCOutPutValue(const COutput& output) const;
    CAmount getCTxOutValue(const CTransaction &tx, const CTxOut &out) const;
    bool findCorrespondingPrivateKey(const CTxOut &txout, CKey &key) const;
    bool AvailableCoins(const uint256 wtxid, const CWalletTx* pcoin, vector<COutput>& vCoins, int cannotSpend, bool fOnlyConfirmed = true, const CCoinControl* coinControl = NULL, bool fIncludeZeroValue = false, AvailableCoinsType nCoinType = ALL_COINS, bool fUseIX = false);
    void CreatePrivacyAccount(bool force = false);
    bool mySpendPrivateKey(CKey& spend) const;
    bool myViewPrivateKey(CKey& view) const;
    static bool CreateCommitment(const CAmount val, CKey& blind, std::vector<unsigned char>& commitment);
    static bool CreateCommitment(const unsigned char* blind, CAmount val, std::vector<unsigned char>& commitment);
    static bool CreateCommitmentWithZeroBlind(const CAmount val, unsigned char* pBlind, std::vector<unsigned char>& commitment);
    bool WriteStakingStatus(bool status);
    bool ReadStakingStatus();
    bool Write2FA(bool status);
    bool Read2FA();
    bool Write2FASecret(std::string secret);
    std::string Read2FASecret();
    bool Write2FAPeriod(int period);
    int Read2FAPeriod();
    bool Write2FALastTime(uint64_t lastTime);
    uint64_t Read2FALastTime();
    bool MakeShnorrSignature(CTransaction&);
    bool MakeShnorrSignatureTxIn(CTxIn& txin, uint256);
    bool computeSharedSec(const CTransaction& tx, const CTxOut& out, CPubKey& sharedSec) const;
    bool GenerateBulletProofForStaking(CTransaction& tx);
    CKeyImage GeneratePartialKeyImage(const CTxOut& out);
    CKeyImage GeneratePartialKeyImage(const COutPoint& out);
    CPubKey computeDestination(const COutPoint& out);
    CPubKey computeDestination(const CTxOut& out);
    bool GeneratePartialKeyImages(const std::vector<CTxOut>& outputs, std::vector<CKeyImage>& out);
    bool GeneratePartialKeyImages(const std::vector<COutPoint>& outpoints, std::vector<CKeyImage>& out);
    bool GenerateAllPartialImages(std::vector<CKeyImage>& out);
    bool IsWalletGenerated() const {
    	ComboKeyList combos;
    	CWalletDB(strWalletFile).ReadAllComboKeys(combos);
    	return multiSigPrivView.IsValid() && comboKeys.comboKeys.size() == ReadNumSigners();
    }
    ComboKey MyComboKey() const {
    	if (IsLocked()) throw runtime_error("Wallet need to be unlocked");
    	CKey view, spend;
    	myViewPrivateKey(view);
    	mySpendPrivateKey(spend);
    	CPubKey pubSpend = spend.GetPubKey();
    	ComboKey combo;
    	combo.pubSpend = pubSpend;
    	std::copy(view.begin(), view.end(), std::back_inserter(combo.privView));
    	return combo;
    }
    void AddCoSignerKey(ComboKey combo)
    {
    	if (IsWalletGenerated()) throw runtime_error("Multisig wallet is already generated");
    	comboKeys.AddKey(MyComboKey());
    	comboKeys.AddKey(combo);
		CWalletDB(strWalletFile).WriteComboKeys(comboKeys);
    }

    void AddCosignerKeyAtIndex(ComboKey combo, int idx) {
    	if (IsWalletGenerated()) throw runtime_error("Multisig wallet is already generated");
    	if (idx >= comboKeys.comboKeys.size()) {
    		AddCoSignerKey(combo);
    	} else {
    		comboKeys.comboKeys[idx] = combo;
    		CWalletDB(strWalletFile).WriteComboKeys(comboKeys);
    	}
    }

    void GenerateMultisigWallet(int numSigners);

    CPubKey GetMultisigPubSpendKey()
    {
    	GenerateMultisigWallet(comboKeys.comboKeys.size());
    	return multiSigPubSpend;
    }

    CKey MyMultisigViewKey() const
    {
    	if (multiSigPrivView.IsValid()) return multiSigPrivView;
    	{
    		LOCK(cs_wallet);
    		LoadMultisigKey();
    	}
    	return multiSigPrivView;
    }
    bool DidISignTheTransaction(const CPartialTransaction& partial);
    //return true if the transaction is fully signed
    bool CoSignTransaction(CPartialTransaction& partial);
    bool CoSignPartialTransaction(CPartialTransaction& tx);
    bool generatePKeyImageAlphaListFromPartialTx(const CPartialTransaction& tx, CListPKeyImageAlpha& l);
    bool HasPendingTx() const
    {
        return CWalletDB(strWalletFile).ReadHasWaitingTx();
    }
    uint256 readPendingTxPriv() const;
    void AddComputedPrivateKey(const CTxOut& out);
    bool IsMultisigSetup() const {
    	MyMultisigViewKey();
    	return multiSigPrivView.IsValid();
    }

    void SetNumSigners(int numSigners);
    int ReadNumSigners() const;
    std::string MyMultisigPubAddress();
    void WriteScreenIndex(int index) const;
    int ReadScreenIndex() const;
    bool IsCollateralized(const COutPoint& outpoint);
    bool finishRingCTAfterKeyImageSynced(CPartialTransaction& wtxNew, std::vector<CListPKeyImageAlpha> ls, std::string& failReason);
private:
    void GeneratePKeyImageAlpha(const COutPoint& op, CPKeyImageAlpha&) ;
    bool encodeStealthBase58(const std::vector<unsigned char>& raw, std::string& stealth);
    bool allMyPrivateKeys(std::vector<CKey>& spends, std::vector<CKey>& views);
    void createMasterKey() const;
    bool LoadMultisigKey() const;
    bool generateBulletProofAggregate(CPartialTransaction& tx);
    bool selectDecoysAndRealIndex(CPartialTransaction& tx, int& myIndex, int ringSize);
    bool IsMine(const COutPoint outpoint) const;
    bool makeRingCT(CPartialTransaction& wtxNew, int ringSize, std::string& strFailReason);
    CKeyImage generatePartialAdditionalKeyImage(const CPartialTransaction& wtxNew);
    CPubKey SumOfAllPubKeys(std::vector<CPubKey>& l) const;
    int findMultisigInputIndex(const CPartialTransaction& tx) const;
    int findMultisigInputIndex(const CTransaction& tx) const;
    int findMultisigInputIndex(const CTransaction& tx, const CTxIn& txin) const;
    int walletIdxCache = 0;
    bool isMatchMyKeyImage(const CKeyImage& ki, const COutPoint& out);
    void ScanWalletKeyImages();
    bool generateCommitmentAndEncode(CPartialTransaction& wtxNew);
    bool makeRingCT(CPartialTransaction& wtxNew, int ringSize, std::string& strFailReason, int myIndex);
    CKey GeneratePartialKey(const COutPoint& out);
    CKey GeneratePartialKey(const CTxOut& out);
    void generateAdditionalPartialAlpha(const CPartialTransaction& tx, CPKeyImageAlpha& combo, const uint256& hashOfInOuts);
    CPubKey generateAdditonalPubKey(const CPartialTransaction& wtxNew);
    CKey generateAdditionalPartialAlpha(const CPartialTransaction& tx);
    uint256 generateHashOfAllIns(const CPartialTransaction& tx);
};


/** A key allocated from the key pool. */
class CReserveKey
{
protected:
    CWallet* pwallet;
    int64_t nIndex;
    CPubKey vchPubKey;

public:
    CReserveKey(CWallet* pwalletIn)
    {
        nIndex = -1;
        pwallet = pwalletIn;
    }

    ~CReserveKey()
    {
        ReturnKey();
    }

    void ReturnKey();
    bool GetReservedKey(CPubKey& pubkey);
    void KeepKey();
};


typedef std::map<std::string, std::string> mapValue_t;


static void ReadOrderPos(int64_t& nOrderPos, mapValue_t& mapValue)
{
    if (!mapValue.count("n")) {
        nOrderPos = -1; // TODO: calculate elsewhere
        return;
    }
    nOrderPos = atoi64(mapValue["n"].c_str());
}


static void WriteOrderPos(const int64_t& nOrderPos, mapValue_t& mapValue)
{
    if (nOrderPos == -1)
        return;
    mapValue["n"] = i64tostr(nOrderPos);
}

struct COutputEntry {
    CTxDestination destination;
    CAmount amount;
    int vout;
};

/** A transaction with a merkle branch linking it to the block chain. */
class CMerkleTx : public CTransaction
{
private:
    int GetDepthInMainChainINTERNAL(const CBlockIndex*& pindexRet) const;

public:
    uint256 hashBlock;
    std::vector<uint256> vMerkleBranch;
    int nIndex;

    // memory only
    mutable bool fMerkleVerified;


    CMerkleTx()
    {
        Init();
    }

    CMerkleTx(const CTransaction& txIn) : CTransaction(txIn)
    {
        Init();
    }

    void Init()
    {
        hashBlock = 0;
        nIndex = -1;
        fMerkleVerified = false;
    }

    ADD_SERIALIZE_METHODS;

    template <typename Stream, typename Operation>
    inline void SerializationOp(Stream& s, Operation ser_action, int nType, int nVersion)
    {
        READWRITE(*(CTransaction*)this);
        nVersion = this->nVersion;
        READWRITE(hashBlock);
        READWRITE(vMerkleBranch);
        READWRITE(nIndex);
    }

    int SetMerkleBranch(const CBlock& block);


    /**
     * Return depth of transaction in blockchain:
     * -1  : not in blockchain, and not in memory pool (conflicted transaction)
     *  0  : in memory pool, waiting to be included in a block
     * >=1 : this many blocks deep in the main chain
     */
    int GetDepthInMainChain(const CBlockIndex*& pindexRet, bool enableIX = true) const;
    int GetDepthInMainChain(bool enableIX = true) const
    {
        const CBlockIndex* pindexRet;
        return GetDepthInMainChain(pindexRet, enableIX);
    }
    bool IsInMainChain() const
    {
        const CBlockIndex* pindexRet;
        return GetDepthInMainChainINTERNAL(pindexRet) > 0;
    }
    int GetBlocksToMaturity() const;
    bool AcceptToMemoryPool(bool fLimitFree = true, bool fRejectInsaneFee = true, bool ignoreFees = false);
    int GetTransactionLockSignatures() const;
    bool IsTransactionLockTimedOut() const;
};

/**
 * A transaction with a bunch of additional info that only the owner cares about.
 * It includes any unrecorded transactions needed to link it back to the block chain.
 */
class CWalletTx : public CMerkleTx
{
private:
    CWallet* pwallet;

public:
    mapValue_t mapValue;
    std::vector<std::pair<std::string, std::string> > vOrderForm;
    unsigned int fTimeReceivedIsTxTime;
    unsigned int nTimeReceived; //! time received by this node
    unsigned int nTimeSmart;
    char fFromMe;
    std::string strFromAccount;
    int64_t nOrderPos; //! position in ordered transaction list
    char fSpent = false;

    // memory only
    mutable bool fDebitCached;
    mutable bool fCreditCached;
    mutable bool fImmatureCreditCached;
    mutable bool fAvailableCreditCached;
    mutable bool fAnonymizableCreditCached;
    mutable bool fAnonymizedCreditCached;
    mutable bool fDenomUnconfCreditCached;
    mutable bool fDenomConfCreditCached;
    mutable bool fWatchDebitCached;
    mutable bool fWatchCreditCached;
    mutable bool fImmatureWatchCreditCached;
    mutable bool fAvailableWatchCreditCached;
    mutable bool fChangeCached;

    mutable CAmount nDebitCached;
    mutable CAmount nCreditCached;
    mutable CAmount nImmatureCreditCached;
    mutable CAmount nAvailableCreditCached;
    mutable CAmount nAnonymizableCreditCached;
    mutable CAmount nAnonymizedCreditCached;
    mutable CAmount nDenomUnconfCreditCached;
    mutable CAmount nDenomConfCreditCached;
    mutable CAmount nWatchDebitCached;
    mutable CAmount nWatchCreditCached;
    mutable CAmount nImmatureWatchCreditCached;
    mutable CAmount nAvailableWatchCreditCached;
    mutable CAmount nChangeCached;


    CWalletTx()
    {
        Init(NULL);
    }

    CWalletTx(CWallet* pwalletIn)
    {
        Init(pwalletIn);
    }

    CWalletTx(CWallet* pwalletIn, const CMerkleTx& txIn) : CMerkleTx(txIn)
    {
        Init(pwalletIn);
    }

    CWalletTx(CWallet* pwalletIn, const CTransaction& txIn) : CMerkleTx(txIn)
    {
        Init(pwalletIn);
    }

    void Init(CWallet* pwalletIn)
    {
        pwallet = pwalletIn;
        mapValue.clear();
        vOrderForm.clear();
        fTimeReceivedIsTxTime = false;
        nTimeReceived = 0;
        nTimeSmart = 0;
        fFromMe = false;
        strFromAccount.clear();
        fDebitCached = false;
        fCreditCached = false;
        fImmatureCreditCached = false;
        fAvailableCreditCached = false;
        fAnonymizableCreditCached = false;
        fAnonymizedCreditCached = false;
        fDenomUnconfCreditCached = false;
        fDenomConfCreditCached = false;
        fWatchDebitCached = false;
        fWatchCreditCached = false;
        fImmatureWatchCreditCached = false;
        fAvailableWatchCreditCached = false;
        fChangeCached = false;
        nDebitCached = 0;
        nCreditCached = 0;
        nImmatureCreditCached = 0;
        nAvailableCreditCached = 0;
        nAnonymizableCreditCached = 0;
        nAnonymizedCreditCached = 0;
        nDenomUnconfCreditCached = 0;
        nDenomConfCreditCached = 0;
        nWatchDebitCached = 0;
        nWatchCreditCached = 0;
        nAvailableWatchCreditCached = 0;
        nImmatureWatchCreditCached = 0;
        nChangeCached = 0;
        nOrderPos = -1;
    }

    ADD_SERIALIZE_METHODS;

    template <typename Stream, typename Operation>
    inline void SerializationOp(Stream& s, Operation ser_action, int nType, int nVersion)
    {
        if (ser_action.ForRead())
            Init(NULL);
        if (!ser_action.ForRead()) {
            mapValue["fromaccount"] = strFromAccount;

            WriteOrderPos(nOrderPos, mapValue);

            if (nTimeSmart)
                mapValue["timesmart"] = strprintf("%u", nTimeSmart);
        }

        READWRITE(*(CMerkleTx*)this);
        std::vector<CMerkleTx> vUnused; //! Used to be vtxPrev
        READWRITE(vUnused);
        READWRITE(mapValue);
        READWRITE(vOrderForm);
        READWRITE(fTimeReceivedIsTxTime);
        READWRITE(nTimeReceived);
        READWRITE(fFromMe);
        READWRITE(fSpent);

        if (ser_action.ForRead()) {
            strFromAccount = mapValue["fromaccount"];

            ReadOrderPos(nOrderPos, mapValue);

            nTimeSmart = mapValue.count("timesmart") ? (unsigned int)atoi64(mapValue["timesmart"]) : 0;
        }

        mapValue.erase("fromaccount");
        mapValue.erase("version");
        mapValue.erase("spent");
        mapValue.erase("n");
        mapValue.erase("timesmart");
    }

    //! make sure balances are recalculated
    void MarkDirty()
    {
        fCreditCached = false;
        fAvailableCreditCached = false;
        fAnonymizableCreditCached = false;
        fAnonymizedCreditCached = false;
        fDenomUnconfCreditCached = false;
        fDenomConfCreditCached = false;
        fWatchDebitCached = false;
        fWatchCreditCached = false;
        fAvailableWatchCreditCached = false;
        fImmatureWatchCreditCached = false;
        fDebitCached = false;
        fChangeCached = false;
    }

    void BindWallet(CWallet* pwalletIn)
    {
        pwallet = pwalletIn;
        MarkDirty();
    }

    //! filter decides which addresses will count towards the debit
    CAmount GetDebit(const isminefilter& filter) const
    {
        if (vin.empty())
            return 0;

        CAmount debit = 0;
        if (filter & ISMINE_SPENDABLE) {
            if (fDebitCached)
                debit += nDebitCached;
            else {
                nDebitCached = pwallet->GetDebit(*this, ISMINE_SPENDABLE);
                fDebitCached = true;
                debit += nDebitCached;
            }
        }
        if (filter & ISMINE_WATCH_ONLY) {
            if (fWatchDebitCached)
                debit += nWatchDebitCached;
            else {
                nWatchDebitCached = pwallet->GetDebit(*this, ISMINE_WATCH_ONLY);
                fWatchDebitCached = true;
                debit += nWatchDebitCached;
            }
        }
        return debit;
    }

    CAmount GetCredit(const isminefilter& filter) const
    {
        // Must wait until coinbase is safely deep enough in the chain before valuing it
        if (IsCoinBase() && GetBlocksToMaturity() > 0)
            return 0;

        CAmount credit = 0;
        if (filter & ISMINE_SPENDABLE) {
            // GetBalance can assume transactions in mapWallet won't change
            if (fCreditCached)
                credit += nCreditCached;
            else {
                nCreditCached = pwallet->GetCredit(*this, ISMINE_SPENDABLE);
                fCreditCached = true;
                credit += nCreditCached;
            }
        }
        if (filter & ISMINE_WATCH_ONLY) {
            if (fWatchCreditCached)
                credit += nWatchCreditCached;
            else {
                nWatchCreditCached = pwallet->GetCredit(*this, ISMINE_WATCH_ONLY);
                fWatchCreditCached = true;
                credit += nWatchCreditCached;
            }
        }
        return credit;
    }

    CAmount GetImmatureCredit(bool fUseCache = true) const
    {
        LOCK(cs_main);
        if ((IsCoinBase() || IsCoinStake()) && GetBlocksToMaturity() > 0 && IsInMainChain()) {
            if (fUseCache && fImmatureCreditCached)
                return nImmatureCreditCached;
            nImmatureCreditCached = pwallet->GetCredit(*this, ISMINE_SPENDABLE);
            fImmatureCreditCached = true;
            return nImmatureCreditCached;
        }
        return 0;
    }

    CAmount GetAvailableCredit(bool fUseCache = true) const
    {
        if (pwallet == 0)
            return 0;

        // Must wait until coinbase is safely deep enough in the chain before valuing it
        if (IsCoinBase() && GetBlocksToMaturity() > 0)
            return 0;

        if (fUseCache && fAvailableCreditCached) {
            if (nAvailableCreditCached) {
                return nAvailableCreditCached;
            }
        }

        CAmount nCredit = 0;
        uint256 hashTx = GetHash();
        for (unsigned int i = 0; i < vout.size(); i++) {
        	//dont count if output is in mempool
        	COutPoint outpoint(hashTx, i);
        	if (pwallet->inSpendQueueOutpoints.count(outpoint) == 1) continue;

            if (!pwallet->IsSpent(hashTx, i)) {
                const CTxOut& txout = vout[i];
                CAmount cre = pwallet->GetCredit(*this, txout, ISMINE_ALL);
                if (cre == 0 && fCreditCached) {
                    fCreditCached = false;
                    cre = pwallet->GetCredit(*this, txout, ISMINE_ALL);
                }
                nCredit += cre;
            }
        }

        nAvailableCreditCached = nCredit;
        fAvailableCreditCached = true;
        return nCredit;
    }

    CAmount GetAnonymizableCredit(bool fUseCache = true) const
    {
        if (pwallet == 0)
            return 0;

        // Must wait until coinbase is safely deep enough in the chain before valuing it
        if (IsCoinBase() && GetBlocksToMaturity() > 0)
            return 0;

        if (fUseCache && fAnonymizableCreditCached)
            return nAnonymizableCreditCached;

        CAmount nCredit = 0;
        uint256 hashTx = GetHash();
        for (unsigned int i = 0; i < vout.size(); i++) {
            const CTxIn vin = CTxIn(hashTx, i);

            if (pwallet->IsSpent(hashTx, i) || pwallet->IsLockedCoin(hashTx, i)) continue;
            if (fMasterNode && pwallet->getCTxOutValue(*this, vout[i]) == 1000000 * COIN) continue; // do not count MN-like outputs
        }

        nAnonymizableCreditCached = nCredit;
        fAnonymizableCreditCached = true;
        return nCredit;
    }

    CAmount GetAnonymizedCredit(bool fUseCache = true) const
    {
        if (pwallet == 0)
            return 0;

        // Must wait until coinbase is safely deep enough in the chain before valuing it
        if (IsCoinBase() && GetBlocksToMaturity() > 0)
            return 0;

        if (fUseCache && fAnonymizedCreditCached)
            return nAnonymizedCreditCached;

        CAmount nCredit = 0;
        uint256 hashTx = GetHash();
        for (unsigned int i = 0; i < vout.size(); i++) {
            const CTxIn vin = CTxIn(hashTx, i);
            if (pwallet->IsSpent(hashTx, i) || !pwallet->IsDenominated(*this, vin)) continue;
        }

        nAnonymizedCreditCached = nCredit;
        fAnonymizedCreditCached = true;
        return nCredit;
    }

    // Return sum of unlocked coins
    CAmount GetUnlockedCredit() const
    {
        if (pwallet == 0)
            return 0;

        // Must wait until coinbase is safely deep enough in the chain before valuing it
        if (IsCoinBase() && GetBlocksToMaturity() > 0)
            return 0;

        CAmount nCredit = 0;
        uint256 hashTx = GetHash();
        for (unsigned int i = 0; i < vout.size(); i++) {
            const CTxOut& txout = vout[i];

            if (pwallet->IsSpent(hashTx, i) || pwallet->IsLockedCoin(hashTx, i)) continue;
            if (fMasterNode && pwallet->getCTxOutValue(*this, vout[i]) == 1000000 * COIN) continue; // do not count MN-like outputs

            nCredit += pwallet->GetCredit(*this, txout, ISMINE_SPENDABLE);
        }

        return nCredit;
    }

    // Return sum of unlocked coins
    CAmount GetLockedCredit() const
    {
        if (pwallet == 0)
            return 0;

        // Must wait until coinbase is safely deep enough in the chain before valuing it
        if (IsCoinBase() && GetBlocksToMaturity() > 0)
            return 0;

        CAmount nCredit = 0;
        uint256 hashTx = GetHash();
        for (unsigned int i = 0; i < vout.size(); i++) {
            const CTxOut& txout = vout[i];

            // Skip spent coins
            if (pwallet->IsSpent(hashTx, i)) continue;

            // Add locked coins
            if (pwallet->IsLockedCoin(hashTx, i)) {
                nCredit += pwallet->GetCredit(*this, txout, ISMINE_SPENDABLE);
            }

            // Add masternode collaterals which are handled likc locked coins
             else if (fMasterNode && pwallet->getCTxOutValue(*this, vout[i]) == 1000000 * COIN) {
                nCredit += pwallet->GetCredit(*this, txout, ISMINE_SPENDABLE);
            }

        }

        return nCredit;
    }

    CAmount GetDenominatedCredit(bool unconfirmed, bool fUseCache = true) const
    {
        if (pwallet == 0)
            return 0;

        // Must wait until coinbase is safely deep enough in the chain before valuing it
        if (IsCoinBase() && GetBlocksToMaturity() > 0)
            return 0;

        int nDepth = GetDepthInMainChain(false);
        if (nDepth < 0) return 0;

        bool isUnconfirmed = !IsFinalTx(*this) || (!IsTrusted() && nDepth == 0);
        if (unconfirmed != isUnconfirmed) return 0;

        if (fUseCache) {
            if (unconfirmed && fDenomUnconfCreditCached)
                return nDenomUnconfCreditCached;
            else if (!unconfirmed && fDenomConfCreditCached)
                return nDenomConfCreditCached;
        }

        CAmount nCredit = 0;
        uint256 hashTx = GetHash();
        for (unsigned int i = 0; i < vout.size(); i++) {
            const CTxOut& txout = vout[i];

            if (pwallet->IsSpent(hashTx, i) || !pwallet->IsDenominatedAmount(pwallet->getCTxOutValue(*this, txout))) continue;

            nCredit += pwallet->GetCredit(*this, txout, ISMINE_SPENDABLE);
        }

        if (unconfirmed) {
            nDenomUnconfCreditCached = nCredit;
            fDenomUnconfCreditCached = true;
        } else {
            nDenomConfCreditCached = nCredit;
            fDenomConfCreditCached = true;
        }
        return nCredit;
    }

    CAmount GetImmatureWatchOnlyCredit(const bool& fUseCache = true) const
    {
        LOCK(cs_main);
        if (IsCoinBase() && GetBlocksToMaturity() > 0 && IsInMainChain()) {
            if (fUseCache && fImmatureWatchCreditCached)
                return nImmatureWatchCreditCached;
            nImmatureWatchCreditCached = pwallet->GetCredit(*this, ISMINE_WATCH_ONLY);
            fImmatureWatchCreditCached = true;
            return nImmatureWatchCreditCached;
        }

        return 0;
    }

    CAmount GetAvailableWatchOnlyCredit(const bool& fUseCache = true) const
    {
        if (pwallet == 0)
            return 0;

        // Must wait until coinbase is safely deep enough in the chain before valuing it
        if (IsCoinBase() && GetBlocksToMaturity() > 0)
            return 0;

        if (fUseCache && fAvailableWatchCreditCached)
            return nAvailableWatchCreditCached;

        CAmount nCredit = 0;
        for (unsigned int i = 0; i < vout.size(); i++) {
            if (!pwallet->IsSpent(GetHash(), i)) {
                const CTxOut& txout = vout[i];
                nCredit += pwallet->GetCredit(*this, txout, ISMINE_WATCH_ONLY);
            }
        }

        nAvailableWatchCreditCached = nCredit;
        fAvailableWatchCreditCached = true;
        return nCredit;
    }

    CAmount GetChange() const
    {
        if (fChangeCached)
            return nChangeCached;
        nChangeCached = pwallet->GetChange(*this);
        fChangeCached = true;
        return nChangeCached;
    }

    void GetAmounts(std::list<COutputEntry>& listReceived,
                    std::list<COutputEntry>& listSent,
                    CAmount& nFee,
                    std::string& strSentAccount,
                    const isminefilter& filter) const;

    void GetAccountAmounts(const std::string& strAccount, CAmount& nReceived, CAmount& nSent, CAmount& nFee, const isminefilter& filter) const;

    bool IsFromMe(const isminefilter& filter) const
    {
        return (GetDebit(filter) > 0);
    }

    bool InMempool() const;

    bool IsTrusted() const
    {
        // Quick answer in most cases
        if (!IsFinalTx(*this))
            return false;
        int nDepth = GetDepthInMainChain();
        if (nDepth >= 1)
            return true;
        if (nDepth < 0)
            return false;
        if (!bSpendZeroConfChange || !IsFromMe(ISMINE_ALL)) // using wtx's cached debit
            return false;
         // Don't trust unconfirmed transactions from us unless they are in the mempool.
        {
            LOCK(mempool.cs);
            if (!mempool.exists(GetHash())) {
                return false;
            }
        }
        // Trusted if all inputs are from us and are in the mempool:
        for (const CTxIn& txin : vin) {
            // Transactions not sent by us: not trusted
        	COutPoint prevout = pwallet->findMyOutPoint(*this, txin);
            const CWalletTx* parent = pwallet->GetWalletTx(prevout.hash);
            if (parent == NULL)
                return false;
            const CTxOut& parentOut = parent->vout[prevout.n];
            if (pwallet->IsMine(parentOut) != ISMINE_SPENDABLE)
                return false;
        }
        return true;
    }

    int GetBlockHeight() const {
        if (hashBlock.IsNull()) {
            return -1; //not in the chain
        } else {
            return mapBlockIndex[hashBlock]->nHeight;
        }
    }

    bool WriteToDisk();

    int64_t GetTxTime() const;
    int64_t GetComputedTxTime() const;
    int GetRequestCount() const;
    void RelayWalletTransaction(std::string strCommand = "tx");

    std::set<uint256> GetConflicts() const;
};


class COutput
{
public:
    const CWalletTx* tx;
    int i;
    int nDepth;
    bool fSpendable;

    COutput(const CWalletTx* txIn, int iIn, int nDepthIn, bool fSpendableIn)
    {
        tx = txIn;
        i = iIn;
        nDepth = nDepthIn;
        fSpendable = fSpendableIn;
    }

    //Used with Obfuscation. Will return largest nondenom, then denominations, then very small inputs
    int Priority() const
    {
        for (CAmount d : obfuScationDenominations)
        if (tx->vout[i].nValue == d) return 10000;
        if (tx->vout[i].nValue < 1 * COIN) return 20000;

        //nondenom return largest first
        return -(tx->vout[i].nValue / COIN);
    }

    CAmount Value() const
    {
        return tx->vout[i].nValue;
    }

    std::string ToString() const;
};


/** Private key that includes an expiration date in case it never gets used. */
class CWalletKey
{
public:
    CPrivKey vchPrivKey;
    int64_t nTimeCreated;
    int64_t nTimeExpires;
    std::string strComment;
    //! todo: add something to note what created it (user, getnewaddress, change)
    //!   maybe should have a map<string, string> property map

    CWalletKey(int64_t nExpires = 0);

    ADD_SERIALIZE_METHODS;

    template <typename Stream, typename Operation>
    inline void SerializationOp(Stream& s, Operation ser_action, int nType, int nVersion)
    {
        if (!(nType & SER_GETHASH))
            READWRITE(nVersion);
        READWRITE(vchPrivKey);
        READWRITE(nTimeCreated);
        READWRITE(nTimeExpires);
        READWRITE(LIMITED_STRING(strComment, 65536));
    }
};





/**
 * Internal transfers.
 * Database key is acentry<account><counter>.
 */
class CAccountingEntry
{
public:
    std::string strAccount;
    CAmount nCreditDebit;
    int64_t nTime;
    std::string strOtherAccount;
    std::string strComment;
    mapValue_t mapValue;
    int64_t nOrderPos; //! position in ordered transaction list
    uint64_t nEntryNo;

    CAccountingEntry()
    {
        SetNull();
    }

    void SetNull()
    {
        nCreditDebit = 0;
        nTime = 0;
        strAccount.clear();
        strOtherAccount.clear();
        strComment.clear();
        nOrderPos = -1;
        nEntryNo = 0;
    }

    ADD_SERIALIZE_METHODS;

    template <typename Stream, typename Operation>
    inline void SerializationOp(Stream& s, Operation ser_action, int nType, int nVersion)
    {
        if (!(nType & SER_GETHASH))
            READWRITE(nVersion);
        //! Note: strAccount is serialized as part of the key, not here.
        READWRITE(nCreditDebit);
        READWRITE(nTime);
        READWRITE(LIMITED_STRING(strOtherAccount, 65536));

        if (!ser_action.ForRead()) {
            WriteOrderPos(nOrderPos, mapValue);

            if (!(mapValue.empty() && _ssExtra.empty())) {
                CDataStream ss(nType, nVersion);
                ss.insert(ss.begin(), '\0');
                ss << mapValue;
                ss.insert(ss.end(), _ssExtra.begin(), _ssExtra.end());
                strComment.append(ss.str());
            }
        }

        READWRITE(LIMITED_STRING(strComment, 65536));

        size_t nSepPos = strComment.find("\0", 0, 1);
        if (ser_action.ForRead()) {
            mapValue.clear();
            if (std::string::npos != nSepPos) {
                CDataStream ss(std::vector<char>(strComment.begin() + nSepPos + 1, strComment.end()), nType, nVersion);
                ss >> mapValue;
                _ssExtra = std::vector<char>(ss.begin(), ss.end());
            }
            ReadOrderPos(nOrderPos, mapValue);
        }
        if (std::string::npos != nSepPos)
            strComment.erase(nSepPos);

        mapValue.erase("n");
    }

private:
    std::vector<char> _ssExtra;
};



#endif // BITCOIN_WALLET_H<|MERGE_RESOLUTION|>--- conflicted
+++ resolved
@@ -433,16 +433,13 @@
     }
 
     mutable std::map<uint256, CWalletTx> mapWallet;
-<<<<<<< HEAD
     mutable std::map<uint256, int> myIndexMap;  //-1 => prevout, -2 means tx not from me
     mutable std::map<uint256, CPartialTransaction> mapPartialTxes;
-=======
     std::list<CAccountingEntry> laccentries;
 
     typedef std::pair<CWalletTx*, CAccountingEntry*> TxPair;
     typedef std::multimap<int64_t, TxPair > TxItems;
     TxItems wtxOrdered;
->>>>>>> f817001e
 
     int64_t nOrderPosNext;
     std::map<uint256, int> mapRequestCount;
