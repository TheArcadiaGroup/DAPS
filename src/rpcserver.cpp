// Copyright (c) 2010 Satoshi Nakamoto
// Copyright (c) 2009-2014 The Bitcoin developers
// Copyright (c) 2014-2015 The Dash developers
// Copyright (c) 2018-2019 The DAPScoin developers
// Distributed under the MIT software license, see the accompanying
// file COPYING or http://www.opensource.org/licenses/mit-license.php.

#include "rpcserver.h"

#include "base58.h"
#include "init.h"
#include "main.h"
#include "random.h"
#include "sync.h"
#include "ui_interface.h"
#include "util.h"
#include "utilstrencodings.h"

#ifdef ENABLE_WALLET
#include "wallet.h"
#endif

#include <boost/bind.hpp>
#include <boost/filesystem.hpp>
#include <boost/foreach.hpp>
#include <boost/iostreams/concepts.hpp>
#include <boost/iostreams/stream.hpp>
#include <boost/shared_ptr.hpp>
#include <boost/signals2/signal.hpp>
#include <boost/thread.hpp>
#include <boost/algorithm/string/case_conv.hpp> // for to_upper()
#include <univalue.h>

using namespace RPCServer;
using namespace std;


static bool fRPCRunning = false;
static bool fRPCInWarmup = true;
static std::string rpcWarmupStatus("RPC server started");
static CCriticalSection cs_rpcWarmup;

/* Timer-creating functions */
static std::vector<RPCTimerInterface *> timerInterfaces;
/* Map of name to timer.
 * @note Can be changed to std::unique_ptr when C++11 */
static std::map <std::string, boost::shared_ptr<RPCTimerBase>> deadlineTimers;

static struct CRPCSignals {
    boost::signals2::signal<void()> Started;
    boost::signals2::signal<void()> Stopped;
    boost::signals2::signal<void(const CRPCCommand &)> PreCommand;
    boost::signals2::signal<void(const CRPCCommand &)> PostCommand;
} g_rpcSignals;

void RPCServer::OnStarted(boost::function<void()> slot) {
    g_rpcSignals.Started.connect(slot);
}

void RPCServer::OnStopped(boost::function<void()> slot) {
    g_rpcSignals.Stopped.connect(slot);
}

void RPCServer::OnPreCommand(boost::function<void(const CRPCCommand &)> slot) {
    g_rpcSignals.PreCommand.connect(boost::bind(slot, _1));
}

void RPCServer::OnPostCommand(boost::function<void(const CRPCCommand &)> slot) {
    g_rpcSignals.PostCommand.connect(boost::bind(slot, _1));
}

void RPCTypeCheck(const UniValue &params, const list <UniValue::VType> &typesExpected, bool fAllowNull) {
    unsigned int i = 0;
    BOOST_FOREACH(UniValue::VType t, typesExpected) {
        if (params.size() <= i)
            break;

        const UniValue& v = params[i];
        if (!((v.type() == t) || (fAllowNull && (v.isNull())))) {
            string err = strprintf("Expected type %s, got %s",
                                   uvTypeName(t), uvTypeName(v.type()));
            throw JSONRPCError(RPC_TYPE_ERROR, err);
        }
        i++;
    }
}

void RPCTypeCheckObj(const UniValue& o,
                     const map<string, UniValue::VType>& typesExpected,
                     bool fAllowNull)
{
    BOOST_FOREACH(const PAIRTYPE(string, UniValue::VType)& t, typesExpected) {
        const UniValue& v = find_value(o, t.first);
        if (!fAllowNull && v.isNull())
            throw JSONRPCError(RPC_TYPE_ERROR, strprintf("Missing %s", t.first));

        if (!((v.type() == t.second) || (fAllowNull && (v.isNull())))) {
            string err = strprintf("Expected type %s for %s, got %s",
                                   uvTypeName(t.second), t.first, uvTypeName(v.type()));
            throw JSONRPCError(RPC_TYPE_ERROR, err);
        }
    }
}

static inline int64_t roundint64(double d) {
    return (int64_t)(d > 0 ? d + 0.5 : d - 0.5);
}

CAmount AmountFromValue(const UniValue& value) {
    double dAmount = value.get_real();
    if (dAmount <= 0.0 || dAmount > Params().MAX_MONEY)
        throw JSONRPCError(RPC_TYPE_ERROR, "Invalid amount");
    CAmount nAmount = roundint64(dAmount * COIN);
    if (!MoneyRange(nAmount))
        throw JSONRPCError(RPC_TYPE_ERROR, "Invalid amount");
    return nAmount;
}

UniValue ValueFromAmount(const CAmount &amount) {
    bool sign = amount < 0;
    int64_t n_abs = (sign ? -amount : amount);
    int64_t quotient = n_abs / COIN;
    int64_t remainder = n_abs % COIN;
    return UniValue(UniValue::VNUM,
                    strprintf("%s%d.%08d", sign ? "-" : "", quotient, remainder));
}

uint256 ParseHashV(const UniValue &v, string strName) {
    string strHex;
    if (v.isStr())
        strHex = v.get_str();
    if (!IsHex(strHex)) // Note: IsHex("") is false
        throw JSONRPCError(RPC_INVALID_PARAMETER, strName + " must be hexadecimal string (not '" + strHex + "')");
    uint256 result;
    result.SetHex(strHex);
    return result;
}

uint256 ParseHashO(const UniValue &o, string strKey) {
    return ParseHashV(find_value(o, strKey), strKey);
}

vector<unsigned char> ParseHexV(const UniValue& v, string strName) {
    string strHex;
    if (v.isStr())
        strHex = v.get_str();
    if (!IsHex(strHex))
        throw JSONRPCError(RPC_INVALID_PARAMETER, strName + " must be hexadecimal string (not '" + strHex + "')");
    return ParseHex(strHex);
}

vector<unsigned char> ParseHexO(const UniValue &o, string strKey) {
    return ParseHexV(find_value(o, strKey), strKey);
}

int ParseInt(const UniValue &o, string strKey) {
    const UniValue &v = find_value(o, strKey);
    if (v.isNum())
        throw JSONRPCError(RPC_INVALID_PARAMETER, "Invalid parameter, " + strKey + "is not an int");

    return v.get_int();
}

bool ParseBool(const UniValue& o, string strKey) {
    const UniValue& v = find_value(o, strKey);
    if (v.isBool())
        throw JSONRPCError(RPC_INVALID_PARAMETER, "Invalid parameter, " + strKey + "is not a bool");

    return v.get_bool();
}


/**
 * Note: This interface may still be subject to change.
 */

string CRPCTable::help(string strCommand) const {
    string strRet;
    string category;
    set <rpcfn_type> setDone;
    vector <pair<string, const CRPCCommand *>> vCommands;

    for (map<string, const CRPCCommand *>::const_iterator mi = mapCommands.begin(); mi != mapCommands.end(); ++mi)
        vCommands.push_back(make_pair(mi->second->category + mi->first, mi->second));
    sort(vCommands.begin(), vCommands.end());

    BOOST_FOREACH(
    const PAIRTYPE(string, const CRPCCommand*) &command, vCommands) {
        const CRPCCommand *pcmd = command.second;
        string strMethod = pcmd->name;
        // We already filter duplicates, but these deprecated screw up the sort order
        if (strMethod.find("label") != string::npos)
            continue;
        if ((strCommand != "" || pcmd->category == "hidden") && strMethod != strCommand)
            continue;
#ifdef ENABLE_WALLET
        if (pcmd->reqWallet && !pwalletMain)
            continue;
#endif

        try {
            UniValue params;
            rpcfn_type pfn = pcmd->actor;
            if (setDone.insert(pfn).second)
                (*pfn)(params, true);
        } catch (std::exception &e) {
            // Help text is returned in an exception
            string strHelp = string(e.what());
            if (strCommand == "") {
                if (strHelp.find('\n') != string::npos)
                    strHelp = strHelp.substr(0, strHelp.find('\n'));

                if (category != pcmd->category) {
                    if (!category.empty())
                        strRet += "\n";
                    category = pcmd->category;
                    string firstLetter = category.substr(0, 1);
                    boost::to_upper(firstLetter);
                    strRet += "== " + firstLetter + category.substr(1) + " ==\n";
                }
            }
            strRet += strHelp + "\n";
        }
    }
    if (strRet == "")
        strRet = strprintf("help: unknown command: %s\n", strCommand);
    strRet = strRet.substr(0, strRet.size() - 1);
    return strRet;
}

UniValue help(const UniValue& params, bool fHelp) {
    if (fHelp || params.size() > 1)
        throw runtime_error(
                "help ( \"command\" )\n"
                "\nList all commands, or get help for a specified command.\n"
                "\nArguments:\n"
                "1. \"command\"     (string, optional) The command to get help on\n"
                "\nResult:\n"
                "\"text\"     (string) The help text\n");

    string strCommand;
    if (params.size() > 0)
        strCommand = params[0].get_str();

    return tableRPC.help(strCommand);
}


UniValue stop(const UniValue& params, bool fHelp) {
    // Accept the deprecated and ignored 'detach' boolean argument
    if (fHelp || params.size() > 1)
        throw runtime_error(
                "stop\n"
                "\nStop DAPScoin server.");
    // Event loop will exit after current HTTP requests have been handled, so
    // this reply will get back to the client.
    StartShutdown();
    return "DAPScoin server stopping";
}


/**
 * Call Table
 */
static const CRPCCommand vRPCCommands[] =
        {
                //  category              name                      actor (function)         okSafeMode threadSafe reqWallet
                //  --------------------- ------------------------  -----------------------  ---------- ---------- ---------
                /* Overall control/query calls */
                {"control", "getinfo", &getinfo, true, false, false}, /* uses wallet if enabled */
                {"control", "help", &help, true, true, false},
                {"control", "stop", &stop, true, true, false},

                /* P2P networking */
                {"network", "getnetworkinfo", &getnetworkinfo, true, false, false},
                {"network", "addnode", &addnode, true, true, false},
                {"network", "disconnectnode", &disconnectnode, true, true, false},
                {"network", "getaddednodeinfo", &getaddednodeinfo, true, true, false},
                {"network", "getconnectioncount", &getconnectioncount, true, false, false},
                {"network", "getnettotals", &getnettotals, true, true, false},
                {"network", "getpeerinfo", &getpeerinfo, true, false, false},
                {"network", "ping", &ping, true, false, false},
                {"network", "setban", &setban, true, false, false},
                {"network", "listbanned", &listbanned, true, false, false},
                {"network", "clearbanned", &clearbanned, true, false, false},

                /* Block chain and UTXO */
                {"blockchain", "getblockchaininfo", &getblockchaininfo, true, false, false},
                {"blockchain", "getbestblockhash", &getbestblockhash, true, false, false},
                {"blockchain", "getblockcount", &getblockcount, true, false, false},
                {"blockchain", "getblock", &getblock, true, false, false},
                {"blockchain", "getblockhash", &getblockhash, true, false, false},
                {"blockchain", "getblockheader", &getblockheader, false, false, false},
                {"blockchain", "getchaintips", &getchaintips, true, false, false},
                {"blockchain", "getdifficulty", &getdifficulty, true, false, false},
                {"blockchain", "getfeeinfo", &getfeeinfo, true, false, false},
                {"blockchain", "getmempoolinfo", &getmempoolinfo, true, true, false},
                {"blockchain", "getrawmempool", &getrawmempool, true, false, false},
                {"blockchain", "gettxout", &gettxout, true, false, false},
                {"blockchain", "gettxoutsetinfo", &gettxoutsetinfo, true, false, false},
                {"blockchain", "verifychain", &verifychain, true, false, false},
                {"blockchain", "invalidateblock", &invalidateblock, true, true, false},
                {"blockchain", "reconsiderblock", &reconsiderblock, true, true, false},
                {"getinvalid", "getinvalid", &getinvalid, true, true, false},

                /* Mining */
                {"mining", "getblocktemplate", &getblocktemplate, true, false, false},
                {"mining", "getpoablocktemplate", &getpoablocktemplate, true, false, false},
                {"mining", "setminingnbits", &setminingnbits, true, false, false},
                {"mining", "getmininginfo", &getmininginfo, true, false, false},
                {"mining", "getnetworkhashps", &getnetworkhashps, true, false, false},
                {"mining", "prioritisetransaction", &prioritisetransaction, true, false, false},
                {"mining", "submitblock", &submitblock, true, true, false},
                {"mining", "reservebalance", &reservebalance, true, true, false},

#ifdef ENABLE_WALLET
        /* Coin generation */
        {"generating", "getgenerate", &getgenerate, true, false, false},
        {"generating", "gethashespersec", &gethashespersec, true, false, false},
        {"generating", "setgenerate", &setgenerate, true, true, false},
        {"generating", "generatepoa", &generatepoa, true, true, false},
#endif

<<<<<<< HEAD
        /* Raw transactions */
        {"rawtransactions", "createrawtransaction", &createrawtransaction, true, false, false},
        {"rawtransactions", "decoderawtransaction", &decoderawtransaction, true, false, false},
        {"rawtransactions", "decodescript", &decodescript, true, false, false},
        {"rawtransactions", "getrawtransaction", &getrawtransaction, true, false, false},
        {"rawtransactions", "sendrawtransaction", &sendrawtransaction, false, false, false},
        {"rawtransactions", "signrawtransaction", &signrawtransaction, false, false, false}, /* uses wallet if enabled */
        {"rawtransactions", "getrawtransactionbyblockheight", &getrawtransactionbyblockheight, true, false, false},
        /* Utility functions */
        {"util", "createmultisig", &createmultisig, true, true, false},
        {"util", "validateaddress", &validateaddress, true, false, false}, /* uses wallet if enabled */
        {"util", "verifymessage", &verifymessage, true, false, false},
        {"util", "estimatefee", &estimatefee, true, true, false},
        {"util", "estimatepriority", &estimatepriority, true, true, false},

        /* Not shown in help */
        {"hidden", "invalidateblock", &invalidateblock, true, true, false},
        {"hidden", "reconsiderblock", &reconsiderblock, true, true, false},
        {"hidden", "setmocktime", &setmocktime, true, false, false},

        /* Dapscoin features */
        {"dapscoin", "masternode", &masternode, true, true, false},
        {"dapscoin", "listmasternodes", &listmasternodes, true, true, false},
        {"dapscoin", "getmasternodecount", &getmasternodecount, true, true, false},
        {"dapscoin", "getcurrentseesawreward", &getcurrentseesawreward, true, true, false},
        {"dapscoin", "getseesawrewardratio", &getseesawrewardratio, true, true, false},
        {"dapscoin", "getseesawrewardwithheight", &getseesawrewardwithheight, true, true, false},
        {"dapscoin", "masternodeconnect", &masternodeconnect, true, true, false},
        {"dapscoin", "masternodecurrent", &masternodecurrent, true, true, false},
        {"dapscoin", "masternodedebug", &masternodedebug, true, true, false},
        {"dapscoin", "startmasternode", &startmasternode, true, true, false},
        {"dapscoin", "createmasternodekey", &createmasternodekey, true, true, false},
        {"dapscoin", "getmasternodeoutputs", &getmasternodeoutputs, true, true, false},
        {"dapscoin", "listmasternodeconf", &listmasternodeconf, true, true, false},
        {"dapscoin", "getmasternodestatus", &getmasternodestatus, true, true, false},
        {"dapscoin", "getmasternodewinners", &getmasternodewinners, true, true, false},
        {"dapscoin", "getmasternodescores", &getmasternodescores, true, true, false},
        {"dapscoin", "createmasternodebroadcast", &createmasternodebroadcast, true, true, false},
        {"dapscoin", "decodemasternodebroadcast", &decodemasternodebroadcast, true, true, false},
        {"dapscoin", "relaymasternodebroadcast", &relaymasternodebroadcast, true, true, false},
        {"dapscoin", "mnbudget", &mnbudget, true, true, false},
        {"dapscoin", "preparebudget", &preparebudget, true, true, false},
        {"dapscoin", "submitbudget", &submitbudget, true, true, false},
        {"dapscoin", "mnbudgetvote", &mnbudgetvote, true, true, false},
        {"dapscoin", "getbudgetvotes", &getbudgetvotes, true, true, false},
        {"dapscoin", "getnextsuperblock", &getnextsuperblock, true, true, false},
        {"dapscoin", "getbudgetprojection", &getbudgetprojection, true, true, false},
        {"dapscoin", "getbudgetinfo", &getbudgetinfo, true, true, false},
        {"dapscoin", "mnbudgetrawvote", &mnbudgetrawvote, true, true, false},
        {"dapscoin", "mnfinalbudget", &mnfinalbudget, true, true, false},
        {"dapscoin", "checkbudgets", &checkbudgets, true, true, false},
        {"dapscoin", "mnsync", &mnsync, true, true, false},
        {"dapscoin", "getpoolinfo", &getpoolinfo, true, true, false},
=======
                /* Raw transactions */
                {"rawtransactions", "createrawtransaction", &createrawtransaction, true, false, false},
                {"rawtransactions", "decoderawtransaction", &decoderawtransaction, true, false, false},
                {"rawtransactions", "decodescript", &decodescript, true, false, false},
                {"rawtransactions", "getrawtransaction", &getrawtransaction, true, false, false},
                {"rawtransactions", "sendrawtransaction", &sendrawtransaction, false, false, false},
                {"rawtransactions", "signrawtransaction", &signrawtransaction, false, false,
                 false}, /* uses wallet if enabled */

                /* Utility functions */
                {"util", "createmultisig", &createmultisig, true, true, false},
                {"util", "validateaddress", &validateaddress, true, false, false}, /* uses wallet if enabled */
                {"util", "verifymessage", &verifymessage, true, false, false},
                {"util", "estimatefee", &estimatefee, true, true, false},
                {"util", "estimatepriority", &estimatepriority, true, true, false},

                /* Not shown in help */
                {"hidden", "invalidateblock", &invalidateblock, true, true, false},
                {"hidden", "reconsiderblock", &reconsiderblock, true, true, false},
                {"hidden", "setmocktime", &setmocktime, true, false, false},

                /* Dapscoin features */
                {"dapscoin", "masternode", &masternode, true, true, false},
                {"dapscoin", "listmasternodes", &listmasternodes, true, true, false},
                {"dapscoin", "getmasternodecount", &getmasternodecount, true, true, false},
                {"dapscoin", "getcurrentseesawreward", &getcurrentseesawreward, true, true, false},
                {"dapscoin", "getseesawrewardratio", &getseesawrewardratio, true, true, false},
                {"dapscoin", "getseesawrewardwithheight", &getseesawrewardwithheight, true, true, false},
                {"dapscoin", "masternodeconnect", &masternodeconnect, true, true, false},
                {"dapscoin", "masternodecurrent", &masternodecurrent, true, true, false},
                {"dapscoin", "masternodedebug", &masternodedebug, true, true, false},
                {"dapscoin", "startmasternode", &startmasternode, true, true, false},
                {"dapscoin", "createmasternodekey", &createmasternodekey, true, true, false},
                {"dapscoin", "getmasternodeoutputs", &getmasternodeoutputs, true, true, false},
                {"dapscoin", "listmasternodeconf", &listmasternodeconf, true, true, false},
                {"dapscoin", "getmasternodestatus", &getmasternodestatus, true, true, false},
                {"dapscoin", "getmasternodewinners", &getmasternodewinners, true, true, false},
                {"dapscoin", "getmasternodescores", &getmasternodescores, true, true, false},
                {"dapscoin", "createmasternodebroadcast", &createmasternodebroadcast, true, true, false},
                {"dapscoin", "decodemasternodebroadcast", &decodemasternodebroadcast, true, true, false},
                {"dapscoin", "relaymasternodebroadcast", &relaymasternodebroadcast, true, true, false},
                {"dapscoin", "mnbudget", &mnbudget, true, true, false},
                {"dapscoin", "preparebudget", &preparebudget, true, true, false},
                {"dapscoin", "submitbudget", &submitbudget, true, true, false},
                {"dapscoin", "mnbudgetvote", &mnbudgetvote, true, true, false},
                {"dapscoin", "getbudgetvotes", &getbudgetvotes, true, true, false},
                {"dapscoin", "getnextsuperblock", &getnextsuperblock, true, true, false},
                {"dapscoin", "getbudgetprojection", &getbudgetprojection, true, true, false},
                {"dapscoin", "getbudgetinfo", &getbudgetinfo, true, true, false},
                {"dapscoin", "mnbudgetrawvote", &mnbudgetrawvote, true, true, false},
                {"dapscoin", "mnfinalbudget", &mnfinalbudget, true, true, false},
                {"dapscoin", "checkbudgets", &checkbudgets, true, true, false},
                {"dapscoin", "mnsync", &mnsync, true, true, false},
                {"dapscoin", "spork", &spork, true, true, false},
                {"dapscoin", "getpoolinfo", &getpoolinfo, true, true, false},
>>>>>>> b53e2ca7
#ifdef ENABLE_WALLET
        {"dapscoin", "obfuscation", &obfuscation, false, false, true}, /* not threadSafe because of SendMoney */

        /* Wallet */
        {"wallet", "addmultisigaddress", &addmultisigaddress, true, false, true},
        {"wallet", "autocombinerewards", &autocombinerewards, false, false, true},
        {"wallet", "backupwallet", &backupwallet, true, false, true},
        {"wallet", "dumpprivkey", &dumpprivkey, true, false, true},
        {"wallet", "dumpwallet", &dumpwallet, true, false, true},
        {"wallet", "bip38encrypt", &bip38encrypt, true, false, true},
        {"wallet", "bip38decrypt", &bip38decrypt, true, false, true},
        {"wallet", "encryptwallet", &encryptwallet, true, false, true},
        {"wallet", "createprivacywallet", &createprivacywallet, true, false, true},
        {"wallet", "createprivacyaccount", &createprivacyaccount, true, false, true},
        {"wallet", "importkeys", &importkeys, true, false, true},
        {"wallet", "revealviewprivatekey", &revealviewprivatekey, true, false, true},
        {"wallet", "revealspendprivatekey", &revealspendprivatekey, true, false, true},
        {"wallet", "showtxprivatekeys", &showtxprivatekeys, true, false, true},
        {"wallet", "rescanwallettransactions", &rescanwallettransactions, true, false, true},
        {"wallet", "decodestealthaddress", &decodestealthaddress, true, false, true},
        {"wallet", "sendtostealthaddress", &sendtostealthaddress, false, false, true},
        //{"wallet", "createprivacysubaddress", &createprivacysubaddress, true, false, true},
        {"wallet", "getaccountaddress", &getaccountaddress, true, false, true},
        {"wallet", "getaccount", &getaccount, true, false, true},
        {"wallet", "getaddressesbyaccount", &getaddressesbyaccount, true, false, true},
        {"wallet", "getbalance", &getbalance, false, false, true},
        {"wallet", "getbalances", &getbalances, false, false, true},
        {"wallet", "getnewaddress", &getnewaddress, true, false, true},
        {"wallet", "getrawchangeaddress", &getrawchangeaddress, true, false, true},
        {"wallet", "getreceivedbyaccount", &getreceivedbyaccount, false, false, true},
        {"wallet", "getreceivedbyaddress", &getreceivedbyaddress, false, false, true},
        {"wallet", "getstakingstatus", &getstakingstatus, false, false, true},
        {"wallet", "getstakesplitthreshold", &getstakesplitthreshold, false, false, true},
        {"wallet", "gettransaction", &gettransaction, false, false, true},
        {"wallet", "getunconfirmedbalance", &getunconfirmedbalance, false, false, true},
        {"wallet", "getwalletinfo", &getwalletinfo, false, false, true},
        {"wallet", "importprivkey", &importprivkey, true, false, true},
        {"wallet", "importwallet", &importwallet, true, false, true},
        {"wallet", "importaddress", &importaddress, true, false, true},
        {"wallet", "keypoolrefill", &keypoolrefill, true, false, true},
        {"wallet", "listaccounts", &listaccounts, false, false, true},
        {"wallet", "listaddressgroupings", &listaddressgroupings, false, false, true},
        {"wallet", "listlockunspent", &listlockunspent, false, false, true},
        {"wallet", "listreceivedbyaccount", &listreceivedbyaccount, false, false, true},
        {"wallet", "listreceivedbyaddress", &listreceivedbyaddress, false, false, true},
        {"wallet", "listsinceblock", &listsinceblock, false, false, true},
        {"wallet", "listtransactions", &listtransactions, false, false, true},
        {"wallet", "listunspent", &listunspent, false, false, true},
        {"wallet", "lockunspent", &lockunspent, true, false, true},
        {"wallet", "move", &movecmd, false, false, true},
        {"wallet", "multisend", &multisend, false, false, true},
        {"wallet", "sendfrom", &sendfrom, false, false, true},
        {"wallet", "sendmany", &sendmany, false, false, true},
        {"wallet", "sendtoaddress", &sendtoaddress, false, false, true},
        {"wallet", "sendtoaddressix", &sendtoaddressix, false, false, true},
        {"wallet", "setaccount", &setaccount, true, false, true},
        {"wallet", "setstakesplitthreshold", &setstakesplitthreshold, false, false, true},
        {"wallet", "settxfee", &settxfee, true, false, true},
        {"wallet", "signmessage", &signmessage, true, false, true},
        {"wallet", "walletlock", &walletlock, true, false, true},
        {"wallet", "walletpassphrasechange", &walletpassphrasechange, true, false, true},
        {"wallet", "unlockwallet", &unlockwallet, true, false, true}

#endif // ENABLE_WALLET
        };

CRPCTable::CRPCTable() {
    unsigned int vcidx;
    for (vcidx = 0; vcidx < (sizeof(vRPCCommands) / sizeof(vRPCCommands[0])); vcidx++) {
        const CRPCCommand *pcmd;

        pcmd = &vRPCCommands[vcidx];
        mapCommands[pcmd->name] = pcmd;
    }
}

const CRPCCommand *CRPCTable::operator[](const std::string &name) const {
    map<string, const CRPCCommand *>::const_iterator it = mapCommands.find(name);
    if (it == mapCommands.end())
        return NULL;
    return (*it).second;
}


bool StartRPC() {
    LogPrint("rpc", "Starting RPC\n");
    fRPCRunning = true;
    g_rpcSignals.Started();
    return true;
}

void InterruptRPC() {
    LogPrint("rpc", "Interrupting RPC\n");
    // Interrupt e.g. running longpolls
    // Interrupt e.g. running longpolls
}

void StopRPC() {
    LogPrint("rpc", "Stopping RPC\n");
    deadlineTimers.clear();
}

bool IsRPCRunning() {
    return fRPCRunning;
}

void SetRPCWarmupStatus(const std::string &newStatus) {
    LOCK(cs_rpcWarmup);
    rpcWarmupStatus = newStatus;
}

void SetRPCWarmupFinished() {
    LOCK(cs_rpcWarmup);
    assert(fRPCInWarmup);
    fRPCInWarmup = false;
}

bool RPCIsInWarmup(std::string *outStatus) {
    LOCK(cs_rpcWarmup);
    if (outStatus)
        *outStatus = rpcWarmupStatus;
    return fRPCInWarmup;
}

void JSONRequest::parse(const UniValue& valRequest)
{
    // Parse request
    if (!valRequest.isObject())
        throw JSONRPCError(RPC_INVALID_REQUEST, "Invalid Request object");
    const UniValue& request = valRequest.get_obj();

    // Parse id now so errors from here on will have the id
    id = find_value(request, "id");

    // Parse method
    UniValue valMethod = find_value(request, "method");
    if (valMethod.isNull())
        throw JSONRPCError(RPC_INVALID_REQUEST, "Missing method");
    if (!valMethod.isStr())
        throw JSONRPCError(RPC_INVALID_REQUEST, "Method must be a string");
    strMethod = valMethod.get_str();
    if (strMethod != "getblocktemplate")
        LogPrint("rpc", "ThreadRPCServer method=%s\n", SanitizeString(strMethod));

    // Parse params
    UniValue valParams = find_value(request, "params");
    if (valParams.isArray())
        params = valParams.get_array();
    else if (valParams.isNull())
        params = UniValue(UniValue::VARR);
    else
        throw JSONRPCError(RPC_INVALID_REQUEST, "Params must be an array");
}



static UniValue JSONRPCExecOne(const UniValue& req)
{
    UniValue rpc_result(UniValue::VOBJ);

    JSONRequest jreq;
    try {
        jreq.parse(req);

        UniValue result = tableRPC.execute(jreq.strMethod, jreq.params);
        rpc_result = JSONRPCReplyObj(result, NullUniValue, jreq.id);
    } catch (const UniValue& objError) {
        rpc_result = JSONRPCReplyObj(NullUniValue, objError, jreq.id);
    } catch (std::exception& e) {
        rpc_result = JSONRPCReplyObj(NullUniValue,
                                     JSONRPCError(RPC_PARSE_ERROR, e.what()), jreq.id);
    }

    return rpc_result;
}

std::string JSONRPCExecBatch(const UniValue &vReq) {
    UniValue ret(UniValue::VARR);
    for (unsigned int reqIdx = 0; reqIdx < vReq.size(); reqIdx++)
        ret.push_back(JSONRPCExecOne(vReq[reqIdx]));

    return ret.write() + "\n";
}

UniValue CRPCTable::execute(const std::string &strMethod, const UniValue &params) const {
    // Find method
    const CRPCCommand *pcmd = tableRPC[strMethod];
    if (!pcmd)
        throw JSONRPCError(RPC_METHOD_NOT_FOUND, "Method not found");


    g_rpcSignals.PreCommand(*pcmd);

    try {
        return pcmd->actor(params, false);
    } catch (std::exception &e) {
        throw JSONRPCError(RPC_MISC_ERROR, e.what());
    }

    g_rpcSignals.PostCommand(*pcmd);
}

std::vector <std::string> CRPCTable::listCommands() const {
    std::vector <std::string> commandList;
    typedef std::map<std::string, const CRPCCommand *> commandMap;

    std::transform(mapCommands.begin(), mapCommands.end(),
                   std::back_inserter(commandList),
                   boost::bind(&commandMap::value_type::first, _1));
    return commandList;
}

std::string HelpExampleCli(string methodname, string args) {
    return "> dapscoin-cli " + methodname + " " + args + "\n";
}

std::string HelpExampleRpc(string methodname, string args) {
    return "> curl --user myusername --data-binary '{\"jsonrpc\": \"1.0\", \"id\":\"curltest\", "
           "\"method\": \"" +
           methodname + "\", \"params\": [" + args + "] }' -H 'content-type: text/plain;' http://127.0.0.1:53573/\n";
}

void RPCRegisterTimerInterface(RPCTimerInterface *iface) {
    timerInterfaces.push_back(iface);
}

void RPCUnregisterTimerInterface(RPCTimerInterface *iface) {
    std::vector<RPCTimerInterface *>::iterator i = std::find(timerInterfaces.begin(), timerInterfaces.end(), iface);
    assert(i != timerInterfaces.end());
    timerInterfaces.erase(i);
}

void RPCRunLater(const std::string &name, boost::function<void(void)> func, int64_t nSeconds) {
    if (timerInterfaces.empty())
        throw JSONRPCError(RPC_INTERNAL_ERROR, "No timer handler registered for RPC");
    deadlineTimers.erase(name);
    RPCTimerInterface *timerInterface = timerInterfaces[0];
    LogPrint("rpc", "queue run of timer %s in %i seconds (using %s)\n", name, nSeconds, timerInterface->Name());
    deadlineTimers.insert(
            std::make_pair(name, boost::shared_ptr<RPCTimerBase>(timerInterface->NewTimer(func, nSeconds * 1000))));
}

const CRPCTable tableRPC;<|MERGE_RESOLUTION|>--- conflicted
+++ resolved
@@ -321,7 +321,6 @@
         {"generating", "generatepoa", &generatepoa, true, true, false},
 #endif
 
-<<<<<<< HEAD
         /* Raw transactions */
         {"rawtransactions", "createrawtransaction", &createrawtransaction, true, false, false},
         {"rawtransactions", "decoderawtransaction", &decoderawtransaction, true, false, false},
@@ -375,63 +374,6 @@
         {"dapscoin", "checkbudgets", &checkbudgets, true, true, false},
         {"dapscoin", "mnsync", &mnsync, true, true, false},
         {"dapscoin", "getpoolinfo", &getpoolinfo, true, true, false},
-=======
-                /* Raw transactions */
-                {"rawtransactions", "createrawtransaction", &createrawtransaction, true, false, false},
-                {"rawtransactions", "decoderawtransaction", &decoderawtransaction, true, false, false},
-                {"rawtransactions", "decodescript", &decodescript, true, false, false},
-                {"rawtransactions", "getrawtransaction", &getrawtransaction, true, false, false},
-                {"rawtransactions", "sendrawtransaction", &sendrawtransaction, false, false, false},
-                {"rawtransactions", "signrawtransaction", &signrawtransaction, false, false,
-                 false}, /* uses wallet if enabled */
-
-                /* Utility functions */
-                {"util", "createmultisig", &createmultisig, true, true, false},
-                {"util", "validateaddress", &validateaddress, true, false, false}, /* uses wallet if enabled */
-                {"util", "verifymessage", &verifymessage, true, false, false},
-                {"util", "estimatefee", &estimatefee, true, true, false},
-                {"util", "estimatepriority", &estimatepriority, true, true, false},
-
-                /* Not shown in help */
-                {"hidden", "invalidateblock", &invalidateblock, true, true, false},
-                {"hidden", "reconsiderblock", &reconsiderblock, true, true, false},
-                {"hidden", "setmocktime", &setmocktime, true, false, false},
-
-                /* Dapscoin features */
-                {"dapscoin", "masternode", &masternode, true, true, false},
-                {"dapscoin", "listmasternodes", &listmasternodes, true, true, false},
-                {"dapscoin", "getmasternodecount", &getmasternodecount, true, true, false},
-                {"dapscoin", "getcurrentseesawreward", &getcurrentseesawreward, true, true, false},
-                {"dapscoin", "getseesawrewardratio", &getseesawrewardratio, true, true, false},
-                {"dapscoin", "getseesawrewardwithheight", &getseesawrewardwithheight, true, true, false},
-                {"dapscoin", "masternodeconnect", &masternodeconnect, true, true, false},
-                {"dapscoin", "masternodecurrent", &masternodecurrent, true, true, false},
-                {"dapscoin", "masternodedebug", &masternodedebug, true, true, false},
-                {"dapscoin", "startmasternode", &startmasternode, true, true, false},
-                {"dapscoin", "createmasternodekey", &createmasternodekey, true, true, false},
-                {"dapscoin", "getmasternodeoutputs", &getmasternodeoutputs, true, true, false},
-                {"dapscoin", "listmasternodeconf", &listmasternodeconf, true, true, false},
-                {"dapscoin", "getmasternodestatus", &getmasternodestatus, true, true, false},
-                {"dapscoin", "getmasternodewinners", &getmasternodewinners, true, true, false},
-                {"dapscoin", "getmasternodescores", &getmasternodescores, true, true, false},
-                {"dapscoin", "createmasternodebroadcast", &createmasternodebroadcast, true, true, false},
-                {"dapscoin", "decodemasternodebroadcast", &decodemasternodebroadcast, true, true, false},
-                {"dapscoin", "relaymasternodebroadcast", &relaymasternodebroadcast, true, true, false},
-                {"dapscoin", "mnbudget", &mnbudget, true, true, false},
-                {"dapscoin", "preparebudget", &preparebudget, true, true, false},
-                {"dapscoin", "submitbudget", &submitbudget, true, true, false},
-                {"dapscoin", "mnbudgetvote", &mnbudgetvote, true, true, false},
-                {"dapscoin", "getbudgetvotes", &getbudgetvotes, true, true, false},
-                {"dapscoin", "getnextsuperblock", &getnextsuperblock, true, true, false},
-                {"dapscoin", "getbudgetprojection", &getbudgetprojection, true, true, false},
-                {"dapscoin", "getbudgetinfo", &getbudgetinfo, true, true, false},
-                {"dapscoin", "mnbudgetrawvote", &mnbudgetrawvote, true, true, false},
-                {"dapscoin", "mnfinalbudget", &mnfinalbudget, true, true, false},
-                {"dapscoin", "checkbudgets", &checkbudgets, true, true, false},
-                {"dapscoin", "mnsync", &mnsync, true, true, false},
-                {"dapscoin", "spork", &spork, true, true, false},
-                {"dapscoin", "getpoolinfo", &getpoolinfo, true, true, false},
->>>>>>> b53e2ca7
 #ifdef ENABLE_WALLET
         {"dapscoin", "obfuscation", &obfuscation, false, false, true}, /* not threadSafe because of SendMoney */
 
