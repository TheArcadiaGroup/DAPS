--- conflicted
+++ resolved
@@ -386,11 +386,8 @@
         {"wallet", "showmultisigaddress", &showmultisigaddress, true, false, true},
         {"wallet", "showcombokey", &showcombokey, true, false, true},
         {"wallet", "showtxprivatekeys", &showtxprivatekeys, true, false, true},
-<<<<<<< HEAD
         {"wallet", "generatekeyimageforsync", &generatekeyimageforsync, true, false, true},
-=======
         {"wallet", "rescan", &rescan, true, false, true},
->>>>>>> f817001e
         {"wallet", "rescanwallettransactions", &rescanwallettransactions, true, false, true},
         {"wallet", "setdecoyconfirmation", &setdecoyconfirmation, true, false, true},
         {"wallet", "getdecoyconfirmation", &getdecoyconfirmation, true, false, true},
