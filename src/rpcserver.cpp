// Copyright (c) 2010 Satoshi Nakamoto
// Copyright (c) 2009-2014 The Bitcoin developers
// Copyright (c) 2014-2015 The Dash developers
// Copyright (c) 2015-2018 The PIVX developers
// Copyright (c) 2018-2019 The DAPS Project developers
// Distributed under the MIT software license, see the accompanying
// file COPYING or http://www.opensource.org/licenses/mit-license.php.

#include "rpcserver.h"

#include "base58.h"
#include "init.h"
#include "main.h"
#include "random.h"
#include "sync.h"
#include "ui_interface.h"
#include "util.h"
#include "utilstrencodings.h"

#ifdef ENABLE_WALLET
#include "wallet.h"
#endif

#include <boost/bind.hpp>
#include <boost/filesystem.hpp>
#include <boost/iostreams/concepts.hpp>
#include <boost/iostreams/stream.hpp>
#include <boost/shared_ptr.hpp>
#include <boost/signals2/signal.hpp>
#include <boost/thread.hpp>
#include <boost/algorithm/string/case_conv.hpp> // for to_upper()
#include <univalue.h>

using namespace RPCServer;
using namespace std;


static bool fRPCRunning = false;
static bool fRPCInWarmup = true;
static std::string rpcWarmupStatus("RPC server started");
static CCriticalSection cs_rpcWarmup;

/* Timer-creating functions */
static RPCTimerInterface* timerInterface = NULL;
/* Map of name to timer.
 * @note Can be changed to std::unique_ptr when C++11 */
static std::map <std::string, boost::shared_ptr<RPCTimerBase>> deadlineTimers;

static struct CRPCSignals {
    boost::signals2::signal<void()> Started;
    boost::signals2::signal<void()> Stopped;
    boost::signals2::signal<void(const CRPCCommand &)> PreCommand;
    boost::signals2::signal<void(const CRPCCommand &)> PostCommand;
} g_rpcSignals;

void RPCServer::OnStarted(boost::function<void()> slot) {
    g_rpcSignals.Started.connect(slot);
}

void RPCServer::OnStopped(boost::function<void()> slot) {
    g_rpcSignals.Stopped.connect(slot);
}

void RPCServer::OnPreCommand(boost::function<void(const CRPCCommand &)> slot) {
    g_rpcSignals.PreCommand.connect(boost::bind(slot, _1));
}

void RPCServer::OnPostCommand(boost::function<void(const CRPCCommand &)> slot) {
    g_rpcSignals.PostCommand.connect(boost::bind(slot, _1));
}

void RPCTypeCheck(const UniValue &params, const list <UniValue::VType> &typesExpected, bool fAllowNull) {
    unsigned int i = 0;
    for (UniValue::VType t : typesExpected) {
        if (params.size() <= i)
            break;

        const UniValue& v = params[i];
        if (!((v.type() == t) || (fAllowNull && (v.isNull())))) {
            string err = strprintf("Expected type %s, got %s",
                                   uvTypeName(t), uvTypeName(v.type()));
            throw JSONRPCError(RPC_TYPE_ERROR, err);
        }
        i++;
    }
}

void RPCTypeCheckObj(const UniValue& o,
                     const map<string, UniValue::VType>& typesExpected,
                     bool fAllowNull)
{
    for (const PAIRTYPE(string, UniValue::VType)& t : typesExpected) {
        const UniValue& v = find_value(o, t.first);
        if (!fAllowNull && v.isNull())
            throw JSONRPCError(RPC_TYPE_ERROR, strprintf("Missing %s", t.first));

        if (!((v.type() == t.second) || (fAllowNull && (v.isNull())))) {
            string err = strprintf("Expected type %s for %s, got %s",
                                   uvTypeName(t.second), t.first, uvTypeName(v.type()));
            throw JSONRPCError(RPC_TYPE_ERROR, err);
        }
    }
}

static inline int64_t roundint64(double d) {
    return (int64_t)(d > 0 ? d + 0.5 : d - 0.5);
}

CAmount AmountFromValue(const UniValue& value) {
    double dAmount = value.get_real();
    if (dAmount <= 0.0 || dAmount > Params().MAX_MONEY)
        throw JSONRPCError(RPC_TYPE_ERROR, "Invalid amount");
    CAmount nAmount = roundint64(dAmount * COIN);
    return nAmount;
}

UniValue ValueFromAmount(const CAmount &amount) {
    bool sign = amount < 0;
    int64_t n_abs = (sign ? -amount : amount);
    int64_t quotient = n_abs / COIN;
    int64_t remainder = n_abs % COIN;
    return UniValue(UniValue::VNUM,
                    strprintf("%s%d.%08d", sign ? "-" : "", quotient, remainder));
}

uint256 ParseHashV(const UniValue &v, string strName) {
    string strHex;
    if (v.isStr())
        strHex = v.get_str();
    if (!IsHex(strHex)) // Note: IsHex("") is false
        throw JSONRPCError(RPC_INVALID_PARAMETER, strName + " must be hexadecimal string (not '" + strHex + "')");
    uint256 result;
    result.SetHex(strHex);
    return result;
}

uint256 ParseHashO(const UniValue &o, string strKey) {
    return ParseHashV(find_value(o, strKey), strKey);
}

vector<unsigned char> ParseHexV(const UniValue& v, string strName) {
    string strHex;
    if (v.isStr())
        strHex = v.get_str();
    if (!IsHex(strHex))
        throw JSONRPCError(RPC_INVALID_PARAMETER, strName + " must be hexadecimal string (not '" + strHex + "')");
    return ParseHex(strHex);
}

vector<unsigned char> ParseHexO(const UniValue &o, string strKey) {
    return ParseHexV(find_value(o, strKey), strKey);
}

int ParseInt(const UniValue &o, string strKey) {
    const UniValue &v = find_value(o, strKey);
    if (!v.isNum())
        throw JSONRPCError(RPC_INVALID_PARAMETER, "Invalid parameter, " + strKey + "is not an int");

    return v.get_int();
}

bool ParseBool(const UniValue& o, string strKey) {
    const UniValue& v = find_value(o, strKey);
    if (!v.isBool())
        throw JSONRPCError(RPC_INVALID_PARAMETER, "Invalid parameter, " + strKey + "is not a bool");

    return v.get_bool();
}


/**
 * Note: This interface may still be subject to change.
 */

string CRPCTable::help(string strCommand) const {
    string strRet;
    string category;
    set <rpcfn_type> setDone;
    vector <pair<string, const CRPCCommand *>> vCommands;

    for (map<string, const CRPCCommand *>::const_iterator mi = mapCommands.begin(); mi != mapCommands.end(); ++mi)
        vCommands.push_back(make_pair(mi->second->category + mi->first, mi->second));
    sort(vCommands.begin(), vCommands.end());

    for (const PAIRTYPE(string, const CRPCCommand*) &command : vCommands) {
        const CRPCCommand *pcmd = command.second;
        string strMethod = pcmd->name;
        // We already filter duplicates, but these deprecated screw up the sort order
        if (strMethod.find("label") != string::npos)
            continue;
        if ((strCommand != "" || pcmd->category == "hidden") && strMethod != strCommand)
            continue;
#ifdef ENABLE_WALLET
        if (pcmd->reqWallet && !pwalletMain)
            continue;
#endif

        try {
            UniValue params;
            rpcfn_type pfn = pcmd->actor;
            if (setDone.insert(pfn).second)
                (*pfn)(params, true);
        } catch (std::exception &e) {
            // Help text is returned in an exception
            string strHelp = string(e.what());
            if (strCommand == "") {
                if (strHelp.find('\n') != string::npos)
                    strHelp = strHelp.substr(0, strHelp.find('\n'));

                if (category != pcmd->category) {
                    if (!category.empty())
                        strRet += "\n";
                    category = pcmd->category;
                    string firstLetter = category.substr(0, 1);
                    boost::to_upper(firstLetter);
                    strRet += "== " + firstLetter + category.substr(1) + " ==\n";
                }
            }
            strRet += strHelp + "\n";
        }
    }
    if (strRet == "")
        strRet = strprintf("help: unknown command: %s\n", strCommand);
    strRet = strRet.substr(0, strRet.size() - 1);
    return strRet;
}

UniValue help(const UniValue& params, bool fHelp) {
    if (fHelp || params.size() > 1)
        throw runtime_error(
                "help ( \"command\" )\n"
                "\nList all commands, or get help for a specified command.\n"
                "\nArguments:\n"
                "1. \"command\"     (string, optional) The command to get help on\n"
                "\nResult:\n"
                "\"text\"     (string) The help text\n");

    string strCommand;
    if (params.size() > 0)
        strCommand = params[0].get_str();

    return tableRPC.help(strCommand);
}


UniValue stop(const UniValue& params, bool fHelp) {
    // Accept the deprecated and ignored 'detach' boolean argument
    if (fHelp || params.size() > 1)
        throw runtime_error(
                "stop\n"
                "\nStop DAPS server.");
    // Event loop will exit after current HTTP requests have been handled, so
    // this reply will get back to the client.
    StartShutdown();
    return "DAPS server stopping";
}


/**
 * Call Table
 */
static const CRPCCommand vRPCCommands[] =
    {
        //  category              name                      actor (function)         okSafeMode threadSafe reqWallet
        //  --------------------- ------------------------  -----------------------  ---------- ---------- ---------
        /* Overall control/query calls */
    	{"control", "getinfo", &getinfo, true, false, false}, /* uses wallet if enabled */
        {"control", "help", &help, true, true, false},
        {"control", "stop", &stop, true, true, false},

        /* P2P networking */
        {"network", "getnetworkinfo", &getnetworkinfo, true, false, false},
        {"network", "addnode", &addnode, true, true, false},
        {"network", "disconnectnode", &disconnectnode, true, true, false},
        {"network", "getaddednodeinfo", &getaddednodeinfo, true, true, false},
        {"network", "getconnectioncount", &getconnectioncount, true, false, false},
        {"network", "getnettotals", &getnettotals, true, true, false},
        {"network", "getpeerinfo", &getpeerinfo, true, false, false},
        {"network", "ping", &ping, true, false, false},
        {"network", "setban", &setban, true, false, false},
        {"network", "listbanned", &listbanned, true, false, false},
        {"network", "clearbanned", &clearbanned, true, false, false},

        /* Block chain and UTXO */
        {"blockchain", "getblockchaininfo", &getblockchaininfo, true, false, false},
        {"blockchain", "getbestblockhash", &getbestblockhash, true, false, false},
        {"blockchain", "getblockcount", &getblockcount, true, false, false},
        {"blockchain", "getblock", &getblock, true, false, false},
        {"blockchain", "getblockhash", &getblockhash, true, false, false},
<<<<<<< HEAD
        {"blockchain", "changemaxreorg", &changemaxreorg, true, false, false},
=======
        {"blockchain", "resyncfrom", &resyncfrom, true, false, false},
>>>>>>> 2b784481
        {"blockchain", "getblockheader", &getblockheader, false, false, false},
        {"blockchain", "getchaintips", &getchaintips, true, false, false},
        {"blockchain", "getdifficulty", &getdifficulty, true, false, false},
        {"blockchain", "getfeeinfo", &getfeeinfo, true, false, false},
        {"blockchain", "getmempoolinfo", &getmempoolinfo, true, true, false},
        {"blockchain", "getrawmempool", &getrawmempool, true, false, false},
        {"blockchain", "gettxout", &gettxout, true, false, false},
        {"blockchain", "gettxoutsetinfo", &gettxoutsetinfo, true, false, false},
        {"blockchain", "verifychain", &verifychain, true, false, false},
        {"blockchain", "invalidateblock", &invalidateblock, true, true, false},
        {"blockchain", "reconsiderblock", &reconsiderblock, true, true, false},
        {"getinvalid", "getinvalid", &getinvalid, true, true, false},

        /* Mining */
        {"mining", "getblocktemplate", &getblocktemplate, true, false, false},
		{"mining", "getpoablocktemplate", &getpoablocktemplate, true, false, false},
        {"mining", "setminingnbits", &setminingnbits, true, false, false},
        {"mining", "getmininginfo", &getmininginfo, true, false, false},
        {"mining", "getnetworkhashps", &getnetworkhashps, true, false, false},
        {"mining", "prioritisetransaction", &prioritisetransaction, true, false, false},
        {"mining", "submitblock", &submitblock, true, true, false},
        {"mining", "reservebalance", &reservebalance, true, true, false},

#ifdef ENABLE_WALLET
        /* Coin generation */
        {"generating", "getgenerate", &getgenerate, true, false, false},
        {"generating", "gethashespersec", &gethashespersec, true, false, false},
        {"generating", "setgenerate", &setgenerate, true, true, false},
        {"generating", "generatepoa", &generatepoa, true, true, false},
#endif

        /* Raw transactions */
        {"rawtransactions", "createrawtransaction", &createrawtransaction, true, false, false},
        {"rawtransactions", "decoderawtransaction", &decoderawtransaction, true, false, false},
        {"rawtransactions", "decodescript", &decodescript, true, false, false},
        {"rawtransactions", "getrawtransaction", &getrawtransaction, true, false, false},
        {"rawtransactions", "sendrawtransaction", &sendrawtransaction, false, false, false},
        {"rawtransactions", "getrawtransactionbyblockheight", &getrawtransactionbyblockheight, true, false, false},
        /* Utility functions */
        //{"util", "createmultisig", &createmultisig, true, true, false},
        // {"util", "validateaddress", &validateaddress, true, false, false}, /* uses wallet if enabled */
        // {"util", "verifymessage", &verifymessage, true, false, false},
        //{"util", "estimatefee", &estimatefee, true, true, false},
        // {"util", "estimatepriority", &estimatepriority, true, true, false},

        /* Not shown in help */
        // {"hidden", "invalidateblock", &invalidateblock, true, true, false},
        // {"hidden", "reconsiderblock", &reconsiderblock, true, true, false},
        // {"hidden", "setmocktime", &setmocktime, true, false, false},

        /* Dapscoin features */
        {"dapscoin", "masternode", &masternode, true, true, false},
        {"dapscoin", "listmasternodes", &listmasternodes, true, true, false},
        {"dapscoin", "getmasternodecount", &getmasternodecount, true, true, false},
         {"dapscoin", "getcurrentseesawreward", &getcurrentseesawreward, true, true, false},
         {"dapscoin", "getseesawrewardratio", &getseesawrewardratio, true, true, false},
         {"dapscoin", "getseesawrewardwithheight", &getseesawrewardwithheight, true, true, false},
         {"dapscoin", "masternodeconnect", &masternodeconnect, true, true, false},
         {"dapscoin", "masternodecurrent", &masternodecurrent, true, true, false},
         {"dapscoin", "masternodedebug", &masternodedebug, true, true, false},
         {"dapscoin", "startmasternode", &startmasternode, true, true, false},
         {"dapscoin", "listmasternodeconf", &listmasternodeconf, true, true, false},
         {"dapscoin", "getmasternodewinners", &getmasternodewinners, true, true, false},
         {"dapscoin", "getmasternodescores", &getmasternodescores, true, true, false},
         {"dapscoin", "createmasternodebroadcast", &createmasternodebroadcast, true, true, false},
         {"dapscoin", "decodemasternodebroadcast", &decodemasternodebroadcast, true, true, false},
         {"dapscoin", "relaymasternodebroadcast", &relaymasternodebroadcast, true, true, false},
         {"dapscoin", "mnsync", &mnsync, true, true, false},
         {"dapscoin", "getpoolinfo", &getpoolinfo, true, true, false},

#ifdef ENABLE_WALLET
        /* Wallet */
        // {"wallet", "addmultisigaddress", &addmultisigaddress, true, false, true},
        {"wallet", "autocombinedust", &autocombinedust, false, false, true},
        {"wallet", "backupwallet", &backupwallet, true, false, true},
        // {"wallet", "dumpprivkey", &dumpprivkey, true, false, true},
        // {"wallet", "dumpwallet", &dumpwallet, true, false, true},
        // {"wallet", "bip38encrypt", &bip38encrypt, true, false, true},
        // {"wallet", "bip38decrypt", &bip38decrypt, true, false, true},
        {"wallet", "encryptwallet", &encryptwallet, true, false, true},
        // {"wallet", "createprivacywallet", &createprivacywallet, true, false, true},
        {"wallet", "createprivacyaccount", &createprivacyaccount, true, false, true},
        {"wallet", "showstealthaddress", &showstealthaddress, true, false, true},
        {"wallet", "getaccountaddress", &showstealthaddress, true, false, true},
        {"wallet", "getstealthaddress", &showstealthaddress, true, false, true},
        {"wallet", "importkeys", &importkeys, true, false, true},
        {"wallet", "revealviewprivatekey", &revealviewprivatekey, true, false, true},
        {"wallet", "revealspendprivatekey", &revealspendprivatekey, true, false, true},
        {"wallet", "showtxprivatekeys", &showtxprivatekeys, true, false, true},
        {"wallet", "rescanwallettransactions", &rescanwallettransactions, true, false, true},
        {"wallet", "setdecoyconfirmation", &setdecoyconfirmation, true, false, true},
        {"wallet", "getdecoyconfirmation", &getdecoyconfirmation, true, false, true},
        {"wallet", "decodestealthaddress", &decodestealthaddress, true, false, true},
        {"wallet", "sendtostealthaddress", &sendtostealthaddress, false, false, true},
        {"wallet", "getbalance", &getbalance, false, false, true},
        {"wallet", "getbalances", &getbalances, false, false, true},
        {"wallet", "generateintegratedaddress", &generateintegratedaddress, true, false, false},
        {"wallet", "readmasteraccount", &readmasteraccount, true, false, false},
        // {"wallet", "getnewaddress", &getnewaddress, true, false, true},
        // {"wallet", "getrawchangeaddress", &getrawchangeaddress, true, false, true},
        // {"wallet", "getreceivedbyaccount", &getreceivedbyaccount, false, false, true},
        // {"wallet", "getreceivedbyaddress", &getreceivedbyaddress, false, false, true},
        {"wallet", "getstakingstatus", &getstakingstatus, false, false, true},
        // {"wallet", "getstakesplitthreshold", &getstakesplitthreshold, false, false, true},
        {"wallet", "gettransaction", &gettransaction, false, false, true},
        {"wallet", "getunconfirmedbalance", &getunconfirmedbalance, false, false, true},
        {"wallet", "getwalletinfo", &getwalletinfo, false, false, true},
        // {"wallet", "importprivkey", &importprivkey, true, false, true},
        // {"wallet", "importwallet", &importwallet, true, false, true},
        // {"wallet", "importaddress", &importaddress, true, false, true},
        // {"wallet", "keypoolrefill", &keypoolrefill, true, false, true},
        // {"wallet", "listaccounts", &listaccounts, false, false, true},
        // {"wallet", "listaddressgroupings", &listaddressgroupings, false, false, true},
        // {"wallet", "listlockunspent", &listlockunspent, false, false, true},
        // {"wallet", "listreceivedbyaccount", &listreceivedbyaccount, false, false, true},
        // {"wallet", "listreceivedbyaddress", &listreceivedbyaddress, false, false, true},
        {"wallet", "listsinceblock", &listsinceblock, false, false, true},
        {"wallet", "listtransactions", &listtransactions, false, false, true},
        {"wallet", "listunspent", &listunspent, false, false, true},
        // {"wallet", "lockunspent", &lockunspent, true, false, true},
        // {"wallet", "move", &movecmd, false, false, true},
        // {"wallet", "multisend", &multisend, false, false, true},
        // {"wallet", "sendfrom", &sendfrom, false, false, true},
        // {"wallet", "sendmany", &sendmany, false, false, true},
        // {"wallet", "sendtoaddress", &sendtoaddress, false, false, true},
        // {"wallet", "sendtoaddressix", &sendtoaddressix, false, false, true},
        // {"wallet", "setaccount", &setaccount, true, false, true},
        // {"wallet", "setstakesplitthreshold", &setstakesplitthreshold, false, false, true},
        // {"wallet", "settxfee", &settxfee, true, false, true},
        // {"wallet", "signmessage", &signmessage, true, false, true},
        // {"wallet", "walletlock", &walletlock, true, false, true},
        {"wallet", "walletpassphrasechange", &walletpassphrasechange, true, false, true},
        {"wallet", "unlockwallet", &unlockwallet, true, false, true},
        {"wallet", "revealmnemonicphrase", &revealmnemonicphrase, true, false, true}

#endif // ENABLE_WALLET
        };

CRPCTable::CRPCTable() {
    unsigned int vcidx;
    for (vcidx = 0; vcidx < (sizeof(vRPCCommands) / sizeof(vRPCCommands[0])); vcidx++) {
        const CRPCCommand *pcmd;

        pcmd = &vRPCCommands[vcidx];
        mapCommands[pcmd->name] = pcmd;
    }
}

const CRPCCommand *CRPCTable::operator[](const std::string &name) const {
    map<string, const CRPCCommand *>::const_iterator it = mapCommands.find(name);
    if (it == mapCommands.end())
        return NULL;
    return (*it).second;
}


bool StartRPC() {
    LogPrint("rpc", "Starting RPC\n");
    fRPCRunning = true;
    g_rpcSignals.Started();
    return true;
}

void InterruptRPC() {
    LogPrint("rpc", "Interrupting RPC\n");
    // Interrupt e.g. running longpolls
    // Interrupt e.g. running longpolls
}

void StopRPC() {
    LogPrint("rpc", "Stopping RPC\n");
    deadlineTimers.clear();
}

bool IsRPCRunning() {
    return fRPCRunning;
}

void SetRPCWarmupStatus(const std::string &newStatus) {
    LOCK(cs_rpcWarmup);
    rpcWarmupStatus = newStatus;
}

void SetRPCWarmupFinished() {
    LOCK(cs_rpcWarmup);
    assert(fRPCInWarmup);
    fRPCInWarmup = false;
}

bool RPCIsInWarmup(std::string *outStatus) {
    LOCK(cs_rpcWarmup);
    if (outStatus)
        *outStatus = rpcWarmupStatus;
    return fRPCInWarmup;
}

void JSONRequest::parse(const UniValue& valRequest)
{
    // Parse request
    if (!valRequest.isObject())
        throw JSONRPCError(RPC_INVALID_REQUEST, "Invalid Request object");
    const UniValue& request = valRequest.get_obj();

    // Parse id now so errors from here on will have the id
    id = find_value(request, "id");

    // Parse method
    UniValue valMethod = find_value(request, "method");
    if (valMethod.isNull())
        throw JSONRPCError(RPC_INVALID_REQUEST, "Missing method");
    if (!valMethod.isStr())
        throw JSONRPCError(RPC_INVALID_REQUEST, "Method must be a string");
    strMethod = valMethod.get_str();
    if (strMethod != "getblocktemplate")
        LogPrint("rpc", "ThreadRPCServer method=%s\n", SanitizeString(strMethod));

    // Parse params
    UniValue valParams = find_value(request, "params");
    if (valParams.isArray())
        params = valParams.get_array();
    else if (valParams.isNull())
        params = UniValue(UniValue::VARR);
    else
        throw JSONRPCError(RPC_INVALID_REQUEST, "Params must be an array");
}



static UniValue JSONRPCExecOne(const UniValue& req)
{
    UniValue rpc_result(UniValue::VOBJ);

    JSONRequest jreq;
    try {
        jreq.parse(req);

        UniValue result = tableRPC.execute(jreq.strMethod, jreq.params);
        rpc_result = JSONRPCReplyObj(result, NullUniValue, jreq.id);
    } catch (const UniValue& objError) {
        rpc_result = JSONRPCReplyObj(NullUniValue, objError, jreq.id);
    } catch (std::exception& e) {
        rpc_result = JSONRPCReplyObj(NullUniValue,
                                     JSONRPCError(RPC_PARSE_ERROR, e.what()), jreq.id);
    }

    return rpc_result;
}

std::string JSONRPCExecBatch(const UniValue &vReq) {
    UniValue ret(UniValue::VARR);
    for (unsigned int reqIdx = 0; reqIdx < vReq.size(); reqIdx++)
        ret.push_back(JSONRPCExecOne(vReq[reqIdx]));

    return ret.write() + "\n";
}

UniValue CRPCTable::execute(const std::string &strMethod, const UniValue &params) const {
    // Find method
    const CRPCCommand *pcmd = tableRPC[strMethod];
    if (!pcmd)
        throw JSONRPCError(RPC_METHOD_NOT_FOUND, "Method not found");


    g_rpcSignals.PreCommand(*pcmd);

    try {
        return pcmd->actor(params, false);
    } catch (std::exception &e) {
        throw JSONRPCError(RPC_MISC_ERROR, e.what());
    }

    g_rpcSignals.PostCommand(*pcmd);
}

std::vector <std::string> CRPCTable::listCommands() const {
    std::vector <std::string> commandList;
    typedef std::map<std::string, const CRPCCommand *> commandMap;

    std::transform(mapCommands.begin(), mapCommands.end(),
                   std::back_inserter(commandList),
                   boost::bind(&commandMap::value_type::first, _1));
    return commandList;
}

std::string HelpExampleCli(string methodname, string args) {
    return "> dapscoin-cli " + methodname + " " + args + "\n";
}

std::string HelpExampleRpc(string methodname, string args) {
    return "> curl --user myusername --data-binary '{\"jsonrpc\": \"1.0\", \"id\":\"curltest\", "
           "\"method\": \"" +
           methodname + "\", \"params\": [" + args + "] }' -H 'content-type: text/plain;' http://127.0.0.1:53573/\n";
}

void RPCSetTimerInterfaceIfUnset(RPCTimerInterface *iface) {
    if (!timerInterface)
        timerInterface = iface;
}

void RPCSetTimerInterface(RPCTimerInterface *iface) {
    timerInterface = iface;
}

void RPCUnsetTimerInterface(RPCTimerInterface *iface) {
    if (timerInterface == iface)
        timerInterface = NULL;
}

void RPCRunLater(const std::string &name, boost::function<void(void)> func, int64_t nSeconds) {
    if (!timerInterface)
        throw JSONRPCError(RPC_INTERNAL_ERROR, "No timer handler registered for RPC");
    deadlineTimers.erase(name);
    LogPrint("rpc", "queue run of timer %s in %i seconds (using %s)\n", name, nSeconds, timerInterface->Name());
    deadlineTimers.insert(
            std::make_pair(name, boost::shared_ptr<RPCTimerBase>(timerInterface->NewTimer(func, nSeconds * 1000))));
}

const CRPCTable tableRPC;<|MERGE_RESOLUTION|>--- conflicted
+++ resolved
@@ -287,11 +287,8 @@
         {"blockchain", "getblockcount", &getblockcount, true, false, false},
         {"blockchain", "getblock", &getblock, true, false, false},
         {"blockchain", "getblockhash", &getblockhash, true, false, false},
-<<<<<<< HEAD
         {"blockchain", "changemaxreorg", &changemaxreorg, true, false, false},
-=======
         {"blockchain", "resyncfrom", &resyncfrom, true, false, false},
->>>>>>> 2b784481
         {"blockchain", "getblockheader", &getblockheader, false, false, false},
         {"blockchain", "getchaintips", &getchaintips, true, false, false},
         {"blockchain", "getdifficulty", &getdifficulty, true, false, false},
