// Copyright (c) 2010 Satoshi Nakamoto
// Copyright (c) 2009-2014 The Bitcoin developers
// Copyright (c) 2014-2015 The Dash developers
// Copyright (c) 2018-2019 The DAPScoin developers
// Distributed under the MIT software license, see the accompanying
// file COPYING or http://www.opensource.org/licenses/mit-license.php.

#include "rpcserver.h"

#include "base58.h"
#include "init.h"
#include "main.h"
#include "random.h"
#include "sync.h"
#include "ui_interface.h"
#include "util.h"
#include "utilstrencodings.h"

#ifdef ENABLE_WALLET
#include "wallet.h"
#endif

#include <boost/bind.hpp>
#include <boost/filesystem.hpp>
#include <boost/foreach.hpp>
#include <boost/iostreams/concepts.hpp>
#include <boost/iostreams/stream.hpp>
#include <boost/shared_ptr.hpp>
#include <boost/signals2/signal.hpp>
#include <boost/thread.hpp>
#include <boost/algorithm/string/case_conv.hpp> // for to_upper()
#include <univalue.h>

using namespace RPCServer;
using namespace std;


static bool fRPCRunning = false;
static bool fRPCInWarmup = true;
static std::string rpcWarmupStatus("RPC server started");
static CCriticalSection cs_rpcWarmup;

/* Timer-creating functions */
static std::vector<RPCTimerInterface *> timerInterfaces;
/* Map of name to timer.
 * @note Can be changed to std::unique_ptr when C++11 */
static std::map <std::string, boost::shared_ptr<RPCTimerBase>> deadlineTimers;

static struct CRPCSignals {
    boost::signals2::signal<void()> Started;
    boost::signals2::signal<void()> Stopped;
    boost::signals2::signal<void(const CRPCCommand &)> PreCommand;
    boost::signals2::signal<void(const CRPCCommand &)> PostCommand;
} g_rpcSignals;

void RPCServer::OnStarted(boost::function<void()> slot) {
    g_rpcSignals.Started.connect(slot);
}

void RPCServer::OnStopped(boost::function<void()> slot) {
    g_rpcSignals.Stopped.connect(slot);
}

void RPCServer::OnPreCommand(boost::function<void(const CRPCCommand &)> slot) {
    g_rpcSignals.PreCommand.connect(boost::bind(slot, _1));
}

void RPCServer::OnPostCommand(boost::function<void(const CRPCCommand &)> slot) {
    g_rpcSignals.PostCommand.connect(boost::bind(slot, _1));
}

void RPCTypeCheck(const UniValue &params, const list <UniValue::VType> &typesExpected, bool fAllowNull) {
    unsigned int i = 0;
    BOOST_FOREACH(UniValue::VType t, typesExpected) {
        if (params.size() <= i)
            break;

        const UniValue& v = params[i];
        if (!((v.type() == t) || (fAllowNull && (v.isNull())))) {
            string err = strprintf("Expected type %s, got %s",
                                   uvTypeName(t), uvTypeName(v.type()));
            throw JSONRPCError(RPC_TYPE_ERROR, err);
        }
        i++;
    }
}

void RPCTypeCheckObj(const UniValue& o,
                     const map<string, UniValue::VType>& typesExpected,
                     bool fAllowNull)
{
    BOOST_FOREACH(const PAIRTYPE(string, UniValue::VType)& t, typesExpected) {
        const UniValue& v = find_value(o, t.first);
        if (!fAllowNull && v.isNull())
            throw JSONRPCError(RPC_TYPE_ERROR, strprintf("Missing %s", t.first));

        if (!((v.type() == t.second) || (fAllowNull && (v.isNull())))) {
            string err = strprintf("Expected type %s for %s, got %s",
                                   uvTypeName(t.second), t.first, uvTypeName(v.type()));
            throw JSONRPCError(RPC_TYPE_ERROR, err);
        }
    }
}

static inline int64_t roundint64(double d) {
    return (int64_t)(d > 0 ? d + 0.5 : d - 0.5);
}

CAmount AmountFromValue(const UniValue& value) {
    double dAmount = value.get_real();
    if (dAmount <= 0.0 || dAmount > Params().MAX_MONEY)
        throw JSONRPCError(RPC_TYPE_ERROR, "Invalid amount");
    CAmount nAmount = roundint64(dAmount * COIN);
    if (!MoneyRange(nAmount))
        throw JSONRPCError(RPC_TYPE_ERROR, "Invalid amount");
    return nAmount;
}

UniValue ValueFromAmount(const CAmount &amount) {
    bool sign = amount < 0;
    int64_t n_abs = (sign ? -amount : amount);
    int64_t quotient = n_abs / COIN;
    int64_t remainder = n_abs % COIN;
    return UniValue(UniValue::VNUM,
                    strprintf("%s%d.%08d", sign ? "-" : "", quotient, remainder));
}

uint256 ParseHashV(const UniValue &v, string strName) {
    string strHex;
    if (v.isStr())
        strHex = v.get_str();
    if (!IsHex(strHex)) // Note: IsHex("") is false
        throw JSONRPCError(RPC_INVALID_PARAMETER, strName + " must be hexadecimal string (not '" + strHex + "')");
    uint256 result;
    result.SetHex(strHex);
    return result;
}

uint256 ParseHashO(const UniValue &o, string strKey) {
    return ParseHashV(find_value(o, strKey), strKey);
}

vector<unsigned char> ParseHexV(const UniValue& v, string strName) {
    string strHex;
    if (v.isStr())
        strHex = v.get_str();
    if (!IsHex(strHex))
        throw JSONRPCError(RPC_INVALID_PARAMETER, strName + " must be hexadecimal string (not '" + strHex + "')");
    return ParseHex(strHex);
}

vector<unsigned char> ParseHexO(const UniValue &o, string strKey) {
    return ParseHexV(find_value(o, strKey), strKey);
}

int ParseInt(const UniValue &o, string strKey) {
    const UniValue &v = find_value(o, strKey);
    if (v.isNum())
        throw JSONRPCError(RPC_INVALID_PARAMETER, "Invalid parameter, " + strKey + "is not an int");

    return v.get_int();
}

bool ParseBool(const UniValue& o, string strKey) {
    const UniValue& v = find_value(o, strKey);
    if (v.isBool())
        throw JSONRPCError(RPC_INVALID_PARAMETER, "Invalid parameter, " + strKey + "is not a bool");

    return v.get_bool();
}


/**
 * Note: This interface may still be subject to change.
 */

string CRPCTable::help(string strCommand) const {
    string strRet;
    string category;
    set <rpcfn_type> setDone;
    vector <pair<string, const CRPCCommand *>> vCommands;

    for (map<string, const CRPCCommand *>::const_iterator mi = mapCommands.begin(); mi != mapCommands.end(); ++mi)
        vCommands.push_back(make_pair(mi->second->category + mi->first, mi->second));
    sort(vCommands.begin(), vCommands.end());

    BOOST_FOREACH(
    const PAIRTYPE(string, const CRPCCommand*) &command, vCommands) {
        const CRPCCommand *pcmd = command.second;
        string strMethod = pcmd->name;
        // We already filter duplicates, but these deprecated screw up the sort order
        if (strMethod.find("label") != string::npos)
            continue;
        if ((strCommand != "" || pcmd->category == "hidden") && strMethod != strCommand)
            continue;
#ifdef ENABLE_WALLET
        if (pcmd->reqWallet && !pwalletMain)
            continue;
#endif

        try {
            UniValue params;
            rpcfn_type pfn = pcmd->actor;
            if (setDone.insert(pfn).second)
                (*pfn)(params, true);
        } catch (std::exception &e) {
            // Help text is returned in an exception
            string strHelp = string(e.what());
            if (strCommand == "") {
                if (strHelp.find('\n') != string::npos)
                    strHelp = strHelp.substr(0, strHelp.find('\n'));

                if (category != pcmd->category) {
                    if (!category.empty())
                        strRet += "\n";
                    category = pcmd->category;
                    string firstLetter = category.substr(0, 1);
                    boost::to_upper(firstLetter);
                    strRet += "== " + firstLetter + category.substr(1) + " ==\n";
                }
            }
            strRet += strHelp + "\n";
        }
    }
    if (strRet == "")
        strRet = strprintf("help: unknown command: %s\n", strCommand);
    strRet = strRet.substr(0, strRet.size() - 1);
    return strRet;
}

UniValue help(const UniValue& params, bool fHelp) {
    if (fHelp || params.size() > 1)
        throw runtime_error(
                "help ( \"command\" )\n"
                "\nList all commands, or get help for a specified command.\n"
                "\nArguments:\n"
                "1. \"command\"     (string, optional) The command to get help on\n"
                "\nResult:\n"
                "\"text\"     (string) The help text\n");

    string strCommand;
    if (params.size() > 0)
        strCommand = params[0].get_str();

    return tableRPC.help(strCommand);
}


UniValue stop(const UniValue& params, bool fHelp) {
    // Accept the deprecated and ignored 'detach' boolean argument
    if (fHelp || params.size() > 1)
        throw runtime_error(
                "stop\n"
                "\nStop DAPScoin server.");
    // Event loop will exit after current HTTP requests have been handled, so
    // this reply will get back to the client.
    StartShutdown();
    return "DAPScoin server stopping";
}


/**
 * Call Table
 */
static const CRPCCommand vRPCCommands[] =
<<<<<<< HEAD
        {
                //  category              name                      actor (function)         okSafeMode threadSafe reqWallet
                //  --------------------- ------------------------  -----------------------  ---------- ---------- ---------
                /* Overall control/query calls */
                {"control", "getinfo", &getinfo, true, false, false}, /* uses wallet if enabled */
                {"control", "help", &help, true, true, false},
                {"control", "stop", &stop, true, true, false},

                /* P2P networking */
                {"network", "getnetworkinfo", &getnetworkinfo, true, false, false},
                {"network", "addnode", &addnode, true, true, false},
                {"network", "disconnectnode", &disconnectnode, true, true, false},
                {"network", "getaddednodeinfo", &getaddednodeinfo, true, true, false},
                {"network", "getconnectioncount", &getconnectioncount, true, false, false},
                {"network", "getnettotals", &getnettotals, true, true, false},
                {"network", "getpeerinfo", &getpeerinfo, true, false, false},
                {"network", "ping", &ping, true, false, false},
                {"network", "setban", &setban, true, false, false},
                {"network", "listbanned", &listbanned, true, false, false},
                {"network", "clearbanned", &clearbanned, true, false, false},

                /* Block chain and UTXO */
                {"blockchain", "getblockchaininfo", &getblockchaininfo, true, false, false},
                {"blockchain", "getbestblockhash", &getbestblockhash, true, false, false},
                {"blockchain", "getblockcount", &getblockcount, true, false, false},
                {"blockchain", "getblock", &getblock, true, false, false},
                {"blockchain", "getblockhash", &getblockhash, true, false, false},
                {"blockchain", "getblockheader", &getblockheader, false, false, false},
                {"blockchain", "getchaintips", &getchaintips, true, false, false},
                {"blockchain", "getdifficulty", &getdifficulty, true, false, false},
                {"blockchain", "getfeeinfo", &getfeeinfo, true, false, false},
                {"blockchain", "getmempoolinfo", &getmempoolinfo, true, true, false},
                {"blockchain", "getrawmempool", &getrawmempool, true, false, false},
                {"blockchain", "gettxout", &gettxout, true, false, false},
                {"blockchain", "gettxoutsetinfo", &gettxoutsetinfo, true, false, false},
                {"blockchain", "verifychain", &verifychain, true, false, false},
                {"blockchain", "invalidateblock", &invalidateblock, true, true, false},
                {"blockchain", "reconsiderblock", &reconsiderblock, true, true, false},
                {"getinvalid", "getinvalid", &getinvalid, true, true, false},

                /* Mining */
                {"mining", "getblocktemplate", &getblocktemplate, true, false, false},
                {"mining", "getpoablocktemplate", &getpoablocktemplate, true, false, false},
                {"mining", "setminingnbits", &setminingnbits, true, false, false},
                {"mining", "getmininginfo", &getmininginfo, true, false, false},
                {"mining", "getnetworkhashps", &getnetworkhashps, true, false, false},
                {"mining", "prioritisetransaction", &prioritisetransaction, true, false, false},
                {"mining", "submitblock", &submitblock, true, true, false},
                {"mining", "reservebalance", &reservebalance, true, true, false},
=======
    {
        //  category              name                      actor (function)         okSafeMode threadSafe reqWallet
        //  --------------------- ------------------------  -----------------------  ---------- ---------- ---------
        /* Overall control/query calls */
    	{"control", "getinfo", &getinfo, true, false, false}, /* uses wallet if enabled */
        {"control", "help", &help, true, true, false},
        {"control", "stop", &stop, true, true, false},

        /* P2P networking */
        {"network", "getnetworkinfo", &getnetworkinfo, true, false, false},
        {"network", "addnode", &addnode, true, true, false},
        {"network", "disconnectnode", &disconnectnode, true, true, false},
        {"network", "getaddednodeinfo", &getaddednodeinfo, true, true, false},
        {"network", "getconnectioncount", &getconnectioncount, true, false, false},
        {"network", "getnettotals", &getnettotals, true, true, false},
        {"network", "getpeerinfo", &getpeerinfo, true, false, false},
        {"network", "ping", &ping, true, false, false},
        {"network", "setban", &setban, true, false, false},
        {"network", "listbanned", &listbanned, true, false, false},
        {"network", "clearbanned", &clearbanned, true, false, false},

        /* Block chain and UTXO */
        {"blockchain", "getblockchaininfo", &getblockchaininfo, true, false, false},
        {"blockchain", "getbestblockhash", &getbestblockhash, true, false, false},
        {"blockchain", "getblockcount", &getblockcount, true, false, false},
        {"blockchain", "getblock", &getblock, true, false, false},
        {"blockchain", "getblockhash", &getblockhash, true, false, false},
        {"blockchain", "getblockheader", &getblockheader, false, false, false},
        {"blockchain", "getchaintips", &getchaintips, true, false, false},
        {"blockchain", "getdifficulty", &getdifficulty, true, false, false},
        {"blockchain", "getfeeinfo", &getfeeinfo, true, false, false},
        {"blockchain", "getmempoolinfo", &getmempoolinfo, true, true, false},
        {"blockchain", "getrawmempool", &getrawmempool, true, false, false},
        {"blockchain", "gettxout", &gettxout, true, false, false},
        {"blockchain", "gettxoutsetinfo", &gettxoutsetinfo, true, false, false},
        {"blockchain", "verifychain", &verifychain, true, false, false},
        // {"blockchain", "invalidateblock", &invalidateblock, true, true, false},
        // {"blockchain", "reconsiderblock", &reconsiderblock, true, true, false},
        {"getinvalid", "getinvalid", &getinvalid, true, true, false},

        /* Mining */
        {"mining", "getblocktemplate", &getblocktemplate, true, false, false},
		{"mining", "getpoablocktemplate", &getpoablocktemplate, true, false, false},
        {"mining", "setminingnbits", &setminingnbits, true, false, false},
        {"mining", "getmininginfo", &getmininginfo, true, false, false},
        {"mining", "getnetworkhashps", &getnetworkhashps, true, false, false},
        {"mining", "prioritisetransaction", &prioritisetransaction, true, false, false},
        {"mining", "submitblock", &submitblock, true, true, false},
        {"mining", "reservebalance", &reservebalance, true, true, false},
>>>>>>> 1415205d

#ifdef ENABLE_WALLET
        /* Coin generation */
        {"generating", "getgenerate", &getgenerate, true, false, false},
        {"generating", "gethashespersec", &gethashespersec, true, false, false},
        {"generating", "setgenerate", &setgenerate, true, true, false},
        {"generating", "generatepoa", &generatepoa, true, true, false},
#endif

        /* Raw transactions */
        {"rawtransactions", "createrawtransaction", &createrawtransaction, true, false, false},
        {"rawtransactions", "decoderawtransaction", &decoderawtransaction, true, false, false},
        {"rawtransactions", "decodescript", &decodescript, true, false, false},
        {"rawtransactions", "getrawtransaction", &getrawtransaction, true, false, false},
        {"rawtransactions", "sendrawtransaction", &sendrawtransaction, false, false, false},
        {"rawtransactions", "getrawtransactionbyblockheight", &getrawtransactionbyblockheight, true, false, false},
        /* Utility functions */
        //{"util", "createmultisig", &createmultisig, true, true, false},
        // {"util", "validateaddress", &validateaddress, true, false, false}, /* uses wallet if enabled */
        // {"util", "verifymessage", &verifymessage, true, false, false},
        //{"util", "estimatefee", &estimatefee, true, true, false},
        // {"util", "estimatepriority", &estimatepriority, true, true, false},

        /* Not shown in help */
        // {"hidden", "invalidateblock", &invalidateblock, true, true, false},
        // {"hidden", "reconsiderblock", &reconsiderblock, true, true, false},
        // {"hidden", "setmocktime", &setmocktime, true, false, false},

        /* Dapscoin features */
        {"dapscoin", "masternode", &masternode, true, true, false},
        {"dapscoin", "listmasternodes", &listmasternodes, true, true, false},
        {"dapscoin", "getmasternodecount", &getmasternodecount, true, true, false},
         {"dapscoin", "getcurrentseesawreward", &getcurrentseesawreward, true, true, false},
         {"dapscoin", "getseesawrewardratio", &getseesawrewardratio, true, true, false},
         {"dapscoin", "getseesawrewardwithheight", &getseesawrewardwithheight, true, true, false},
         {"dapscoin", "masternodeconnect", &masternodeconnect, true, true, false},
         {"dapscoin", "masternodecurrent", &masternodecurrent, true, true, false},
         {"dapscoin", "masternodedebug", &masternodedebug, true, true, false},
         {"dapscoin", "startmasternode", &startmasternode, true, true, false},
         {"dapscoin", "listmasternodeconf", &listmasternodeconf, true, true, false},
         {"dapscoin", "getmasternodewinners", &getmasternodewinners, true, true, false},
         {"dapscoin", "getmasternodescores", &getmasternodescores, true, true, false},
         {"dapscoin", "createmasternodebroadcast", &createmasternodebroadcast, true, true, false},
         {"dapscoin", "decodemasternodebroadcast", &decodemasternodebroadcast, true, true, false},
         {"dapscoin", "relaymasternodebroadcast", &relaymasternodebroadcast, true, true, false},
         {"dapscoin", "mnsync", &mnsync, true, true, false},
         {"dapscoin", "getpoolinfo", &getpoolinfo, true, true, false},
#ifdef ENABLE_WALLET
        // {"dapscoin", "obfuscation", &obfuscation, false, false, true}, /* not threadSafe because of SendMoney */

        /* Wallet */
        // {"wallet", "addmultisigaddress", &addmultisigaddress, true, false, true},
        {"wallet", "autocombinerewards", &autocombinerewards, false, false, true},
        {"wallet", "backupwallet", &backupwallet, true, false, true},
        // {"wallet", "dumpprivkey", &dumpprivkey, true, false, true},
        // {"wallet", "dumpwallet", &dumpwallet, true, false, true},
        // {"wallet", "bip38encrypt", &bip38encrypt, true, false, true},
        // {"wallet", "bip38decrypt", &bip38decrypt, true, false, true},
        {"wallet", "encryptwallet", &encryptwallet, true, false, true},
        // {"wallet", "createprivacywallet", &createprivacywallet, true, false, true},
        {"wallet", "createprivacyaccount", &createprivacyaccount, true, false, true},
        {"wallet", "importkeys", &importkeys, true, false, true},
        {"wallet", "revealviewprivatekey", &revealviewprivatekey, true, false, true},
        {"wallet", "revealspendprivatekey", &revealspendprivatekey, true, false, true},
        {"wallet", "showtxprivatekeys", &showtxprivatekeys, true, false, true},
        {"wallet", "rescanwallettransactions", &rescanwallettransactions, true, false, true},
        {"wallet", "decodestealthaddress", &decodestealthaddress, true, false, true},
        {"wallet", "sendtostealthaddress", &sendtostealthaddress, false, false, true},
        {"wallet", "getbalance", &getbalance, false, false, true},
        {"wallet", "getbalances", &getbalances, false, false, true},
        // {"wallet", "getnewaddress", &getnewaddress, true, false, true},
        // {"wallet", "getrawchangeaddress", &getrawchangeaddress, true, false, true},
        // {"wallet", "getreceivedbyaccount", &getreceivedbyaccount, false, false, true},
        // {"wallet", "getreceivedbyaddress", &getreceivedbyaddress, false, false, true},
        {"wallet", "getstakingstatus", &getstakingstatus, false, false, true},
        // {"wallet", "getstakesplitthreshold", &getstakesplitthreshold, false, false, true},
        {"wallet", "gettransaction", &gettransaction, false, false, true},
        {"wallet", "getunconfirmedbalance", &getunconfirmedbalance, false, false, true},
        {"wallet", "getwalletinfo", &getwalletinfo, false, false, true},
        // {"wallet", "importprivkey", &importprivkey, true, false, true},
        // {"wallet", "importwallet", &importwallet, true, false, true},
        // {"wallet", "importaddress", &importaddress, true, false, true},
        // {"wallet", "keypoolrefill", &keypoolrefill, true, false, true},
        // {"wallet", "listaccounts", &listaccounts, false, false, true},
        // {"wallet", "listaddressgroupings", &listaddressgroupings, false, false, true},
        // {"wallet", "listlockunspent", &listlockunspent, false, false, true},
        // {"wallet", "listreceivedbyaccount", &listreceivedbyaccount, false, false, true},
        // {"wallet", "listreceivedbyaddress", &listreceivedbyaddress, false, false, true},
        // {"wallet", "listsinceblock", &listsinceblock, false, false, true},
        {"wallet", "listtransactions", &listtransactions, false, false, true},
        {"wallet", "listunspent", &listunspent, false, false, true},
        // {"wallet", "lockunspent", &lockunspent, true, false, true},
        // {"wallet", "move", &movecmd, false, false, true},
        // {"wallet", "multisend", &multisend, false, false, true},
        // {"wallet", "sendfrom", &sendfrom, false, false, true},
        // {"wallet", "sendmany", &sendmany, false, false, true},
        // {"wallet", "sendtoaddress", &sendtoaddress, false, false, true},
        // {"wallet", "sendtoaddressix", &sendtoaddressix, false, false, true},
        // {"wallet", "setaccount", &setaccount, true, false, true},
        // {"wallet", "setstakesplitthreshold", &setstakesplitthreshold, false, false, true},
        // {"wallet", "settxfee", &settxfee, true, false, true},
        // {"wallet", "signmessage", &signmessage, true, false, true},
        // {"wallet", "walletlock", &walletlock, true, false, true},
        {"wallet", "walletpassphrasechange", &walletpassphrasechange, true, false, true},
        {"wallet", "unlockwallet", &unlockwallet, true, false, true}

#endif // ENABLE_WALLET
        };

CRPCTable::CRPCTable() {
    unsigned int vcidx;
    for (vcidx = 0; vcidx < (sizeof(vRPCCommands) / sizeof(vRPCCommands[0])); vcidx++) {
        const CRPCCommand *pcmd;

        pcmd = &vRPCCommands[vcidx];
        mapCommands[pcmd->name] = pcmd;
    }
}

const CRPCCommand *CRPCTable::operator[](const std::string &name) const {
    map<string, const CRPCCommand *>::const_iterator it = mapCommands.find(name);
    if (it == mapCommands.end())
        return NULL;
    return (*it).second;
}


bool StartRPC() {
    LogPrint("rpc", "Starting RPC\n");
    fRPCRunning = true;
    g_rpcSignals.Started();
    return true;
}

void InterruptRPC() {
    LogPrint("rpc", "Interrupting RPC\n");
    // Interrupt e.g. running longpolls
    // Interrupt e.g. running longpolls
}

void StopRPC() {
    LogPrint("rpc", "Stopping RPC\n");
    deadlineTimers.clear();
}

bool IsRPCRunning() {
    return fRPCRunning;
}

void SetRPCWarmupStatus(const std::string &newStatus) {
    LOCK(cs_rpcWarmup);
    rpcWarmupStatus = newStatus;
}

void SetRPCWarmupFinished() {
    LOCK(cs_rpcWarmup);
    assert(fRPCInWarmup);
    fRPCInWarmup = false;
}

bool RPCIsInWarmup(std::string *outStatus) {
    LOCK(cs_rpcWarmup);
    if (outStatus)
        *outStatus = rpcWarmupStatus;
    return fRPCInWarmup;
}

void JSONRequest::parse(const UniValue& valRequest)
{
    // Parse request
    if (!valRequest.isObject())
        throw JSONRPCError(RPC_INVALID_REQUEST, "Invalid Request object");
    const UniValue& request = valRequest.get_obj();

    // Parse id now so errors from here on will have the id
    id = find_value(request, "id");

    // Parse method
    UniValue valMethod = find_value(request, "method");
    if (valMethod.isNull())
        throw JSONRPCError(RPC_INVALID_REQUEST, "Missing method");
    if (!valMethod.isStr())
        throw JSONRPCError(RPC_INVALID_REQUEST, "Method must be a string");
    strMethod = valMethod.get_str();
    if (strMethod != "getblocktemplate")
        LogPrint("rpc", "ThreadRPCServer method=%s\n", SanitizeString(strMethod));

    // Parse params
    UniValue valParams = find_value(request, "params");
    if (valParams.isArray())
        params = valParams.get_array();
    else if (valParams.isNull())
        params = UniValue(UniValue::VARR);
    else
        throw JSONRPCError(RPC_INVALID_REQUEST, "Params must be an array");
}



static UniValue JSONRPCExecOne(const UniValue& req)
{
    UniValue rpc_result(UniValue::VOBJ);

    JSONRequest jreq;
    try {
        jreq.parse(req);

        UniValue result = tableRPC.execute(jreq.strMethod, jreq.params);
        rpc_result = JSONRPCReplyObj(result, NullUniValue, jreq.id);
    } catch (const UniValue& objError) {
        rpc_result = JSONRPCReplyObj(NullUniValue, objError, jreq.id);
    } catch (std::exception& e) {
        rpc_result = JSONRPCReplyObj(NullUniValue,
                                     JSONRPCError(RPC_PARSE_ERROR, e.what()), jreq.id);
    }

    return rpc_result;
}

std::string JSONRPCExecBatch(const UniValue &vReq) {
    UniValue ret(UniValue::VARR);
    for (unsigned int reqIdx = 0; reqIdx < vReq.size(); reqIdx++)
        ret.push_back(JSONRPCExecOne(vReq[reqIdx]));

    return ret.write() + "\n";
}

UniValue CRPCTable::execute(const std::string &strMethod, const UniValue &params) const {
    // Find method
    const CRPCCommand *pcmd = tableRPC[strMethod];
    if (!pcmd)
        throw JSONRPCError(RPC_METHOD_NOT_FOUND, "Method not found");


    g_rpcSignals.PreCommand(*pcmd);

    try {
        return pcmd->actor(params, false);
    } catch (std::exception &e) {
        throw JSONRPCError(RPC_MISC_ERROR, e.what());
    }

    g_rpcSignals.PostCommand(*pcmd);
}

std::vector <std::string> CRPCTable::listCommands() const {
    std::vector <std::string> commandList;
    typedef std::map<std::string, const CRPCCommand *> commandMap;

    std::transform(mapCommands.begin(), mapCommands.end(),
                   std::back_inserter(commandList),
                   boost::bind(&commandMap::value_type::first, _1));
    return commandList;
}

std::string HelpExampleCli(string methodname, string args) {
    return "> dapscoin-cli " + methodname + " " + args + "\n";
}

std::string HelpExampleRpc(string methodname, string args) {
    return "> curl --user myusername --data-binary '{\"jsonrpc\": \"1.0\", \"id\":\"curltest\", "
           "\"method\": \"" +
           methodname + "\", \"params\": [" + args + "] }' -H 'content-type: text/plain;' http://127.0.0.1:53573/\n";
}

void RPCRegisterTimerInterface(RPCTimerInterface *iface) {
    timerInterfaces.push_back(iface);
}

void RPCUnregisterTimerInterface(RPCTimerInterface *iface) {
    std::vector<RPCTimerInterface *>::iterator i = std::find(timerInterfaces.begin(), timerInterfaces.end(), iface);
    assert(i != timerInterfaces.end());
    timerInterfaces.erase(i);
}

void RPCRunLater(const std::string &name, boost::function<void(void)> func, int64_t nSeconds) {
    if (timerInterfaces.empty())
        throw JSONRPCError(RPC_INTERNAL_ERROR, "No timer handler registered for RPC");
    deadlineTimers.erase(name);
    RPCTimerInterface *timerInterface = timerInterfaces[0];
    LogPrint("rpc", "queue run of timer %s in %i seconds (using %s)\n", name, nSeconds, timerInterface->Name());
    deadlineTimers.insert(
            std::make_pair(name, boost::shared_ptr<RPCTimerBase>(timerInterface->NewTimer(func, nSeconds * 1000))));
}

const CRPCTable tableRPC;<|MERGE_RESOLUTION|>--- conflicted
+++ resolved
@@ -263,57 +263,6 @@
  * Call Table
  */
 static const CRPCCommand vRPCCommands[] =
-<<<<<<< HEAD
-        {
-                //  category              name                      actor (function)         okSafeMode threadSafe reqWallet
-                //  --------------------- ------------------------  -----------------------  ---------- ---------- ---------
-                /* Overall control/query calls */
-                {"control", "getinfo", &getinfo, true, false, false}, /* uses wallet if enabled */
-                {"control", "help", &help, true, true, false},
-                {"control", "stop", &stop, true, true, false},
-
-                /* P2P networking */
-                {"network", "getnetworkinfo", &getnetworkinfo, true, false, false},
-                {"network", "addnode", &addnode, true, true, false},
-                {"network", "disconnectnode", &disconnectnode, true, true, false},
-                {"network", "getaddednodeinfo", &getaddednodeinfo, true, true, false},
-                {"network", "getconnectioncount", &getconnectioncount, true, false, false},
-                {"network", "getnettotals", &getnettotals, true, true, false},
-                {"network", "getpeerinfo", &getpeerinfo, true, false, false},
-                {"network", "ping", &ping, true, false, false},
-                {"network", "setban", &setban, true, false, false},
-                {"network", "listbanned", &listbanned, true, false, false},
-                {"network", "clearbanned", &clearbanned, true, false, false},
-
-                /* Block chain and UTXO */
-                {"blockchain", "getblockchaininfo", &getblockchaininfo, true, false, false},
-                {"blockchain", "getbestblockhash", &getbestblockhash, true, false, false},
-                {"blockchain", "getblockcount", &getblockcount, true, false, false},
-                {"blockchain", "getblock", &getblock, true, false, false},
-                {"blockchain", "getblockhash", &getblockhash, true, false, false},
-                {"blockchain", "getblockheader", &getblockheader, false, false, false},
-                {"blockchain", "getchaintips", &getchaintips, true, false, false},
-                {"blockchain", "getdifficulty", &getdifficulty, true, false, false},
-                {"blockchain", "getfeeinfo", &getfeeinfo, true, false, false},
-                {"blockchain", "getmempoolinfo", &getmempoolinfo, true, true, false},
-                {"blockchain", "getrawmempool", &getrawmempool, true, false, false},
-                {"blockchain", "gettxout", &gettxout, true, false, false},
-                {"blockchain", "gettxoutsetinfo", &gettxoutsetinfo, true, false, false},
-                {"blockchain", "verifychain", &verifychain, true, false, false},
-                {"blockchain", "invalidateblock", &invalidateblock, true, true, false},
-                {"blockchain", "reconsiderblock", &reconsiderblock, true, true, false},
-                {"getinvalid", "getinvalid", &getinvalid, true, true, false},
-
-                /* Mining */
-                {"mining", "getblocktemplate", &getblocktemplate, true, false, false},
-                {"mining", "getpoablocktemplate", &getpoablocktemplate, true, false, false},
-                {"mining", "setminingnbits", &setminingnbits, true, false, false},
-                {"mining", "getmininginfo", &getmininginfo, true, false, false},
-                {"mining", "getnetworkhashps", &getnetworkhashps, true, false, false},
-                {"mining", "prioritisetransaction", &prioritisetransaction, true, false, false},
-                {"mining", "submitblock", &submitblock, true, true, false},
-                {"mining", "reservebalance", &reservebalance, true, true, false},
-=======
     {
         //  category              name                      actor (function)         okSafeMode threadSafe reqWallet
         //  --------------------- ------------------------  -----------------------  ---------- ---------- ---------
@@ -363,7 +312,6 @@
         {"mining", "prioritisetransaction", &prioritisetransaction, true, false, false},
         {"mining", "submitblock", &submitblock, true, true, false},
         {"mining", "reservebalance", &reservebalance, true, true, false},
->>>>>>> 1415205d
 
 #ifdef ENABLE_WALLET
         /* Coin generation */
