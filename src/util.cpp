--- conflicted
+++ resolved
@@ -813,7 +813,6 @@
     boost::filesystem::path::imbue(loc);
 }
 
-<<<<<<< HEAD
 bool PointHashingSuccessively(const CPubKey& pk, const unsigned char* tweak, unsigned char* out) {
     unsigned char pubData[65];
     uint256 hash = pk.GetHash();
@@ -832,7 +831,6 @@
 }
 
 
-=======
 bool SetupNetworking()
 {
 #ifdef WIN32
@@ -845,7 +843,6 @@
     return true;
 }
 
->>>>>>> b53e2ca7
 void SetThreadPriority(int nPriority)
 {
 #ifdef WIN32
