--- conflicted
+++ resolved
@@ -285,11 +285,8 @@
 extern UniValue getmempoolinfo(const UniValue& params, bool fHelp);
 extern UniValue getrawmempool(const UniValue& params, bool fHelp);
 extern UniValue getblockhash(const UniValue& params, bool fHelp);
-<<<<<<< HEAD
 extern UniValue changemaxreorg(const UniValue& params, bool fHelp);
-=======
 extern UniValue resyncfrom(const UniValue& params, bool fHelp);
->>>>>>> 2b784481
 extern UniValue getblock(const UniValue& params, bool fHelp);
 extern UniValue getblockheader(const UniValue& params, bool fHelp);
 extern UniValue getfeeinfo(const UniValue& params, bool fHelp);
