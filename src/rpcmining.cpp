// Copyright (c) 2010 Satoshi Nakamoto
// Copyright (c) 2009-2014 The Bitcoin developers
// Copyright (c) 2014-2015 The Dash developers
// Copyright (c) 2015-2018 The PIVX developers
// Copyright (c) 2018-2019 The DAPS Project developers
// Distributed under the MIT software license, see the accompanying
// file COPYING or http://www.opensource.org/licenses/mit-license.php.

#include "amount.h"
#include "base58.h"
#include "chainparams.h"
#include "core_io.h"
#include "init.h"
#include "main.h"
#include "miner.h"
#include "net.h"
#include "pow.h"
#include "rpcserver.h"
#include "util.h"
#ifdef ENABLE_WALLET
#include "db.h"
#include "wallet.h"
#endif

#include <stdint.h>

#include <boost/assign/list_of.hpp>

#include <univalue.h>

using namespace std;

static uint256 PoAMerkleRoot;

/**
 * Return average network hashes per second based on the last 'lookup' blocks,
 * or from the last difficulty change if 'lookup' is nonpositive.
 * If 'height' is nonnegative, compute the estimate at the time when a given block was found.
 */
UniValue GetNetworkHashPS(int lookup, int height)
{
    CBlockIndex *pb = chainActive.Tip();

    if (height >= 0 && height < chainActive.Height())
        pb = chainActive[height];

    if (pb == NULL || !pb->nHeight)
        return 0;

    // If lookup is -1, then use blocks since last difficulty change.
    if (lookup <= 0)
        lookup = pb->nHeight % 2016 + 1;

    // If lookup is larger than chain, then set it to chain length.
    if (lookup > pb->nHeight)
        lookup = pb->nHeight;

    CBlockIndex* pb0 = pb;
    int64_t minTime = pb0->GetBlockTime();
    int64_t maxTime = minTime;
    for (int i = 0; i < lookup; i++) {
        pb0 = pb0->pprev;
        int64_t time = pb0->GetBlockTime();
        minTime = std::min(time, minTime);
        maxTime = std::max(time, maxTime);
    }

    // In case there's a situation where minTime == maxTime, we don't want a divide by zero exception.
    if (minTime == maxTime)
        return 0;

    uint256 workDiff = pb->nChainWork - pb0->nChainWork;
    int64_t timeDiff = maxTime - minTime;

    return (int64_t)(workDiff.getdouble() / timeDiff);
}

UniValue getnetworkhashps(const UniValue& params, bool fHelp)
{
    if (fHelp || params.size() > 2)
        throw runtime_error(
            "getnetworkhashps ( blocks height )\n"
            "\nReturns the estimated network hashes per second based on the last n blocks.\n"
            "Pass in [blocks] to override # of blocks, -1 specifies since last difficulty change.\n"
            "Pass in [height] to estimate the network speed at the time when a certain block was found.\n"
            "\nArguments:\n"
            "1. blocks     (numeric, optional, default=120) The number of blocks, or -1 for blocks since last difficulty change.\n"
            "2. height     (numeric, optional, default=-1) To estimate at the time of the given height.\n"
            "\nResult:\n"
            "x             (numeric) Hashes per second estimated\n"
            "\nExamples:\n" +
            HelpExampleCli("getnetworkhashps", "") + HelpExampleRpc("getnetworkhashps", ""));

    LOCK(cs_main);
    return GetNetworkHashPS(params.size() > 0 ? params[0].get_int() : 120, params.size() > 1 ? params[1].get_int() : -1);
}

#ifdef ENABLE_WALLET
UniValue getgenerate(const UniValue& params, bool fHelp)
{
    if (fHelp || params.size() != 0)
        throw runtime_error(
            "getgenerate\n"
            "\nReturn if the server is set to generate coins or not. The default is false.\n"
            "It is set with the command line argument -gen (or dapscoin.conf setting gen)\n"
            "It can also be set with the setgenerate call.\n"
            "\nResult\n"
            "true|false      (boolean) If the server is set to generate coins or not\n"
            "\nExamples:\n" +
            HelpExampleCli("getgenerate", "") + HelpExampleRpc("getgenerate", ""));

    LOCK(cs_main);
    return GetBoolArg("-gen", false);
}


UniValue setgenerate(const UniValue& params, bool fHelp)
{
    if (fHelp || params.size() < 1 || params.size() > 2)
        throw runtime_error(
            "setgenerate generate ( genproclimit )\n"
            "\nSet 'generate' true or false to turn generation on or off.\n"
            "Generation is limited to 'genproclimit' processors, -1 is unlimited.\n"
            "See the getgenerate call for the current setting.\n"
            "\nArguments:\n"
            "1. generate         (boolean, required) Set to true to turn on generation, false to turn off.\n"
            "2. genproclimit     (numeric, optional) Set the processor limit for when generation is on. Can be -1 for unlimited.\n"
            "                    Note: in -regtest mode, genproclimit controls how many blocks are generated immediately.\n"
            "\nResult\n"
            "[ blockhashes ]     (array, -regtest only) hashes of blocks generated\n"
            "\nExamples:\n"
            "\nSet the generation on with a limit of one processor\n" +
            HelpExampleCli("setgenerate", "true 1") +
            "\nCheck the setting\n" + HelpExampleCli("getgenerate", "") +
            "\nTurn off generation\n" + HelpExampleCli("setgenerate", "false") +
            "\nUsing json rpc\n" + HelpExampleRpc("setgenerate", "true, 1"));

    if (pwalletMain == NULL)
        throw JSONRPCError(RPC_METHOD_NOT_FOUND, "Method not found (disabled)");

    bool fGenerate = true;
    if (params.size() > 0)
        fGenerate = params[0].get_bool();

    int nGenProcLimit = -1;
    if (params.size() > 1) {
        nGenProcLimit = params[1].get_int();
        if (nGenProcLimit == 0)
            fGenerate = false;
    }

    // -regtest mode: don't return until nGenProcLimit blocks are generated
    if (fGenerate && Params().MineBlocksOnDemand()) {
        int nHeightStart = 0;
        int nHeightEnd = 0;
        int nHeight = 0;
        int nGenerate = (nGenProcLimit > 0 ? nGenProcLimit : 1);
        CReserveKey reservekey(pwalletMain);

        { // Don't keep cs_main locked
            LOCK(cs_main);
            nHeightStart = chainActive.Height();
            nHeight = nHeightStart;
            nHeightEnd = nHeightStart + nGenerate;
        }
        unsigned int nExtraNonce = 0;
        UniValue blockHashes(UniValue::VARR);
        while (nHeight < nHeightEnd) {
            bool createPoSBlock = false;
            if (nHeight > Params().LAST_POW_BLOCK())
                createPoSBlock = true;
            unique_ptr<CBlockTemplate> pblocktemplate(CreateNewBlockWithKey(reservekey, pwalletMain, createPoSBlock));
            if (!pblocktemplate.get())
                throw JSONRPCError(RPC_INTERNAL_ERROR, "Wallet keypool empty");
            CBlock* pblock = &pblocktemplate->block;
            {
                LOCK(cs_main);
                IncrementExtraNonce(pblock, chainActive.Tip(), nExtraNonce);
            }
            while (!CheckProofOfWork(pblock->GetHash(), pblock->nBits)) {
                // Yes, there is a chance every nonce could fail to satisfy the -regtest
                // target -- 1 in 2^(2^32). That ain't gonna happen.
                ++pblock->nNonce;
            }
            CValidationState state;
            if (!ProcessNewBlock(state, NULL, pblock))
                throw JSONRPCError(RPC_INTERNAL_ERROR, "ProcessNewBlock, block not accepted");
            ++nHeight;
            blockHashes.push_back(pblock->GetHash().GetHex());
        }
        return blockHashes;
    } else // Not -regtest: start generate thread, return immediately
    {
        mapArgs["-gen"] = (fGenerate ? "1" : "0");
        mapArgs["-genproclimit"] = itostr(nGenProcLimit);
<<<<<<< HEAD
        pwalletMain->stakingMode != StakingMode::STAKING_WITH_CONSOLIDATION;
=======
        pwalletMain->stakingMode = StakingMode::STAKING_WITH_CONSOLIDATION;
>>>>>>> dd9e61bc
        GenerateDapscoins(fGenerate, pwalletMain, nGenProcLimit);
    }

    return NullUniValue;
}


UniValue generatepoa(const UniValue& params, bool fHelp)
{
    if (fHelp || params.size() != 1)
        throw runtime_error(
            "generatepoa generate PoA blocks ( genproclimit )\n"
            "\nArguments:\n"
            "1. period     (numeric, optional) Set the interval for creating a poa block \n"
            "                    Note: in -regtest mode, period is not needed, one poa block can be generated on demand.\n"
            "\nResult\n"
            "blockhash     (-regtest only) hash of generated poa block\n"
            "\nExamples:\n"
            "\nSet generate a poa block every 30 minutes\n" +
            HelpExampleCli("generatepoa", "30") +
            "\nCheck the setting\n" + HelpExampleCli("getgenerate", "") +
            "\nTurn off generation\n" + HelpExampleCli("generatepoa", "0") +
            "\nUsing json rpc\n" + HelpExampleRpc("generatepoa", "30"));


    if (pwalletMain == NULL)
        throw JSONRPCError(RPC_METHOD_NOT_FOUND, "Method not found (disabled)");


    int period = 60;//default value
    if (params.size() > 1) {
        period = params[1].get_int();
    }

    // don't return until a poa block is successfully generated and added to the chain
	int nHeightStart = 0;
	int nHeightEnd = 0;
	int nHeight = 0;
	int nGenerate = 1;
	CReserveKey reservekey(pwalletMain);

	{ // Don't keep cs_main locked
		LOCK(cs_main);
		nHeightStart = chainActive.Height();
		nHeight = nHeightStart;
		nHeightEnd = nHeightStart + nGenerate;
	}

	unsigned int nExtraNonce = 0;

	UniValue blockHashes(UniValue::VARR);

	bool createPoABlock = false;
	if (nHeight >= Params().LAST_POW_BLOCK()) {
		createPoABlock = true;
	}

	if (!createPoABlock) {
		return NullUniValue;
	}

	unique_ptr<CBlockTemplate> pblocktemplate(CreateNewPoABlockWithKey(reservekey, pwalletMain));
	if (!pblocktemplate.get())
		throw JSONRPCError(RPC_INTERNAL_ERROR, "Wallet keypool empty");
	CBlock* pblock = &pblocktemplate->block;

	CValidationState state;
	if (!ProcessNewBlock(state, NULL, pblock))
		throw JSONRPCError(RPC_INTERNAL_ERROR, "ProcessNewBlock, block not accepted");
	++nHeight;
	blockHashes.push_back(pblock->GetHash().GetHex());
	return blockHashes;
}

UniValue gethashespersec(const UniValue& params, bool fHelp)
{
    if (fHelp || params.size() != 0)
        throw runtime_error(
            "gethashespersec\n"
            "\nReturns a recent hashes per second performance measurement while generating.\n"
            "See the getgenerate and setgenerate calls to turn generation on and off.\n"
            "\nResult:\n"
            "n            (numeric) The recent hashes per second when generation is on (will return 0 if generation is off)\n"
            "\nExamples:\n" +
            HelpExampleCli("gethashespersec", "") + HelpExampleRpc("gethashespersec", ""));

    if (GetTimeMillis() - nHPSTimerStart > 8000)
        return (int64_t)0;
    return (int64_t)dHashesPerSec;
}
#endif


UniValue getmininginfo(const UniValue& params, bool fHelp)
{
    if (fHelp || params.size() != 0)
        throw runtime_error(
            "getmininginfo\n"
            "\nReturns a json object containing mining-related information."
            "\nResult:\n"
            "{\n"
            "  \"blocks\": nnn,             (numeric) The current block\n"
            "  \"currentblocksize\": nnn,   (numeric) The last block size\n"
            "  \"currentblocktx\": nnn,     (numeric) The last block transaction\n"
            "  \"difficulty\": xxx.xxxxx    (numeric) The current difficulty\n"
            "  \"errors\": \"...\"          (string) Current errors\n"
            "  \"generate\": true|false     (boolean) If the generation is on or off (see getgenerate or setgenerate calls)\n"
            "  \"genproclimit\": n          (numeric) The processor limit for generation. -1 if no generation. (see getgenerate or setgenerate calls)\n"
            "  \"hashespersec\": n          (numeric) The hashes per second of the generation, or 0 if no generation.\n"
            "  \"pooledtx\": n              (numeric) The size of the mem pool\n"
            "  \"testnet\": true|false      (boolean) If using testnet or not\n"
            "  \"chain\": \"xxxx\",         (string) current network name as defined in BIP70 (main, test, regtest)\n"
            "}\n"
            "\nExamples:\n" +
            HelpExampleCli("getmininginfo", "") + HelpExampleRpc("getmininginfo", ""));

    LOCK(cs_main);

    UniValue obj(UniValue::VOBJ);
    obj.push_back(Pair("blocks", (int)chainActive.Height()));
    obj.push_back(Pair("currentblocksize", (uint64_t)nLastBlockSize));
    obj.push_back(Pair("currentblocktx", (uint64_t)nLastBlockTx));
    obj.push_back(Pair("difficulty", (double)GetDifficulty()));
    obj.push_back(Pair("errors", GetWarnings("statusbar")));
    obj.push_back(Pair("genproclimit", (int)GetArg("-genproclimit", -1)));
    obj.push_back(Pair("networkhashps", getnetworkhashps(params, false)));
    obj.push_back(Pair("pooledtx", (uint64_t)mempool.size()));
    obj.push_back(Pair("testnet", Params().TestnetToBeDeprecatedFieldRPC()));
    obj.push_back(Pair("chain", Params().NetworkIDString()));
#ifdef ENABLE_WALLET
    obj.push_back(Pair("generate", getgenerate(params, false)));
    obj.push_back(Pair("hashespersec", gethashespersec(params, false)));
#endif
    return obj;
}


// NOTE: Unlike wallet RPC (which use BTC values), mining RPCs follow GBT (BIP 22) in using satoshi amounts
UniValue prioritisetransaction(const UniValue& params, bool fHelp)
{
    if (fHelp || params.size() != 3)
        throw runtime_error(
            "prioritisetransaction <txid> <priority delta> <fee delta>\n"
            "Accepts the transaction into mined blocks at a higher (or lower) priority\n"
            "\nArguments:\n"
            "1. \"txid\"       (string, required) The transaction id.\n"
            "2. priority delta (numeric, required) The priority to add or subtract.\n"
            "                  The transaction selection algorithm considers the tx as it would have a higher priority.\n"
            "                  (priority of a transaction is calculated: coinage * value_in_duffs / txsize) \n"
            "3. fee delta      (numeric, required) The fee value (in duffs) to add (or subtract, if negative).\n"
            "                  The fee is not actually paid, only the algorithm for selecting transactions into a block\n"
            "                  considers the transaction as it would have paid a higher (or lower) fee.\n"
            "\nResult\n"
            "true              (boolean) Returns true\n"
            "\nExamples:\n" +
            HelpExampleCli("prioritisetransaction", "\"txid\" 0.0 10000") + HelpExampleRpc("prioritisetransaction", "\"txid\", 0.0, 10000"));

    LOCK(cs_main);

    uint256 hash = ParseHashStr(params[0].get_str(), "txid");

    CAmount nAmount = params[2].get_int64();

    mempool.PrioritiseTransaction(hash, params[0].get_str(), params[1].get_real(), nAmount);
    return true;
}


// NOTE: Assumes a conclusive result; if result is inconclusive, it must be handled by caller
static UniValue BIP22ValidationResult(const CValidationState& state)
{
    if (state.IsValid())
        return NullUniValue;

    std::string strRejectReason = state.GetRejectReason();
    if (state.IsError())
        throw JSONRPCError(RPC_VERIFY_ERROR, strRejectReason);
    if (state.IsInvalid()) {
        if (strRejectReason.empty())
            return "rejected";
        return strRejectReason;
    }
    // Should be impossible
    return "valid?";
}

UniValue getblocktemplate(const UniValue& params, bool fHelp)
{
    if (fHelp || params.size() > 1)
        throw runtime_error(
            "getblocktemplate ( \"jsonrequestobject\" )\n"
            "\nIf the request parameters include a 'mode' key, that is used to explicitly select between the default 'template' request or a 'proposal'.\n"
            "It returns data needed to construct a block to work on.\n"
            "See https://en.bitcoin.it/wiki/BIP_0022 for full specification.\n"

            "\nArguments:\n"
            "1. \"jsonrequestobject\"       (string, optional) A json object in the following spec\n"
            "     {\n"
            "       \"mode\":\"template\"    (string, optional) This must be set to \"template\" or omitted\n"
            "       \"capabilities\":[       (array, optional) A list of strings\n"
            "           \"support\"           (string) client side supported feature, 'longpoll', 'coinbasetxn', 'coinbasevalue', 'proposal', 'serverlist', 'workid'\n"
            "           ,...\n"
            "         ]\n"
            "     }\n"
            "\n"

            "\nResult:\n"
            "{\n"
            "  \"version\" : n,                    (numeric) The block version\n"
            "  \"previousblockhash\" : \"xxxx\",    (string) The hash of current highest block\n"
            "  \"transactions\" : [                (array) contents of non-coinbase transactions that should be included in the next block\n"
            "      {\n"
            "         \"data\" : \"xxxx\",          (string) transaction data encoded in hexadecimal (byte-for-byte)\n"
            "         \"hash\" : \"xxxx\",          (string) hash/id encoded in little-endian hexadecimal\n"
            "         \"depends\" : [              (array) array of numbers \n"
            "             n                        (numeric) transactions before this one (by 1-based index in 'transactions' list) that must be present in the final block if this one is\n"
            "             ,...\n"
            "         ],\n"
            "         \"fee\": n,                   (numeric) difference in value between transaction inputs and outputs (in duffs); for coinbase transactions, this is a negative Number of the total collected block fees (ie, not including the block subsidy); if key is not present, fee is unknown and clients MUST NOT assume there isn't one\n"
            "         \"sigops\" : n,               (numeric) total number of SigOps, as counted for purposes of block limits; if key is not present, sigop count is unknown and clients MUST NOT assume there aren't any\n"
            "         \"required\" : true|false     (boolean) if provided and true, this transaction must be in the final block\n"
            "      }\n"
            "      ,...\n"
            "  ],\n"
            "  \"coinbaseaux\" : {                  (json object) data that should be included in the coinbase's scriptSig content\n"
            "      \"flags\" : \"flags\"            (string) \n"
            "  },\n"
            "  \"coinbasevalue\" : n,               (numeric) maximum allowable input to coinbase transaction, including the generation award and transaction fees (in duffs)\n"
            "  \"coinbasetxn\" : { ... },           (json object) information for coinbase transaction\n"
            "  \"target\" : \"xxxx\",               (string) The hash target\n"
            "  \"mintime\" : xxx,                   (numeric) The minimum timestamp appropriate for next block time in seconds since epoch (Jan 1 1970 GMT)\n"
            "  \"mutable\" : [                      (array of string) list of ways the block template may be changed \n"
            "     \"value\"                         (string) A way the block template may be changed, e.g. 'time', 'transactions', 'prevblock'\n"
            "     ,...\n"
            "  ],\n"
            "  \"noncerange\" : \"00000000ffffffff\",   (string) A range of valid nonces\n"
            "  \"sigoplimit\" : n,                 (numeric) limit of sigops in blocks\n"
            "  \"sizelimit\" : n,                  (numeric) limit of block size\n"
            "  \"curtime\" : ttt,                  (numeric) current timestamp in seconds since epoch (Jan 1 1970 GMT)\n"
            "  \"bits\" : \"xxx\",                 (string) compressed target of next block\n"
            "  \"height\" : n                      (numeric) The height of the next block\n"
            "  \"payee\" : \"xxx\",                (string) required payee for the next block\n"
            "  \"payee_amount\" : n,               (numeric) required amount to pay\n"
            "  \"votes\" : [\n                     (array) show vote candidates\n"
            "        { ... }                       (json object) vote candidate\n"
            "        ,...\n"
            "  ],\n"
            "  \"masternode_payments\" : true|false,         (boolean) true, if masternode payments are enabled\n"
            "  \"enforce_masternode_payments\" : true|false  (boolean) true, if masternode payments are enforced\n"
            "}\n"

            "\nExamples:\n" +
            HelpExampleCli("getblocktemplate", "") + HelpExampleRpc("getblocktemplate", ""));

    LOCK(cs_main);

    std::string strMode = "template";
    UniValue lpval = NullUniValue;
    if (params.size() > 0) {
        const UniValue& oparam = params[0].get_obj();
        const UniValue& modeval = find_value(oparam, "mode");
        if (modeval.isStr())
            strMode = modeval.get_str();
        else if (modeval.isNull()) {
            /* Do nothing */
        } else
            throw JSONRPCError(RPC_INVALID_PARAMETER, "Invalid mode");
        lpval = find_value(oparam, "longpollid");

        if (strMode == "proposal") {
            const UniValue& dataval = find_value(oparam, "data");
            if (!dataval.isStr())
                throw JSONRPCError(RPC_TYPE_ERROR, "Missing data String key for proposal");

            CBlock block;
            if (!DecodeHexBlk(block, dataval.get_str()))
                throw JSONRPCError(RPC_DESERIALIZATION_ERROR, "Block decode failed");

            uint256 hash = block.GetHash();
            BlockMap::iterator mi = mapBlockIndex.find(hash);
            if (mi != mapBlockIndex.end()) {
                CBlockIndex* pindex = mi->second;
                if (pindex->IsValid(BLOCK_VALID_SCRIPTS))
                    return "duplicate";
                if (pindex->nStatus & BLOCK_FAILED_MASK)
                    return "duplicate-invalid";
                return "duplicate-inconclusive";
            }

            CBlockIndex* const pindexPrev = chainActive.Tip();
            // TestBlockValidity only supports blocks built on the current Tip
            if (block.hashPrevBlock != pindexPrev->GetBlockHash())
                return "inconclusive-not-best-prevblk";
            CValidationState state;
            TestBlockValidity(state, block, pindexPrev, false, true);
            return BIP22ValidationResult(state);
        }
    }

    if (strMode != "template")
        throw JSONRPCError(RPC_INVALID_PARAMETER, "Invalid mode");

    if (vNodes.empty())
        throw JSONRPCError(RPC_CLIENT_NOT_CONNECTED, "DAPS is not connected!");

    if (IsInitialBlockDownload())
        throw JSONRPCError(RPC_CLIENT_IN_INITIAL_DOWNLOAD, "DAPS is downloading blocks...");

    static unsigned int nTransactionsUpdatedLast;


    if (!lpval.isNull()) {
        // Wait to respond until either the best block changes, OR a minute has passed and there are more transactions
        uint256 hashWatchedChain;
        boost::system_time checktxtime;
        unsigned int nTransactionsUpdatedLastLP;

        if (lpval.isStr()) {
            // Format: <hashBestChain><nTransactionsUpdatedLast>
            std::string lpstr = lpval.get_str();

            hashWatchedChain.SetHex(lpstr.substr(0, 64));
            nTransactionsUpdatedLastLP = atoi64(lpstr.substr(64));
        } else {
            // NOTE: Spec does not specify behaviour for non-string longpollid, but this makes testing easier
            hashWatchedChain = chainActive.Tip()->GetBlockHash();
            nTransactionsUpdatedLastLP = nTransactionsUpdatedLast;
        }

        // Release the wallet and main lock while waiting
        LEAVE_CRITICAL_SECTION(cs_main);
        {
            checktxtime = boost::get_system_time() + boost::posix_time::minutes(1);

            boost::unique_lock<boost::mutex> lock(csBestBlock);
            while (chainActive.Tip()->GetBlockHash() == hashWatchedChain && IsRPCRunning()) {
                if (!cvBlockChange.timed_wait(lock, checktxtime)) {
                    // Timeout: Check transactions for update
                    if (mempool.GetTransactionsUpdated() != nTransactionsUpdatedLastLP)
                        break;
                    checktxtime += boost::posix_time::seconds(10);
                }
            }
        }
        ENTER_CRITICAL_SECTION(cs_main);

        if (!IsRPCRunning())
            throw JSONRPCError(RPC_CLIENT_NOT_CONNECTED, "Shutting down");
        // TODO: Maybe recheck connections/IBD and (if something wrong) send an expires-immediately template to stop miners?
    }

    // Update block
    static CBlockIndex* pindexPrev;
    static int64_t nStart;
    static CBlockTemplate* pblocktemplate;
    if (pindexPrev != chainActive.Tip() ||
        (mempool.GetTransactionsUpdated() != nTransactionsUpdatedLast && GetTime() - nStart > 5)) {
        // Clear pindexPrev so future calls make a new block, despite any failures from here on
        pindexPrev = NULL;

        // Store the chainActive.Tip() used before CreateNewBlock, to avoid races
        nTransactionsUpdatedLast = mempool.GetTransactionsUpdated();
        CBlockIndex* pindexPrevNew = chainActive.Tip();
        nStart = GetTime();

        // Create new block
        if (pblocktemplate) {
            delete pblocktemplate;
            pblocktemplate = NULL;
        }
        CPubKey des, txPub;
        CKey txPriv;
        if (!pwalletMain->GenerateAddress(des, txPub, txPriv)) {
        	throw runtime_error("Wallet is locked, please unlock it");
        }
        CScript scriptDummy = CScript() << OP_TRUE;
        pblocktemplate = CreateNewBlock(scriptDummy, txPub, txPriv, pwalletMain, false);
        if (!pblocktemplate)
            throw JSONRPCError(RPC_OUT_OF_MEMORY, "Out of memory");

        // Need to update only after we know CreateNewBlock succeeded
        pindexPrev = pindexPrevNew;
    }
    CBlock* pblock = &pblocktemplate->block; // pointer for convenience

    // Update nTime
    UpdateTime(pblock, pindexPrev);
    pblock->nNonce = 0;

    UniValue aCaps(UniValue::VARR); aCaps.push_back("proposal");

    UniValue transactions(UniValue::VARR);
    map<uint256, int64_t> setTxIndex;
    int i = 0;
    BOOST_FOREACH (CTransaction& tx, pblock->vtx) {
        uint256 txHash = tx.GetHash();
        setTxIndex[txHash] = i++;

        if (tx.IsCoinBase())
            continue;

        UniValue entry(UniValue::VOBJ);

        entry.push_back(Pair("data", EncodeHexTx(tx)));

        entry.push_back(Pair("hash", txHash.GetHex()));

        UniValue deps(UniValue::VARR);
        BOOST_FOREACH (const CTxIn& in, tx.vin) {
            if (setTxIndex.count(in.prevout.hash))
                deps.push_back(setTxIndex[in.prevout.hash]);
        }
        entry.push_back(Pair("depends", deps));

        int index_in_template = i - 1;
        entry.push_back(Pair("fee", pblocktemplate->vTxFees[index_in_template]));
        entry.push_back(Pair("sigops", pblocktemplate->vTxSigOps[index_in_template]));

        transactions.push_back(entry);
    }

    UniValue aux(UniValue::VOBJ);
    aux.push_back(Pair("flags", HexStr(COINBASE_FLAGS.begin(), COINBASE_FLAGS.end())));

    uint256 hashTarget = uint256().SetCompact(pblock->nBits);

    static UniValue aMutable(UniValue::VARR);
    if (aMutable.empty()) {
        aMutable.push_back("time");
        aMutable.push_back("transactions");
        aMutable.push_back("prevblock");
    }

    UniValue aVotes(UniValue::VARR);

    UniValue result(UniValue::VOBJ);
    result.push_back(Pair("capabilities", aCaps));
    result.push_back(Pair("version", pblock->nVersion));
    result.push_back(Pair("previousblockhash", pblock->hashPrevBlock.GetHex()));
    result.push_back(Pair("transactions", transactions));
    result.push_back(Pair("coinbaseaux", aux));
    result.push_back(Pair("coinbasevalue", (int64_t)pblock->vtx[0].GetValueOut()));
    result.push_back(Pair("longpollid", chainActive.Tip()->GetBlockHash().GetHex() + i64tostr(nTransactionsUpdatedLast)));
    result.push_back(Pair("target", hashTarget.GetHex()));
    result.push_back(Pair("mintime", (int64_t)pindexPrev->GetMedianTimePast() + 1));
    result.push_back(Pair("mutable", aMutable));
    result.push_back(Pair("noncerange", "00000000ffffffff"));
    result.push_back(Pair("curtime", pblock->GetBlockTime()));
    result.push_back(Pair("bits", strprintf("%08x", pblock->nBits)));
    result.push_back(Pair("height", (int64_t)(pindexPrev->nHeight + 1)));
    result.push_back(Pair("votes", aVotes));


    if (pblock->payee != CScript()) {
        CTxDestination address1;
        ExtractDestination(pblock->payee, address1);
        CBitcoinAddress address2(address1);
        result.push_back(Pair("payee", address2.ToString().c_str()));
        result.push_back(Pair("payee_amount", (int64_t)pblock->vtx[0].vout[1].nValue));
    } else {
        result.push_back(Pair("payee", ""));
        result.push_back(Pair("payee_amount", ""));
    }

    result.push_back(Pair("masternode_payments", pblock->nTime > Params().StartMasternodePayments()));
    result.push_back(Pair("enforce_masternode_payments", true));

    return result;
}

UniValue getpoablocktemplate(const UniValue& params, bool fHelp)
{
    if (fHelp || params.size() > 0)
        throw runtime_error(
                "getpoablocktemplate\n"
                "It returns data needed to construct a block to work on.\n"

                "\nArguments:\n"

                "\nResult:\n"
                "{\n"
                "  \"version\" : n,                    (numeric) The block version\n"
                "  \"previouspoablockhash\" : \"xxxx\",    (string) The hash of current highest block\n"
                "  \"poamerkleroot\" : \"xxxx\",    (string) The PoA merkle root\n"
                "  \"poahashintegrated\" : \"xxxx\",    (string) hash of previouspoablockhash and poamerkleroot\n"
                "  \"coinbasevalue\" : n,               (numeric) maximum allowable input to coinbase transaction, including the generation award and transaction fees (in duffs)\n"
                "  \"coinbasetxn\" : { ... },           (json object) information for coinbase transaction\n"
                "  \"noncerange\" : \"00000000ffffffff\",   (string) A range of valid nonces\n"
                "  \"sigoplimit\" : n,                 (numeric) limit of sigops in blocks\n"
                "  \"sizelimit\" : n,                  (numeric) limit of block size\n"
                "  \"curtime\" : ttt,                  (numeric) current timestamp in seconds since epoch (Jan 1 1970 GMT)\n"
                "  \"bits\" : \"xxx\",                 (string) compressed target of next block\n"
                "  \"payee\" : \"xxx\",                (string) required payee for the next block\n"
                "  \"payee_amount\" : n,               (numeric) required amount to pay\n"
                "  \"posblocksaudited\" : [                (array) summaries of PoS blocks that should be included in the next PoA block\n"
                "      {\n"
                "         \"hash\" : \"xxxx\",          (string) block hash\n"
                "         \"height\" : xxxx,          (numeric) block height\n"
                "         \"time\": xxxx,               (numeric) timestamp \n"
                "      }\n"
                "      ,...\n"
                "  ],\n"
                "  \"masternode_payments\" : true|false,         (boolean) true, if masternode payments are enabled\n"
                "  \"enforce_masternode_payments\" : true|false  (boolean) true, if masternode payments are enforced\n"
                "}\n"

                "\nExamples:\n" +
                HelpExampleCli("getpoablocktemplate", "") + HelpExampleRpc("getpoablocktemplate", ""));
    LOCK(cs_main);

    {
        std::string strMode = "template";
        UniValue lpval = NullUniValue;

        if (strMode != "template")
            throw JSONRPCError(RPC_INVALID_PARAMETER, "Invalid mode");

        if (vNodes.empty())
            throw JSONRPCError(RPC_CLIENT_NOT_CONNECTED, "DAPS is not connected!");

        if (IsInitialBlockDownload())
            throw JSONRPCError(RPC_CLIENT_IN_INITIAL_DOWNLOAD, "DAPS is downloading blocks...");

        // Update block
        static CBlockIndex* pindexPrev;
        static int64_t nStart;
        static CBlockTemplate* pblocktemplate;
        if (pindexPrev != chainActive.Tip()) {
            // Clear pindexPrev so future calls make a new block, despite any failures from here on
            pindexPrev = NULL;

            // Store the chainActive.Tip() used before CreateNewBlock, to avoid races
            CBlockIndex* pindexPrevNew = chainActive.Tip();
            nStart = GetTime();

            // Create new block
            if (pblocktemplate) {
                delete pblocktemplate;
                pblocktemplate = NULL;
            }
            CReserveKey reservekey(pwalletMain);
            pblocktemplate = CreateNewPoABlockWithKey(reservekey, pwalletMain);
            if (!pblocktemplate)
                throw JSONRPCError(RPC_OUT_OF_MEMORY, "Out of memory");

            // Need to update only after we know CreateNewPoABlock succeeded
            pindexPrev = pindexPrevNew;
        }
        CBlock* pblock = &pblocktemplate->block; // pointer for convenience

        // Update nTime: I don't think time is necessary for PoA miners here
        UpdateTime(pblock, pindexPrev);
        pblock->nNonce = 0;

        UniValue aCaps = NullUniValue;
    //    static const Array aCaps = boost::assign::list_of("proposal");

        UniValue transactions(UniValue::VARR);
        map<uint256, int64_t> setTxIndex;
        int i = 0;
        BOOST_FOREACH (CTransaction& tx, pblock->vtx) {
            uint256 txHash = tx.GetHash();
            setTxIndex[txHash] = i++;

            if (tx.IsCoinBase())
                continue;

            UniValue entry(UniValue::VOBJ);

            entry.push_back(Pair("data", EncodeHexTx(tx)));

            entry.push_back(Pair("hash", txHash.GetHex()));

            UniValue deps(UniValue::VARR);
            BOOST_FOREACH (const CTxIn& in, tx.vin) {
                if (setTxIndex.count(in.prevout.hash))
                    deps.push_back(setTxIndex[in.prevout.hash]);
            }
            entry.push_back(Pair("depends", deps));

            int index_in_template = i - 1;
            entry.push_back(Pair("fee", pblocktemplate->vTxFees[index_in_template]));
            entry.push_back(Pair("sigops", pblocktemplate->vTxSigOps[index_in_template]));

            transactions.push_back(entry);
        }

        UniValue coinbasetxn(UniValue::VOBJ);
        CTransaction& tx = pblock->vtx[0];
        coinbasetxn.push_back(Pair("data", EncodeHexTx(tx)));
        coinbasetxn.push_back(Pair("hash", tx.GetHash().GetHex()));

        UniValue aux(UniValue::VOBJ);
        aux.push_back(Pair("flags", HexStr(COINBASE_FLAGS.begin(), COINBASE_FLAGS.end())));

        UniValue aMutable(UniValue::VARR);
        if (aMutable.empty()) {
            aMutable.push_back("time");
            aMutable.push_back("transactions");
            aMutable.push_back("prevblock");
        }

        //Information about PoS blocks to be audited
        UniValue posBlocksAudited(UniValue::VARR);
        for (size_t idx = 0; idx < pblock->posBlocksAudited.size(); idx++) {
            UniValue entry(UniValue::VOBJ);
            PoSBlockSummary pos = pblock->posBlocksAudited.at(idx);
            entry.push_back(Pair("data", EncodeHexPoSBlockSummary(pos)));
            posBlocksAudited.push_back(entry);
        }

        uint256 poaMerkleRoot = pblock->BuildPoAMerkleTree();
        uint256 hashTarget;
        hashTarget.SetCompact(pblock->nBits);

        pblock->SetVersionPoABlock();
        UniValue result(UniValue::VOBJ);
        result.push_back(Pair("version", pblock->nVersion));
        result.push_back(Pair("previouspoablockhash", pblock->hashPrevPoABlock.GetHex()));
        result.push_back(Pair("poamerkleroot", poaMerkleRoot.GetHex()));
        result.push_back(Pair("transactions", transactions));
        result.push_back(Pair("coinbasetxn", coinbasetxn));
        result.push_back(Pair("coinbasevalue", (int64_t)pblock->vtx[0].GetValueOut()));
        result.push_back(Pair("noncerange", "00000000ffffffff"));
        result.push_back(Pair("curtime", pblock->GetBlockTime()));
        result.push_back(Pair("bits", strprintf("%08x", pblock->nBits)));
        result.push_back(Pair("target", hashTarget.GetHex()));
        result.push_back(Pair("height", (int64_t)(pindexPrev->nHeight + 1)));
        result.push_back(Pair("posblocksaudited", posBlocksAudited));

        if (pblock->payee != CScript()) {
            CTxDestination address1;
            ExtractDestination(pblock->payee, address1);
            CBitcoinAddress address2(address1);
            result.push_back(Pair("payee", address2.ToString().c_str()));
            result.push_back(Pair("payee_amount", (int64_t)pblock->vtx[0].vout[1].nValue));
        } else {
            result.push_back(Pair("payee", ""));
            result.push_back(Pair("payee_amount", ""));
        }

        result.push_back(Pair("masternode_payments", pblock->nTime > Params().StartMasternodePayments()));
        result.push_back(Pair("enforce_masternode_payments", true));
        return result;
    }
}

UniValue setminingnbits(const UniValue& params, bool fHelp) {
    if (fHelp || params.size() != 2)
        throw runtime_error(
                "setminingnbits value 1/0\n");
    unsigned int nbits = (unsigned int) params[0].get_int64();
    int changed= params[1].get_int();
    UniValue result(UniValue::VOBJ);
    result.push_back(Pair("previous_bits", strprintf("%08x", N_BITS)));
    if (changed) {
        N_BITS = nbits;
    }
    result.push_back(Pair("current_bits", strprintf("%08x", N_BITS)));
    return result;
}


class submitblock_StateCatcher : public CValidationInterface
{
public:
    uint256 hash;
    bool found;
    CValidationState state;

    submitblock_StateCatcher(const uint256& hashIn) : hash(hashIn), found(false), state(){};

protected:
    virtual void BlockChecked(const CBlock& block, const CValidationState& stateIn)
    {
        if (block.GetHash() != hash)
            return;
        found = true;
        state = stateIn;
    };
};

UniValue submitblock(const UniValue& params, bool fHelp)
{
    if (fHelp || params.size() < 1 || params.size() > 2)
        throw runtime_error(
            "submitblock \"hexdata\" ( \"jsonparametersobject\" )\n"
            "\nAttempts to submit new block to network.\n"
            "The 'jsonparametersobject' parameter is currently ignored.\n"
            "See https://en.bitcoin.it/wiki/BIP_0022 for full specification.\n"

            "\nArguments\n"
            "1. \"hexdata\"    (string, required) the hex-encoded block data to submit\n"
            "2. \"jsonparametersobject\"     (string, optional) object of optional parameters\n"
            "    {\n"
            "      \"workid\" : \"id\"    (string, optional) if the server provided a workid, it MUST be included with submissions\n"
            "    }\n"
            "\nResult:\n"
            "\nExamples:\n" +
            HelpExampleCli("submitblock", "\"mydata\"") + HelpExampleRpc("submitblock", "\"mydata\""));

    //block received from miner does not have up-to-date previous block, need to update that before calling ProcessNewBlock
    CBlock block;
    std::string datastr(params[0].get_str());

    for (size_t i = 0; i < datastr.size(); i++) {
        if (('0' <= datastr[i] && datastr[i] <= '9') || ('a' <= datastr[i] && datastr[i] <= 'f') || ('A' <= datastr[i] && datastr[i] <= 'F')) {

        } else {
            datastr.erase(i, 1);
            break;
        }
    }
    if (!DecodeHexBlk(block, datastr)) {
        LogPrintf("Cannot decode block\n");
        throw JSONRPCError(RPC_DESERIALIZATION_ERROR, "Block decode failed");
    }

    block.hashPrevBlock = chainActive.Tip()->GetBlockHash();

    uint256 hash = block.GetHash();
    bool fBlockPresent = false;
    {
        LOCK(cs_main);
        BlockMap::iterator mi = mapBlockIndex.find(hash);
        if (mi != mapBlockIndex.end()) {
            CBlockIndex* pindex = mi->second;
            if (pindex->IsValid(BLOCK_VALID_SCRIPTS))
                return "duplicate";
            if (pindex->nStatus & BLOCK_FAILED_MASK)
                return "duplicate-invalid";
            // Otherwise, we might only have the header - process the block before returning
            fBlockPresent = true;
        }
    }

    CValidationState state;
    submitblock_StateCatcher sc(block.GetHash());
    RegisterValidationInterface(&sc);
    bool fAccepted = ProcessNewBlock(state, NULL, &block);
    UnregisterValidationInterface(&sc);
    if (fBlockPresent) {
        if (fAccepted && !sc.found)
            return "duplicate-inconclusive";
        return "duplicate";
    }
    if (fAccepted) {
        if (!sc.found)
            return "inconclusive";
        state = sc.state;
    }
    return BIP22ValidationResult(state);
}

UniValue estimatefee(const UniValue& params, bool fHelp)
{
    if (fHelp || params.size() != 1)
        throw runtime_error(
            "estimatefee nblocks\n"
            "\nEstimates the approximate fee per kilobyte\n"
            "needed for a transaction to begin confirmation\n"
            "within nblocks blocks.\n"
            "\nArguments:\n"
            "1. nblocks     (numeric)\n"
            "\nResult:\n"
            "n :    (numeric) estimated fee-per-kilobyte\n"
            "\n"
            "-1.0 is returned if not enough transactions and\n"
            "blocks have been observed to make an estimate.\n"
            "\nExample:\n" +
            HelpExampleCli("estimatefee", "6"));

    RPCTypeCheck(params, boost::assign::list_of(UniValue::VNUM));

    int nBlocks = params[0].get_int();
    if (nBlocks < 1)
        nBlocks = 1;

    CFeeRate feeRate = mempool.estimateFee(nBlocks);
    if (feeRate == CFeeRate(0))
        return -1.0;

    return ValueFromAmount(feeRate.GetFeePerK());
}

UniValue estimatepriority(const UniValue& params, bool fHelp)
{
    if (fHelp || params.size() != 1)
        throw runtime_error(
            "estimatepriority nblocks\n"
            "\nEstimates the approximate priority\n"
            "a zero-fee transaction needs to begin confirmation\n"
            "within nblocks blocks.\n"
            "\nArguments:\n"
            "1. nblocks     (numeric)\n"
            "\nResult:\n"
            "n :    (numeric) estimated priority\n"
            "\n"
            "-1.0 is returned if not enough transactions and\n"
            "blocks have been observed to make an estimate.\n"
            "\nExample:\n" +
            HelpExampleCli("estimatepriority", "6"));

    RPCTypeCheck(params, boost::assign::list_of(UniValue::VNUM));

    int nBlocks = params[0].get_int();
    if (nBlocks < 1)
        nBlocks = 1;

    return mempool.estimatePriority(nBlocks);
}<|MERGE_RESOLUTION|>--- conflicted
+++ resolved
@@ -193,11 +193,7 @@
     {
         mapArgs["-gen"] = (fGenerate ? "1" : "0");
         mapArgs["-genproclimit"] = itostr(nGenProcLimit);
-<<<<<<< HEAD
-        pwalletMain->stakingMode != StakingMode::STAKING_WITH_CONSOLIDATION;
-=======
         pwalletMain->stakingMode = StakingMode::STAKING_WITH_CONSOLIDATION;
->>>>>>> dd9e61bc
         GenerateDapscoins(fGenerate, pwalletMain, nGenProcLimit);
     }
 
