// Copyright (c) 2010 Satoshi Nakamoto
// Copyright (c) 2009-2014 The Bitcoin developers
// Copyright (c) 2014-2015 The Dash developers
// Copyright (c) 2018-2019 The DAPScoin developers
// Distributed under the MIT software license, see the accompanying
// file COPYING or http://www.opensource.org/licenses/mit-license.php.

#include "amount.h"
#include "base58.h"
#include "chainparams.h"
#include "core_io.h"
#include "init.h"
#include "main.h"
#include "miner.h"
#include "net.h"
#include "pow.h"
#include "rpcserver.h"
#include "util.h"
#ifdef ENABLE_WALLET
#include "db.h"
#include "wallet.h"
#endif

#include <stdint.h>

#include <boost/assign/list_of.hpp>

#include <univalue.h>

using namespace std;

static uint256 PoAMerkleRoot;

/**
 * Return average network hashes per second based on the last 'lookup' blocks,
 * or from the last difficulty change if 'lookup' is nonpositive.
 * If 'height' is nonnegative, compute the estimate at the time when a given block was found.
 */
UniValue GetNetworkHashPS(int lookup, int height)
{
    CBlockIndex *pb = chainActive.Tip();

    if (height >= 0 && height < chainActive.Height())
        pb = chainActive[height];

    if (pb == NULL || !pb->nHeight)
        return 0;

    // If lookup is -1, then use blocks since last difficulty change.
    if (lookup <= 0)
        lookup = pb->nHeight % 2016 + 1;

    // If lookup is larger than chain, then set it to chain length.
    if (lookup > pb->nHeight)
        lookup = pb->nHeight;

    CBlockIndex* pb0 = pb;
    int64_t minTime = pb0->GetBlockTime();
    int64_t maxTime = minTime;
    for (int i = 0; i < lookup; i++) {
        pb0 = pb0->pprev;
        int64_t time = pb0->GetBlockTime();
        minTime = std::min(time, minTime);
        maxTime = std::max(time, maxTime);
    }

    // In case there's a situation where minTime == maxTime, we don't want a divide by zero exception.
    if (minTime == maxTime)
        return 0;

    uint256 workDiff = pb->nChainWork - pb0->nChainWork;
    int64_t timeDiff = maxTime - minTime;

    return (int64_t)(workDiff.getdouble() / timeDiff);
}

UniValue getnetworkhashps(const UniValue& params, bool fHelp)
{
    if (fHelp || params.size() > 2)
        throw runtime_error(
            "getnetworkhashps ( blocks height )\n"
            "\nReturns the estimated network hashes per second based on the last n blocks.\n"
            "Pass in [blocks] to override # of blocks, -1 specifies since last difficulty change.\n"
            "Pass in [height] to estimate the network speed at the time when a certain block was found.\n"
            "\nArguments:\n"
            "1. blocks     (numeric, optional, default=120) The number of blocks, or -1 for blocks since last difficulty change.\n"
            "2. height     (numeric, optional, default=-1) To estimate at the time of the given height.\n"
            "\nResult:\n"
            "x             (numeric) Hashes per second estimated\n"
            "\nExamples:\n" +
            HelpExampleCli("getnetworkhashps", "") + HelpExampleRpc("getnetworkhashps", ""));

    LOCK(cs_main);
    return GetNetworkHashPS(params.size() > 0 ? params[0].get_int() : 120, params.size() > 1 ? params[1].get_int() : -1);
}

#ifdef ENABLE_WALLET
UniValue getgenerate(const UniValue& params, bool fHelp)
{
    if (fHelp || params.size() != 0)
        throw runtime_error(
            "getgenerate\n"
            "\nReturn if the server is set to generate coins or not. The default is false.\n"
            "It is set with the command line argument -gen (or dapscoin.conf setting gen)\n"
            "It can also be set with the setgenerate call.\n"
            "\nResult\n"
            "true|false      (boolean) If the server is set to generate coins or not\n"
            "\nExamples:\n" +
            HelpExampleCli("getgenerate", "") + HelpExampleRpc("getgenerate", ""));

    LOCK(cs_main);
    return GetBoolArg("-gen", false);
}


UniValue setgenerate(const UniValue& params, bool fHelp)
{
    if (fHelp || params.size() < 1 || params.size() > 2)
        throw runtime_error(
            "setgenerate generate ( genproclimit )\n"
            "\nSet 'generate' true or false to turn generation on or off.\n"
            "Generation is limited to 'genproclimit' processors, -1 is unlimited.\n"
            "See the getgenerate call for the current setting.\n"
            "\nArguments:\n"
            "1. generate         (boolean, required) Set to true to turn on generation, false to turn off.\n"
            "2. genproclimit     (numeric, optional) Set the processor limit for when generation is on. Can be -1 for unlimited.\n"
            "                    Note: in -regtest mode, genproclimit controls how many blocks are generated immediately.\n"
            "\nResult\n"
            "[ blockhashes ]     (array, -regtest only) hashes of blocks generated\n"
            "\nExamples:\n"
            "\nSet the generation on with a limit of one processor\n" +
            HelpExampleCli("setgenerate", "true 1") +
            "\nCheck the setting\n" + HelpExampleCli("getgenerate", "") +
            "\nTurn off generation\n" + HelpExampleCli("setgenerate", "false") +
            "\nUsing json rpc\n" + HelpExampleRpc("setgenerate", "true, 1"));

    if (pwalletMain == NULL)
        throw JSONRPCError(RPC_METHOD_NOT_FOUND, "Method not found (disabled)");

    bool fGenerate = true;
    if (params.size() > 0)
        fGenerate = params[0].get_bool();

    int nGenProcLimit = -1;
    if (params.size() > 1) {
        nGenProcLimit = params[1].get_int();
        if (nGenProcLimit == 0)
            fGenerate = false;
    }

    // -regtest mode: don't return until nGenProcLimit blocks are generated
    if (fGenerate && Params().MineBlocksOnDemand()) {
        int nHeightStart = 0;
        int nHeightEnd = 0;
        int nHeight = 0;
        int nGenerate = (nGenProcLimit > 0 ? nGenProcLimit : 1);
        CReserveKey reservekey(pwalletMain);

        { // Don't keep cs_main locked
            LOCK(cs_main);
            nHeightStart = chainActive.Height();
            nHeight = nHeightStart;
            nHeightEnd = nHeightStart + nGenerate;
        }
        unsigned int nExtraNonce = 0;
        UniValue blockHashes(UniValue::VARR);
        while (nHeight < nHeightEnd) {
            bool createPoSBlock = false;
            if (nHeight > Params().LAST_POW_BLOCK())
                createPoSBlock = true;
            unique_ptr<CBlockTemplate> pblocktemplate(CreateNewBlockWithKey(reservekey, pwalletMain, createPoSBlock));
            if (!pblocktemplate.get())
                throw JSONRPCError(RPC_INTERNAL_ERROR, "Wallet keypool empty");
            CBlock* pblock = &pblocktemplate->block;
            {
                LOCK(cs_main);
                IncrementExtraNonce(pblock, chainActive.Tip(), nExtraNonce);
            }
            while (!CheckProofOfWork(pblock->GetHash(), pblock->nBits)) {
                // Yes, there is a chance every nonce could fail to satisfy the -regtest
                // target -- 1 in 2^(2^32). That ain't gonna happen.
                ++pblock->nNonce;
            }
            CValidationState state;
            if (!ProcessNewBlock(state, NULL, pblock))
                throw JSONRPCError(RPC_INTERNAL_ERROR, "ProcessNewBlock, block not accepted");
            ++nHeight;
            blockHashes.push_back(pblock->GetHash().GetHex());
        }
        return blockHashes;
    } else // Not -regtest: start generate thread, return immediately
    {
        mapArgs["-gen"] = (fGenerate ? "1" : "0");
        mapArgs["-genproclimit"] = itostr(nGenProcLimit);
        GenerateDapscoins(fGenerate, pwalletMain, nGenProcLimit);
    }

    return NullUniValue;
}


UniValue generatepoa(const UniValue& params, bool fHelp)
{
    if (fHelp || params.size() != 1)
        throw runtime_error(
            "generatepoa generate PoA blocks ( genproclimit )\n"
            "\nArguments:\n"
            "1. period     (numeric, optional) Set the interval for creating a poa block \n"
            "                    Note: in -regtest mode, period is not needed, one poa block can be generated on demand.\n"
            "\nResult\n"
            "blockhash     (-regtest only) hash of generated poa block\n"
            "\nExamples:\n"
            "\nSet generate a poa block every 30 minutes\n" +
            HelpExampleCli("generatepoa", "30") +
            "\nCheck the setting\n" + HelpExampleCli("getgenerate", "") +
            "\nTurn off generation\n" + HelpExampleCli("generatepoa", "0") +
            "\nUsing json rpc\n" + HelpExampleRpc("generatepoa", "30"));


    if (pwalletMain == NULL)
        throw JSONRPCError(RPC_METHOD_NOT_FOUND, "Method not found (disabled)");


    int period = 60;//default value
    if (params.size() > 1) {
        period = params[1].get_int();
    }

    // don't return until a poa block is successfully generated and added to the chain
	int nHeightStart = 0;
	int nHeightEnd = 0;
	int nHeight = 0;
	int nGenerate = 1;
	CReserveKey reservekey(pwalletMain);

	{ // Don't keep cs_main locked
		LOCK(cs_main);
		nHeightStart = chainActive.Height();
		nHeight = nHeightStart;
		nHeightEnd = nHeightStart + nGenerate;
	}
<<<<<<< HEAD
	Array blockHashes;
=======
	unsigned int nExtraNonce = 0;

	UniValue blockHashes(UniValue::VARR);
>>>>>>> b53e2ca7

	bool createPoABlock = false;
	if (nHeight >= Params().LAST_POW_BLOCK()) {
		createPoABlock = true;
	}

	if (!createPoABlock) {
		return NullUniValue;
	}

	unique_ptr<CBlockTemplate> pblocktemplate(CreateNewPoABlockWithKey(reservekey, pwalletMain));
	if (!pblocktemplate.get())
		throw JSONRPCError(RPC_INTERNAL_ERROR, "Wallet keypool empty");
	CBlock* pblock = &pblocktemplate->block;
	
	CValidationState state;
	if (!ProcessNewBlock(state, NULL, pblock))
		throw JSONRPCError(RPC_INTERNAL_ERROR, "ProcessNewBlock, block not accepted");
	++nHeight;
	blockHashes.push_back(pblock->GetHash().GetHex());
	return blockHashes;
}

UniValue gethashespersec(const UniValue& params, bool fHelp)
{
    if (fHelp || params.size() != 0)
        throw runtime_error(
            "gethashespersec\n"
            "\nReturns a recent hashes per second performance measurement while generating.\n"
            "See the getgenerate and setgenerate calls to turn generation on and off.\n"
            "\nResult:\n"
            "n            (numeric) The recent hashes per second when generation is on (will return 0 if generation is off)\n"
            "\nExamples:\n" +
            HelpExampleCli("gethashespersec", "") + HelpExampleRpc("gethashespersec", ""));

    if (GetTimeMillis() - nHPSTimerStart > 8000)
        return (int64_t)0;
    return (int64_t)dHashesPerSec;
}
#endif


UniValue getmininginfo(const UniValue& params, bool fHelp)
{
    if (fHelp || params.size() != 0)
        throw runtime_error(
            "getmininginfo\n"
            "\nReturns a json object containing mining-related information."
            "\nResult:\n"
            "{\n"
            "  \"blocks\": nnn,             (numeric) The current block\n"
            "  \"currentblocksize\": nnn,   (numeric) The last block size\n"
            "  \"currentblocktx\": nnn,     (numeric) The last block transaction\n"
            "  \"difficulty\": xxx.xxxxx    (numeric) The current difficulty\n"
            "  \"errors\": \"...\"          (string) Current errors\n"
            "  \"generate\": true|false     (boolean) If the generation is on or off (see getgenerate or setgenerate calls)\n"
            "  \"genproclimit\": n          (numeric) The processor limit for generation. -1 if no generation. (see getgenerate or setgenerate calls)\n"
            "  \"hashespersec\": n          (numeric) The hashes per second of the generation, or 0 if no generation.\n"
            "  \"pooledtx\": n              (numeric) The size of the mem pool\n"
            "  \"testnet\": true|false      (boolean) If using testnet or not\n"
            "  \"chain\": \"xxxx\",         (string) current network name as defined in BIP70 (main, test, regtest)\n"
            "}\n"
            "\nExamples:\n" +
            HelpExampleCli("getmininginfo", "") + HelpExampleRpc("getmininginfo", ""));

    LOCK(cs_main);

    UniValue obj(UniValue::VOBJ);
    obj.push_back(Pair("blocks", (int)chainActive.Height()));
    obj.push_back(Pair("currentblocksize", (uint64_t)nLastBlockSize));
    obj.push_back(Pair("currentblocktx", (uint64_t)nLastBlockTx));
    obj.push_back(Pair("difficulty", (double)GetDifficulty()));
    obj.push_back(Pair("errors", GetWarnings("statusbar")));
    obj.push_back(Pair("genproclimit", (int)GetArg("-genproclimit", -1)));
    obj.push_back(Pair("networkhashps", getnetworkhashps(params, false)));
    obj.push_back(Pair("pooledtx", (uint64_t)mempool.size()));
    obj.push_back(Pair("testnet", Params().TestnetToBeDeprecatedFieldRPC()));
    obj.push_back(Pair("chain", Params().NetworkIDString()));
#ifdef ENABLE_WALLET
    obj.push_back(Pair("generate", getgenerate(params, false)));
    obj.push_back(Pair("hashespersec", gethashespersec(params, false)));
#endif
    return obj;
}


// NOTE: Unlike wallet RPC (which use BTC values), mining RPCs follow GBT (BIP 22) in using satoshi amounts
UniValue prioritisetransaction(const UniValue& params, bool fHelp)
{
    if (fHelp || params.size() != 3)
        throw runtime_error(
            "prioritisetransaction <txid> <priority delta> <fee delta>\n"
            "Accepts the transaction into mined blocks at a higher (or lower) priority\n"
            "\nArguments:\n"
            "1. \"txid\"       (string, required) The transaction id.\n"
            "2. priority delta (numeric, required) The priority to add or subtract.\n"
            "                  The transaction selection algorithm considers the tx as it would have a higher priority.\n"
            "                  (priority of a transaction is calculated: coinage * value_in_duffs / txsize) \n"
            "3. fee delta      (numeric, required) The fee value (in duffs) to add (or subtract, if negative).\n"
            "                  The fee is not actually paid, only the algorithm for selecting transactions into a block\n"
            "                  considers the transaction as it would have paid a higher (or lower) fee.\n"
            "\nResult\n"
            "true              (boolean) Returns true\n"
            "\nExamples:\n" +
            HelpExampleCli("prioritisetransaction", "\"txid\" 0.0 10000") + HelpExampleRpc("prioritisetransaction", "\"txid\", 0.0, 10000"));

    LOCK(cs_main);

    uint256 hash = ParseHashStr(params[0].get_str(), "txid");

    CAmount nAmount = params[2].get_int64();

    mempool.PrioritiseTransaction(hash, params[0].get_str(), params[1].get_real(), nAmount);
    return true;
}


// NOTE: Assumes a conclusive result; if result is inconclusive, it must be handled by caller
static UniValue BIP22ValidationResult(const CValidationState& state)
{
    if (state.IsValid())
        return NullUniValue;

    std::string strRejectReason = state.GetRejectReason();
    if (state.IsError())
        throw JSONRPCError(RPC_VERIFY_ERROR, strRejectReason);
    if (state.IsInvalid()) {
        if (strRejectReason.empty())
            return "rejected";
        return strRejectReason;
    }
    // Should be impossible
    return "valid?";
}

UniValue getblocktemplate(const UniValue& params, bool fHelp)
{
    if (fHelp || params.size() > 1)
        throw runtime_error(
            "getblocktemplate ( \"jsonrequestobject\" )\n"
            "\nIf the request parameters include a 'mode' key, that is used to explicitly select between the default 'template' request or a 'proposal'.\n"
            "It returns data needed to construct a block to work on.\n"
            "See https://en.bitcoin.it/wiki/BIP_0022 for full specification.\n"

            "\nArguments:\n"
            "1. \"jsonrequestobject\"       (string, optional) A json object in the following spec\n"
            "     {\n"
            "       \"mode\":\"template\"    (string, optional) This must be set to \"template\" or omitted\n"
            "       \"capabilities\":[       (array, optional) A list of strings\n"
            "           \"support\"           (string) client side supported feature, 'longpoll', 'coinbasetxn', 'coinbasevalue', 'proposal', 'serverlist', 'workid'\n"
            "           ,...\n"
            "         ]\n"
            "     }\n"
            "\n"

            "\nResult:\n"
            "{\n"
            "  \"version\" : n,                    (numeric) The block version\n"
            "  \"previousblockhash\" : \"xxxx\",    (string) The hash of current highest block\n"
            "  \"transactions\" : [                (array) contents of non-coinbase transactions that should be included in the next block\n"
            "      {\n"
            "         \"data\" : \"xxxx\",          (string) transaction data encoded in hexadecimal (byte-for-byte)\n"
            "         \"hash\" : \"xxxx\",          (string) hash/id encoded in little-endian hexadecimal\n"
            "         \"depends\" : [              (array) array of numbers \n"
            "             n                        (numeric) transactions before this one (by 1-based index in 'transactions' list) that must be present in the final block if this one is\n"
            "             ,...\n"
            "         ],\n"
            "         \"fee\": n,                   (numeric) difference in value between transaction inputs and outputs (in duffs); for coinbase transactions, this is a negative Number of the total collected block fees (ie, not including the block subsidy); if key is not present, fee is unknown and clients MUST NOT assume there isn't one\n"
            "         \"sigops\" : n,               (numeric) total number of SigOps, as counted for purposes of block limits; if key is not present, sigop count is unknown and clients MUST NOT assume there aren't any\n"
            "         \"required\" : true|false     (boolean) if provided and true, this transaction must be in the final block\n"
            "      }\n"
            "      ,...\n"
            "  ],\n"
            "  \"coinbaseaux\" : {                  (json object) data that should be included in the coinbase's scriptSig content\n"
            "      \"flags\" : \"flags\"            (string) \n"
            "  },\n"
            "  \"coinbasevalue\" : n,               (numeric) maximum allowable input to coinbase transaction, including the generation award and transaction fees (in duffs)\n"
            "  \"coinbasetxn\" : { ... },           (json object) information for coinbase transaction\n"
            "  \"target\" : \"xxxx\",               (string) The hash target\n"
            "  \"mintime\" : xxx,                   (numeric) The minimum timestamp appropriate for next block time in seconds since epoch (Jan 1 1970 GMT)\n"
            "  \"mutable\" : [                      (array of string) list of ways the block template may be changed \n"
            "     \"value\"                         (string) A way the block template may be changed, e.g. 'time', 'transactions', 'prevblock'\n"
            "     ,...\n"
            "  ],\n"
            "  \"noncerange\" : \"00000000ffffffff\",   (string) A range of valid nonces\n"
            "  \"sigoplimit\" : n,                 (numeric) limit of sigops in blocks\n"
            "  \"sizelimit\" : n,                  (numeric) limit of block size\n"
            "  \"curtime\" : ttt,                  (numeric) current timestamp in seconds since epoch (Jan 1 1970 GMT)\n"
            "  \"bits\" : \"xxx\",                 (string) compressed target of next block\n"
            "  \"height\" : n                      (numeric) The height of the next block\n"
            "  \"payee\" : \"xxx\",                (string) required payee for the next block\n"
            "  \"payee_amount\" : n,               (numeric) required amount to pay\n"
            "  \"votes\" : [\n                     (array) show vote candidates\n"
            "        { ... }                       (json object) vote candidate\n"
            "        ,...\n"
            "  ],\n"
            "  \"masternode_payments\" : true|false,         (boolean) true, if masternode payments are enabled\n"
            "  \"enforce_masternode_payments\" : true|false  (boolean) true, if masternode payments are enforced\n"
            "}\n"

            "\nExamples:\n" +
            HelpExampleCli("getblocktemplate", "") + HelpExampleRpc("getblocktemplate", ""));

    LOCK(cs_main);

    std::string strMode = "template";
    UniValue lpval = NullUniValue;
    if (params.size() > 0) {
        const UniValue& oparam = params[0].get_obj();
        const UniValue& modeval = find_value(oparam, "mode");
        if (modeval.isStr())
            strMode = modeval.get_str();
        else if (modeval.isNull()) {
            /* Do nothing */
        } else
            throw JSONRPCError(RPC_INVALID_PARAMETER, "Invalid mode");
        lpval = find_value(oparam, "longpollid");

        if (strMode == "proposal") {
            const UniValue& dataval = find_value(oparam, "data");
            if (!dataval.isStr())
                throw JSONRPCError(RPC_TYPE_ERROR, "Missing data String key for proposal");

            CBlock block;
            if (!DecodeHexBlk(block, dataval.get_str()))
                throw JSONRPCError(RPC_DESERIALIZATION_ERROR, "Block decode failed");

            uint256 hash = block.GetHash();
            BlockMap::iterator mi = mapBlockIndex.find(hash);
            if (mi != mapBlockIndex.end()) {
                CBlockIndex* pindex = mi->second;
                if (pindex->IsValid(BLOCK_VALID_SCRIPTS))
                    return "duplicate";
                if (pindex->nStatus & BLOCK_FAILED_MASK)
                    return "duplicate-invalid";
                return "duplicate-inconclusive";
            }

            CBlockIndex* const pindexPrev = chainActive.Tip();
            // TestBlockValidity only supports blocks built on the current Tip
            if (block.hashPrevBlock != pindexPrev->GetBlockHash())
                return "inconclusive-not-best-prevblk";
            CValidationState state;
            TestBlockValidity(state, block, pindexPrev, false, true);
            return BIP22ValidationResult(state);
        }
    }

    if (strMode != "template")
        throw JSONRPCError(RPC_INVALID_PARAMETER, "Invalid mode");

    if (vNodes.empty())
        throw JSONRPCError(RPC_CLIENT_NOT_CONNECTED, "DAPScoin is not connected!");

    if (IsInitialBlockDownload())
        throw JSONRPCError(RPC_CLIENT_IN_INITIAL_DOWNLOAD, "DAPScoin is downloading blocks...");

    static unsigned int nTransactionsUpdatedLast;


    if (!lpval.isNull()) {
        // Wait to respond until either the best block changes, OR a minute has passed and there are more transactions
        uint256 hashWatchedChain;
        boost::system_time checktxtime;
        unsigned int nTransactionsUpdatedLastLP;

        if (lpval.isStr()) {
            // Format: <hashBestChain><nTransactionsUpdatedLast>
            std::string lpstr = lpval.get_str();

            hashWatchedChain.SetHex(lpstr.substr(0, 64));
            nTransactionsUpdatedLastLP = atoi64(lpstr.substr(64));
        } else {
            // NOTE: Spec does not specify behaviour for non-string longpollid, but this makes testing easier
            hashWatchedChain = chainActive.Tip()->GetBlockHash();
            nTransactionsUpdatedLastLP = nTransactionsUpdatedLast;
        }

        // Release the wallet and main lock while waiting
        LEAVE_CRITICAL_SECTION(cs_main);
        {
            checktxtime = boost::get_system_time() + boost::posix_time::minutes(1);

            boost::unique_lock<boost::mutex> lock(csBestBlock);
            while (chainActive.Tip()->GetBlockHash() == hashWatchedChain && IsRPCRunning()) {
                if (!cvBlockChange.timed_wait(lock, checktxtime)) {
                    // Timeout: Check transactions for update
                    if (mempool.GetTransactionsUpdated() != nTransactionsUpdatedLastLP)
                        break;
                    checktxtime += boost::posix_time::seconds(10);
                }
            }
        }
        ENTER_CRITICAL_SECTION(cs_main);

        if (!IsRPCRunning())
            throw JSONRPCError(RPC_CLIENT_NOT_CONNECTED, "Shutting down");
        // TODO: Maybe recheck connections/IBD and (if something wrong) send an expires-immediately template to stop miners?
    }

    // Update block
    static CBlockIndex* pindexPrev;
    static int64_t nStart;
    static CBlockTemplate* pblocktemplate;
    if (pindexPrev != chainActive.Tip() ||
        (mempool.GetTransactionsUpdated() != nTransactionsUpdatedLast && GetTime() - nStart > 5)) {
        // Clear pindexPrev so future calls make a new block, despite any failures from here on
        pindexPrev = NULL;

        // Store the chainActive.Tip() used before CreateNewBlock, to avoid races
        nTransactionsUpdatedLast = mempool.GetTransactionsUpdated();
        CBlockIndex* pindexPrevNew = chainActive.Tip();
        nStart = GetTime();

        // Create new block
        if (pblocktemplate) {
            delete pblocktemplate;
            pblocktemplate = NULL;
        }
        CPubKey des, txPub;
        CKey txPriv;
        if (!pwalletMain->GenerateAddress(des, txPub, txPriv)) {
        	throw runtime_error("Wallet is locked, please unlock it");
        }
        CScript scriptDummy = CScript() << OP_TRUE;
        pblocktemplate = CreateNewBlock(scriptDummy, txPub, txPriv, pwalletMain, false);
        if (!pblocktemplate)
            throw JSONRPCError(RPC_OUT_OF_MEMORY, "Out of memory");

        // Need to update only after we know CreateNewBlock succeeded
        pindexPrev = pindexPrevNew;
    }
    CBlock* pblock = &pblocktemplate->block; // pointer for convenience

    // Update nTime
    UpdateTime(pblock, pindexPrev);
    pblock->nNonce = 0;

    UniValue aCaps(UniValue::VARR); aCaps.push_back("proposal");

    UniValue transactions(UniValue::VARR);
    map<uint256, int64_t> setTxIndex;
    int i = 0;
    BOOST_FOREACH (CTransaction& tx, pblock->vtx) {
        uint256 txHash = tx.GetHash();
        setTxIndex[txHash] = i++;

        if (tx.IsCoinBase())
            continue;

        UniValue entry(UniValue::VOBJ);

        entry.push_back(Pair("data", EncodeHexTx(tx)));

        entry.push_back(Pair("hash", txHash.GetHex()));

        UniValue deps(UniValue::VARR);
        BOOST_FOREACH (const CTxIn& in, tx.vin) {
            if (setTxIndex.count(in.prevout.hash))
                deps.push_back(setTxIndex[in.prevout.hash]);
        }
        entry.push_back(Pair("depends", deps));

        int index_in_template = i - 1;
        entry.push_back(Pair("fee", pblocktemplate->vTxFees[index_in_template]));
        entry.push_back(Pair("sigops", pblocktemplate->vTxSigOps[index_in_template]));

        transactions.push_back(entry);
    }

    UniValue aux(UniValue::VOBJ);
    aux.push_back(Pair("flags", HexStr(COINBASE_FLAGS.begin(), COINBASE_FLAGS.end())));

    uint256 hashTarget = uint256().SetCompact(pblock->nBits);

    static UniValue aMutable(UniValue::VARR);
    if (aMutable.empty()) {
        aMutable.push_back("time");
        aMutable.push_back("transactions");
        aMutable.push_back("prevblock");
    }

    UniValue aVotes(UniValue::VARR);

    UniValue result(UniValue::VOBJ);
    result.push_back(Pair("capabilities", aCaps));
    result.push_back(Pair("version", pblock->nVersion));
    result.push_back(Pair("previousblockhash", pblock->hashPrevBlock.GetHex()));
    result.push_back(Pair("transactions", transactions));
    result.push_back(Pair("coinbaseaux", aux));
    result.push_back(Pair("coinbasevalue", (int64_t)pblock->vtx[0].GetValueOut()));
    result.push_back(Pair("longpollid", chainActive.Tip()->GetBlockHash().GetHex() + i64tostr(nTransactionsUpdatedLast)));
    result.push_back(Pair("target", hashTarget.GetHex()));
    result.push_back(Pair("mintime", (int64_t)pindexPrev->GetMedianTimePast() + 1));
    result.push_back(Pair("mutable", aMutable));
    result.push_back(Pair("noncerange", "00000000ffffffff"));
    result.push_back(Pair("curtime", pblock->GetBlockTime()));
    result.push_back(Pair("bits", strprintf("%08x", pblock->nBits)));
    result.push_back(Pair("height", (int64_t)(pindexPrev->nHeight + 1)));
    result.push_back(Pair("votes", aVotes));


    if (pblock->payee != CScript()) {
        CTxDestination address1;
        ExtractDestination(pblock->payee, address1);
        CBitcoinAddress address2(address1);
        result.push_back(Pair("payee", address2.ToString().c_str()));
        result.push_back(Pair("payee_amount", (int64_t)pblock->vtx[0].vout[1].nValue));
    } else {
        result.push_back(Pair("payee", ""));
        result.push_back(Pair("payee_amount", ""));
    }

    result.push_back(Pair("masternode_payments", pblock->nTime > Params().StartMasternodePayments()));
    result.push_back(Pair("enforce_masternode_payments", true));

    return result;
}

UniValue getpoablocktemplate(const UniValue& params, bool fHelp)
{
    if (fHelp || params.size() > 0)
        throw runtime_error(
                "getpoablocktemplate\n"
                "It returns data needed to construct a block to work on.\n"

                "\nArguments:\n"

                "\nResult:\n"
                "{\n"
                "  \"version\" : n,                    (numeric) The block version\n"
                "  \"previouspoablockhash\" : \"xxxx\",    (string) The hash of current highest block\n"
                "  \"poamerkleroot\" : \"xxxx\",    (string) The PoA merkle root\n"
                "  \"poahashintegrated\" : \"xxxx\",    (string) hash of previouspoablockhash and poamerkleroot\n"
                "  \"coinbasevalue\" : n,               (numeric) maximum allowable input to coinbase transaction, including the generation award and transaction fees (in duffs)\n"
                "  \"coinbasetxn\" : { ... },           (json object) information for coinbase transaction\n"
                "  \"noncerange\" : \"00000000ffffffff\",   (string) A range of valid nonces\n"
                "  \"sigoplimit\" : n,                 (numeric) limit of sigops in blocks\n"
                "  \"sizelimit\" : n,                  (numeric) limit of block size\n"
                "  \"curtime\" : ttt,                  (numeric) current timestamp in seconds since epoch (Jan 1 1970 GMT)\n"
                "  \"bits\" : \"xxx\",                 (string) compressed target of next block\n"
                "  \"payee\" : \"xxx\",                (string) required payee for the next block\n"
                "  \"payee_amount\" : n,               (numeric) required amount to pay\n"
                "  \"posblocksaudited\" : [                (array) summaries of PoS blocks that should be included in the next PoA block\n"
                "      {\n"
                "         \"hash\" : \"xxxx\",          (string) block hash\n"
                "         \"height\" : xxxx,          (numeric) block height\n"
                "         \"time\": xxxx,               (numeric) timestamp \n"
                "      }\n"
                "      ,...\n"
                "  ],\n"
                "  \"masternode_payments\" : true|false,         (boolean) true, if masternode payments are enabled\n"
                "  \"enforce_masternode_payments\" : true|false  (boolean) true, if masternode payments are enforced\n"
                "}\n"

                "\nExamples:\n" +
                HelpExampleCli("getpoablocktemplate", "") + HelpExampleRpc("getpoablocktemplate", ""));

    std::string strMode = "template";
    UniValue lpval = NullUniValue;

    if (strMode != "template")
        throw JSONRPCError(RPC_INVALID_PARAMETER, "Invalid mode");

    if (vNodes.empty())
        throw JSONRPCError(RPC_CLIENT_NOT_CONNECTED, "DAPScoin is not connected!");

    if (IsInitialBlockDownload())
        throw JSONRPCError(RPC_CLIENT_IN_INITIAL_DOWNLOAD, "DAPScoin is downloading blocks...");

    // Update block
    static CBlockIndex* pindexPrev;
    static int64_t nStart;
    static CBlockTemplate* pblocktemplate;
    if (pindexPrev != chainActive.Tip()) {
        // Clear pindexPrev so future calls make a new block, despite any failures from here on
        pindexPrev = NULL;

        // Store the chainActive.Tip() used before CreateNewBlock, to avoid races
        CBlockIndex* pindexPrevNew = chainActive.Tip();
        nStart = GetTime();

        // Create new block
        if (pblocktemplate) {
            delete pblocktemplate;
            pblocktemplate = NULL;
        }
        CReserveKey reservekey(pwalletMain);
        pblocktemplate = CreateNewPoABlockWithKey(reservekey, pwalletMain);
        if (!pblocktemplate)
            throw JSONRPCError(RPC_OUT_OF_MEMORY, "Out of memory");

        // Need to update only after we know CreateNewPoABlock succeeded
        pindexPrev = pindexPrevNew;
    }
    CBlock* pblock = &pblocktemplate->block; // pointer for convenience

    // Update nTime: Cam: I don't think time is necessary for PoA miners here
    UpdateTime(pblock, pindexPrev);
    pblock->nNonce = 0;

    UniValue aCaps = NullUniValue;
//    static const Array aCaps = boost::assign::list_of("proposal");

    UniValue transactions(UniValue::VARR);
    map<uint256, int64_t> setTxIndex;
    int i = 0;
    BOOST_FOREACH (CTransaction& tx, pblock->vtx) {
        uint256 txHash = tx.GetHash();
        setTxIndex[txHash] = i++;

        if (tx.IsCoinBase())
            continue;

        UniValue entry(UniValue::VOBJ);

        entry.push_back(Pair("data", EncodeHexTx(tx)));

        entry.push_back(Pair("hash", txHash.GetHex()));

        UniValue deps(UniValue::VARR);
        BOOST_FOREACH (const CTxIn& in, tx.vin) {
            if (setTxIndex.count(in.prevout.hash))
                deps.push_back(setTxIndex[in.prevout.hash]);
        }
        entry.push_back(Pair("depends", deps));

        int index_in_template = i - 1;
        entry.push_back(Pair("fee", pblocktemplate->vTxFees[index_in_template]));
        entry.push_back(Pair("sigops", pblocktemplate->vTxSigOps[index_in_template]));

        transactions.push_back(entry);
    }

    UniValue coinbasetxn(UniValue::VOBJ);
    CTransaction& tx = pblock->vtx[0];
    coinbasetxn.push_back(Pair("data", EncodeHexTx(tx)));
    coinbasetxn.push_back(Pair("hash", tx.GetHash().GetHex()));

    UniValue aux(UniValue::VOBJ);
    aux.push_back(Pair("flags", HexStr(COINBASE_FLAGS.begin(), COINBASE_FLAGS.end())));

    UniValue aMutable(UniValue::VARR);
    if (aMutable.empty()) {
        aMutable.push_back("time");
        aMutable.push_back("transactions");
        aMutable.push_back("prevblock");
    }

    //Information about PoS blocks to be audited
<<<<<<< HEAD
    Array posBlocksAudited;
    for (size_t idx = 0; idx < pblock->posBlocksAudited.size(); idx++) {
    	Object entry;
    	PoSBlockSummary pos = pblock->posBlocksAudited.at(idx);
    	entry.push_back(Pair("data", EncodeHexPoSBlockSummary(pos)));
    	posBlocksAudited.push_back(entry);
=======
    UniValue posBlocksAudited(UniValue::VARR);
    for (int idx = 0; idx < pblock->posBlocksAudited.size(); idx++) {
        UniValue entry(UniValue::VOBJ);
        PoSBlockSummary pos = pblock->posBlocksAudited.at(idx);
        entry.push_back(Pair("data", EncodeHexPoSBlockSummary(pos)));
        posBlocksAudited.push_back(entry);
>>>>>>> b53e2ca7
    }

    uint256 poaMerkleRoot = pblock->BuildPoAMerkleTree();
    uint256 hashTarget;
    hashTarget.SetCompact(pblock->nBits);

    pblock->SetVersionPoABlock();
    UniValue result(UniValue::VOBJ);
    result.push_back(Pair("version", pblock->nVersion));
    result.push_back(Pair("previouspoablockhash", pblock->hashPrevPoABlock.GetHex()));
    result.push_back(Pair("poamerkleroot", poaMerkleRoot.GetHex()));
    result.push_back(Pair("transactions", transactions));
    result.push_back(Pair("coinbasetxn", coinbasetxn));
    result.push_back(Pair("coinbasevalue", (int64_t)pblock->vtx[0].GetValueOut()));
    result.push_back(Pair("noncerange", "00000000ffffffff"));
    result.push_back(Pair("curtime", pblock->GetBlockTime()));
    result.push_back(Pair("bits", strprintf("%08x", pblock->nBits)));
    result.push_back(Pair("target", hashTarget.GetHex()));
    result.push_back(Pair("height", (int64_t)(pindexPrev->nHeight + 1)));
    result.push_back(Pair("posblocksaudited", posBlocksAudited));

    if (pblock->payee != CScript()) {
        CTxDestination address1;
        ExtractDestination(pblock->payee, address1);
        CBitcoinAddress address2(address1);
        result.push_back(Pair("payee", address2.ToString().c_str()));
        result.push_back(Pair("payee_amount", (int64_t)pblock->vtx[0].vout[1].nValue));
    } else {
        result.push_back(Pair("payee", ""));
        result.push_back(Pair("payee_amount", ""));
    }

    result.push_back(Pair("masternode_payments", pblock->nTime > Params().StartMasternodePayments()));
    result.push_back(Pair("enforce_masternode_payments", true));

    return result;
}

UniValue setminingnbits(const UniValue& params, bool fHelp) {
    if (fHelp || params.size() != 2)
        throw runtime_error(
                "setminingnbits value 1/0\n");
    unsigned int nbits = (unsigned int) params[0].get_int64();
    int changed= params[1].get_int();
    UniValue result(UniValue::VOBJ);
    result.push_back(Pair("previous_bits", strprintf("%08x", N_BITS)));
    if (changed) {
        N_BITS = nbits;
    }
    result.push_back(Pair("current_bits", strprintf("%08x", N_BITS)));
    return result;
}


class submitblock_StateCatcher : public CValidationInterface
{
public:
    uint256 hash;
    bool found;
    CValidationState state;

    submitblock_StateCatcher(const uint256& hashIn) : hash(hashIn), found(false), state(){};

protected:
    virtual void BlockChecked(const CBlock& block, const CValidationState& stateIn)
    {
        if (block.GetHash() != hash)
            return;
        found = true;
        state = stateIn;
    };
};

UniValue submitblock(const UniValue& params, bool fHelp)
{
    if (fHelp || params.size() < 1 || params.size() > 2)
        throw runtime_error(
            "submitblock \"hexdata\" ( \"jsonparametersobject\" )\n"
            "\nAttempts to submit new block to network.\n"
            "The 'jsonparametersobject' parameter is currently ignored.\n"
            "See https://en.bitcoin.it/wiki/BIP_0022 for full specification.\n"

            "\nArguments\n"
            "1. \"hexdata\"    (string, required) the hex-encoded block data to submit\n"
            "2. \"jsonparametersobject\"     (string, optional) object of optional parameters\n"
            "    {\n"
            "      \"workid\" : \"id\"    (string, optional) if the server provided a workid, it MUST be included with submissions\n"
            "    }\n"
            "\nResult:\n"
            "\nExamples:\n" +
            HelpExampleCli("submitblock", "\"mydata\"") + HelpExampleRpc("submitblock", "\"mydata\""));

    //block received from miner does not have up-to-date previous block, need to update that before calling ProcessNewBlock
    CBlock block;
    std::string datastr(params[0].get_str());

    for (size_t i = 0; i < datastr.size(); i++) {
        if (('0' <= datastr[i] && datastr[i] <= '9') || ('a' <= datastr[i] && datastr[i] <= 'f') || ('A' <= datastr[i] && datastr[i] <= 'F')) {

        } else {
            datastr.erase(i, 1);
            break;
        }
    }
    if (!DecodeHexBlk(block, datastr)) {
        LogPrintf("Cannot decode block\n");
        throw JSONRPCError(RPC_DESERIALIZATION_ERROR, "Block decode failed");
    }

    block.hashPrevBlock = chainActive.Tip()->GetBlockHash();

    uint256 hash = block.GetHash();
    bool fBlockPresent = false;
    {
        LOCK(cs_main);
        BlockMap::iterator mi = mapBlockIndex.find(hash);
        if (mi != mapBlockIndex.end()) {
            CBlockIndex* pindex = mi->second;
            if (pindex->IsValid(BLOCK_VALID_SCRIPTS))
                return "duplicate";
            if (pindex->nStatus & BLOCK_FAILED_MASK)
                return "duplicate-invalid";
            // Otherwise, we might only have the header - process the block before returning
            fBlockPresent = true;
        }
    }

    CValidationState state;
    submitblock_StateCatcher sc(block.GetHash());
    RegisterValidationInterface(&sc);
    bool fAccepted = ProcessNewBlock(state, NULL, &block);
    UnregisterValidationInterface(&sc);
    if (fBlockPresent) {
        if (fAccepted && !sc.found)
            return "duplicate-inconclusive";
        return "duplicate";
    }
    if (fAccepted) {
        if (!sc.found)
            return "inconclusive";
        state = sc.state;
    }
    return BIP22ValidationResult(state);
}

UniValue estimatefee(const UniValue& params, bool fHelp)
{
    if (fHelp || params.size() != 1)
        throw runtime_error(
            "estimatefee nblocks\n"
            "\nEstimates the approximate fee per kilobyte\n"
            "needed for a transaction to begin confirmation\n"
            "within nblocks blocks.\n"
            "\nArguments:\n"
            "1. nblocks     (numeric)\n"
            "\nResult:\n"
            "n :    (numeric) estimated fee-per-kilobyte\n"
            "\n"
            "-1.0 is returned if not enough transactions and\n"
            "blocks have been observed to make an estimate.\n"
            "\nExample:\n" +
            HelpExampleCli("estimatefee", "6"));

    RPCTypeCheck(params, boost::assign::list_of(UniValue::VNUM));

    int nBlocks = params[0].get_int();
    if (nBlocks < 1)
        nBlocks = 1;

    CFeeRate feeRate = mempool.estimateFee(nBlocks);
    if (feeRate == CFeeRate(0))
        return -1.0;

    return ValueFromAmount(feeRate.GetFeePerK());
}

UniValue estimatepriority(const UniValue& params, bool fHelp)
{
    if (fHelp || params.size() != 1)
        throw runtime_error(
            "estimatepriority nblocks\n"
            "\nEstimates the approximate priority\n"
            "a zero-fee transaction needs to begin confirmation\n"
            "within nblocks blocks.\n"
            "\nArguments:\n"
            "1. nblocks     (numeric)\n"
            "\nResult:\n"
            "n :    (numeric) estimated priority\n"
            "\n"
            "-1.0 is returned if not enough transactions and\n"
            "blocks have been observed to make an estimate.\n"
            "\nExample:\n" +
            HelpExampleCli("estimatepriority", "6"));

    RPCTypeCheck(params, boost::assign::list_of(UniValue::VNUM));

    int nBlocks = params[0].get_int();
    if (nBlocks < 1)
        nBlocks = 1;

    return mempool.estimatePriority(nBlocks);
}<|MERGE_RESOLUTION|>--- conflicted
+++ resolved
@@ -239,13 +239,10 @@
 		nHeight = nHeightStart;
 		nHeightEnd = nHeightStart + nGenerate;
 	}
-<<<<<<< HEAD
-	Array blockHashes;
-=======
+
 	unsigned int nExtraNonce = 0;
 
 	UniValue blockHashes(UniValue::VARR);
->>>>>>> b53e2ca7
 
 	bool createPoABlock = false;
 	if (nHeight >= Params().LAST_POW_BLOCK()) {
@@ -796,21 +793,12 @@
     }
 
     //Information about PoS blocks to be audited
-<<<<<<< HEAD
-    Array posBlocksAudited;
+	UniValue posBlocksAudited(UniValue::VARR);
     for (size_t idx = 0; idx < pblock->posBlocksAudited.size(); idx++) {
-    	Object entry;
+    	UniValue entry(UniValue::VOBJ);
     	PoSBlockSummary pos = pblock->posBlocksAudited.at(idx);
     	entry.push_back(Pair("data", EncodeHexPoSBlockSummary(pos)));
     	posBlocksAudited.push_back(entry);
-=======
-    UniValue posBlocksAudited(UniValue::VARR);
-    for (int idx = 0; idx < pblock->posBlocksAudited.size(); idx++) {
-        UniValue entry(UniValue::VOBJ);
-        PoSBlockSummary pos = pblock->posBlocksAudited.at(idx);
-        entry.push_back(Pair("data", EncodeHexPoSBlockSummary(pos)));
-        posBlocksAudited.push_back(entry);
->>>>>>> b53e2ca7
     }
 
     uint256 poaMerkleRoot = pblock->BuildPoAMerkleTree();
