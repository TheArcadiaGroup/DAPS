// Copyright (c) 2010 Satoshi Nakamoto
// Copyright (c) 2009-2014 The Bitcoin developers
// Copyright (c) 2014-2015 The Dash developers
// Copyright (c) 2015-2018 The PIVX developers
// Copyright (c) 2018-2019 The DAPS Project developers
// Distributed under the MIT software license, see the accompanying
// file COPYING or http://www.opensource.org/licenses/mit-license.php.

#include "amount.h"
#include "base58.h"
#include "chainparams.h"
#include "core_io.h"
#include "init.h"
#include "main.h"
#include "miner.h"
#include "net.h"
#include "pow.h"
#include "rpcserver.h"
#include "util.h"
#ifdef ENABLE_WALLET
#include "db.h"
#include "wallet.h"
#endif

#include <stdint.h>

#include <boost/assign/list_of.hpp>

#include <univalue.h>

using namespace std;

static uint256 PoAMerkleRoot;

/**
 * Return average network hashes per second based on the last 'lookup' blocks,
 * or from the last difficulty change if 'lookup' is nonpositive.
 * If 'height' is nonnegative, compute the estimate at the time when a given block was found.
 */
UniValue GetNetworkHashPS(int lookup, int height)
{
    CBlockIndex *pb = chainActive.Tip();

    if (height >= 0 && height < chainActive.Height())
        pb = chainActive[height];

    if (pb == NULL || !pb->nHeight)
        return 0;

    // If lookup is -1, then use blocks since last difficulty change.
    if (lookup <= 0)
        lookup = pb->nHeight % 2016 + 1;

    // If lookup is larger than chain, then set it to chain length.
    if (lookup > pb->nHeight)
        lookup = pb->nHeight;

    CBlockIndex* pb0 = pb;
    int64_t minTime = pb0->GetBlockTime();
    int64_t maxTime = minTime;
    for (int i = 0; i < lookup; i++) {
        pb0 = pb0->pprev;
        int64_t time = pb0->GetBlockTime();
        minTime = std::min(time, minTime);
        maxTime = std::max(time, maxTime);
    }

    // In case there's a situation where minTime == maxTime, we don't want a divide by zero exception.
    if (minTime == maxTime)
        return 0;

    uint256 workDiff = pb->nChainWork - pb0->nChainWork;
    int64_t timeDiff = maxTime - minTime;

    return (int64_t)(workDiff.getdouble() / timeDiff);
}

UniValue getnetworkhashps(const UniValue& params, bool fHelp)
{
    if (fHelp || params.size() > 2)
        throw runtime_error(
            "getnetworkhashps ( blocks height )\n"
            "\nReturns the estimated network hashes per second based on the last n blocks.\n"
            "Pass in [blocks] to override # of blocks, -1 specifies since last difficulty change.\n"
            "Pass in [height] to estimate the network speed at the time when a certain block was found.\n"
            "\nArguments:\n"
            "1. blocks     (numeric, optional, default=120) The number of blocks, or -1 for blocks since last difficulty change.\n"
            "2. height     (numeric, optional, default=-1) To estimate at the time of the given height.\n"
            "\nResult:\n"
            "x             (numeric) Hashes per second estimated\n"
            "\nExamples:\n" +
            HelpExampleCli("getnetworkhashps", "") + HelpExampleRpc("getnetworkhashps", ""));

    LOCK(cs_main);
    return GetNetworkHashPS(params.size() > 0 ? params[0].get_int() : 120, params.size() > 1 ? params[1].get_int() : -1);
}

#ifdef ENABLE_WALLET
UniValue getgenerate(const UniValue& params, bool fHelp)
{
    if (fHelp || params.size() != 0)
        throw runtime_error(
            "getgenerate\n"
            "\nReturn if the server is set to generate coins or not. The default is false.\n"
            "It is set with the command line argument -gen (or dapscoin.conf setting gen)\n"
            "It can also be set with the setgenerate call.\n"
            "\nResult\n"
            "true|false      (boolean) If the server is set to generate coins or not\n"
            "\nExamples:\n" +
            HelpExampleCli("getgenerate", "") + HelpExampleRpc("getgenerate", ""));

    LOCK(cs_main);
    return GetBoolArg("-gen", false);
}


UniValue setgenerate(const UniValue& params, bool fHelp)
{
    if (fHelp || params.size() < 1 || params.size() > 2)
        throw runtime_error(
            "setgenerate generate ( genproclimit )\n"
            "\nSet 'generate' true or false to turn generation on or off.\n"
            "Generation is limited to 'genproclimit' processors, -1 is unlimited.\n"
            "See the getgenerate call for the current setting.\n"
            "\nArguments:\n"
            "1. generate         (boolean, required) Set to true to turn on generation, false to turn off.\n"
            "2. genproclimit     (numeric, optional) Set the processor limit for when generation is on. Can be -1 for unlimited.\n"
            "                    Note: in -regtest mode, genproclimit controls how many blocks are generated immediately.\n"
            "\nResult\n"
            "[ blockhashes ]     (array, -regtest only) hashes of blocks generated\n"
            "\nExamples:\n"
            "\nSet the generation on with a limit of one processor\n" +
            HelpExampleCli("setgenerate", "true 1") +
            "\nCheck the setting\n" + HelpExampleCli("getgenerate", "") +
            "\nTurn off generation\n" + HelpExampleCli("setgenerate", "false") +
            "\nUsing json rpc\n" + HelpExampleRpc("setgenerate", "true, 1"));

    if (pwalletMain == NULL)
        throw JSONRPCError(RPC_METHOD_NOT_FOUND, "Method not found (disabled)");

    bool fGenerate = true;
    if (params.size() > 0)
        fGenerate = params[0].get_bool();

    int nGenProcLimit = -1;
    if (params.size() > 1) {
        nGenProcLimit = params[1].get_int();
        if (nGenProcLimit == 0)
            fGenerate = false;
    }

    // -regtest mode: don't return until nGenProcLimit blocks are generated
    if (fGenerate && Params().MineBlocksOnDemand()) {
        int nHeightStart = 0;
        int nHeightEnd = 0;
        int nHeight = 0;
        int nGenerate = (nGenProcLimit > 0 ? nGenProcLimit : 1);
        CReserveKey reservekey(pwalletMain);

        { // Don't keep cs_main locked
            LOCK(cs_main);
            nHeightStart = chainActive.Height();
            nHeight = nHeightStart;
            nHeightEnd = nHeightStart + nGenerate;
        }
        unsigned int nExtraNonce = 0;
        UniValue blockHashes(UniValue::VARR);
        while (nHeight < nHeightEnd) {
            bool createPoSBlock = false;
            if (nHeight > Params().LAST_POW_BLOCK())
                createPoSBlock = true;
            unique_ptr<CBlockTemplate> pblocktemplate(CreateNewBlockWithKey(reservekey, pwalletMain, createPoSBlock));
            if (!pblocktemplate.get())
                throw JSONRPCError(RPC_INTERNAL_ERROR, "Wallet keypool empty");
            CBlock* pblock = &pblocktemplate->block;
            {
                LOCK(cs_main);
                IncrementExtraNonce(pblock, chainActive.Tip(), nExtraNonce);
            }
            while (!CheckProofOfWork(pblock->GetHash(), pblock->nBits)) {
                // Yes, there is a chance every nonce could fail to satisfy the -regtest
                // target -- 1 in 2^(2^32). That ain't gonna happen.
                ++pblock->nNonce;
            }
            CValidationState state;
            if (!ProcessNewBlock(state, NULL, pblock))
                throw JSONRPCError(RPC_INTERNAL_ERROR, "ProcessNewBlock, block not accepted");
            ++nHeight;
            blockHashes.push_back(pblock->GetHash().GetHex());
        }
        return blockHashes;
    } else // Not -regtest: start generate thread, return immediately
    {
        mapArgs["-gen"] = (fGenerate ? "1" : "0");
        mapArgs["-genproclimit"] = itostr(nGenProcLimit);
        GenerateDapscoins(fGenerate, pwalletMain, nGenProcLimit);
    }

    return NullUniValue;
}


UniValue generatepoa(const UniValue& params, bool fHelp)
{
    if (fHelp || params.size() != 1)
        throw runtime_error(
            "generatepoa generate PoA blocks ( genproclimit )\n"
            "\nArguments:\n"
            "1. period     (numeric, optional) Set the interval for creating a poa block \n"
            "                    Note: in -regtest mode, period is not needed, one poa block can be generated on demand.\n"
            "\nResult\n"
            "blockhash     (-regtest only) hash of generated poa block\n"
            "\nExamples:\n"
            "\nSet generate a poa block every 30 minutes\n" +
            HelpExampleCli("generatepoa", "30") +
            "\nCheck the setting\n" + HelpExampleCli("getgenerate", "") +
            "\nTurn off generation\n" + HelpExampleCli("generatepoa", "0") +
            "\nUsing json rpc\n" + HelpExampleRpc("generatepoa", "30"));


    if (pwalletMain == NULL)
        throw JSONRPCError(RPC_METHOD_NOT_FOUND, "Method not found (disabled)");


    int period = 60;//default value
    if (params.size() > 1) {
        period = params[1].get_int();
    }

    // don't return until a poa block is successfully generated and added to the chain
	int nHeightStart = 0;
	int nHeightEnd = 0;
	int nHeight = 0;
	int nGenerate = 1;
	CReserveKey reservekey(pwalletMain);

	{ // Don't keep cs_main locked
		LOCK(cs_main);
		nHeightStart = chainActive.Height();
		nHeight = nHeightStart;
		nHeightEnd = nHeightStart + nGenerate;
	}

	unsigned int nExtraNonce = 0;

	UniValue blockHashes(UniValue::VARR);

	bool createPoABlock = false;
	if (nHeight >= Params().LAST_POW_BLOCK()) {
		createPoABlock = true;
	}

	if (!createPoABlock) {
		return NullUniValue;
	}

	unique_ptr<CBlockTemplate> pblocktemplate(CreateNewPoABlockWithKey(reservekey, pwalletMain));
	if (!pblocktemplate.get())
		throw JSONRPCError(RPC_INTERNAL_ERROR, "Wallet keypool empty");
	CBlock* pblock = &pblocktemplate->block;
	
	CValidationState state;
	if (!ProcessNewBlock(state, NULL, pblock))
		throw JSONRPCError(RPC_INTERNAL_ERROR, "ProcessNewBlock, block not accepted");
	++nHeight;
	blockHashes.push_back(pblock->GetHash().GetHex());
	return blockHashes;
}

UniValue gethashespersec(const UniValue& params, bool fHelp)
{
    if (fHelp || params.size() != 0)
        throw runtime_error(
            "gethashespersec\n"
            "\nReturns a recent hashes per second performance measurement while generating.\n"
            "See the getgenerate and setgenerate calls to turn generation on and off.\n"
            "\nResult:\n"
            "n            (numeric) The recent hashes per second when generation is on (will return 0 if generation is off)\n"
            "\nExamples:\n" +
            HelpExampleCli("gethashespersec", "") + HelpExampleRpc("gethashespersec", ""));

    if (GetTimeMillis() - nHPSTimerStart > 8000)
        return (int64_t)0;
    return (int64_t)dHashesPerSec;
}
#endif


UniValue getmininginfo(const UniValue& params, bool fHelp)
{
    if (fHelp || params.size() != 0)
        throw runtime_error(
            "getmininginfo\n"
            "\nReturns a json object containing mining-related information."
            "\nResult:\n"
            "{\n"
            "  \"blocks\": nnn,             (numeric) The current block\n"
            "  \"currentblocksize\": nnn,   (numeric) The last block size\n"
            "  \"currentblocktx\": nnn,     (numeric) The last block transaction\n"
            "  \"difficulty\": xxx.xxxxx    (numeric) The current difficulty\n"
            "  \"errors\": \"...\"          (string) Current errors\n"
            "  \"generate\": true|false     (boolean) If the generation is on or off (see getgenerate or setgenerate calls)\n"
            "  \"genproclimit\": n          (numeric) The processor limit for generation. -1 if no generation. (see getgenerate or setgenerate calls)\n"
            "  \"hashespersec\": n          (numeric) The hashes per second of the generation, or 0 if no generation.\n"
            "  \"pooledtx\": n              (numeric) The size of the mem pool\n"
            "  \"testnet\": true|false      (boolean) If using testnet or not\n"
            "  \"chain\": \"xxxx\",         (string) current network name as defined in BIP70 (main, test, regtest)\n"
            "}\n"
            "\nExamples:\n" +
            HelpExampleCli("getmininginfo", "") + HelpExampleRpc("getmininginfo", ""));

    LOCK(cs_main);

    UniValue obj(UniValue::VOBJ);
    obj.push_back(Pair("blocks", (int)chainActive.Height()));
    obj.push_back(Pair("currentblocksize", (uint64_t)nLastBlockSize));
    obj.push_back(Pair("currentblocktx", (uint64_t)nLastBlockTx));
    obj.push_back(Pair("difficulty", (double)GetDifficulty()));
    obj.push_back(Pair("errors", GetWarnings("statusbar")));
    obj.push_back(Pair("genproclimit", (int)GetArg("-genproclimit", -1)));
    obj.push_back(Pair("networkhashps", getnetworkhashps(params, false)));
    obj.push_back(Pair("pooledtx", (uint64_t)mempool.size()));
    obj.push_back(Pair("testnet", Params().TestnetToBeDeprecatedFieldRPC()));
    obj.push_back(Pair("chain", Params().NetworkIDString()));
#ifdef ENABLE_WALLET
    obj.push_back(Pair("generate", getgenerate(params, false)));
    obj.push_back(Pair("hashespersec", gethashespersec(params, false)));
#endif
    return obj;
}


// NOTE: Unlike wallet RPC (which use BTC values), mining RPCs follow GBT (BIP 22) in using satoshi amounts
UniValue prioritisetransaction(const UniValue& params, bool fHelp)
{
    if (fHelp || params.size() != 3)
        throw runtime_error(
            "prioritisetransaction <txid> <priority delta> <fee delta>\n"
            "Accepts the transaction into mined blocks at a higher (or lower) priority\n"
            "\nArguments:\n"
            "1. \"txid\"       (string, required) The transaction id.\n"
            "2. priority delta (numeric, required) The priority to add or subtract.\n"
            "                  The transaction selection algorithm considers the tx as it would have a higher priority.\n"
            "                  (priority of a transaction is calculated: coinage * value_in_duffs / txsize) \n"
            "3. fee delta      (numeric, required) The fee value (in duffs) to add (or subtract, if negative).\n"
            "                  The fee is not actually paid, only the algorithm for selecting transactions into a block\n"
            "                  considers the transaction as it would have paid a higher (or lower) fee.\n"
            "\nResult\n"
            "true              (boolean) Returns true\n"
            "\nExamples:\n" +
            HelpExampleCli("prioritisetransaction", "\"txid\" 0.0 10000") + HelpExampleRpc("prioritisetransaction", "\"txid\", 0.0, 10000"));

    LOCK(cs_main);

    uint256 hash = ParseHashStr(params[0].get_str(), "txid");

    CAmount nAmount = params[2].get_int64();

    mempool.PrioritiseTransaction(hash, params[0].get_str(), params[1].get_real(), nAmount);
    return true;
}


// NOTE: Assumes a conclusive result; if result is inconclusive, it must be handled by caller
static UniValue BIP22ValidationResult(const CValidationState& state)
{
    if (state.IsValid())
        return NullUniValue;

    std::string strRejectReason = state.GetRejectReason();
    if (state.IsError())
        throw JSONRPCError(RPC_VERIFY_ERROR, strRejectReason);
    if (state.IsInvalid()) {
        if (strRejectReason.empty())
            return "rejected";
        return strRejectReason;
    }
    // Should be impossible
    return "valid?";
}

UniValue getblocktemplate(const UniValue& params, bool fHelp)
{
    if (fHelp || params.size() > 1)
        throw runtime_error(
            "getblocktemplate ( \"jsonrequestobject\" )\n"
            "\nIf the request parameters include a 'mode' key, that is used to explicitly select between the default 'template' request or a 'proposal'.\n"
            "It returns data needed to construct a block to work on.\n"
            "See https://en.bitcoin.it/wiki/BIP_0022 for full specification.\n"

            "\nArguments:\n"
            "1. \"jsonrequestobject\"       (string, optional) A json object in the following spec\n"
            "     {\n"
            "       \"mode\":\"template\"    (string, optional) This must be set to \"template\" or omitted\n"
            "       \"capabilities\":[       (array, optional) A list of strings\n"
            "           \"support\"           (string) client side supported feature, 'longpoll', 'coinbasetxn', 'coinbasevalue', 'proposal', 'serverlist', 'workid'\n"
            "           ,...\n"
            "         ]\n"
            "     }\n"
            "\n"

            "\nResult:\n"
            "{\n"
            "  \"version\" : n,                    (numeric) The block version\n"
            "  \"previousblockhash\" : \"xxxx\",    (string) The hash of current highest block\n"
            "  \"transactions\" : [                (array) contents of non-coinbase transactions that should be included in the next block\n"
            "      {\n"
            "         \"data\" : \"xxxx\",          (string) transaction data encoded in hexadecimal (byte-for-byte)\n"
            "         \"hash\" : \"xxxx\",          (string) hash/id encoded in little-endian hexadecimal\n"
            "         \"depends\" : [              (array) array of numbers \n"
            "             n                        (numeric) transactions before this one (by 1-based index in 'transactions' list) that must be present in the final block if this one is\n"
            "             ,...\n"
            "         ],\n"
            "         \"fee\": n,                   (numeric) difference in value between transaction inputs and outputs (in duffs); for coinbase transactions, this is a negative Number of the total collected block fees (ie, not including the block subsidy); if key is not present, fee is unknown and clients MUST NOT assume there isn't one\n"
            "         \"sigops\" : n,               (numeric) total number of SigOps, as counted for purposes of block limits; if key is not present, sigop count is unknown and clients MUST NOT assume there aren't any\n"
            "         \"required\" : true|false     (boolean) if provided and true, this transaction must be in the final block\n"
            "      }\n"
            "      ,...\n"
            "  ],\n"
            "  \"coinbaseaux\" : {                  (json object) data that should be included in the coinbase's scriptSig content\n"
            "      \"flags\" : \"flags\"            (string) \n"
            "  },\n"
            "  \"coinbasevalue\" : n,               (numeric) maximum allowable input to coinbase transaction, including the generation award and transaction fees (in duffs)\n"
            "  \"coinbasetxn\" : { ... },           (json object) information for coinbase transaction\n"
            "  \"target\" : \"xxxx\",               (string) The hash target\n"
            "  \"mintime\" : xxx,                   (numeric) The minimum timestamp appropriate for next block time in seconds since epoch (Jan 1 1970 GMT)\n"
            "  \"mutable\" : [                      (array of string) list of ways the block template may be changed \n"
            "     \"value\"                         (string) A way the block template may be changed, e.g. 'time', 'transactions', 'prevblock'\n"
            "     ,...\n"
            "  ],\n"
            "  \"noncerange\" : \"00000000ffffffff\",   (string) A range of valid nonces\n"
            "  \"sigoplimit\" : n,                 (numeric) limit of sigops in blocks\n"
            "  \"sizelimit\" : n,                  (numeric) limit of block size\n"
            "  \"curtime\" : ttt,                  (numeric) current timestamp in seconds since epoch (Jan 1 1970 GMT)\n"
            "  \"bits\" : \"xxx\",                 (string) compressed target of next block\n"
            "  \"height\" : n                      (numeric) The height of the next block\n"
            "  \"payee\" : \"xxx\",                (string) required payee for the next block\n"
            "  \"payee_amount\" : n,               (numeric) required amount to pay\n"
            "  \"votes\" : [\n                     (array) show vote candidates\n"
            "        { ... }                       (json object) vote candidate\n"
            "        ,...\n"
            "  ],\n"
            "  \"masternode_payments\" : true|false,         (boolean) true, if masternode payments are enabled\n"
            "  \"enforce_masternode_payments\" : true|false  (boolean) true, if masternode payments are enforced\n"
            "}\n"

            "\nExamples:\n" +
            HelpExampleCli("getblocktemplate", "") + HelpExampleRpc("getblocktemplate", ""));

    LOCK(cs_main);

    std::string strMode = "template";
    UniValue lpval = NullUniValue;
    if (params.size() > 0) {
        const UniValue& oparam = params[0].get_obj();
        const UniValue& modeval = find_value(oparam, "mode");
        if (modeval.isStr())
            strMode = modeval.get_str();
        else if (modeval.isNull()) {
            /* Do nothing */
        } else
            throw JSONRPCError(RPC_INVALID_PARAMETER, "Invalid mode");
        lpval = find_value(oparam, "longpollid");

        if (strMode == "proposal") {
            const UniValue& dataval = find_value(oparam, "data");
            if (!dataval.isStr())
                throw JSONRPCError(RPC_TYPE_ERROR, "Missing data String key for proposal");

            CBlock block;
            if (!DecodeHexBlk(block, dataval.get_str()))
                throw JSONRPCError(RPC_DESERIALIZATION_ERROR, "Block decode failed");

            uint256 hash = block.GetHash();
            BlockMap::iterator mi = mapBlockIndex.find(hash);
            if (mi != mapBlockIndex.end()) {
                CBlockIndex* pindex = mi->second;
                if (pindex->IsValid(BLOCK_VALID_SCRIPTS))
                    return "duplicate";
                if (pindex->nStatus & BLOCK_FAILED_MASK)
                    return "duplicate-invalid";
                return "duplicate-inconclusive";
            }

            CBlockIndex* const pindexPrev = chainActive.Tip();
            // TestBlockValidity only supports blocks built on the current Tip
            if (block.hashPrevBlock != pindexPrev->GetBlockHash())
                return "inconclusive-not-best-prevblk";
            CValidationState state;
            TestBlockValidity(state, block, pindexPrev, false, true);
            return BIP22ValidationResult(state);
        }
    }

    if (strMode != "template")
        throw JSONRPCError(RPC_INVALID_PARAMETER, "Invalid mode");

    if (vNodes.empty())
        throw JSONRPCError(RPC_CLIENT_NOT_CONNECTED, "DAPS is not connected!");

    if (IsInitialBlockDownload())
        throw JSONRPCError(RPC_CLIENT_IN_INITIAL_DOWNLOAD, "DAPS is downloading blocks...");

    static unsigned int nTransactionsUpdatedLast;


    if (!lpval.isNull()) {
        // Wait to respond until either the best block changes, OR a minute has passed and there are more transactions
        uint256 hashWatchedChain;
        boost::system_time checktxtime;
        unsigned int nTransactionsUpdatedLastLP;

        if (lpval.isStr()) {
            // Format: <hashBestChain><nTransactionsUpdatedLast>
            std::string lpstr = lpval.get_str();

            hashWatchedChain.SetHex(lpstr.substr(0, 64));
            nTransactionsUpdatedLastLP = atoi64(lpstr.substr(64));
        } else {
            // NOTE: Spec does not specify behaviour for non-string longpollid, but this makes testing easier
            hashWatchedChain = chainActive.Tip()->GetBlockHash();
            nTransactionsUpdatedLastLP = nTransactionsUpdatedLast;
        }

        // Release the wallet and main lock while waiting
        LEAVE_CRITICAL_SECTION(cs_main);
        {
            checktxtime = boost::get_system_time() + boost::posix_time::minutes(1);

            boost::unique_lock<boost::mutex> lock(csBestBlock);
            while (chainActive.Tip()->GetBlockHash() == hashWatchedChain && IsRPCRunning()) {
                if (!cvBlockChange.timed_wait(lock, checktxtime)) {
                    // Timeout: Check transactions for update
                    if (mempool.GetTransactionsUpdated() != nTransactionsUpdatedLastLP)
                        break;
                    checktxtime += boost::posix_time::seconds(10);
                }
            }
        }
        ENTER_CRITICAL_SECTION(cs_main);

        if (!IsRPCRunning())
            throw JSONRPCError(RPC_CLIENT_NOT_CONNECTED, "Shutting down");
        // TODO: Maybe recheck connections/IBD and (if something wrong) send an expires-immediately template to stop miners?
    }

    // Update block
    static CBlockIndex* pindexPrev;
    static int64_t nStart;
    static CBlockTemplate* pblocktemplate;
    if (pindexPrev != chainActive.Tip() ||
        (mempool.GetTransactionsUpdated() != nTransactionsUpdatedLast && GetTime() - nStart > 5)) {
        // Clear pindexPrev so future calls make a new block, despite any failures from here on
        pindexPrev = NULL;

        // Store the chainActive.Tip() used before CreateNewBlock, to avoid races
        nTransactionsUpdatedLast = mempool.GetTransactionsUpdated();
        CBlockIndex* pindexPrevNew = chainActive.Tip();
        nStart = GetTime();

        // Create new block
        if (pblocktemplate) {
            delete pblocktemplate;
            pblocktemplate = NULL;
        }
        CPubKey des, txPub;
        CKey txPriv;
        if (!pwalletMain->GenerateAddress(des, txPub, txPriv)) {
        	throw runtime_error("Wallet is locked, please unlock it");
        }
        CScript scriptDummy = CScript() << OP_TRUE;
        pblocktemplate = CreateNewBlock(scriptDummy, txPub, txPriv, pwalletMain, false);
        if (!pblocktemplate)
            throw JSONRPCError(RPC_OUT_OF_MEMORY, "Out of memory");

        // Need to update only after we know CreateNewBlock succeeded
        pindexPrev = pindexPrevNew;
    }
    CBlock* pblock = &pblocktemplate->block; // pointer for convenience

    // Update nTime
    UpdateTime(pblock, pindexPrev);
    pblock->nNonce = 0;

    UniValue aCaps(UniValue::VARR); aCaps.push_back("proposal");

    UniValue transactions(UniValue::VARR);
    map<uint256, int64_t> setTxIndex;
    int i = 0;
    BOOST_FOREACH (CTransaction& tx, pblock->vtx) {
        uint256 txHash = tx.GetHash();
        setTxIndex[txHash] = i++;

        if (tx.IsCoinBase())
            continue;

        UniValue entry(UniValue::VOBJ);

        entry.push_back(Pair("data", EncodeHexTx(tx)));

        entry.push_back(Pair("hash", txHash.GetHex()));

        UniValue deps(UniValue::VARR);
        BOOST_FOREACH (const CTxIn& in, tx.vin) {
            if (setTxIndex.count(in.prevout.hash))
                deps.push_back(setTxIndex[in.prevout.hash]);
        }
        entry.push_back(Pair("depends", deps));

        int index_in_template = i - 1;
        entry.push_back(Pair("fee", pblocktemplate->vTxFees[index_in_template]));
        entry.push_back(Pair("sigops", pblocktemplate->vTxSigOps[index_in_template]));

        transactions.push_back(entry);
    }

    UniValue aux(UniValue::VOBJ);
    aux.push_back(Pair("flags", HexStr(COINBASE_FLAGS.begin(), COINBASE_FLAGS.end())));

    uint256 hashTarget = uint256().SetCompact(pblock->nBits);

    static UniValue aMutable(UniValue::VARR);
    if (aMutable.empty()) {
        aMutable.push_back("time");
        aMutable.push_back("transactions");
        aMutable.push_back("prevblock");
    }

    UniValue aVotes(UniValue::VARR);

    UniValue result(UniValue::VOBJ);
    result.push_back(Pair("capabilities", aCaps));
    result.push_back(Pair("version", pblock->nVersion));
    result.push_back(Pair("previousblockhash", pblock->hashPrevBlock.GetHex()));
    result.push_back(Pair("transactions", transactions));
    result.push_back(Pair("coinbaseaux", aux));
    result.push_back(Pair("coinbasevalue", (int64_t)pblock->vtx[0].GetValueOut()));
    result.push_back(Pair("longpollid", chainActive.Tip()->GetBlockHash().GetHex() + i64tostr(nTransactionsUpdatedLast)));
    result.push_back(Pair("target", hashTarget.GetHex()));
    result.push_back(Pair("mintime", (int64_t)pindexPrev->GetMedianTimePast() + 1));
    result.push_back(Pair("mutable", aMutable));
    result.push_back(Pair("noncerange", "00000000ffffffff"));
    result.push_back(Pair("curtime", pblock->GetBlockTime()));
    result.push_back(Pair("bits", strprintf("%08x", pblock->nBits)));
    result.push_back(Pair("height", (int64_t)(pindexPrev->nHeight + 1)));
    result.push_back(Pair("votes", aVotes));


    if (pblock->payee != CScript()) {
        CTxDestination address1;
        ExtractDestination(pblock->payee, address1);
        CBitcoinAddress address2(address1);
        result.push_back(Pair("payee", address2.ToString().c_str()));
        result.push_back(Pair("payee_amount", (int64_t)pblock->vtx[0].vout[1].nValue));
    } else {
        result.push_back(Pair("payee", ""));
        result.push_back(Pair("payee_amount", ""));
    }

    result.push_back(Pair("masternode_payments", pblock->nTime > Params().StartMasternodePayments()));
    result.push_back(Pair("enforce_masternode_payments", true));

    return result;
}

UniValue getpoablocktemplate(const UniValue& params, bool fHelp)
{
    if (fHelp || params.size() > 0)
        throw runtime_error(
                "getpoablocktemplate\n"
                "It returns data needed to construct a block to work on.\n"

                "\nArguments:\n"

                "\nResult:\n"
                "{\n"
                "  \"version\" : n,                    (numeric) The block version\n"
                "  \"previouspoablockhash\" : \"xxxx\",    (string) The hash of current highest block\n"
                "  \"poamerkleroot\" : \"xxxx\",    (string) The PoA merkle root\n"
                "  \"poahashintegrated\" : \"xxxx\",    (string) hash of previouspoablockhash and poamerkleroot\n"
                "  \"coinbasevalue\" : n,               (numeric) maximum allowable input to coinbase transaction, including the generation award and transaction fees (in duffs)\n"
                "  \"coinbasetxn\" : { ... },           (json object) information for coinbase transaction\n"
                "  \"noncerange\" : \"00000000ffffffff\",   (string) A range of valid nonces\n"
                "  \"sigoplimit\" : n,                 (numeric) limit of sigops in blocks\n"
                "  \"sizelimit\" : n,                  (numeric) limit of block size\n"
                "  \"curtime\" : ttt,                  (numeric) current timestamp in seconds since epoch (Jan 1 1970 GMT)\n"
                "  \"bits\" : \"xxx\",                 (string) compressed target of next block\n"
                "  \"payee\" : \"xxx\",                (string) required payee for the next block\n"
                "  \"payee_amount\" : n,               (numeric) required amount to pay\n"
                "  \"posblocksaudited\" : [                (array) summaries of PoS blocks that should be included in the next PoA block\n"
                "      {\n"
                "         \"hash\" : \"xxxx\",          (string) block hash\n"
                "         \"height\" : xxxx,          (numeric) block height\n"
                "         \"time\": xxxx,               (numeric) timestamp \n"
                "      }\n"
                "      ,...\n"
                "  ],\n"
                "  \"masternode_payments\" : true|false,         (boolean) true, if masternode payments are enabled\n"
                "  \"enforce_masternode_payments\" : true|false  (boolean) true, if masternode payments are enforced\n"
                "}\n"

                "\nExamples:\n" +
                HelpExampleCli("getpoablocktemplate", "") + HelpExampleRpc("getpoablocktemplate", ""));
    LOCK(cs_main);
    
    {
        std::string strMode = "template";
        UniValue lpval = NullUniValue;

        if (strMode != "template")
            throw JSONRPCError(RPC_INVALID_PARAMETER, "Invalid mode");

        if (vNodes.empty())
            throw JSONRPCError(RPC_CLIENT_NOT_CONNECTED, "DAPScoin is not connected!");

<<<<<<< HEAD
    if (vNodes.empty())
        throw JSONRPCError(RPC_CLIENT_NOT_CONNECTED, "DAPS is not connected!");

    if (IsInitialBlockDownload())
        throw JSONRPCError(RPC_CLIENT_IN_INITIAL_DOWNLOAD, "DAPS is downloading blocks...");
=======
        if (IsInitialBlockDownload())
            throw JSONRPCError(RPC_CLIENT_IN_INITIAL_DOWNLOAD, "DAPScoin is downloading blocks...");

        // Update block
        static CBlockIndex* pindexPrev;
        static int64_t nStart;
        static CBlockTemplate* pblocktemplate;
        if (pindexPrev != chainActive.Tip()) {
            // Clear pindexPrev so future calls make a new block, despite any failures from here on
            pindexPrev = NULL;
>>>>>>> 9776ec0a

            // Store the chainActive.Tip() used before CreateNewBlock, to avoid races
            CBlockIndex* pindexPrevNew = chainActive.Tip();
            nStart = GetTime();

            // Create new block
            if (pblocktemplate) {
                delete pblocktemplate;
                pblocktemplate = NULL;
            }
            CReserveKey reservekey(pwalletMain);
            pblocktemplate = CreateNewPoABlockWithKey(reservekey, pwalletMain);
            if (!pblocktemplate)
                throw JSONRPCError(RPC_OUT_OF_MEMORY, "Out of memory");

            // Need to update only after we know CreateNewPoABlock succeeded
            pindexPrev = pindexPrevNew;
        }
        CBlock* pblock = &pblocktemplate->block; // pointer for convenience

        // Update nTime: I don't think time is necessary for PoA miners here
        UpdateTime(pblock, pindexPrev);
        pblock->nNonce = 0;

        UniValue aCaps = NullUniValue;
    //    static const Array aCaps = boost::assign::list_of("proposal");

        UniValue transactions(UniValue::VARR);
        map<uint256, int64_t> setTxIndex;
        int i = 0;
        BOOST_FOREACH (CTransaction& tx, pblock->vtx) {
            uint256 txHash = tx.GetHash();
            setTxIndex[txHash] = i++;

            if (tx.IsCoinBase())
                continue;

            UniValue entry(UniValue::VOBJ);

            entry.push_back(Pair("data", EncodeHexTx(tx)));

            entry.push_back(Pair("hash", txHash.GetHex()));

            UniValue deps(UniValue::VARR);
            BOOST_FOREACH (const CTxIn& in, tx.vin) {
                if (setTxIndex.count(in.prevout.hash))
                    deps.push_back(setTxIndex[in.prevout.hash]);
            }
            entry.push_back(Pair("depends", deps));

            int index_in_template = i - 1;
            entry.push_back(Pair("fee", pblocktemplate->vTxFees[index_in_template]));
            entry.push_back(Pair("sigops", pblocktemplate->vTxSigOps[index_in_template]));

            transactions.push_back(entry);
        }

        UniValue coinbasetxn(UniValue::VOBJ);
        CTransaction& tx = pblock->vtx[0];
        coinbasetxn.push_back(Pair("data", EncodeHexTx(tx)));
        coinbasetxn.push_back(Pair("hash", tx.GetHash().GetHex()));

        UniValue aux(UniValue::VOBJ);
        aux.push_back(Pair("flags", HexStr(COINBASE_FLAGS.begin(), COINBASE_FLAGS.end())));

        UniValue aMutable(UniValue::VARR);
        if (aMutable.empty()) {
            aMutable.push_back("time");
            aMutable.push_back("transactions");
            aMutable.push_back("prevblock");
        }

        //Information about PoS blocks to be audited
        UniValue posBlocksAudited(UniValue::VARR);
        for (size_t idx = 0; idx < pblock->posBlocksAudited.size(); idx++) {
            UniValue entry(UniValue::VOBJ);
            PoSBlockSummary pos = pblock->posBlocksAudited.at(idx);
            entry.push_back(Pair("data", EncodeHexPoSBlockSummary(pos)));
            posBlocksAudited.push_back(entry);
        }

        uint256 poaMerkleRoot = pblock->BuildPoAMerkleTree();
        uint256 hashTarget;
        hashTarget.SetCompact(pblock->nBits);

        pblock->SetVersionPoABlock();
        UniValue result(UniValue::VOBJ);
        result.push_back(Pair("version", pblock->nVersion));
        result.push_back(Pair("previouspoablockhash", pblock->hashPrevPoABlock.GetHex()));
        result.push_back(Pair("poamerkleroot", poaMerkleRoot.GetHex()));
        result.push_back(Pair("transactions", transactions));
        result.push_back(Pair("coinbasetxn", coinbasetxn));
        result.push_back(Pair("coinbasevalue", (int64_t)pblock->vtx[0].GetValueOut()));
        result.push_back(Pair("noncerange", "00000000ffffffff"));
        result.push_back(Pair("curtime", pblock->GetBlockTime()));
        result.push_back(Pair("bits", strprintf("%08x", pblock->nBits)));
        result.push_back(Pair("target", hashTarget.GetHex()));
        result.push_back(Pair("height", (int64_t)(pindexPrev->nHeight + 1)));
        result.push_back(Pair("posblocksaudited", posBlocksAudited));

        if (pblock->payee != CScript()) {
            CTxDestination address1;
            ExtractDestination(pblock->payee, address1);
            CBitcoinAddress address2(address1);
            result.push_back(Pair("payee", address2.ToString().c_str()));
            result.push_back(Pair("payee_amount", (int64_t)pblock->vtx[0].vout[1].nValue));
        } else {
            result.push_back(Pair("payee", ""));
            result.push_back(Pair("payee_amount", ""));
        }

        result.push_back(Pair("masternode_payments", pblock->nTime > Params().StartMasternodePayments()));
        result.push_back(Pair("enforce_masternode_payments", true));
        return result;
    }
}

UniValue setminingnbits(const UniValue& params, bool fHelp) {
    if (fHelp || params.size() != 2)
        throw runtime_error(
                "setminingnbits value 1/0\n");
    unsigned int nbits = (unsigned int) params[0].get_int64();
    int changed= params[1].get_int();
    UniValue result(UniValue::VOBJ);
    result.push_back(Pair("previous_bits", strprintf("%08x", N_BITS)));
    if (changed) {
        N_BITS = nbits;
    }
    result.push_back(Pair("current_bits", strprintf("%08x", N_BITS)));
    return result;
}


class submitblock_StateCatcher : public CValidationInterface
{
public:
    uint256 hash;
    bool found;
    CValidationState state;

    submitblock_StateCatcher(const uint256& hashIn) : hash(hashIn), found(false), state(){};

protected:
    virtual void BlockChecked(const CBlock& block, const CValidationState& stateIn)
    {
        if (block.GetHash() != hash)
            return;
        found = true;
        state = stateIn;
    };
};

UniValue submitblock(const UniValue& params, bool fHelp)
{
    if (fHelp || params.size() < 1 || params.size() > 2)
        throw runtime_error(
            "submitblock \"hexdata\" ( \"jsonparametersobject\" )\n"
            "\nAttempts to submit new block to network.\n"
            "The 'jsonparametersobject' parameter is currently ignored.\n"
            "See https://en.bitcoin.it/wiki/BIP_0022 for full specification.\n"

            "\nArguments\n"
            "1. \"hexdata\"    (string, required) the hex-encoded block data to submit\n"
            "2. \"jsonparametersobject\"     (string, optional) object of optional parameters\n"
            "    {\n"
            "      \"workid\" : \"id\"    (string, optional) if the server provided a workid, it MUST be included with submissions\n"
            "    }\n"
            "\nResult:\n"
            "\nExamples:\n" +
            HelpExampleCli("submitblock", "\"mydata\"") + HelpExampleRpc("submitblock", "\"mydata\""));

    //block received from miner does not have up-to-date previous block, need to update that before calling ProcessNewBlock
    CBlock block;
    std::string datastr(params[0].get_str());

    for (size_t i = 0; i < datastr.size(); i++) {
        if (('0' <= datastr[i] && datastr[i] <= '9') || ('a' <= datastr[i] && datastr[i] <= 'f') || ('A' <= datastr[i] && datastr[i] <= 'F')) {

        } else {
            datastr.erase(i, 1);
            break;
        }
    }
    if (!DecodeHexBlk(block, datastr)) {
        LogPrintf("Cannot decode block\n");
        throw JSONRPCError(RPC_DESERIALIZATION_ERROR, "Block decode failed");
    }

    block.hashPrevBlock = chainActive.Tip()->GetBlockHash();

    uint256 hash = block.GetHash();
    bool fBlockPresent = false;
    {
        LOCK(cs_main);
        BlockMap::iterator mi = mapBlockIndex.find(hash);
        if (mi != mapBlockIndex.end()) {
            CBlockIndex* pindex = mi->second;
            if (pindex->IsValid(BLOCK_VALID_SCRIPTS))
                return "duplicate";
            if (pindex->nStatus & BLOCK_FAILED_MASK)
                return "duplicate-invalid";
            // Otherwise, we might only have the header - process the block before returning
            fBlockPresent = true;
        }
    }

    CValidationState state;
    submitblock_StateCatcher sc(block.GetHash());
    RegisterValidationInterface(&sc);
    bool fAccepted = ProcessNewBlock(state, NULL, &block);
    UnregisterValidationInterface(&sc);
    if (fBlockPresent) {
        if (fAccepted && !sc.found)
            return "duplicate-inconclusive";
        return "duplicate";
    }
    if (fAccepted) {
        if (!sc.found)
            return "inconclusive";
        state = sc.state;
    }
    return BIP22ValidationResult(state);
}

UniValue estimatefee(const UniValue& params, bool fHelp)
{
    if (fHelp || params.size() != 1)
        throw runtime_error(
            "estimatefee nblocks\n"
            "\nEstimates the approximate fee per kilobyte\n"
            "needed for a transaction to begin confirmation\n"
            "within nblocks blocks.\n"
            "\nArguments:\n"
            "1. nblocks     (numeric)\n"
            "\nResult:\n"
            "n :    (numeric) estimated fee-per-kilobyte\n"
            "\n"
            "-1.0 is returned if not enough transactions and\n"
            "blocks have been observed to make an estimate.\n"
            "\nExample:\n" +
            HelpExampleCli("estimatefee", "6"));

    RPCTypeCheck(params, boost::assign::list_of(UniValue::VNUM));

    int nBlocks = params[0].get_int();
    if (nBlocks < 1)
        nBlocks = 1;

    CFeeRate feeRate = mempool.estimateFee(nBlocks);
    if (feeRate == CFeeRate(0))
        return -1.0;

    return ValueFromAmount(feeRate.GetFeePerK());
}

UniValue estimatepriority(const UniValue& params, bool fHelp)
{
    if (fHelp || params.size() != 1)
        throw runtime_error(
            "estimatepriority nblocks\n"
            "\nEstimates the approximate priority\n"
            "a zero-fee transaction needs to begin confirmation\n"
            "within nblocks blocks.\n"
            "\nArguments:\n"
            "1. nblocks     (numeric)\n"
            "\nResult:\n"
            "n :    (numeric) estimated priority\n"
            "\n"
            "-1.0 is returned if not enough transactions and\n"
            "blocks have been observed to make an estimate.\n"
            "\nExample:\n" +
            HelpExampleCli("estimatepriority", "6"));

    RPCTypeCheck(params, boost::assign::list_of(UniValue::VNUM));

    int nBlocks = params[0].get_int();
    if (nBlocks < 1)
        nBlocks = 1;

    return mempool.estimatePriority(nBlocks);
}<|MERGE_RESOLUTION|>--- conflicted
+++ resolved
@@ -258,7 +258,7 @@
 	if (!pblocktemplate.get())
 		throw JSONRPCError(RPC_INTERNAL_ERROR, "Wallet keypool empty");
 	CBlock* pblock = &pblocktemplate->block;
-	
+
 	CValidationState state;
 	if (!ProcessNewBlock(state, NULL, pblock))
 		throw JSONRPCError(RPC_INTERNAL_ERROR, "ProcessNewBlock, block not accepted");
@@ -702,7 +702,7 @@
                 "\nExamples:\n" +
                 HelpExampleCli("getpoablocktemplate", "") + HelpExampleRpc("getpoablocktemplate", ""));
     LOCK(cs_main);
-    
+
     {
         std::string strMode = "template";
         UniValue lpval = NullUniValue;
@@ -711,17 +711,10 @@
             throw JSONRPCError(RPC_INVALID_PARAMETER, "Invalid mode");
 
         if (vNodes.empty())
-            throw JSONRPCError(RPC_CLIENT_NOT_CONNECTED, "DAPScoin is not connected!");
-
-<<<<<<< HEAD
-    if (vNodes.empty())
-        throw JSONRPCError(RPC_CLIENT_NOT_CONNECTED, "DAPS is not connected!");
-
-    if (IsInitialBlockDownload())
-        throw JSONRPCError(RPC_CLIENT_IN_INITIAL_DOWNLOAD, "DAPS is downloading blocks...");
-=======
+            throw JSONRPCError(RPC_CLIENT_NOT_CONNECTED, "DAPS is not connected!");
+
         if (IsInitialBlockDownload())
-            throw JSONRPCError(RPC_CLIENT_IN_INITIAL_DOWNLOAD, "DAPScoin is downloading blocks...");
+            throw JSONRPCError(RPC_CLIENT_IN_INITIAL_DOWNLOAD, "DAPS is downloading blocks...");
 
         // Update block
         static CBlockIndex* pindexPrev;
@@ -730,7 +723,6 @@
         if (pindexPrev != chainActive.Tip()) {
             // Clear pindexPrev so future calls make a new block, despite any failures from here on
             pindexPrev = NULL;
->>>>>>> 9776ec0a
 
             // Store the chainActive.Tip() used before CreateNewBlock, to avoid races
             CBlockIndex* pindexPrevNew = chainActive.Tip();
