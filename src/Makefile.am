--- conflicted
+++ resolved
@@ -432,13 +432,8 @@
 #
 
 # dapscoin-tx binary #
-<<<<<<< HEAD
 dapscoin_tx_multisig_LDADD = \
-  $(LIBBITCOIN_UNIVALUE) \
-=======
-dapscoin_tx_LDADD = \
   $(LIBUNIVALUE) \
->>>>>>> 14c1896d
   $(LIBBITCOIN_COMMON) \
   $(LIBBITCOIN_UTIL) \
   $(LIBBITCOIN_CRYPTO) \
