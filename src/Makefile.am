--- conflicted
+++ resolved
@@ -1,13 +1,5 @@
-<<<<<<< HEAD
-DIST_SUBDIRS = secp256k1 secp256k1-mw
+DIST_SUBDIRS = secp256k1 secp256k1-mw univalue
 AM_LDFLAGS = $(PTHREAD_CFLAGS) $(LIBTOOL_LDFLAGS) $(HARDENED_LDFLAGS)
-AM_CXXFLAGS = $(DEBUG_CXXFLAGS) $(HARDENED_CXXFLAGS) $(WARN_CXXFLAGS) $(NOWARN_CXXFLAGS) $(ERROR_CXXFLAGS) 
-AM_CPPFLAGS = $(DEBUG_CPPFLAGS) $(HARDENED_CPPFLAGS)
-AM_LIBTOOLFLAGS = --preserve-dup-deps
-EXTRA_LIBRARIES =
-=======
-DIST_SUBDIRS = secp256k1 univalue
-AM_LDFLAGS = $(PTHREAD_CFLAGS) $(LIBTOOL_LDFLAGS)
 
 if EMBEDDED_UNIVALUE
 LIBUNIVALUE = univalue/libunivalue.la
@@ -17,7 +9,6 @@
 else
 LIBUNIVALUE = $(UNIVALUE_LIBS)
 endif
->>>>>>> b53e2ca7
 
 if EMBEDDED_LEVELDB
 LEVELDB_CPPFLAGS += -I$(srcdir)/leveldb/include
@@ -38,12 +29,9 @@
 BITCOIN_INCLUDES=-I$(builddir) -I$(builddir)/obj $(BOOST_CPPFLAGS) $(LEVELDB_CPPFLAGS) $(CRYPTO_CFLAGS) $(SSL_CFLAGS)
 
 BITCOIN_INCLUDES += -I$(srcdir)/secp256k1/include
-<<<<<<< HEAD
 BITCOIN_INCLUDES += -I$(srcdir)/secp256k1-mw/include
 BITCOIN_INCLUDES += -I$(srcdir)/zxcvbn
-=======
 BITCOIN_INCLUDES += $(UNIVALUE_CFLAGS)
->>>>>>> b53e2ca7
 
 LIBBITCOIN_SERVER=libbitcoin_server.a
 LIBBITCOIN_WALLET=libbitcoin_wallet.a
@@ -51,11 +39,6 @@
 LIBBITCOIN_CLI=libbitcoin_cli.a
 LIBBITCOIN_UTIL=libbitcoin_util.a
 LIBBITCOIN_CRYPTO=crypto/libbitcoin_crypto.a
-<<<<<<< HEAD
-LIBBITCOIN_UNIVALUE=univalue/libbitcoin_univalue.a
-=======
-LIBBITCOIN_ZEROCOIN=libzerocoin/libbitcoin_zerocoin.a
->>>>>>> b53e2ca7
 LIBBITCOINQT=qt/libbitcoinqt.a
 LIBSECP256K1=secp256k1/libsecp256k1.la
 LIBSECP256K1_2=secp256k1-mw/libsecp256k1_2.la
@@ -71,11 +54,6 @@
   crypto/libbitcoin_crypto.a \
   libbitcoin_util.a \
   libbitcoin_common.a \
-<<<<<<< HEAD
-  univalue/libbitcoin_univalue.a \
-=======
-  libzerocoin/libbitcoin_zerocoin.a \
->>>>>>> b53e2ca7
   libbitcoin_server.a \
   libbitcoin_cli.a
 if ENABLE_WALLET
@@ -338,39 +316,6 @@
   crypto/sph_skein.h \
   crypto/sph_types.h
 
-<<<<<<< HEAD
-# univalue JSON library
-univalue_libbitcoin_univalue_a_SOURCES = \
-  univalue/univalue.cpp \
-  univalue/univalue_read.cpp \
-  univalue/univalue_write.cpp \
-  univalue/univalue_escapes.h \
-  univalue/univalue.h
-=======
-# libzerocoin library
-libzerocoin_libbitcoin_zerocoin_a_SOURCES = \
-  libzerocoin/Accumulator.h \
-  libzerocoin/AccumulatorProofOfKnowledge.h \
-  libzerocoin/bignum.h \
-  libzerocoin/Coin.h \
-  libzerocoin/CoinSpend.h \
-  libzerocoin/Commitment.h \
-  libzerocoin/Denominations.h \
-  libzerocoin/ParamGeneration.h \
-  libzerocoin/Params.h \
-  libzerocoin/SerialNumberSignatureOfKnowledge.h \
-  libzerocoin/ZerocoinDefines.h \
-  libzerocoin/Accumulator.cpp \
-  libzerocoin/AccumulatorProofOfKnowledge.cpp \
-  libzerocoin/Coin.cpp \
-  libzerocoin/Denominations.cpp \
-  libzerocoin/CoinSpend.cpp \
-  libzerocoin/Commitment.cpp \
-  libzerocoin/ParamGeneration.cpp \
-  libzerocoin/Params.cpp \
-  libzerocoin/SerialNumberSignatureOfKnowledge.cpp
->>>>>>> b53e2ca7
-
 # common: shared between dapscoind, and dapscoin-qt and non-server tools
 libbitcoin_common_a_CPPFLAGS = $(BITCOIN_INCLUDES)
 libbitcoin_common_a_SOURCES = \
@@ -440,12 +385,7 @@
 dapscoind_LDADD = \
   $(LIBBITCOIN_SERVER) \
   $(LIBBITCOIN_COMMON) \
-<<<<<<< HEAD
-  $(LIBBITCOIN_UNIVALUE) \
-=======
   $(LIBUNIVALUE) \
-  $(LIBBITCOIN_ZEROCOIN) \
->>>>>>> b53e2ca7
   $(LIBBITCOIN_UTIL) \
   $(LIBBITCOIN_CRYPTO) \
   $(LIBLEVELDB) \
@@ -563,11 +503,8 @@
 clean-local:
 	-$(MAKE) -C leveldb clean
 	-$(MAKE) -C secp256k1 clean
-<<<<<<< HEAD
 	-$(MAKE) -C secp256k1-mw clean
-=======
 	-$(MAKE) -C univalue clean
->>>>>>> b53e2ca7
 	rm -f leveldb/*/*.gcno leveldb/helpers/memenv/*.gcno
 	-rm -f config.h
 
