// Copyright (c) 2009-2010 Satoshi Nakamoto
// Copyright (c) 2009-2014 The Bitcoin developers
// Copyright (c) 2014-2015 The Dash developers
// Copyright (c) 2015-2018 The PIVX developers
// Copyright (c) 2018-2019 The DAPS Project developers
// Distributed under the MIT software license, see the accompanying
// file COPYING or http://www.opensource.org/licenses/mit-license.php.

#include "main.h"

#include "addrman.h"
#include "alert.h"
#include "chainparams.h"
#include "checkpoints.h"
#include "checkqueue.h"
#include "init.h"
#include "kernel.h"
#include "masternode-budget.h"
#include "masternode-payments.h"
#include "masternodeman.h"
#include "merkleblock.h"
#include "net.h"
#include "obfuscation.h"
#include "poa.h"
#include "pow.h"
#include "swifttx.h"
#include "txdb.h"
#include "txmempool.h"
#include "ui_interface.h"
#include "util.h"
#include "utilmoneystr.h"

#include <sstream>

#include <boost/algorithm/string/replace.hpp>
#include <boost/filesystem.hpp>
#include <boost/filesystem/fstream.hpp>
#include <boost/foreach.hpp>
#include <boost/thread.hpp>

using namespace boost;
using namespace std;

#if defined(NDEBUG)
#error "DAPS cannot be compiled without assertions."
#endif

// 6 comes from OPCODE (1) + vch.size() (1) + BIGNUM size (4)
#define SCRIPT_OFFSET 6
// For Script size (BIGNUM/Uint256 size)
#define BIGNUM_SIZE 4
/**
 * Global state
 */

CCriticalSection cs_main;

BlockMap mapBlockIndex;
map<uint256, uint256> mapProofOfStake;
set<pair<COutPoint, unsigned int> > setStakeSeen;
map<unsigned int, unsigned int> mapHashedBlocks;
CChain chainActive;
CBlockIndex* pindexBestHeader = NULL;
int64_t nTimeBestReceived = 0;
CWaitableCriticalSection csBestBlock;
CConditionVariable cvBlockChange;
int nScriptCheckThreads = 0;
bool fImporting = false;
bool fReindex = false;
bool fTxIndex = true;
bool fIsBareMultisigStd = true;
bool fCheckBlockIndex = false;
bool fVerifyingBlocks = false;
unsigned int nCoinCacheSize = 5000;
bool fAlerts = DEFAULT_ALERTS;

unsigned int nStakeMinAge = 60 * 60;
int64_t nReserveBalance = 0;

const int MIN_RING_SIZE = 11;
const int MAX_RING_SIZE = 15;
const int MAX_TX_INPUTS = 50;
const int MIN_TX_INPUTS_FOR_SWEEPING = 25;

/** Fees smaller than this (in duffs) are considered zero fee (for relaying and mining)
 * We are ~100 times smaller then bitcoin now (2015-06-23), set minRelayTxFee only 10 times higher
 * so it's still 10 times lower comparing to bitcoin.
 */
CFeeRate minRelayTxFee = CFeeRate(10000);

CTxMemPool mempool(::minRelayTxFee);

struct COrphanTx {
    CTransaction tx;
    NodeId fromPeer;
};
map<uint256, COrphanTx> mapOrphanTransactions;
map<uint256, set<uint256> > mapOrphanTransactionsByPrev;
map<uint256, int64_t> mapRejectedBlocks;

void EraseOrphansFor(NodeId peer);

static void CheckBlockIndex();

/** Constant stuff for coinbase transactions we create: */
CScript COINBASE_FLAGS;

const string strMessageMagic = "DarkNet Signed Message:\n";

// Internal stuff
namespace
{
struct CBlockIndexWorkComparator {
    bool operator()(CBlockIndex* pa, CBlockIndex* pb) const
    {
        // First sort by most total work, ...
        if (pa->nChainWork > pb->nChainWork) return false;
        if (pa->nChainWork < pb->nChainWork) return true;

        // ... then by earliest time received, ...
        if (pa->nSequenceId < pb->nSequenceId) return false;
        if (pa->nSequenceId > pb->nSequenceId) return true;

        // Use pointer address as tie breaker (should only happen with blocks
        // loaded from disk, as those all have id 0).
        if (pa < pb) return false;
        if (pa > pb) return true;

        // Identical blocks.
        return false;
    }
};

CBlockIndex* pindexBestInvalid;

/**
     * The set of all CBlockIndex entries with BLOCK_VALID_TRANSACTIONS (for itself and all ancestors) and
     * as good as our current tip or better. Entries may be failed, though.
     */
set<CBlockIndex*, CBlockIndexWorkComparator> setBlockIndexCandidates;
/** Number of nodes with fSyncStarted. */
int nSyncStarted = 0;
/** All pairs A->B, where A (or one if its ancestors) misses transactions, but B has transactions. */
multimap<CBlockIndex*, CBlockIndex*> mapBlocksUnlinked;

CCriticalSection cs_LastBlockFile;
std::vector<CBlockFileInfo> vinfoBlockFile;
int nLastBlockFile = 0;

/**
     * Every received block is assigned a unique and increasing identifier, so we
     * know which one to give priority in case of a fork.
     */
CCriticalSection cs_nBlockSequenceId;
/** Blocks loaded from disk are assigned id 0, so start the counter at 1. */
uint32_t nBlockSequenceId = 1;

/**
     * Sources of received blocks, to be able to send them reject messages or ban
     * them, if processing happens afterwards. Protected by cs_main.
     */
map<uint256, NodeId> mapBlockSource;

/** Blocks that are in flight, and that are in the queue to be downloaded. Protected by cs_main. */
struct QueuedBlock {
    uint256 hash;
    CBlockIndex* pindex;        //! Optional.
    int64_t nTime;              //! Time of "getdata" request in microseconds.
    int nValidatedQueuedBefore; //! Number of blocks queued with validated headers (globally) at the time this one is requested.
    bool fValidatedHeaders;     //! Whether this block has validated headers at the time of request.
};
map<uint256, pair<NodeId, list<QueuedBlock>::iterator> > mapBlocksInFlight;

/** Number of blocks in flight with validated headers. */
int nQueuedValidatedHeaders = 0;

/** Number of preferable block download peers. */
int nPreferredDownload = 0;

/** Dirty block index entries. */
set<CBlockIndex*> setDirtyBlockIndex;

/** Dirty block file entries. */
set<int> setDirtyFileInfo;
} // namespace

//////////////////////////////////////////////////////////////////////////////
//
// dispatching functions
//

// These functions dispatch to one or all registered wallets

namespace
{
struct CMainSignals {
    /** Notifies listeners of updated transaction data (transaction, and optionally the block it is found in. */
    boost::signals2::signal<void(const CTransaction&, const CBlock*)> SyncTransaction;
    /** Notifies listeners of an erased transaction (currently disabled, requires transaction replacement). */
    // XX42    boost::signals2::signal<void(const uint256&)> EraseTransaction;
    /** Notifies listeners of an updated transaction without new data (for now: a coinbase potentially becoming visible). */
    boost::signals2::signal<void(const uint256&)> UpdatedTransaction;
    /** Notifies listeners of a new active block chain. */
    boost::signals2::signal<void(const CBlockLocator&)> SetBestChain;
    /** Notifies listeners about an inventory item being seen on the network. */
    boost::signals2::signal<void(const uint256&)> Inventory;
    /** Tells listeners to broadcast their data. */
    boost::signals2::signal<void()> Broadcast;
    /** Notifies listeners of a block validation result */
    boost::signals2::signal<void(const CBlock&, const CValidationState&)> BlockChecked;
} g_signals;

} // namespace

void RegisterValidationInterface(CValidationInterface* pwalletIn)
{
    g_signals.SyncTransaction.connect(boost::bind(&CValidationInterface::SyncTransaction, pwalletIn, _1, _2));
    g_signals.UpdatedTransaction.connect(boost::bind(&CValidationInterface::UpdatedTransaction, pwalletIn, _1));
    g_signals.SetBestChain.connect(boost::bind(&CValidationInterface::SetBestChain, pwalletIn, _1));
    g_signals.Inventory.connect(boost::bind(&CValidationInterface::Inventory, pwalletIn, _1));
    g_signals.Broadcast.connect(boost::bind(&CValidationInterface::ResendWalletTransactions, pwalletIn));
    g_signals.BlockChecked.connect(boost::bind(&CValidationInterface::BlockChecked, pwalletIn, _1, _2));
}

void UnregisterValidationInterface(CValidationInterface* pwalletIn)
{
    g_signals.BlockChecked.disconnect(boost::bind(&CValidationInterface::BlockChecked, pwalletIn, _1, _2));
    g_signals.Broadcast.disconnect(boost::bind(&CValidationInterface::ResendWalletTransactions, pwalletIn));
    g_signals.Inventory.disconnect(boost::bind(&CValidationInterface::Inventory, pwalletIn, _1));
    g_signals.SetBestChain.disconnect(boost::bind(&CValidationInterface::SetBestChain, pwalletIn, _1));
    g_signals.UpdatedTransaction.disconnect(boost::bind(&CValidationInterface::UpdatedTransaction, pwalletIn, _1));
    g_signals.SyncTransaction.disconnect(boost::bind(&CValidationInterface::SyncTransaction, pwalletIn, _1, _2));
}

void UnregisterAllValidationInterfaces()
{
    g_signals.BlockChecked.disconnect_all_slots();
    g_signals.Broadcast.disconnect_all_slots();
    g_signals.Inventory.disconnect_all_slots();
    g_signals.SetBestChain.disconnect_all_slots();
    g_signals.UpdatedTransaction.disconnect_all_slots();
    g_signals.SyncTransaction.disconnect_all_slots();
}

void SyncWithWallets(const CTransaction& tx, const CBlock* pblock)
{
    g_signals.SyncTransaction(tx, pblock);
}

CAmount GetValueIn(CCoinsViewCache view, const CTransaction& tx)
{
    if (tx.IsCoinBase())
        return 0;

    CAmount nResult = 0;

    if (tx.IsCoinStake()) {
        for (unsigned int i = 0; i < tx.vin.size(); i++) {
            CAmount nValueIn; // = txPrev.vout[prevout.n].nValue;
            uint256 hashBlock;
            CTransaction txPrev;
            GetTransaction(tx.vin[i].prevout.hash, txPrev, hashBlock, true);
            const CTxOut& out = txPrev.vout[tx.vin[i].prevout.n];
            if (out.nValue > 0) {
                nResult += out.nValue;
            } else {
                uint256 val = out.maskValue.amount;
                uint256 mask = out.maskValue.mask;
                CKey decodedMask;
                CPubKey sharedSec;
                sharedSec.Set(tx.vin[i].encryptionKey.begin(), tx.vin[i].encryptionKey.begin() + 33);
                ECDHInfo::Decode(mask.begin(), val.begin(), sharedSec, decodedMask, nValueIn);
                //Verify commitment
                std::vector<unsigned char> commitment;
                CWallet::CreateCommitment(decodedMask.begin(), nValueIn, commitment);
                if (commitment != out.commitment) {
                    throw runtime_error("Commitment for coinstake not correct");
                }
                nResult += nValueIn;
            }
        }
    }

    return nResult;
}

//! Return priority of tx at height nHeight
double GetPriority(const CTransaction& tx, int nHeight)
{
    if (tx.IsCoinBase() || tx.IsCoinStake())
        return 0.0;
    double dResult = 0.0;
    /*for (const CTxIn& txin:  tx.vin) {
    	std::vector<COutPoint> alldecoys = txin.decoys;
    	alldecoys.push_back(txin.prevout);
    	for (size_t j = 0; j < alldecoys.size(); j++) {
    		CTransaction prev;
    		uint256 bh;
    		if (!GetTransaction(alldecoys[j].hash, prev, bh, true)) {
    			return false;
    		}

    		if (mapBlockIndex.count(bh) < 1) continue;
    		if (mapBlockIndex[bh]->nHeight < nHeight) {
    			dResult += 1000 * COIN * (nHeight - mapBlockIndex[bh]->nHeight);
    		}
    	}
    }*/
    return 1000000000 + tx.ComputePriority(dResult);
}

bool IsKeyImageSpend1(const std::string& kiHex, const uint256& againsHash)
{
    if (kiHex.empty()) return false;
    std::vector<uint256> bhs;
    if (!pblocktree->ReadKeyImages(kiHex, bhs)) {
        //not spent yet because not found in database
        return false;
    }
    if (bhs.empty()) {
        return false;
    }
    for (int i = 0; i < bhs.size(); i++) {
        uint256 bh = bhs[i];
        if (againsHash.IsNull()) {
            //check if bh is in main chain
            // Find the block it claims to be in
            BlockMap::iterator mi = mapBlockIndex.find(bh);
            if (mi == mapBlockIndex.end())
                continue;
            CBlockIndex* pindex = (*mi).second;
            if (pindex && chainActive.Contains(pindex))
                return true;
            continue; //receive from mempool
        } else {
            if (bh == againsHash && !againsHash.IsNull()) return false;

            //check whether bh and againsHash is in the same fork
            if (mapBlockIndex.count(bh) < 1) continue;
            CBlockIndex* pindex = mapBlockIndex[againsHash];
            CBlockIndex* bhIndex = mapBlockIndex[bh];
            CBlockIndex* ancestor = pindex->GetAncestor(bhIndex->nHeight);
            if (ancestor == bhIndex) return true;
        }
    }
    return false;
}

bool CheckKeyImageSpendInMainChain(const std::string& kiHex, int& confirmations)
{
    confirmations = 0;
    if (kiHex.empty()) return false;
    std::vector<uint256> bhs;
    if (!pblocktree->ReadKeyImages(kiHex, bhs)) {
        //not spent yet because not found in database
        return false;
    }
    if (bhs.empty()) {
        return false;
    }
    for (int i = 0; i < bhs.size(); i++) {
        uint256 bh = bhs[i];
        //check if bh is in main chain
        // Find the block it claims to be in
        BlockMap::iterator mi = mapBlockIndex.find(bh);
        if (mi == mapBlockIndex.end())
            continue;
        CBlockIndex* pindex = (*mi).second;
        if (pindex && chainActive.Contains(pindex)) {
            confirmations = 1 + chainActive.Height() - pindex->nHeight;
            return true;
        }
    }
    return false;
}

secp256k1_context2* GetContext()
{
    static secp256k1_context2* both;
    if (!both) both = secp256k1_context_create2(SECP256K1_CONTEXT_SIGN | SECP256K1_CONTEXT_VERIFY);
    return both;
}

secp256k1_scratch_space2* GetScratch()
{
    static secp256k1_scratch_space2* scratch;
    if (!scratch) scratch = secp256k1_scratch_space_create(GetContext(), 1024 * 1024 * 512);
    return scratch;
}

secp256k1_bulletproof_generators* GetGenerator() {
    static secp256k1_bulletproof_generators *generator;
    if (!generator) generator = secp256k1_bulletproof_generators_create(GetContext(), &secp256k1_generator_const_g, 64*1024);
    return generator;
}

void DestroyContext()
{
    secp256k1_bulletproof_generators_destroy(GetContext(), GetGenerator());
    secp256k1_scratch_space_destroy(GetScratch());
    secp256k1_context_destroy(GetContext());
}

bool VerifyBulletProofAggregate(const CTransaction& tx)
{
    if (IsInitialBlockDownload()) return true;
    size_t len = tx.bulletproofs.size();
    if (tx.vout.size() >= 5) return false;

    if (len == 0) return false;
    const size_t MAX_VOUT = 5;
    secp256k1_pedersen_commitment commitments[MAX_VOUT];
    size_t i = 0;
    for (i = 0; i < tx.vout.size(); i++) {
        if (!secp256k1_pedersen_commitment_parse(GetContext(), &commitments[i], &(tx.vout[i].commitment[0])))
            throw runtime_error("Failed to parse pedersen commitment");
    }
    return secp256k1_bulletproof_rangeproof_verify(GetContext(), GetScratch(), GetGenerator(), &(tx.bulletproofs[0]), len, NULL, commitments, tx.vout.size(), 64, &secp256k1_generator_const_h, NULL, 0);
}

bool VerifyRingSignatureWithTxFee(const CTransaction& tx, CBlockIndex* pindex)
{
    if (tx.nTxFee < 0) return false;
    if (IsInitialBlockDownload()) return true;
    const size_t MAX_VIN = MAX_TX_INPUTS;
    const size_t MAX_DECOYS = MAX_RING_SIZE; //padding 1 for safety reasons
    const size_t MAX_VOUT = 5;

    if (tx.vin.size() > MAX_VIN) {
        LogPrintf("Tx input too many\n");
        return false;
    }
    for (size_t i = 1; i < tx.vin.size(); i++) {
        if (tx.vin[i].decoys.size() != tx.vin[0].decoys.size()) {
            LogPrintf("The number of decoys not equal for all inputs, input %d has %d decoys but input 0 has only %d\n", i, tx.vin[i].decoys.size(), tx.vin[0].decoys.size());
            return false;
        }
    }
    if (tx.vin.size() == 0) {
        LogPrintf("Transaction %s has no inputs\n", tx.GetHash().GetHex());
        return false;
    }

    if (tx.vin[0].decoys.size() > MAX_DECOYS || tx.vin[0].decoys.size() < MIN_RING_SIZE) {
        LogPrintf("The number of decoys RingSize %d not within range [%d, %d]\n", tx.vin[0].decoys.size(), MIN_RING_SIZE, MAX_RING_SIZE);
        return false; //maximum decoys = 15
    }

    unsigned char allInPubKeys[MAX_VIN + 1][MAX_DECOYS + 1][33];
    unsigned char allKeyImages[MAX_VIN + 1][33];
    unsigned char allInCommitments[MAX_VIN][MAX_DECOYS + 1][33];
    unsigned char allOutCommitments[MAX_VOUT][33];

    unsigned char SIJ[MAX_VIN + 1][MAX_DECOYS + 1][32];
    unsigned char LIJ[MAX_VIN + 1][MAX_DECOYS + 1][33];
    unsigned char RIJ[MAX_VIN + 1][MAX_DECOYS + 1][33];

    secp256k1_context2* both = GetContext();

    //generating LIJ and RIJ at PI
    for (size_t j = 0; j < tx.vin.size(); j++) {
        memcpy(allKeyImages[j], tx.vin[j].keyImage.begin(), 33);
    }

    //extract all public keys
    for (size_t i = 0; i < tx.vin.size(); i++) {
        std::vector<COutPoint> decoysForIn;
        decoysForIn.push_back(tx.vin[i].prevout);
        for (size_t j = 0; j < tx.vin[i].decoys.size(); j++) {
            decoysForIn.push_back(tx.vin[i].decoys[j]);
        }
        for (size_t j = 0; j < tx.vin[0].decoys.size() + 1; j++) {
            CTransaction txPrev;
            uint256 hashBlock;
            if (!GetTransaction(decoysForIn[j].hash, txPrev, hashBlock)) {
                LogPrintf("failed to find transaction %s\n", decoysForIn[j].hash.GetHex());
                return false;
            }
            CBlockIndex* tip = chainActive.Tip();
            if (!pindex) tip = pindex;

            uint256 hashTip = tip->GetBlockHash();
            //verify that tip and hashBlock must be in the same fork
            CBlockIndex* atTheblock = mapBlockIndex[hashBlock];
            if (!atTheblock) {
                LogPrintf("Decoy for transactions %s not in the same chain with block %s\n", decoysForIn[j].hash.GetHex(), tip->GetBlockHash().GetHex());
                return false;
            } else {
                CBlockIndex* ancestor = tip->GetAncestor(atTheblock->nHeight);
                if (ancestor != atTheblock) {
                    LogPrintf("Decoy for transactions %s not in the same chain with block %s\n", decoysForIn[j].hash.GetHex(), tip->GetBlockHash().GetHex());
                    return false;
                }
            }

            CPubKey extractedPub;
            if (!ExtractPubKey(txPrev.vout[decoysForIn[j].n].scriptPubKey, extractedPub)) {
                LogPrintf("failed to extract pubkey\n");
                return false;
            }
            memcpy(allInPubKeys[i][j], extractedPub.begin(), 33);
            memcpy(allInCommitments[i][j], &(txPrev.vout[decoysForIn[j].n].commitment[0]), 33);
        }
    }
    memcpy(allKeyImages[tx.vin.size()], tx.ntxFeeKeyImage.begin(), 33);

    for (size_t i = 0; i < tx.vin[0].decoys.size() + 1; i++) {
        std::vector<uint256> S_column = tx.S[i];
        for (size_t j = 0; j < tx.vin.size() + 1; j++) {
            memcpy(SIJ[j][i], S_column[j].begin(), 32);
        }
    }

    //compute allInPubKeys[tx.vin.size()][..]
    secp256k1_pedersen_commitment allInCommitmentsPacked[MAX_VIN][MAX_DECOYS + 1];
    secp256k1_pedersen_commitment allOutCommitmentsPacked[MAX_VOUT + 1]; //+1 for tx fee

    for (size_t i = 0; i < tx.vout.size(); i++) {
        if (tx.vout[i].commitment.empty()) {
            LogPrintf("Commitment could not be null\n");
            return false;
        }
        memcpy(allOutCommitments[i], &(tx.vout[i].commitment[0]), 33);
        if (!secp256k1_pedersen_commitment_parse(both, &allOutCommitmentsPacked[i], allOutCommitments[i])) {
            LogPrintf("failed to parse commitment\n");
            return false;
        }
    }

    //commitment to tx fee, blind = 0
    unsigned char txFeeBlind[32];
    memset(txFeeBlind, 0, 32);
    if (!secp256k1_pedersen_commit(both, &allOutCommitmentsPacked[tx.vout.size()], txFeeBlind, tx.nTxFee, &secp256k1_generator_const_h, &secp256k1_generator_const_g))
        throw runtime_error("Failed to computed commitment");

    //filling the additional pubkey elements for decoys: allInPubKeys[wtxNew.vin.size()][..]
    //allInPubKeys[wtxNew.vin.size()][j] = sum of allInPubKeys[..][j] + sum of allInCommitments[..][j] + sum of allOutCommitments
    const secp256k1_pedersen_commitment* outCptr[MAX_VOUT + 1];
    for (size_t i = 0; i < tx.vout.size() + 1; i++) {
        outCptr[i] = &allOutCommitmentsPacked[i];
    }

    secp256k1_pedersen_commitment inPubKeysToCommitments[MAX_VIN][MAX_DECOYS + 1];
    for (size_t i = 0; i < tx.vin.size(); i++) {
        for (size_t j = 0; j < tx.vin[0].decoys.size() + 1; j++) {
            secp256k1_pedersen_serialized_pubkey_to_commitment(allInPubKeys[i][j], 33, &inPubKeysToCommitments[i][j]);
        }
    }

    for (size_t j = 0; j < tx.vin[0].decoys.size() + 1; j++) {
        const secp256k1_pedersen_commitment* inCptr[MAX_VIN * 2];
        for (size_t k = 0; k < tx.vin.size(); k++) {
            if (!secp256k1_pedersen_commitment_parse(both, &allInCommitmentsPacked[k][j], allInCommitments[k][j])) {
                LogPrintf("failed to parse commitment\n");
                return false;
            }
            inCptr[k] = &allInCommitmentsPacked[k][j];
        }

        for (size_t k = tx.vin.size(); k < 2 * tx.vin.size(); k++) {
            inCptr[k] = &inPubKeysToCommitments[k - tx.vin.size()][j];
        }
        secp256k1_pedersen_commitment out;
        size_t length;
        if (!secp256k1_pedersen_commitment_sum(both, inCptr, tx.vin.size() * 2, outCptr, tx.vout.size() + 1, &out)) {
            LogPrintf("failed to secp256k1_pedersen_commitment_sum\n");
            return false;
        }
        if (!secp256k1_pedersen_commitment_to_serialized_pubkey(&out, allInPubKeys[tx.vin.size()][j], &length)) {
            LogPrintf("failed to serialized pubkey\n");
            return false;
        }
    }


    //verification
    unsigned char C[32];
    memcpy(C, tx.c.begin(), 32);
    for (size_t j = 0; j < tx.vin[0].decoys.size() + 1; j++) {
        for (size_t i = 0; i < tx.vin.size() + 1; i++) {
            //compute LIJ, RIJ
            unsigned char P[33];
            memcpy(P, allInPubKeys[i][j], 33);
            if (!secp256k1_ec_pubkey_tweak_mul(P, 33, C)) {
                LogPrintf("failed to mul pubkey\n");
                return false;
            }

            if (!secp256k1_ec_pubkey_tweak_add(P, 33, SIJ[i][j])) {
                LogPrintf("failed to add pubkey\n");
                return false;
            }

            memcpy(LIJ[i][j], P, 33);

            //compute RIJ
            unsigned char sh[33];
            CPubKey pkij;
            pkij.Set(allInPubKeys[i][j], allInPubKeys[i][j] + 33);
            PointHashingSuccessively(pkij, SIJ[i][j], sh);

            unsigned char ci[33];
            memcpy(ci, allKeyImages[i], 33);
            if (!secp256k1_ec_pubkey_tweak_mul(ci, 33, C)) {
                LogPrintf("failed to mul tweak\n");
                return false;
            }

            //convert shp into commitment
            secp256k1_pedersen_commitment SHP_commitment;
            secp256k1_pedersen_serialized_pubkey_to_commitment(sh, 33, &SHP_commitment);

            //convert CI*I into commitment
            secp256k1_pedersen_commitment cii_commitment;
            secp256k1_pedersen_serialized_pubkey_to_commitment(ci, 33, &cii_commitment);

            const secp256k1_pedersen_commitment* twoElements[2];
            twoElements[0] = &SHP_commitment;
            twoElements[1] = &cii_commitment;

            secp256k1_pedersen_commitment sum;
            if (!secp256k1_pedersen_commitment_sum_pos(both, twoElements, 2, &sum))
                throw runtime_error("failed to compute secp256k1_pedersen_commitment_sum_pos");
            size_t tempLength;
            if (!secp256k1_pedersen_commitment_to_serialized_pubkey(&sum, RIJ[i][j], &tempLength))
                throw runtime_error("failed to serialize pedersen commitment");
        }

        //compute C
        unsigned char tempForHash[2 * (MAX_VIN + 1) * 33 + 32];
        unsigned char* tempForHashPtr = tempForHash;
        for (size_t i = 0; i < tx.vin.size() + 1; i++) {
            memcpy(tempForHashPtr, &(LIJ[i][j][0]), 33);
            tempForHashPtr += 33;
            memcpy(tempForHashPtr, &(RIJ[i][j][0]), 33);
            tempForHashPtr += 33;
        }
        uint256 ctsHash = GetTxSignatureHash(tx);
        memcpy(tempForHashPtr, ctsHash.begin(), 32);

        uint256 temppi1 = Hash(tempForHash, tempForHash + 2 * (tx.vin.size() + 1) * 33 + 32);
        memcpy(C, temppi1.begin(), 32);
    }
    //LogPrintf("Verifying\n");
    return HexStr(tx.c.begin(), tx.c.end()) == HexStr(C, C + 32);
}

bool IsKeyImageSpend2(const std::string& kiHex, const uint256& bh)
{
    CBlock block;
    CBlockIndex* pblockindex = mapBlockIndex[bh];

    if (pblockindex && ReadBlockFromDisk(block, pblockindex)) {
        for (size_t i = 0; i < block.vtx.size(); i++) {
            for (size_t j = 0; j < block.vtx[i].vin.size(); j++) {
                if (block.vtx[i].vin[j].keyImage.GetHex() == kiHex) {
                    LogPrintf("%s: keyimage %s spent in block hash %s", __func__, kiHex, bh.GetHex());
                    if (pwalletMain) {
                        pwalletMain->keyImagesSpends[kiHex] = true;
                    }
                    return true;
                }
            }
        }
    }
    return false;
}

bool ReVerifyPoSBlock(CBlockIndex* pindex)
{
    LOCK(cs_main);
    {
        if (!pindex) return false;
        CBlock block;
        if (!ReadBlockFromDisk(block, pindex)) return false;
        if (!pindex->IsProofOfStake()) return false;
        CAmount nFees = 0;
        CAmount nValueIn = 0;
        CAmount nValueOut = 0;
        for (unsigned int i = 0; i < block.vtx.size(); i++) {
            const CTransaction& tx = block.vtx[i];
            if (!tx.IsCoinStake()) {
                if (!tx.IsCoinAudit()) {
                    if (!VerifyRingSignatureWithTxFee(tx, pindex))
                        return false;
                    if (!VerifyBulletProofAggregate(tx))
                        return false;
                }
                nFees += tx.nTxFee;
            }
        }

        const CTransaction coinstake = block.vtx[1];
        CCoinsViewCache view(pcoinsTip);
        nValueIn = GetValueIn(view, coinstake);
        nValueOut = coinstake.GetValueOut();

        size_t numUTXO = coinstake.vout.size();
        CAmount posBlockReward = PoSBlockReward();
        if (mapBlockIndex.count(block.hashPrevBlock) < 1) {
            LogPrintf("ReVerifyPoSBlock() : Previous block not found, received block %s, previous %s, current tip %s", block.GetHash().GetHex(), block.hashPrevBlock.GetHex(), chainActive.Tip()->GetBlockHash().GetHex());
            return false;
        }
        int thisBlockHeight = mapBlockIndex[block.hashPrevBlock]->nHeight + 1; //avoid potential block disorder during download
        CAmount blockValue = GetBlockValue(mapBlockIndex[block.hashPrevBlock]);
        if (blockValue > posBlockReward) {
            //numUTXO - 1 is team rewards, numUTXO - 2 is masternode reward
            const CTxOut& mnOut = coinstake.vout[numUTXO - 2];
            std::string mnsa(mnOut.masternodeStealthAddress.begin(), mnOut.masternodeStealthAddress.end());
            if (!VerifyDerivedAddress(mnOut, mnsa)) {
                LogPrintf("ReVerifyPoSBlock() : Incorrect derived address for masternode rewards");
                return false;
            }

            CAmount teamReward = blockValue - posBlockReward;
            const CTxOut& foundationOut = coinstake.vout[numUTXO - 1];
            if (foundationOut.nValue != teamReward) {
                LogPrintf("ReVerifyPoSBlock() : Incorrect amount PoS rewards for foundation, reward = %d while the correct reward = %d", foundationOut.nValue, teamReward);
                return false;
            }

            if (!VerifyDerivedAddress(foundationOut, FOUNDATION_WALLET)) {
                LogPrintf("ReVerifyPoSBlock() : Incorrect derived address PoS rewards for foundation");
                return false;
            }
        } else {
            //there is no team rewards in this block
            const CTxOut& mnOut = coinstake.vout[numUTXO - 1];
            std::string mnsa(mnOut.masternodeStealthAddress.begin(), mnOut.masternodeStealthAddress.end());
            if (!VerifyDerivedAddress(mnOut, mnsa)) {
                LogPrintf("ReVerifyPoSBlock() : Incorrect derived address for masternode rewards");
                return false;
            }
        }

        // track money supply and mint amount info
        CAmount nMoneySupplyPrev = pindex->pprev ? pindex->pprev->nMoneySupply : 0;
        pindex->nMoneySupply = nMoneySupplyPrev + nValueOut - nValueIn - nFees;
        //LogPrintf("%s: nMoneySupplyPrev=%d, pindex->nMoneySupply=%d, nFees = %d", __func__, nMoneySupplyPrev, pindex->nMoneySupply, nFees);
        pindex->nMint = pindex->nMoneySupply - nMoneySupplyPrev + nFees;

        //PoW phase redistributed fees to miner. PoS stage destroys fees.
        CAmount nExpectedMint = GetBlockValue(pindex->pprev);
        nExpectedMint += nFees;

        if (!IsBlockValueValid(block, nExpectedMint, pindex->nMint)) {
            LogPrintf("ReVerifyPoSBlock() : reward pays too much (actual=%s vs limit=%s)", FormatMoney(pindex->nMint), FormatMoney(nExpectedMint));
            return false;
        }
        return true;
    }
}

uint256 GetTxSignatureHash(const CTransaction& tx)
{
    CTransactionSignature cts(tx);
    return cts.GetHash();
}

uint256 GetTxSignatureHash(const CPartialTransaction& tx)
{
	CTransactionSignature cts(tx.ToTransaction());
	return cts.GetHash();
}

uint256 GetTxInSignatureHash(const CTxIn& txin)
{
    CTxInShortDigest cts(txin);
    return cts.GetHash();
}

//////////////////////////////////////////////////////////////////////////////
//
// Registration of network node signals.
//

namespace
{
struct CBlockReject {
    unsigned char chRejectCode;
    string strRejectReason;
    uint256 hashBlock;
};

/**
 * Maintain validation-specific state about nodes, protected by cs_main, instead
 * by CNode's own locks. This simplifies asynchronous operation, where
 * processing of incoming data is done after the ProcessMessage call returns,
 * and we're no longer holding the node's locks.
 */
struct CNodeState {
    //! The peer's address
    CService address;
    //! Whether we have a fully established connection.
    bool fCurrentlyConnected;
    //! Accumulated misbehaviour score for this peer.
    int nMisbehavior;
    //! Whether this peer should be disconnected and banned (unless whitelisted).
    bool fShouldBan;
    //! String name of this peer (debugging/logging purposes).
    std::string name;
    //! List of asynchronously-determined block rejections to notify this peer about.
    std::vector<CBlockReject> rejects;
    //! The best known block we know this peer has announced.
    CBlockIndex* pindexBestKnownBlock;
    //! The hash of the last unknown block this peer has announced.
    uint256 hashLastUnknownBlock;
    //! The last full block we both have.
    CBlockIndex* pindexLastCommonBlock;
    //! Whether we've started headers synchronization with this peer.
    bool fSyncStarted;
    //! Since when we're stalling block download progress (in microseconds), or 0.
    int64_t nStallingSince;
    list<QueuedBlock> vBlocksInFlight;
    int nBlocksInFlight;
    //! Whether we consider this a preferred download peer.
    bool fPreferredDownload;

    CNodeState()
    {
        fCurrentlyConnected = false;
        nMisbehavior = 0;
        fShouldBan = false;
        pindexBestKnownBlock = NULL;
        hashLastUnknownBlock = uint256(0);
        pindexLastCommonBlock = NULL;
        fSyncStarted = false;
        nStallingSince = 0;
        nBlocksInFlight = 0;
        fPreferredDownload = false;
    }
};

/** Map maintaining per-node state. Requires cs_main. */
map<NodeId, CNodeState> mapNodeState;

// Requires cs_main.
CNodeState* State(NodeId pnode)
{
    map<NodeId, CNodeState>::iterator it = mapNodeState.find(pnode);
    if (it == mapNodeState.end())
        return NULL;
    return &it->second;
}

int GetHeight()
{
    while (true) {
        TRY_LOCK(cs_main, lockMain);
        if (!lockMain) {
            MilliSleep(50);
            continue;
        }
        return chainActive.Height();
    }
}

void UpdatePreferredDownload(CNode* node, CNodeState* state)
{
    nPreferredDownload -= state->fPreferredDownload;

    // Whether this node should be marked as a preferred download node.
    state->fPreferredDownload = (!node->fInbound || node->fWhitelisted) && !node->fOneShot && !node->fClient;

    nPreferredDownload += state->fPreferredDownload;
}

void InitializeNode(NodeId nodeid, const CNode* pnode)
{
    LOCK(cs_main);
    CNodeState& state = mapNodeState.insert(std::make_pair(nodeid, CNodeState())).first->second;
    state.name = pnode->addrName;
    state.address = pnode->addr;
}

void FinalizeNode(NodeId nodeid)
{
    LOCK(cs_main);
    CNodeState* state = State(nodeid);

    if (!state)
        return;

    if (state->fSyncStarted)
        nSyncStarted--;

    if (state->nMisbehavior == 0 && state->fCurrentlyConnected) {
        AddressCurrentlyConnected(state->address);
    }

    for (const QueuedBlock& entry : state->vBlocksInFlight)
        mapBlocksInFlight.erase(entry.hash);
    EraseOrphansFor(nodeid);
    nPreferredDownload -= state->fPreferredDownload;

    mapNodeState.erase(nodeid);
}

// Requires cs_main.
void MarkBlockAsReceived(const uint256& hash)
{
    map<uint256, pair<NodeId, list<QueuedBlock>::iterator> >::iterator
        itInFlight = mapBlocksInFlight.find(hash);
    if (itInFlight != mapBlocksInFlight.end()) {
        CNodeState* state = State(itInFlight->second.first);
        nQueuedValidatedHeaders -= itInFlight->second.second->fValidatedHeaders;
        state->vBlocksInFlight.erase(itInFlight->second.second);
        state->nBlocksInFlight--;
        state->nStallingSince = 0;
        mapBlocksInFlight.erase(itInFlight);
    }
}

// Requires cs_main.
void MarkBlockAsInFlight(NodeId nodeid, const uint256& hash, CBlockIndex* pindex = NULL)
{
    CNodeState* state = State(nodeid);
    assert(state != NULL);

    // Make sure it's not listed somewhere already.
    MarkBlockAsReceived(hash);

    QueuedBlock newentry = {hash, pindex, GetTimeMicros(), nQueuedValidatedHeaders, pindex != NULL};
    nQueuedValidatedHeaders += newentry.fValidatedHeaders;
    list<QueuedBlock>::iterator it = state->vBlocksInFlight.insert(state->vBlocksInFlight.end(), newentry);
    state->nBlocksInFlight++;
    mapBlocksInFlight[hash] = std::make_pair(nodeid, it);
}

/** Check whether the last unknown block a peer advertized is not yet known. */
void ProcessBlockAvailability(NodeId nodeid)
{
    CNodeState* state = State(nodeid);
    assert(state != NULL);

    if (state->hashLastUnknownBlock != 0) {
        BlockMap::iterator itOld = mapBlockIndex.find(state->hashLastUnknownBlock);
        if (itOld != mapBlockIndex.end() && itOld->second == NULL) {
            LogPrint("net", "erasing block %s", itOld->first.GetHex());
            mapBlockIndex.erase(itOld);
        }
        itOld = mapBlockIndex.find(state->hashLastUnknownBlock);
        if (itOld != mapBlockIndex.end() && itOld->second->nChainWork > 0) {
            if (state->pindexBestKnownBlock == NULL ||
                itOld->second->nChainWork >= state->pindexBestKnownBlock->nChainWork)
                state->pindexBestKnownBlock = itOld->second;
            state->hashLastUnknownBlock = uint256(0);
        }
    }
}

/** Update tracking information about which blocks a peer is assumed to have. */
void UpdateBlockAvailability(NodeId nodeid, const uint256& hash)
{
    CNodeState* state = State(nodeid);
    assert(state != NULL);
    ProcessBlockAvailability(nodeid);
    BlockMap::iterator it = mapBlockIndex.find(hash);
    if (it != mapBlockIndex.end() && it->second == NULL) {
        mapBlockIndex.erase(it);
    }
    it = mapBlockIndex.find(hash);
    if (it != mapBlockIndex.end() && it->second->nChainWork > 0) {
        // An actually better block was announced.
        if (state->pindexBestKnownBlock == NULL ||
            it->second->nChainWork >= state->pindexBestKnownBlock->nChainWork)
            state->pindexBestKnownBlock = it->second;
    } else {
        // An unknown block was announced; just assume that the latest one is the best one.
        state->hashLastUnknownBlock = hash;
    }
}

/** Find the last common ancestor two blocks have.
 *  Both pa and pb must be non-NULL. */
CBlockIndex* LastCommonAncestor(CBlockIndex* pa, CBlockIndex* pb)
{
    if (pa->nHeight > pb->nHeight) {
        pa = pa->GetAncestor(pb->nHeight);
    } else if (pb->nHeight > pa->nHeight) {
        pb = pb->GetAncestor(pa->nHeight);
    }

    while (pa != pb && pa && pb) {
        pa = pa->pprev;
        pb = pb->pprev;
    }

    // Eventually all chain branches meet at the genesis block.
    assert(pa == pb);
    return pa;
}

/** Update pindexLastCommonBlock and add not-in-flight missing successors to vBlocks, until it has
 *  at most count entries. */
void FindNextBlocksToDownload(NodeId nodeid, unsigned int count, std::vector<CBlockIndex*>& vBlocks, NodeId& nodeStaller)
{
    if (count == 0)
        return;

    vBlocks.reserve(vBlocks.size() + count);
    CNodeState* state = State(nodeid);
    assert(state != NULL);

    // Make sure pindexBestKnownBlock is up to date, we'll need it.
    ProcessBlockAvailability(nodeid);

    if (state->pindexBestKnownBlock == NULL ||
        state->pindexBestKnownBlock->nChainWork < chainActive.Tip()->nChainWork) {
        // This peer has nothing interesting.
        return;
    }

    if (state->pindexLastCommonBlock == NULL) {
        // Bootstrap quickly by guessing a parent of our best tip is the forking point.
        // Guessing wrong in either direction is not a problem.
        state->pindexLastCommonBlock = chainActive[std::min(state->pindexBestKnownBlock->nHeight,
            chainActive.Height())];
    }

    // If the peer reorganized, our previous pindexLastCommonBlock may not be an ancestor
    // of their current tip anymore. Go back enough to fix that.
    state->pindexLastCommonBlock = LastCommonAncestor(state->pindexLastCommonBlock, state->pindexBestKnownBlock);
    if (state->pindexLastCommonBlock == state->pindexBestKnownBlock)
        return;

    std::vector<CBlockIndex*> vToFetch;
    CBlockIndex* pindexWalk = state->pindexLastCommonBlock;
    // Never fetch further than the best block we know the peer has, or more than BLOCK_DOWNLOAD_WINDOW + 1 beyond the last
    // linked block we have in common with this peer. The +1 is so we can detect stalling, namely if we would be able to
    // download that next block if the window were 1 larger.
    int nWindowEnd = state->pindexLastCommonBlock->nHeight + BLOCK_DOWNLOAD_WINDOW;
    int nMaxHeight = std::min<int>(state->pindexBestKnownBlock->nHeight, nWindowEnd + 1);
    NodeId waitingfor = -1;
    while (pindexWalk->nHeight < nMaxHeight) {
        // Read up to 128 (or more, if more blocks than that are needed) successors of pindexWalk (towards
        // pindexBestKnownBlock) into vToFetch. We fetch 128, because CBlockIndex::GetAncestor may be as expensive
        // as iterating over ~100 CBlockIndex* entries anyway.
        int nToFetch = std::min(nMaxHeight - pindexWalk->nHeight, std::max<int>(count - vBlocks.size(), 128));
        vToFetch.resize(nToFetch);
        pindexWalk = state->pindexBestKnownBlock->GetAncestor(pindexWalk->nHeight + nToFetch);
        vToFetch[nToFetch - 1] = pindexWalk;
        for (unsigned int i = nToFetch - 1; i > 0; i--) {
            vToFetch[i - 1] = vToFetch[i]->pprev;
        }

        // Iterate over those blocks in vToFetch (in forward direction), adding the ones that
        // are not yet downloaded and not in flight to vBlocks. In the mean time, update
        // pindexLastCommonBlock as long as all ancestors are already downloaded.
        for (CBlockIndex* pindex : vToFetch) {
            if (!pindex->IsValid(BLOCK_VALID_TREE)) {
                // We consider the chain that this peer is on invalid.
                return;
            }
            if (pindex->nStatus & BLOCK_HAVE_DATA) {
                if (pindex->nChainTx)
                    state->pindexLastCommonBlock = pindex;
            } else if (mapBlocksInFlight.count(pindex->GetBlockHash()) == 0) {
                // The block is not already downloaded, and not yet in flight.
                if (pindex->nHeight > nWindowEnd) {
                    // We reached the end of the window.
                    if (vBlocks.size() == 0 && waitingfor != nodeid) {
                        // We aren't able to fetch anything, but we would be if the download window was one larger.
                        nodeStaller = waitingfor;
                    }
                    return;
                }
                vBlocks.push_back(pindex);
                if (vBlocks.size() == count) {
                    return;
                }
            } else if (waitingfor == -1) {
                // This is the first already-in-flight block.
                waitingfor = mapBlocksInFlight[pindex->GetBlockHash()].first;
            }
        }
    }
}

} // namespace

bool GetNodeStateStats(NodeId nodeid, CNodeStateStats& stats)
{
    LOCK(cs_main);
    CNodeState* state = State(nodeid);
    if (state == NULL)
        return false;
    stats.nMisbehavior = state->nMisbehavior;
    stats.nSyncHeight = state->pindexBestKnownBlock ? state->pindexBestKnownBlock->nHeight : -1;
    stats.nCommonHeight = state->pindexLastCommonBlock ? state->pindexLastCommonBlock->nHeight : -1;
    for (const QueuedBlock& queue : state->vBlocksInFlight) {
        if (queue.pindex)
            stats.vHeightInFlight.push_back(queue.pindex->nHeight);
    }
    return true;
}

void RegisterNodeSignals(CNodeSignals& nodeSignals)
{
    nodeSignals.GetHeight.connect(&GetHeight);
    nodeSignals.ProcessMessages.connect(&ProcessMessages);
    nodeSignals.SendMessages.connect(&SendMessages);
    nodeSignals.InitializeNode.connect(&InitializeNode);
    nodeSignals.FinalizeNode.connect(&FinalizeNode);
}

void UnregisterNodeSignals(CNodeSignals& nodeSignals)
{
    nodeSignals.GetHeight.disconnect(&GetHeight);
    nodeSignals.ProcessMessages.disconnect(&ProcessMessages);
    nodeSignals.SendMessages.disconnect(&SendMessages);
    nodeSignals.InitializeNode.disconnect(&InitializeNode);
    nodeSignals.FinalizeNode.disconnect(&FinalizeNode);
}

CBlockIndex* FindForkInGlobalIndex(const CChain& chain, const CBlockLocator& locator)
{
    // Find the first block the caller has in the main chain
    for (const uint256& hash : locator.vHave) {
        BlockMap::iterator mi = mapBlockIndex.find(hash);
        if (mi != mapBlockIndex.end()) {
            CBlockIndex* pindex = (*mi).second;
            if (pindex && chain.Contains(pindex)) {
                return pindex;
            }
        }
    }
    return chain.Genesis();
}

CCoinsViewCache* pcoinsTip = NULL;
CBlockTreeDB* pblocktree = NULL;

//////////////////////////////////////////////////////////////////////////////
//
// mapOrphanTransactions
//

bool AddOrphanTx(const CTransaction& tx, NodeId peer)
{
    uint256 hash = tx.GetHash();
    if (mapOrphanTransactions.count(hash))
        return false;

    // Ignore big transactions, to avoid a
    // send-big-orphans memory exhaustion attack. If a peer has a legitimate
    // large transaction with a missing parent then we assume
    // it will rebroadcast it later, after the parent transaction(s)
    // have been mined or received.
    // 10,000 orphans, each of which is at most 5,000 bytes big is
    // at most 500 megabytes of orphans:
    unsigned int sz = tx.GetSerializeSize(SER_NETWORK, CTransaction::CURRENT_VERSION);
    if (sz > 5000) {
        LogPrint("mempool", "ignoring large orphan tx (size: %u, hash: %s)\n", sz, hash.ToString());
        return false;
    }

    mapOrphanTransactions[hash].tx = tx;
    mapOrphanTransactions[hash].fromPeer = peer;
    for (const CTxIn& txin : tx.vin)
        mapOrphanTransactionsByPrev[txin.prevout.hash].insert(hash);

    LogPrint("mempool", "stored orphan tx %s (mapsz %u prevsz %u)\n", hash.ToString(),
        mapOrphanTransactions.size(), mapOrphanTransactionsByPrev.size());
    return true;
}

void static EraseOrphanTx(uint256 hash)
{
    map<uint256, COrphanTx>::iterator it = mapOrphanTransactions.find(hash);
    if (it == mapOrphanTransactions.end())
        return;
    for (const CTxIn& txin : it->second.tx.vin) {
        map<uint256, set<uint256> >::iterator
            itPrev = mapOrphanTransactionsByPrev.find(txin.prevout.hash);
        if (itPrev == mapOrphanTransactionsByPrev.end())
            continue;
        itPrev->second.erase(hash);
        if (itPrev->second.empty())
            mapOrphanTransactionsByPrev.erase(itPrev);
    }
    mapOrphanTransactions.erase(it);
}

void EraseOrphansFor(NodeId peer)
{
    int nErased = 0;
    map<uint256, COrphanTx>::iterator iter = mapOrphanTransactions.begin();
    while (iter != mapOrphanTransactions.end()) {
        map<uint256, COrphanTx>::iterator maybeErase = iter++; // increment to avoid iterator becoming invalid
        if (maybeErase->second.fromPeer == peer) {
            EraseOrphanTx(maybeErase->second.tx.GetHash());
            ++nErased;
        }
    }
    if (nErased > 0) LogPrint("mempool", "Erased %d orphan tx from peer %d\n", nErased, peer);
}


unsigned int LimitOrphanTxSize(unsigned int nMaxOrphans)
{
    unsigned int nEvicted = 0;
    while (mapOrphanTransactions.size() > nMaxOrphans) {
        // Evict a random orphan:
        uint256 randomhash = GetRandHash();
        map<uint256, COrphanTx>::iterator it = mapOrphanTransactions.lower_bound(randomhash);
        if (it == mapOrphanTransactions.end())
            it = mapOrphanTransactions.begin();
        EraseOrphanTx(it->first);
        ++nEvicted;
    }
    return nEvicted;
}

bool IsStandardTx(const CTransaction& tx, string& reason)
{
    AssertLockHeld(cs_main);
    if (tx.nVersion > CTransaction::CURRENT_VERSION || tx.nVersion < 1) {
        reason = "version";
        return false;
    }

    // Treat non-final transactions as non-standard to prevent a specific type
    // of double-spend attack, as well as DoS attacks. (if the transaction
    // can't be mined, the attacker isn't expending resources broadcasting it)
    // Basically we don't want to propagate transactions that can't be included in
    // the next block.
    //
    // However, IsFinalTx() is confusing... Without arguments, it uses
    // chainActive.Height() to evaluate nLockTime; when a block is accepted, chainActive.Height()
    // is set to the value of nHeight in the block. However, when IsFinalTx()
    // is called within CBlock::AcceptBlock(), the height of the block *being*
    // evaluated is what is used. Thus if we want to know if a transaction can
    // be part of the *next* block, we need to call IsFinalTx() with one more
    // than chainActive.Height().
    //
    // Timestamps on the other hand don't get any special treatment, because we
    // can't know what timestamp the next block will have, and there aren't
    // timestamp applications where it matters.
    if (!IsFinalTx(tx, chainActive.Height() + 1)) {
        reason = "non-final";
        return false;
    }

    // Extremely large transactions with lots of inputs can cost the network
    // almost as much to process as they cost the sender in fees, because
    // computing signature hashes is O(ninputs*txsize). Limiting transactions
    // to MAX_STANDARD_TX_SIZE mitigates CPU exhaustion attacks.
    unsigned int sz = tx.GetSerializeSize(SER_NETWORK, CTransaction::CURRENT_VERSION);
    unsigned int nMaxSize = MAX_STANDARD_TX_SIZE;
    if (sz >= nMaxSize) {
        reason = "tx-size";
        return false;
    }

    for (const CTxIn& txin : tx.vin) {
        // Biggest 'standard' txin is a 15-of-15 P2SH multisig with compressed
        // keys. (remember the 520 byte limit on redeemScript size) That works
        // out to a (15*(33+1))+3=513 byte redeemScript, 513+1+15*(73+1)+3=1627
        // bytes of scriptSig, which we round off to 1650 bytes for some minor
        // future-proofing. That's also enough to spend a 20-of-20
        // CHECKMULTISIG scriptPubKey, though such a scriptPubKey is not
        // considered standard)
        if (txin.scriptSig.size() > 1650) {
            reason = "scriptsig-size";
            return false;
        }
        if (!txin.scriptSig.IsPushOnly()) {
            reason = "scriptsig-not-pushonly";
            return false;
        }
    }

    unsigned int nDataOut = 0;
    txnouttype whichType;
    for (const CTxOut& txout : tx.vout) {
        if (!::IsStandard(txout.scriptPubKey, whichType)) {
            reason = "scriptpubkey";
            return false;
        }

        if (whichType == TX_NULL_DATA)
            nDataOut++;
        else if ((whichType == TX_MULTISIG) && (!fIsBareMultisigStd)) {
            reason = "bare-multisig";
            return false;
        } else if (txout.nValue != 0 && txout.IsDust(::minRelayTxFee)) {
            reason = "dust";
            return false;
        }
    }

    // only one OP_RETURN txout is permitted
    if (nDataOut > 1) {
        reason = "multi-op-return";
        return false;
    }

    return true;
}

bool IsFinalTx(const CTransaction& tx, int nBlockHeight, int64_t nBlockTime)
{
    AssertLockHeld(cs_main);
    // Time based nLockTime implemented in 0.1.6
    if (tx.nLockTime == 0)
        return true;
    if (nBlockHeight == 0)
        nBlockHeight = chainActive.Height();
    if (nBlockTime == 0)
        nBlockTime = GetAdjustedTime();
    if ((int64_t)tx.nLockTime < ((int64_t)tx.nLockTime < LOCKTIME_THRESHOLD ? (int64_t)nBlockHeight : nBlockTime))
        return true;
    for (const CTxIn& txin : tx.vin)
        if (!txin.IsFinal())
            return false;
    return true;
}

/**
 * Check transaction inputs to mitigate two
 * potential denial-of-service attacks:
 *
 * 1. scriptSigs with extra data stuffed into them,
 *    not consumed by scriptPubKey (or P2SH script)
 * 2. P2SH scripts with a crazy number of expensive
 *    CHECKSIG/CHECKMULTISIG operations
 */
bool AreInputsStandard(const CTransaction& tx, const CCoinsViewCache& mapInputs)
{
    if (tx.IsCoinBase())
        return true; // coinbase has no inputs

    for (unsigned int i = 0; i < tx.vin.size(); i++) {
        CTransaction txPrev;
        uint256 hashBlockPrev;
        if (!GetTransaction(tx.vin[i].prevout.hash, txPrev, hashBlockPrev)) {
            LogPrintf("GetCoinAge: failed to find vin transaction \n");
            continue; // previous transaction not in main chain
        }

        const CTxOut& prev = txPrev.vout[tx.vin[i].prevout.n];

        vector<vector<unsigned char> > vSolutions;
        txnouttype whichType;
        // get the scriptPubKey corresponding to this input:
        const CScript& prevScript = prev.scriptPubKey;
        if (!Solver(prevScript, whichType, vSolutions))
            return false;
        int nArgsExpected = ScriptSigArgsExpected(whichType, vSolutions);
        if (nArgsExpected < 0)
            return false;

        if (tx.vin[i].decoys.size() > 0) {
            continue;
        }

        // Transactions with extra stuff in their scriptSigs are
        // non-standard. Note that this EvalScript() call will
        // be quick, because if there are any operations
        // beside "push data" in the scriptSig
        // IsStandard() will have already returned false
        // and this method isn't called.
        vector<vector<unsigned char> > stack;
        if (!EvalScript(stack, tx.vin[i].scriptSig, false, BaseSignatureChecker()))
            return false;

        if (whichType == TX_SCRIPTHASH) {
            if (stack.empty())
                return false;
            CScript subscript(stack.back().begin(), stack.back().end());
            vector<vector<unsigned char> > vSolutions2;
            txnouttype whichType2;
            if (Solver(subscript, whichType2, vSolutions2)) {
                int tmpExpected = ScriptSigArgsExpected(whichType2, vSolutions2);
                if (tmpExpected < 0)
                    return false;
                nArgsExpected += tmpExpected;
            } else {
                // Any other Script with less than 15 sigops OK:
                unsigned int sigops = subscript.GetSigOpCount(true);
                // ... extra data left on the stack after execution is OK, too:
                return (sigops <= MAX_P2SH_SIGOPS);
            }
        }

        if (stack.size() != (unsigned int)nArgsExpected)
            return false;
    }

    return true;
}

unsigned int GetLegacySigOpCount(const CTransaction& tx)
{
    unsigned int nSigOps = 0;
    for (const CTxIn& txin : tx.vin) {
        nSigOps += txin.scriptSig.GetSigOpCount(false);
    }
    for (const CTxOut& txout : tx.vout) {
        nSigOps += txout.scriptPubKey.GetSigOpCount(false);
    }
    return nSigOps;
}

int GetInputAge(CTxIn& vin)
{
    CCoinsView viewDummy;
    CCoinsViewCache view(&viewDummy);
    {
        LOCK(mempool.cs);
        CCoinsViewMemPool viewMempool(pcoinsTip, mempool);
        view.SetBackend(viewMempool); // temporarily switch cache backend to db+mempool view

        const CCoins* coins = view.AccessCoins(vin.prevout.hash);

        if (coins) {
            if (coins->nHeight < 0) return 0;
            return (chainActive.Tip()->nHeight + 1) - coins->nHeight;
        } else
            return -1;
    }
}

int GetInputAgeIX(uint256 nTXHash, CTxIn& vin)
{
    int sigs = 0;
    int nResult = GetInputAge(vin);
    if (nResult < 0) nResult = 0;

    if (nResult < 6) {
        std::map<uint256, CTransactionLock>::iterator i = mapTxLocks.find(nTXHash);
        if (i != mapTxLocks.end()) {
            sigs = (*i).second.CountSignatures();
        }
        if (sigs >= SWIFTTX_SIGNATURES_REQUIRED) {
            return nSwiftTXDepth + nResult;
        }
    }

    return -1;
}

int GetIXConfirmations(uint256 nTXHash)
{
    int sigs = 0;

    std::map<uint256, CTransactionLock>::iterator i = mapTxLocks.find(nTXHash);
    if (i != mapTxLocks.end()) {
        sigs = (*i).second.CountSignatures();
    }
    if (sigs >= SWIFTTX_SIGNATURES_REQUIRED) {
        return nSwiftTXDepth;
    }

    return 0;
}

// ppcoin: total coin age spent in transaction, in the unit of coin-days.
// Only those coins meeting minimum age requirement counts. As those
// transactions not in main chain are not currently indexed so we
// might not find out about their coin age. Older transactions are
// guaranteed to be in main chain by sync-checkpoint. This rule is
// introduced to help nodes establish a consistent view of the coin
// age (trust score) of competing branches.
bool GetCoinAge(const CTransaction& tx, const unsigned int nTxTime, uint64_t& nCoinAge)
{
    uint256 bnCentSecond = 0; // coin age in the unit of cent-seconds
    nCoinAge = 0;

    CBlockIndex* pindex = NULL;
    for (const CTxIn& txin : tx.vin) {
        // First try finding the previous transaction in database
        CTransaction txPrev;
        uint256 hashBlockPrev;
        if (!GetTransaction(txin.prevout.hash, txPrev, hashBlockPrev)) {
            LogPrintf("GetCoinAge: failed to find vin transaction \n");
            continue; // previous transaction not in main chain
        }

        BlockMap::iterator it = mapBlockIndex.find(hashBlockPrev);
        if (it != mapBlockIndex.end())
            pindex = it->second;
        else {
            LogPrintf("GetCoinAge() failed to find block index \n");
            continue;
        }

        // Read block header
        CBlockHeader prevblock = pindex->GetBlockHeader();

        if (prevblock.nTime + nStakeMinAge > nTxTime)
            continue; // only count coins meeting min age requirement

        if (nTxTime < prevblock.nTime) {
            LogPrintf("GetCoinAge: Timestamp Violation: txtime less than txPrev.nTime");
            return false; // Transaction timestamp violation
        }

        int64_t nValueIn = txPrev.vout[txin.prevout.n].nValue;
        bnCentSecond += uint256(nValueIn) * (nTxTime - prevblock.nTime);
    }

    uint256 bnCoinDay = bnCentSecond / COIN / (24 * 60 * 60);
    LogPrintf("coin age bnCoinDay=%s\n", bnCoinDay.ToString().c_str());
    nCoinAge = bnCoinDay.GetCompact();
    return true;
}

bool IsSerialInBlockchain(const CBigNum& bnSerial, int& nHeightTx)
{
    uint256 txHash = 0;

    CTransaction tx;
    uint256 hashBlock;
    if (!GetTransaction(txHash, tx, hashBlock, true))
        return false;

    bool inChain = mapBlockIndex.count(hashBlock) && chainActive.Contains(mapBlockIndex[hashBlock]);
    if (inChain)
        nHeightTx = mapBlockIndex.at(hashBlock)->nHeight;

    return inChain;
}

bool VerifyShnorrKeyImageTxIn(const CTxIn& txin, uint256 ctsHash)
{
    COutPoint prevout = txin.prevout;
    CTransaction prev;
    uint256 bh;
    if (!GetTransaction(prevout.hash, prev, bh, true)) {
        return false;
    }
    uint256 s(txin.s);
    unsigned char S[33];
    CPubKey P;
    ExtractPubKey(prev.vout[prevout.n].scriptPubKey, P);
    PointHashingSuccessively(P, s.begin(), S);
    CPubKey R(txin.R.begin(), txin.R.end());

    //compute H(R)I = eI
    unsigned char buff[33 + 32];
    memcpy(buff, R.begin(), 33);
    memcpy(buff + 33, ctsHash.begin(), 32);
    uint256 e = Hash(buff, buff + 65);
    unsigned char eI[33];
    memcpy(eI, txin.keyImage.begin(), 33);
    if (!secp256k1_ec_pubkey_tweak_mul(eI, 33, e.begin())) return false;

    secp256k1_pedersen_commitment R_commitment;
    secp256k1_pedersen_serialized_pubkey_to_commitment(R.begin(), 33, &R_commitment);

    //convert CI*I into commitment
    secp256k1_pedersen_commitment eI_commitment;
    secp256k1_pedersen_serialized_pubkey_to_commitment(eI, 33, &eI_commitment);

    const secp256k1_pedersen_commitment* twoElements[2];
    twoElements[0] = &R_commitment;
    twoElements[1] = &eI_commitment;
    secp256k1_pedersen_commitment sum;
    if (!secp256k1_pedersen_commitment_sum_pos(GetContext(), twoElements, 2, &sum))
        throw runtime_error("failed to compute secp256k1_pedersen_commitment_sum_pos");
    size_t tempLength;
    unsigned char recomputed[33];
    if (!secp256k1_pedersen_commitment_to_serialized_pubkey(&sum, recomputed, &tempLength))
        throw runtime_error("failed to serialize pedersen commitment");

    for (int i = 0; i < 33; i++)
        if (S[i] != recomputed[i]) return false;
    return true;
}

bool VerifyShnorrKeyImageTx(const CTransaction& tx)
{
    //check if a transaction is staking or spending collateral
    //this assumes that the transaction is already checked for either a staking transaction or transactions spending only UTXOs of 1M DAPS
    if (!tx.IsCoinStake()) return true;
    uint256 cts = GetTxInSignatureHash(tx.vin[0]);
    return VerifyShnorrKeyImageTxIn(tx.vin[0], cts);
}

bool VerifyStakingAmount(const CBlock& block) {
	if (!block.IsProofOfStake()) return true;

	const CTransaction& tx = block.vtx[1];
	if (!tx.IsCoinStake()) return true;
	if (tx.vout[1].nValue + tx.vout[2].nValue > 0) return true;
	secp256k1_pedersen_commitment commitment1, commitment2;
	if (!secp256k1_pedersen_commitment_parse(GetContext(), &commitment1, &tx.vout[1].commitment[0])) {
		LogPrintf("Failed to parse commitment");
		return false;
	}

	if (!secp256k1_pedersen_commitment_parse(GetContext(), &commitment2, &tx.vout[2].commitment[0])) {
		LogPrintf("Failed to parse commitment");
		return false;
	}
	CAmount totalTxFee = 0;
	for (size_t i = 0; i < block.vtx.size(); i++) {
		totalTxFee += block.vtx[i].nTxFee;
	}

	CAmount posReward = PoSBlockReward();
	CAmount stakingReward = posReward - tx.vout[3].nValue;

	//find value in
	uint256 hashBlock;
	CTransaction txPrev;
	if (!GetTransaction(tx.vin[0].prevout.hash, txPrev, hashBlock, true)) return false;
	CAmount nValueIn;// = txPrev.vout[prevout.n].nValue;
	uint256 val = txPrev.vout[tx.vin[0].prevout.n].maskValue.amount;
	uint256 mask = txPrev.vout[tx.vin[0].prevout.n].maskValue.mask;
	CKey decodedMask;
	CPubKey sharedSec;
	sharedSec.Set(tx.vin[0].encryptionKey.begin(), tx.vin[0].encryptionKey.begin() + 33);
	ECDHInfo::Decode(mask.begin(), val.begin(), sharedSec, decodedMask, nValueIn);

	CAmount totalStaking = nValueIn + totalTxFee + stakingReward;
	std::vector<unsigned char> stakingCommitment;
	unsigned char zeroBlind[32];
	CWallet::CreateCommitmentWithZeroBlind(totalStaking, zeroBlind, stakingCommitment);

	const secp256k1_pedersen_commitment *twoElements[2];
	twoElements[0] = &commitment1;
	twoElements[1] = &commitment2;

	secp256k1_pedersen_commitment sum;
	if (!secp256k1_pedersen_commitment_sum_pos(GetContext(), twoElements, 2, &sum))
		throw runtime_error("failed to compute secp256k1_pedersen_commitment_sum_pos");

	//verify sum is equal to commitment to zero of vout[1] and vout[2]
	//serialize sum
	unsigned char out[33];
	secp256k1_pedersen_commitment_serialize(GetContext(), out, &sum);
	std::vector<unsigned char> outVec;
	std::copy(out, out + 33, std::back_inserter(outVec));

	if (outVec != stakingCommitment) return false;

	return VerifyStakingBulletproof(tx);
}

bool VerifyStakingBulletproof(const CTransaction& tx) {
	size_t len = tx.bulletproofs.size();

	if (len == 0) return false;
	const size_t MAX_VOUT = 5;
	secp256k1_pedersen_commitment commitments[MAX_VOUT];
	size_t i = 0;
	for (i = 0; i < 2; i++) {
		if (!secp256k1_pedersen_commitment_parse(GetContext(), &commitments[i], &(tx.vout[i + 1].commitment[0])))
			throw runtime_error("Failed to parse pedersen commitment");
	}
	return secp256k1_bulletproof_rangeproof_verify(GetContext(), GetScratch(), GetGenerator(), &(tx.bulletproofs[0]), len, NULL, commitments, 2, 64, &secp256k1_generator_const_h, NULL, 0);
}

bool CheckTransaction(const CTransaction &tx, bool fzcActive, bool fRejectBadUTXO, CValidationState &state) {
    // Basic checks that don't depend on any context
    if (tx.vin.empty())
        return state.DoS(10, error("CheckTransaction() : vin empty"),
            REJECT_INVALID, "bad-txns-vin-empty");
    if (tx.vout.empty())
        return state.DoS(10, error("CheckTransaction() : vout empty"),
            REJECT_INVALID, "bad-txns-vout-empty");

    // Size limits
    unsigned int nMaxSize = MAX_STANDARD_TX_SIZE;

    if (::GetSerializeSize(tx, SER_NETWORK, PROTOCOL_VERSION) > nMaxSize)
        return state.DoS(100, error("CheckTransaction() : size limits failed"),
            REJECT_INVALID, "bad-txns-oversize");

    // Check for negative or overflow output values
    for (const CTxOut& txout : tx.vout) {
        if (txout.IsEmpty() && !tx.IsCoinBase() && !tx.IsCoinStake())
            return state.DoS(100, error("CheckTransaction(): txout empty for user transaction"));

        if (txout.nValue < 0)
            return state.DoS(100, error("CheckTransaction() : txout.nValue negative"),
                REJECT_INVALID, "bad-txns-vout-negative");
        if (txout.nValue > Params().MaxMoneyOut()) {
            return state.DoS(100, error("CheckTransaction() : txout.nValue too high"),
                REJECT_INVALID, "bad-txns-vout-toolarge");
        }
    }

    if (tx.IsCoinBase()) {
        if (tx.vin[0].scriptSig.size() < 2 || tx.vin[0].scriptSig.size() > 150)
            return state.DoS(100, error("CheckTransaction() : coinbase script size=%d", tx.vin[0].scriptSig.size()),
                REJECT_INVALID, "bad-cb-length");
    }

    return true;
}

bool CheckFinalTx(const CTransaction& tx, int flags)
{
    AssertLockHeld(cs_main);

    // By convention a negative value for flags indicates that the
    // current network-enforced consensus rules should be used. In
    // a future soft-fork scenario that would mean checking which
    // rules would be enforced for the next block and setting the
    // appropriate flags. At the present time no soft-forks are
    // scheduled, so no flags are set.
    flags = std::max(flags, 0);

    // CheckFinalTx() uses chainActive.Height()+1 to evaluate
    // nLockTime because when IsFinalTx() is called within
    // CBlock::AcceptBlock(), the height of the block *being*
    // evaluated is what is used. Thus if we want to know if a
    // transaction can be part of the *next* block, we need to call
    // IsFinalTx() with one more than chainActive.Height().
    const int nBlockHeight = chainActive.Height() + 1;

    // BIP113 will require that time-locked transactions have nLockTime set to
    // less than the median time of the previous block they're contained in.
    // When the next block is created its previous block will be the current
    // chain tip, so we use that to calculate the median time passed to
    // IsFinalTx() if LOCKTIME_MEDIAN_TIME_PAST is set.
    const int64_t nBlockTime = (flags & LOCKTIME_MEDIAN_TIME_PAST) ? chainActive.Tip()->GetMedianTimePast() : GetAdjustedTime();

    return IsFinalTx(tx, nBlockHeight, nBlockTime);
}

CAmount GetMinRelayFee(const CTransaction& tx, unsigned int nBytes, bool fAllowFree)
{
    {
        LOCK(mempool.cs);
        uint256 hash = tx.GetHash();
        double dPriorityDelta = 0;
        CAmount nFeeDelta = 0;
        mempool.ApplyDeltas(hash, dPriorityDelta, nFeeDelta);
        if (dPriorityDelta > 0 || nFeeDelta > 0)
            return 0;
    }

    CAmount nMinFee = ::minRelayTxFee.GetFee(nBytes);

    if (fAllowFree) {
        // There is a free transaction area in blocks created by most miners,
        // * If we are relaying we allow transactions up to DEFAULT_BLOCK_PRIORITY_SIZE - 1000
        //   to be considered to fall into this category. We don't want to encourage sending
        //   multiple transactions instead of one big transaction to avoid fees.
        if (nBytes < (DEFAULT_BLOCK_PRIORITY_SIZE - 1000))
            nMinFee = 0;
    }

    return nMinFee;
}

bool CheckHaveInputs(const CCoinsViewCache& view, const CTransaction& tx)
{
    CBlockIndex* pindexPrev = mapBlockIndex.find(view.GetBestBlock())->second;
    int nSpendHeight = pindexPrev->nHeight + 1;
    if (!tx.IsCoinBase()) {
        for (unsigned int i = 0; i < tx.vin.size(); i++) {
            //check output and decoys
            std::vector<COutPoint> alldecoys = tx.vin[i].decoys;

            alldecoys.push_back(tx.vin[i].prevout);
            for (size_t j = 0; j < alldecoys.size(); j++) {
                CTransaction prev;
                uint256 bh;
                if (!GetTransaction(alldecoys[j].hash, prev, bh, true)) {
                    return false;
                }

                //TODO-NOTE: 07/06/2019 Remove this condition as colateral will be cheated as a normal tx
                //UTXO with 1M DAPS can only be consumed in a transaction with that single UTXO
                /*if (decoysSize > 1 && prev.vout[alldecoys[j].n].nValue == 1000000 * COIN) {
					return false;
				}

				if (prev.vout[alldecoys[j].n].nValue == 1000000 * COIN) {
					if (!VerifyKeyImages(tx)) {
						LogPrintf("Failed to verify correctness of key image of collateralization spend\n");
						return false;
					}
				}*/

                if (mapBlockIndex.count(bh) < 1) return false;
                if (prev.IsCoinStake() || prev.IsCoinAudit() || prev.IsCoinBase()) {
                    if (nSpendHeight - mapBlockIndex[bh]->nHeight < Params().COINBASE_MATURITY()) return false;
                }

                CBlockIndex* tip = chainActive.Tip();
                if (!pindexPrev) tip = pindexPrev;

                uint256 hashTip = tip->GetBlockHash();
                //verify that tip and hashBlock must be in the same fork
                CBlockIndex* atTheblock = mapBlockIndex[bh];
                if (!atTheblock) {
                    LogPrintf("Decoy for transactions %s not in the same chain with block %s\n", alldecoys[j].hash.GetHex(), tip->GetBlockHash().GetHex());
                    return false;
                } else {
                    CBlockIndex* ancestor = tip->GetAncestor(atTheblock->nHeight);
                    if (ancestor != atTheblock) {
                        LogPrintf("Decoy for transactions %s not in the same chain with block %s\n", alldecoys[j].hash.GetHex(), tip->GetBlockHash().GetHex());
                        return false;
                    }
                }
            }
            if (!tx.IsCoinStake()) {
                if (tx.vin[i].decoys.size() != tx.vin[0].decoys.size()) {
                    LogPrintf("Transaction does not have the same ring size for inputs\n");
                    return false;
                }
            }
        }

        if (tx.IsCoinStake()) {
            if (!VerifyShnorrKeyImageTx(tx)) {
                LogPrintf("Failed to verify correctness of key image of staking transaction\n");
                return false;
            }
        }
    }
    return true;
}


bool AcceptToMemoryPool(CTxMemPool& pool, CValidationState& state, const CTransaction& tx, bool fLimitFree, bool* pfMissingInputs, bool fRejectInsaneFee, bool ignoreFees)
{
    AssertLockHeld(cs_main);
    if (tx.nTxFee <= BASE_FEE)
        return state.DoS(100, error("AcceptToMemoryPool: Fee less than base fee 1 DAPS"), REJECT_INVALID, "fee-too-low");
    if (pfMissingInputs)
        *pfMissingInputs = false;
    if (!CheckTransaction(tx, false, true, state))
        return state.DoS(100, error("AcceptToMemoryPool: : CheckTransaction failed"), REJECT_INVALID, "bad-tx");
    // Coinbase is only valid in a block, not as a loose transaction
    if (tx.IsCoinBase())
        return state.DoS(100, error("AcceptToMemoryPool: : coinbase as individual tx"),
            REJECT_INVALID, "coinbase");
    //Coinstake is also only valid in a block, not as a loose transaction
    if (tx.IsCoinStake()) {
        LogPrintf("%s: txRejected=%s\n", __func__, tx.GetHash().GetHex());
        return state.DoS(100, error("AcceptToMemoryPool: coinstake as individual tx"),
            REJECT_INVALID, "coinstake");
    }
    // Rather not work on nonstandard transactions (unless -testnet/-regtest)
    string reason;
    if (Params().RequireStandard() && !IsStandardTx(tx, reason))
        return state.DoS(0,
            error("AcceptToMemoryPool : nonstandard transaction: %s", reason),
            REJECT_NONSTANDARD, reason);
    // is it already in the memory pool?
    uint256 hash = tx.GetHash();
    if (pool.exists(hash)) {
        return false;
    }
    // ----------- swiftTX transaction scanning -----------

    {
        CCoinsView dummy;
        CCoinsViewCache view(&dummy);
        CAmount nValueIn = 0;
        {
            LOCK(pool.cs);
            CCoinsViewMemPool viewMemPool(pcoinsTip, pool);
            view.SetBackend(viewMemPool);
            // do we already have it?
            if (view.HaveCoins(hash)) {
                LogPrintf("%s: Error: Hash exists in the mempool", __func__);
                return false;
            }

            // are the actual inputs available?
            if (!CheckHaveInputs(view, tx)) {
                //check input spents

                return state.Invalid(error("AcceptToMemoryPool : inputs already spent"),
                    REJECT_DUPLICATE, "bad-txns-inputs-spent");
            }

            if (!tx.IsCoinStake() && !tx.IsCoinBase() && !tx.IsCoinAudit()) {
                if (!tx.IsCoinAudit()) {
                    if (!VerifyRingSignatureWithTxFee(tx, chainActive.Tip()))
                        return state.DoS(100, error("AcceptToMemoryPool() : Ring Signature check for transaction %s failed", tx.GetHash().ToString()),
                            REJECT_INVALID, "bad-ring-signature");
                    if (!VerifyBulletProofAggregate(tx))
                        return state.DoS(100, error("AcceptToMemoryPool() : Bulletproof check for transaction %s failed", tx.GetHash().ToString()),
                            REJECT_INVALID, "bad-bulletproof");
                }
            }

            // Check key images not duplicated with what in db
            for (const CTxIn& txin : tx.vin) {
                const CKeyImage& keyImage = txin.keyImage;
                if (IsKeyImageSpend1(keyImage.GetHex(), uint256())) {
                    return state.Invalid(error("AcceptToMemoryPool : key image already spent"),
                        REJECT_DUPLICATE, "bad-txns-inputs-spent");
                }
            }

            // Bring the best block into scope
            view.GetBestBlock();
            nValueIn = GetValueIn(view, tx);

            // we have all inputs cached now, so switch back to dummy, so we don't need to keep lock on mempool
            view.SetBackend(dummy);
        }

        // Check for non-standard pay-to-script-hash in inputs
        if (Params().RequireStandard() && !AreInputsStandard(tx, view))
            return error("AcceptToMemoryPool: : nonstandard transaction input");
        // Check that the transaction doesn't have an excessive number of
        // sigops, making it impossible to mine. Since the coinbase transaction
        // itself can contain sigops MAX_TX_SIGOPS is less than
        // MAX_BLOCK_SIGOPS; we still consider this an invalid rather than
        // merely non-standard transaction.
        {
            unsigned int nSigOps = GetLegacySigOpCount(tx);
            unsigned int nMaxSigOps = MAX_TX_SIGOPS_CURRENT;
            if (nSigOps > nMaxSigOps)
                return state.DoS(0,
                    error("AcceptToMemoryPool : too many sigops %s, %d > %d",
                        hash.ToString(), nSigOps, nMaxSigOps),
                    REJECT_NONSTANDARD, "bad-txns-too-many-sigops");
        }

        CAmount nFees = tx.nTxFee;
        double dPriority = GetPriority(tx, chainActive.Height());

        CTxMemPoolEntry entry(tx, nFees, GetTime(), dPriority, chainActive.Height());
        unsigned int nSize = entry.GetTxSize();

        // Don't accept it if it can't get into a block
        // but prioritise dstx and don't check fees for it
        if (mapObfuscationBroadcastTxes.count(hash)) {
            mempool.PrioritiseTransaction(hash, hash.ToString(), 1000, 0.1 * COIN);
        } else if (!ignoreFees) {
            CAmount txMinFee = GetMinRelayFee(tx, nSize, true);
            if (fLimitFree && nFees < txMinFee)
                return state.DoS(0, error("AcceptToMemoryPool : not enough fees %s, %d < %d", hash.ToString(), nFees, txMinFee),
                    REJECT_INSUFFICIENTFEE, "insufficient fee");

            // Continuously rate-limit free (really, very-low-fee) transactions
            // This mitigates 'penny-flooding' -- sending thousands of free transactions just to
            // be annoying or make others' transactions take longer to confirm.
            if (fLimitFree && nFees < ::minRelayTxFee.GetFee(nSize - 300)) {
                static CCriticalSection csFreeLimiter;
                static double dFreeCount;
                static int64_t nLastTime;
                int64_t nNow = GetTime();

                LOCK(csFreeLimiter);

                // Use an exponentially decaying ~10-minute window:
                dFreeCount *= pow(1.0 - 1.0 / 600.0, (double)(nNow - nLastTime));
                nLastTime = nNow;
                // -limitfreerelay unit is thousand-bytes-per-minute
                // At default rate it would take over a month to fill 1GB
                if (dFreeCount >= GetArg("-limitfreerelay", 30) * 10 * 1000)
                    return state.DoS(0, error("AcceptToMemoryPool : free transaction rejected by rate limiter"),
                        REJECT_INSUFFICIENTFEE, "rate limited free transaction");
                LogPrint("mempool", "Rate limit dFreeCount: %g => %g\n", dFreeCount, dFreeCount + nSize);
                dFreeCount += nSize;
            }
        }

        // Check against previous transactions
        // This is done last to help prevent CPU exhaustion denial-of-service attacks.

        if (!CheckInputs(tx, state, view, true, STANDARD_SCRIPT_VERIFY_FLAGS, true)) {
            return error("AcceptToMemoryPool: : ConnectInputs failed %s", hash.ToString());
        }
        // Check again against just the consensus-critical mandatory script
        // verification flags, in case of bugs in the standard flags that cause
        // transactions to pass as valid when they're actually invalid. For
        // instance the STRICTENC flag was incorrectly allowing certain
        // CHECKSIG NOT scripts to pass, even though they were invalid.
        //
        // There is a similar check in CreateNewBlock() to prevent creating
        // invalid blocks, however allowing such transactions into the mempool
        // can be exploited as a DoS attack.
        if (!CheckInputs(tx, state, view, true, MANDATORY_SCRIPT_VERIFY_FLAGS, true)) {
            return error(
                "AcceptToMemoryPool: : BUG! PLEASE REPORT THIS! ConnectInputs failed against MANDATORY but not STANDARD flags %s",
                hash.ToString());
        }
        // Store transaction in memory
        pool.addUnchecked(hash, entry);
    }
    SyncWithWallets(tx, NULL);

    if (pwalletMain) {
        LOCK(pwalletMain->cs_wallet);
        if (pwalletMain->mapWallet.count(tx.GetHash()) == 1) {
            for (size_t i = 0; i < tx.vin.size(); i++) {
                std::string outpoint = tx.vin[i].prevout.hash.GetHex() + std::to_string(tx.vin[i].prevout.n);
                if (pwalletMain->outpointToKeyImages[outpoint] == tx.vin[i].keyImage) {
                    pwalletMain->inSpendQueueOutpoints[tx.vin[i].prevout] = true;
                    continue;
                }

                for (size_t j = 0; j < tx.vin[i].decoys.size(); j++) {
                    std::string outpoint = tx.vin[i].decoys[j].hash.GetHex() + std::to_string(tx.vin[i].decoys[j].n);
                    if (pwalletMain->outpointToKeyImages[outpoint] == tx.vin[i].keyImage) {
                        pwalletMain->inSpendQueueOutpoints[tx.vin[i].decoys[j]] = true;
                        break;
                    }
                }
            }
        }
    }

    return true;
}

bool AcceptableInputs(CTxMemPool& pool, CValidationState& state, const CTransaction& tx, bool fLimitFree, bool* pfMissingInputs, bool fRejectInsaneFee, bool isDSTX)
{
    AssertLockHeld(cs_main);
    if (pfMissingInputs)
        *pfMissingInputs = false;

    if (!CheckTransaction(tx, false, true, state))
        return error("AcceptableInputs: : CheckTransaction failed");

    // Coinbase is only valid in a block, not as a loose transaction
    if (tx.IsCoinBase())
        return state.DoS(100, error("AcceptableInputs: : coinbase as individual tx"),
            REJECT_INVALID, "coinbase");

    // Rather not work on nonstandard transactions (unless -testnet/-regtest)
    string reason;

    // is it already in the memory pool?
    uint256 hash = tx.GetHash();
    if (pool.exists(hash))
        return false;

    // ----------- swiftTX transaction scanning -----------

    for (const CTxIn& in : tx.vin) {
        if (mapLockedInputs.count(in.prevout)) {
            if (mapLockedInputs[in.prevout] != tx.GetHash()) {
                return state.DoS(0,
                    error("AcceptableInputs : conflicts with existing transaction lock: %s", reason),
                    REJECT_INVALID, "tx-lock-conflict");
            }
        }
    }

    // Check for conflicts with in-memory transactions
    {
        LOCK(pool.cs); // protect pool.mapNextTx
        for (unsigned int i = 0; i < tx.vin.size(); i++) {
            COutPoint outpoint = tx.vin[i].prevout;
            if (pool.mapNextTx.count(outpoint)) {
                // Disable replacement feature for now
                return false;
            }
        }
    }


    {
        CCoinsView dummy;
        CCoinsViewCache view(&dummy);

        CAmount nValueIn = 0;
        {
            LOCK(pool.cs);
            CCoinsViewMemPool viewMemPool(pcoinsTip, pool);
            view.SetBackend(viewMemPool);

            // do we already have it?
            if (view.HaveCoins(hash))
                return false;

            // do all inputs exist?
            // Note that this does not check for the presence of actual outputs (see the next check for that),
            // only helps filling in pfMissingInputs (to determine missing vs spent).
            for (const CTxIn txin : tx.vin) {
                if (!view.HaveCoins(txin.prevout.hash)) {
                    if (pfMissingInputs)
                        *pfMissingInputs = true;
                    return false;
                }

                // check for invalid/fraudulent inputs
                if (!ValidOutPoint(txin.prevout, chainActive.Height())) {
                    return state.Invalid(
                        error("%s : tried to spend invalid input %s in tx %s", __func__, txin.prevout.ToString(),
                            tx.GetHash().GetHex()),
                        REJECT_INVALID, "bad-txns-invalid-inputs");
                }
            }

            // are the actual inputs available?
            if (!CheckHaveInputs(view, tx))
                return state.Invalid(error("AcceptableInputs : inputs already spent"),
                    REJECT_DUPLICATE, "bad-txns-inputs-spent");

            // Bring the best block into scope
            view.GetBestBlock();

            nValueIn = GetValueIn(view, tx);

            // we have all inputs cached now, so switch back to dummy, so we don't need to keep lock on mempool
            view.SetBackend(dummy);
        }

        // Check that the transaction doesn't have an excessive number of
        // sigops, making it impossible to mine. Since the coinbase transaction
        // itself can contain sigops MAX_TX_SIGOPS is less than
        // MAX_BLOCK_SIGOPS; we still consider this an invalid rather than
        // merely non-standard transaction.
        unsigned int nSigOps = GetLegacySigOpCount(tx);
        unsigned int nMaxSigOps = MAX_TX_SIGOPS_CURRENT;
        if (nSigOps > nMaxSigOps)
            return state.DoS(0,
                error("AcceptableInputs : too many sigops %s, %d > %d",
                    hash.ToString(), nSigOps, nMaxSigOps),
                REJECT_NONSTANDARD, "bad-txns-too-many-sigops");

        CAmount nValueOut = tx.GetValueOut();
        CAmount nFees = tx.nTxFee;
        double dPriority = GetPriority(tx, chainActive.Height());

        CTxMemPoolEntry entry(tx, nFees, GetTime(), dPriority, chainActive.Height());
        unsigned int nSize = entry.GetTxSize();

        // Don't accept it if it can't get into a block
        // but prioritise dstx and don't check fees for it
        if (isDSTX) {
            mempool.PrioritiseTransaction(hash, hash.ToString(), 1000, 0.1 * COIN);
        } else { // same as !ignoreFees for AcceptToMemoryPool
            CAmount txMinFee = GetMinRelayFee(tx, nSize, true);
            if (fLimitFree && nFees < txMinFee)
                return state.DoS(0, error("AcceptableInputs : not enough fees %s, %d < %d", hash.ToString(), nFees, txMinFee),
                    REJECT_INSUFFICIENTFEE, "insufficient fee");

            // Require that free transactions have sufficient priority to be mined in the next block.
            //TODO: @campv need to recompute the fee
            /*if (GetBoolArg("-relaypriority", true) && nFees < ::minRelayTxFee.GetFee(nSize) &&
                !AllowFree(view.GetPriority(tx, chainActive.Height() + 1))) {
                return state.DoS(0, false, REJECT_INSUFFICIENTFEE, "insufficient priority");
            }*/

            // Continuously rate-limit free (really, very-low-fee) transactions
            // This mitigates 'penny-flooding' -- sending thousands of free transactions just to
            // be annoying or make others' transactions take longer to confirm.
            if (fLimitFree && nFees < ::minRelayTxFee.GetFee(nSize)) {
                static CCriticalSection csFreeLimiter;
                static double dFreeCount;
                static int64_t nLastTime;
                int64_t nNow = GetTime();

                LOCK(csFreeLimiter);

                // Use an exponentially decaying ~10-minute window:
                dFreeCount *= pow(1.0 - 1.0 / 600.0, (double)(nNow - nLastTime));
                nLastTime = nNow;
                // -limitfreerelay unit is thousand-bytes-per-minute
                // At default rate it would take over a month to fill 1GB
                if (dFreeCount >= GetArg("-limitfreerelay", 30) * 10 * 1000)
                    return state.DoS(0, error("AcceptableInputs : free transaction rejected by rate limiter"),
                        REJECT_INSUFFICIENTFEE, "rate limited free transaction");
                LogPrint("mempool", "Rate limit dFreeCount: %g => %g\n", dFreeCount, dFreeCount + nSize);
                dFreeCount += nSize;
            }
        }

        if (fRejectInsaneFee && nFees > ::minRelayTxFee.GetFee(nSize) * 10000)
            return error("AcceptableInputs: : insane fees %s, %d > %d",
                hash.ToString(),
                nFees, ::minRelayTxFee.GetFee(nSize) * 10000);

        // Check against previous transactions
        // This is done last to help prevent CPU exhaustion denial-of-service attacks.
        if (!CheckInputs(tx, state, view, false, STANDARD_SCRIPT_VERIFY_FLAGS, true)) {
            return error("AcceptableInputs: : ConnectInputs failed %s", hash.ToString());
        }

        // Check again against just the consensus-critical mandatory script
        // verification flags, in case of bugs in the standard flags that cause
        // transactions to pass as valid when they're actually invalid. For
        // instance the STRICTENC flag was incorrectly allowing certain
        // CHECKSIG NOT scripts to pass, even though they were invalid.
        //
        // There is a similar check in CreateNewBlock() to prevent creating
        // invalid blocks, however allowing such transactions into the mempool
        // can be exploited as a DoS attack.
        // for any real tx this will be checked on AcceptToMemoryPool anyway
    }

    return true;
}

/** Return transaction in tx, and if it was found inside a block, its hash is placed in hashBlock */
bool GetTransaction(const uint256& hash, CTransaction& txOut, uint256& hashBlock, bool fAllowSlow)
{
    CBlockIndex* pindexSlow = NULL;
    {
        LOCK(cs_main);
        {
            if (mempool.lookup(hash, txOut)) {
                return true;
            }
        }

        if (fTxIndex) {
            CDiskTxPos postx;
            if (pblocktree->ReadTxIndex(hash, postx)) {
                CAutoFile file(OpenBlockFile(postx, true), SER_DISK, CLIENT_VERSION);
                if (file.IsNull())
                    return error("%s: OpenBlockFile failed", __func__);
                CBlockHeader header;
                try {
                    file >> header;
                    fseek(file.Get(), postx.nTxOffset, SEEK_CUR);
                    file >> txOut;
                } catch (std::exception& e) {
                    return error("%s : Deserialize or I/O error - %s", __func__, e.what());
                }
                hashBlock = header.GetHash();
                if (txOut.GetHash() != hash)
                    return error("%s : txid mismatch, %s, %s", __func__, txOut.GetHash().GetHex(), hash.GetHex());
                return true;
            }

            // transaction not found in the index, nothing more can be done
            return false;
        }

        if (fAllowSlow) { // use coin database to locate block that contains transaction, and scan it
            int nHeight = -1;
            {
                CCoinsViewCache& view = *pcoinsTip;
                const CCoins* coins = view.AccessCoins(hash);
                if (coins)
                    nHeight = coins->nHeight;
            }
            if (nHeight > 0)
                pindexSlow = chainActive[nHeight];
        }
    }

    if (pindexSlow) {
        CBlock block;
        if (ReadBlockFromDisk(block, pindexSlow)) {
            for (const CTransaction& tx : block.vtx) {
                if (tx.GetHash() == hash) {
                    txOut = tx;
                    hashBlock = pindexSlow->GetBlockHash();
                    return true;
                }
            }
        }
    }

    return false;
}


//////////////////////////////////////////////////////////////////////////////
//
// CBlock and CBlockIndex
//

bool WriteBlockToDisk(CBlock& block, CDiskBlockPos& pos)
{
    // Open history file to append
    CAutoFile fileout(OpenBlockFile(pos), SER_DISK, CLIENT_VERSION);
    if (fileout.IsNull())
        return error("WriteBlockToDisk : OpenBlockFile failed");

    // Write index header
    unsigned int nSize = fileout.GetSerializeSize(block);
    fileout << FLATDATA(Params().MessageStart()) << nSize;

    // Write block
    long fileOutPos = ftell(fileout.Get());
    if (fileOutPos < 0)
        return error("WriteBlockToDisk : ftell failed");
    pos.nPos = (unsigned int)fileOutPos;
    fileout << block;

    return true;
}

bool ReadBlockFromDisk(CBlock& block, const CDiskBlockPos& pos)
{
    block.SetNull();

    // Open history file to read
    CAutoFile filein(OpenBlockFile(pos, true), SER_DISK, CLIENT_VERSION);
    if (filein.IsNull())
        return error("ReadBlockFromDisk : OpenBlockFile failed");

    // Read block
    try {
        filein >> block;
    } catch (std::exception& e) {
        return error("%s : Deserialize or I/O error - %s", __func__, e.what());
    }

    // Check the header
    if (block.IsProofOfWork()) {
        if (!CheckProofOfWork(block.GetHash(), block.nBits))
            return error("ReadBlockFromDisk : Errors in block header");
    }

    return true;
}

bool ReadBlockFromDisk(CBlock& block, const CBlockIndex* pindex)
{
    if (!ReadBlockFromDisk(block, pindex->GetBlockPos()))
        return false;
    if (block.GetHash() != pindex->GetBlockHash()) {
        LogPrintf("%s : block=%s index=%s\n", __func__, block.GetHash().ToString().c_str(),
            pindex->GetBlockHash().ToString().c_str());
        return error("ReadBlockFromDisk(CBlock&, CBlockIndex*) : GetHash() doesn't match index");
    }
    return true;
}


double ConvertBitsToDouble(unsigned int nBits)
{
    int nShift = (nBits >> 24) & 0xff;

    double dDiff =
        (double)0x0000ffff / (double)(nBits & 0x00ffffff);

    while (nShift < 29) {
        dDiff *= 256.0;
        nShift++;
    }
    while (nShift > 29) {
        dDiff /= 256.0;
        nShift--;
    }

    return dDiff;
}

CAmount PoSBlockReward()
{
    return 900 * COIN;
}

CAmount TeamRewards(const CBlockIndex* ptip)
{
    const CBlockIndex* pForkTip = ptip;
    if (!ptip) {
        pForkTip = chainActive.Tip();
    }

    if (!pForkTip->IsProofOfAudit()) return 0;
    const CBlockIndex* lastPoABlock = pForkTip;
    if (lastPoABlock->hashPrevPoABlock.IsNull()) {
        //pay daps team after the first PoA block
        return (pForkTip->nHeight - Params().LAST_POW_BLOCK() - 1 + 1 /*+1 for the being created PoS block*/) * 50 * COIN;
    }

    //loop back to find the PoA block right after which the daps team is paid
    uint256 lastPoAHash = lastPoABlock->hashPrevPoABlock;
    CAmount ret = 0;
    int numPoABlocks = 1;
    while (!lastPoAHash.IsNull()) {
        if (numPoABlocks != 0 && numPoABlocks % Params().TEAM_REWARD_FREQUENCY == 0) break;
        CBlockIndex* p = mapBlockIndex[lastPoAHash];
        lastPoAHash = p->hashPrevPoABlock;
        numPoABlocks++;
    }

    if (!lastPoAHash.IsNull() && numPoABlocks != 0 && numPoABlocks % 24 == 0) {
        ret = (pForkTip->nHeight - (mapBlockIndex[lastPoAHash]->nHeight + 1) - numPoABlocks + 1 /*+1 for the being created PoS block*/) * 50 * COIN;
    }
    return ret;
}

int64_t GetBlockValue(const CBlockIndex* ptip)
{
    LOCK(cs_main);
    int64_t nSubsidy = 0;
    const CBlockIndex* pForkTip = ptip;
    if (!ptip) {
        pForkTip = chainActive.Tip();
    }

    if (pForkTip->nMoneySupply >= Params().TOTAL_SUPPLY) {
        //zero rewards when total supply reach 70B DAPS
        return 0;
    }
	if (pForkTip->nHeight < Params().LAST_POW_BLOCK()) {
		nSubsidy = 120000000 * COIN;
	} else {
        nSubsidy = PoSBlockReward();
        nSubsidy += TeamRewards(pForkTip);
    }

    if (pForkTip->nMoneySupply + nSubsidy >= Params().TOTAL_SUPPLY) {
        nSubsidy = Params().TOTAL_SUPPLY - pForkTip->nMoneySupply;
    }

    return nSubsidy;
}

CAmount GetSeeSaw(const CAmount& blockValue, int nMasternodeCount, int nHeight)
{
    int64_t nMoneySupply = chainActive.Tip()->nMoneySupply;

    //if a mn count is inserted into the function we are looking for a specific result for a masternode count
    if (nMasternodeCount < 1) {
        nMasternodeCount = mnodeman.size();
    }

    int64_t mNodeCoins = nMasternodeCount * 1000000 * COIN;

    // Use this log to compare the masternode count for different clients
    LogPrintf("Adjusting seesaw at height %d with %d masternodes (without drift: %d) at %ld\n", nHeight,
        nMasternodeCount, nMasternodeCount - Params().MasternodeCountDrift(), GetTime());

    if (fDebug)
        LogPrintf("GetMasternodePayment(): moneysupply=%s, nodecoins=%s \n", FormatMoney(nMoneySupply).c_str(),
            FormatMoney(mNodeCoins).c_str());

    CAmount ret = 0;
    if (mNodeCoins == 0) {
        ret = 0;
    } else {
        if (mNodeCoins <= (nMoneySupply * .05) && mNodeCoins > 0) {
            ret = blockValue * .6;
        } else if (mNodeCoins <= (nMoneySupply * .1) && mNodeCoins > (nMoneySupply * .05)) {
            ret = blockValue * .59;
        } else if (mNodeCoins <= (nMoneySupply * .15) && mNodeCoins > (nMoneySupply * .1)) {
            ret = blockValue * .58;
        } else if (mNodeCoins <= (nMoneySupply * .2) && mNodeCoins > (nMoneySupply * .15)) {
            ret = blockValue * .57;
        } else if (mNodeCoins <= (nMoneySupply * .25) && mNodeCoins > (nMoneySupply * .2)) {
            ret = blockValue * .56;
        } else if (mNodeCoins <= (nMoneySupply * .3) && mNodeCoins > (nMoneySupply * .25)) {
            ret = blockValue * .55;
        } else if (mNodeCoins <= (nMoneySupply * .35) && mNodeCoins > (nMoneySupply * .3)) {
            ret = blockValue * .54;
        } else if (mNodeCoins <= (nMoneySupply * .4) && mNodeCoins > (nMoneySupply * .35)) {
            ret = blockValue * .53;
        } else if (mNodeCoins <= (nMoneySupply * .45) && mNodeCoins > (nMoneySupply * .4)) {
            ret = blockValue * .52;
        } else if (mNodeCoins <= (nMoneySupply * .5) && mNodeCoins > (nMoneySupply * .45)) {
            ret = blockValue * .51;
        } else if (mNodeCoins <= (nMoneySupply * .525) && mNodeCoins > (nMoneySupply * .5)) {
            ret = blockValue * .50;
        } else if (mNodeCoins <= (nMoneySupply * .55) && mNodeCoins > (nMoneySupply * .525)) {
            ret = blockValue * .49;
        } else if (mNodeCoins <= (nMoneySupply * .6) && mNodeCoins > (nMoneySupply * .55)) {
            ret = blockValue * .48;
        } else if (mNodeCoins <= (nMoneySupply * .65) && mNodeCoins > (nMoneySupply * .6)) {
            ret = blockValue * .47;
        } else if (mNodeCoins <= (nMoneySupply * .7) && mNodeCoins > (nMoneySupply * .65)) {
            ret = blockValue * .46;
        } else if (mNodeCoins <= (nMoneySupply * .75) && mNodeCoins > (nMoneySupply * .7)) {
            ret = blockValue * .45;
        } else if (mNodeCoins <= (nMoneySupply * .8) && mNodeCoins > (nMoneySupply * .75)) {
            ret = blockValue * .44;
        } else if (mNodeCoins <= (nMoneySupply * .85) && mNodeCoins > (nMoneySupply * .8)) {
            ret = blockValue * .43;
        } else if (mNodeCoins <= (nMoneySupply * .9) && mNodeCoins > (nMoneySupply * .85)) {
            ret = blockValue * .42;
        } else if (mNodeCoins <= (nMoneySupply * .95) && mNodeCoins > (nMoneySupply * .9)) {
            ret = blockValue * .41;
        } else {
            ret = blockValue * .40;
        }
    }

    return ret;
}

int64_t GetMasternodePayment(int nHeight, int64_t blockValue, int nMasternodeCount)
{
    int64_t ret = 0;

    int64_t blockValueForSeeSaw = blockValue;

    if (Params().NetworkID() == CBaseChainParams::TESTNET) {
        if (nHeight < 200)
            return 0;
        if (nHeight < 4500)
            ret = blockValue / 5;
        else if (nHeight >= 4500) {
            return GetSeeSaw(blockValueForSeeSaw, nMasternodeCount, nHeight);
        }
    }

    if (nHeight >= Params().LAST_POW_BLOCK()) {
        return GetSeeSaw(blockValueForSeeSaw, nMasternodeCount, nHeight);
    }

    return ret;
}

bool IsInitialBlockDownload()
{
    LOCK(cs_main);
    if (fImporting || fReindex || fVerifyingBlocks || chainActive.Height() < Checkpoints::GetTotalBlocksEstimate())
        return true;
    static bool lockIBDState = false;
    if (lockIBDState)
        return false;
    bool state = (chainActive.Height() < pindexBestHeader->nHeight - 24 * 6 ||
                  pindexBestHeader->GetBlockTime() <
                      GetTime() - 6 * 60 * 60); // ~144 blocks behind -> 2 x fork detection time
    if (!state)
        lockIBDState = true;
    return state;
}

bool fLargeWorkForkFound = false;
bool fLargeWorkInvalidChainFound = false;
CBlockIndex *pindexBestForkTip = NULL, *pindexBestForkBase = NULL;

bool VerifyZeroBlindCommitment(const CTxOut& out)
{
    if (out.nValue == 0) return true;
    unsigned char zeroBlind[32];
    std::vector<unsigned char> commitment;
    CWallet::CreateCommitmentWithZeroBlind(out.nValue, zeroBlind, commitment);
    return commitment == out.commitment;
}

bool VerifyDerivedAddress(const CTxOut& out, std::string stealth)
{
    CPubKey foundationalGenPub, pubView, pubSpend;
    bool hasPaymentID;
    uint64_t paymentID;
    if (!CWallet::DecodeStealthAddress(stealth, pubView, pubSpend, hasPaymentID, paymentID)) {
        LogPrintf("%s: Cannot decode foundational address\n", __func__);
        return false;
    }

    //reconstruct destination address from masternode address and tx private key
    CKey foundationTxPriv;
    foundationTxPriv.Set(&(out.txPriv[0]), &(out.txPriv[0]) + 32, true);
    CPubKey foundationTxPub = foundationTxPriv.GetPubKey();
    CPubKey origin(out.txPub.begin(), out.txPub.end());
    if (foundationTxPub != origin) return false;
    CWallet::ComputeStealthDestination(foundationTxPriv, pubView, pubSpend, foundationalGenPub);
    CScript foundationalScript = GetScriptForDestination(foundationalGenPub);
    return foundationalScript == out.scriptPubKey;
}

void CheckForkWarningConditions()
{
    AssertLockHeld(cs_main);
    // Before we get past initial download, we cannot reliably alert about forks
    // (we assume we don't get stuck on a fork before the last checkpoint)
    if (IsInitialBlockDownload())
        return;

    // If our best fork is no longer within 72 blocks (+/- 3 hours if no one mines it)
    // of our head, drop it
    if (pindexBestForkTip && chainActive.Height() - pindexBestForkTip->nHeight >= 72)
        pindexBestForkTip = NULL;

    if (pindexBestForkTip || (pindexBestInvalid && pindexBestInvalid->nChainWork > chainActive.Tip()->nChainWork +
                                                                                       (GetBlockProof(*chainActive.Tip()) *
                                                                                           6))) {
        if (!fLargeWorkForkFound && pindexBestForkBase) {
            if (pindexBestForkBase->phashBlock) {
                std::string warning = std::string("'Warning: Large-work fork detected, forking after block ") +
                                      pindexBestForkBase->phashBlock->ToString() + std::string("'");
                CAlert::Notify(warning, true);
            }
        }
        if (pindexBestForkTip && pindexBestForkBase) {
            if (pindexBestForkBase->phashBlock) {
                LogPrintf(
                    "CheckForkWarningConditions: Warning: Large valid fork found\n  forking the chain at height %d (%s)\n  lasting to height %d (%s).\nChain state database corruption likely.\n",
                    pindexBestForkBase->nHeight, pindexBestForkBase->phashBlock->ToString(),
                    pindexBestForkTip->nHeight, pindexBestForkTip->phashBlock->ToString());
                fLargeWorkForkFound = true;
            }
        } else {
            LogPrintf(
                "CheckForkWarningConditions: Warning: Found invalid chain at least ~6 blocks longer than our best chain.\nChain state database corruption likely.\n");
            fLargeWorkInvalidChainFound = true;
        }
    } else {
        fLargeWorkForkFound = false;
        fLargeWorkInvalidChainFound = false;
    }
}

void CheckForkWarningConditionsOnNewFork(CBlockIndex* pindexNewForkTip)
{
    AssertLockHeld(cs_main);
    // If we are on a fork that is sufficiently large, set a warning flag
    CBlockIndex* pfork = pindexNewForkTip;
    CBlockIndex* plonger = chainActive.Tip();
    while (pfork && pfork != plonger) {
        while (plonger && plonger->nHeight > pfork->nHeight)
            plonger = plonger->pprev;
        if (pfork == plonger)
            break;
        pfork = pfork->pprev;
    }

    // We define a condition which we should warn the user about as a fork of at least 7 blocks
    // who's tip is within 72 blocks (+/- 3 hours if no one mines it) of ours
    // or a chain that is entirely longer than ours and invalid (note that this should be detected by both)
    // We use 7 blocks rather arbitrarily as it represents just under 10% of sustained network
    // hash rate operating on the fork.
    // We define it this way because it allows us to only store the highest fork tip (+ base) which meets
    // the 7-block condition and from this always have the most-likely-to-cause-warning fork
    if (pfork &&
        (!pindexBestForkTip || (pindexBestForkTip && pindexNewForkTip->nHeight > pindexBestForkTip->nHeight)) &&
        pindexNewForkTip->nChainWork - pfork->nChainWork > (GetBlockProof(*pfork) * 7) &&
        chainActive.Height() - pindexNewForkTip->nHeight < 72) {
        pindexBestForkTip = pindexNewForkTip;
        pindexBestForkBase = pfork;
    }

    CheckForkWarningConditions();
}

// Requires cs_main.
void Misbehaving(NodeId pnode, int howmuch)
{
    if (howmuch == 0)
        return;

    CNodeState* state = State(pnode);
    if (state == NULL)
        return;

    CAddress cAddr(state->address);
    if (CNode::IsWhitelistedRange(cAddr)) return;

    state->nMisbehavior += howmuch;
    int banscore = GetArg("-banscore", 100);
    if (state->nMisbehavior >= banscore && state->nMisbehavior - howmuch < banscore) {
        LogPrintf("Misbehaving: %s (%d -> %d) BAN THRESHOLD EXCEEDED\n", state->name, state->nMisbehavior - howmuch,
            state->nMisbehavior);
        state->fShouldBan = true;
    } else
        LogPrintf("Misbehaving: %s (%d -> %d)\n", state->name, state->nMisbehavior - howmuch, state->nMisbehavior);
}

void static InvalidChainFound(CBlockIndex* pindexNew)
{
    if (!pindexBestInvalid || pindexNew->nChainWork > pindexBestInvalid->nChainWork)
        pindexBestInvalid = pindexNew;

    LogPrintf("InvalidChainFound: invalid block=%s  height=%d  log2_work=%.8g  date=%s\n",
        pindexNew->GetBlockHash().ToString(), pindexNew->nHeight,
        log(pindexNew->nChainWork.getdouble()) / log(2.0), DateTimeStrFormat("%Y-%m-%d %H:%M:%S", pindexNew->GetBlockTime()));
    LogPrintf("InvalidChainFound:  current best=%s  height=%d  log2_work=%.8g  date=%s\n",
        chainActive.Tip()->GetBlockHash().ToString(), chainActive.Height(),
        log(chainActive.Tip()->nChainWork.getdouble()) / log(2.0),
        DateTimeStrFormat("%Y-%m-%d %H:%M:%S", chainActive.Tip()->GetBlockTime()));
    CheckForkWarningConditions();
}

void static InvalidBlockFound(CBlockIndex* pindex, const CValidationState& state)
{
    int nDoS = 0;
    if (state.IsInvalid(nDoS)) {
        std::map<uint256, NodeId>::iterator it = mapBlockSource.find(pindex->GetBlockHash());
        if (it != mapBlockSource.end() && State(it->second)) {
            CBlockReject reject = {state.GetRejectCode(), state.GetRejectReason().substr(0, MAX_REJECT_MESSAGE_LENGTH),
                pindex->GetBlockHash()};
            State(it->second)->rejects.push_back(reject);
            if (nDoS > 0)
                Misbehaving(it->second, nDoS);
        }
    }
    if (!state.CorruptionPossible()) {
        pindex->nStatus |= BLOCK_FAILED_VALID;
        setDirtyBlockIndex.insert(pindex);
        setBlockIndexCandidates.erase(pindex);
        InvalidChainFound(pindex);
    }
}

void UpdateCoins(const CTransaction& tx, CValidationState& state, CCoinsViewCache& inputs, CTxUndo& txundo, int nHeight)
{
    // mark inputs spent
    if (!tx.IsCoinAudit() && !tx.IsCoinBase() && tx.IsCoinStake()) {
        txundo.vprevout.reserve(tx.vin.size());
        for (const CTxIn& txin : tx.vin) {
            txundo.vprevout.push_back(CTxInUndo());
            bool ret = inputs.ModifyCoins(txin.prevout.hash)->Spend(txin.prevout, txundo.vprevout.back());
            //assert(ret);
        }
    }

    // add outputs
    inputs.ModifyCoins(tx.GetHash())->FromTx(tx, nHeight);
}

bool CScriptCheck::operator()()
{
    const CScript& scriptSig = ptxTo->vin[nIn].scriptSig;
    if (!VerifyScript(scriptSig, scriptPubKey, nFlags, CachingTransactionSignatureChecker(ptxTo, nIn, cacheStore),
            &error)) {
        if (error != SCRIPT_ERR_EVAL_FALSE) {
            return ::error("CScriptCheck(): %s:%d VerifySignature failed: %s", ptxTo->GetHash().ToString(), nIn,
                ScriptErrorString(error));
        }
    }
    return true;
}

CBitcoinAddress addressExp1("DQZzqnSR6PXxagep1byLiRg9ZurCZ5KieQ");
CBitcoinAddress addressExp2("DTQYdnNqKuEHXyNeeYhPQGGGdqHbXYwjpj");

map<COutPoint, COutPoint> mapInvalidOutPoints;
map<CBigNum, CAmount> mapInvalidSerials;

void AddInvalidSpendsToMap(const CBlock& block)
{
    //empty function
}

// Populate global map (mapInvalidOutPoints) of invalid/fraudulent OutPoints that are banned from being used on the chain.
CAmount nFilteredThroughBittrex = 0;
bool fListPopulatedAfterLock = false;

void PopulateInvalidOutPointMap()
{
    //empty function
}

bool ValidOutPoint(const COutPoint out, int nHeight)
{
    bool isInvalid = nHeight >= Params().Block_Enforce_Invalid() && mapInvalidOutPoints.count(out);
    return !isInvalid;
}

CAmount GetInvalidUTXOValue()
{
    CAmount nValue = 0;
    for (auto it : mapInvalidOutPoints) {
        const COutPoint out = it.first;
        bool fSpent = false;
        CCoinsViewCache cache(pcoinsTip);
        const CCoins* coins = cache.AccessCoins(out.hash);
        if (!coins || !coins->IsAvailable(out.n))
            fSpent = true;

        if (!fSpent)
            nValue += coins->vout[out.n].nValue;
    }

    return nValue;
}

bool CheckInputs(const CTransaction& tx, CValidationState& state, const CCoinsViewCache& inputs, bool fScriptChecks, unsigned int flags, bool cacheStore, std::vector<CScriptCheck>* pvChecks)
{
    if (!tx.IsCoinBase()) {
        if (pvChecks)
            pvChecks->reserve(tx.vin.size());

        // This doesn't trigger the DoS code on purpose; if it did, it would make it easier
        // for an attacker to attempt to split the network.
        if (!CheckHaveInputs(inputs, tx))
            return state.Invalid(error("CheckInputs() : %s inputs unavailable", tx.GetHash().ToString()));

        // While checking, GetBestBlock() refers to the parent block.
        // This is also true for mempool checks.
        CBlockIndex* pindexPrev = mapBlockIndex.find(inputs.GetBestBlock())->second;
        int nSpendHeight = pindexPrev->nHeight + 1;
        if (tx.IsCoinStake()) {
            for (unsigned int i = 0; i < tx.vin.size(); i++) {
                const COutPoint& prevout = tx.vin[i].prevout;
                CTransaction prev;
                uint256 bh;
                if (!GetTransaction(prevout.hash, prev, bh, true)) {
                    return state.Invalid(
                        error("CheckInputs() : Inputs not available"),
                        REJECT_INVALID, "bad-txns");
                }

                // If prev is coinbase, check that it's matured
                if (prev.IsCoinBase() || prev.IsCoinStake()) {
                    if (nSpendHeight - mapBlockIndex[bh]->nHeight < Params().COINBASE_MATURITY())
                        return state.Invalid(
                            error("CheckInputs() : tried to spend coinbase at depth %d, coinstake=%d",
                                nSpendHeight - mapBlockIndex[bh]->nHeight, prev.IsCoinStake()),
                            REJECT_INVALID, "bad-txns-premature-spend-of-coinbase");
                }
            }
        }

        // The first loop above does all the inexpensive checks.
        // Only if ALL inputs pass do we perform expensive ECDSA signature checks.
        // Helps prevent CPU exhaustion attacks.

        // Skip ECDSA signature verification when connecting blocks
        // before the last block chain checkpoint. This is safe because block merkle hashes are
        // still computed and checked, and any change will be caught at the next checkpoint.
        //standard transaction does not have script
        if (fScriptChecks && tx.IsCoinStake()) {
            for (unsigned int i = 0; i < tx.vin.size(); i++) {
                const COutPoint& prevout = tx.vin[i].prevout;
                CTransaction prev;
                uint256 bh;
                if (!GetTransaction(prevout.hash, prev, bh, true)) {
                    return state.Invalid(
                        error("CheckInputs() : Inputs not available"),
                        REJECT_INVALID, "bad-txns");
                }
                CCoins coins(prev, mapBlockIndex[bh]->nHeight);

                // Verify signature
                CScriptCheck check(coins, tx, i, flags, cacheStore);
                if (pvChecks) {
                    pvChecks->push_back(CScriptCheck());
                    check.swap(pvChecks->back());
                } else if (!check()) {
                    if (flags & STANDARD_NOT_MANDATORY_VERIFY_FLAGS) {
                        // Check whether the failure was caused by a
                        // non-mandatory script verification check, such as
                        // non-standard DER encodings or non-null dummy
                        // arguments; if so, don't trigger DoS protection to
                        // avoid splitting the network between upgraded and
                        // non-upgraded nodes.
                        CScriptCheck check(coins, tx, i,
                            flags & ~STANDARD_NOT_MANDATORY_VERIFY_FLAGS, cacheStore);
                        if (check())
                            return state.Invalid(false, REJECT_NONSTANDARD,
                                strprintf("non-mandatory-script-verify-flag (%s)",
                                    ScriptErrorString(check.GetScriptError())));
                    }
                    // Failures of other flags indicate a transaction that is
                    // invalid in new blocks, e.g. a invalid P2SH. We DoS ban
                    // such nodes as they are not following the protocol. That
                    // said during an upgrade careful thought should be taken
                    // as to the correct behavior - we may want to continue
                    // peering with non-upgraded nodes even after a soft-fork
                    // super-majority vote has passed.
                    return state.DoS(100, false, REJECT_INVALID, strprintf("mandatory-script-verify-flag-failed (%s)", ScriptErrorString(check.GetScriptError())));
                }
            }
        }
    }

    return true;
}

bool DisconnectBlock(CBlock& block, CValidationState& state, CBlockIndex* pindex, CCoinsViewCache& view, bool* pfClean)
{
    if (pindex->GetBlockHash() != view.GetBestBlock())
        LogPrintf("%s : pindex=%s view=%s\n", __func__, pindex->GetBlockHash().GetHex(), view.GetBestBlock().GetHex());
    assert(pindex->GetBlockHash() == view.GetBestBlock());

    if (pfClean)
        *pfClean = false;

    bool fClean = true;

    CBlockUndo blockUndo;
    CDiskBlockPos pos = pindex->GetUndoPos();
    if (pos.IsNull())
        return error("DisconnectBlock() : no undo data available");
    if (!blockUndo.ReadFromDisk(pos, pindex->pprev->GetBlockHash()))
        return error("DisconnectBlock() : failure reading undo data");

    if (blockUndo.vtxundo.size() + 1 != block.vtx.size())
        return error("DisconnectBlock() : block and undo data inconsistent");

    // undo transactions in reverse order
    for (int i = block.vtx.size() - 1; i >= 0; i--) {
        const CTransaction& tx = block.vtx[i];

        uint256 hash = tx.GetHash();

        // Check that all outputs are available and match the outputs in the block itself
        // exactly. Note that transactions with only provably unspendable outputs won't
        // have outputs available even in the block itself, so we handle that case
        // specially with outsEmpty.
        {
            CCoins outsEmpty;
            CCoinsModifier outs = view.ModifyCoins(hash);
            outs->ClearUnspendable();

            CCoins outsBlock(tx, pindex->nHeight);
            // The CCoins serialization does not serialize negative numbers.
            // No network rules currently depend on the version here, so an inconsistency is harmless
            // but it must be corrected before txout nversion ever influences a network rule.
            if (outsBlock.nVersion < 0)
                outs->nVersion = outsBlock.nVersion;
            if (*outs != outsBlock)
                fClean = fClean && error("DisconnectBlock() : added transaction mismatch? database corrupted");

            // remove outputs
            outs->Clear();
        }

        // restore inputs
        if (!tx.IsCoinBase() && tx.IsCoinStake()) { // not coinbases because they dont have traditional inputs
            const CTxUndo& txundo = blockUndo.vtxundo[i - 1];
            if (txundo.vprevout.size() != tx.vin.size())
                return error(
                    "DisconnectBlock() : transaction and undo data inconsistent - txundo.vprevout.siz=%d tx.vin.siz=%d",
                    txundo.vprevout.size(), tx.vin.size());
            for (unsigned int j = tx.vin.size(); j-- > 0;) {
                const COutPoint& out = tx.vin[j].prevout;
                const CTxInUndo& undo = txundo.vprevout[j];
                CCoinsModifier coins = view.ModifyCoins(out.hash);
                if (undo.nHeight != 0) {
                    // undo data contains height: this is the last output of the prevout tx being spent
                    if (!coins->IsPruned())
                        fClean = fClean && error("DisconnectBlock() : undo data overwriting existing transaction");
                    coins->Clear();
                    coins->fCoinBase = undo.fCoinBase;
                    coins->nHeight = undo.nHeight;
                    coins->nVersion = undo.nVersion;
                } else {
                    if (coins->IsPruned())
                        fClean = fClean && error("DisconnectBlock() : undo data adding output to missing transaction");
                }
                if (coins->IsAvailable(out.n))
                    fClean = fClean && error("DisconnectBlock() : undo data overwriting existing output");
                if (coins->vout.size() < out.n + 1)
                    coins->vout.resize(out.n + 1);
                coins->vout[out.n] = undo.txout;
            }
        }
    }

    // move best block pointer to prevout block
    view.SetBestBlock(pindex->pprev->GetBlockHash());

    if (pfClean) {
        *pfClean = fClean;
        return true;
    } else {
        return fClean;
    }
}

void static FlushBlockFile(bool fFinalize = false)
{
    LOCK(cs_LastBlockFile);

    CDiskBlockPos posOld(nLastBlockFile, 0);

    FILE* fileOld = OpenBlockFile(posOld);
    if (fileOld) {
        if (fFinalize)
            TruncateFile(fileOld, vinfoBlockFile[nLastBlockFile].nSize);
        FileCommit(fileOld);
        fclose(fileOld);
    }

    fileOld = OpenUndoFile(posOld);
    if (fileOld) {
        if (fFinalize)
            TruncateFile(fileOld, vinfoBlockFile[nLastBlockFile].nUndoSize);
        FileCommit(fileOld);
        fclose(fileOld);
    }
}

bool FindUndoPos(CValidationState& state, int nFile, CDiskBlockPos& pos, unsigned int nAddSize);

static CCheckQueue<CScriptCheck> scriptcheckqueue(128);

void ThreadScriptCheck()
{
    RenameThread("dapscoin-scriptch");
    scriptcheckqueue.Thread();
}

bool RecalculateDAPSSupply(int nHeightStart)
{
    if (nHeightStart > chainActive.Height())
        return false;

    CBlockIndex* pindex = chainActive[nHeightStart];
    CAmount nSupplyPrev = pindex->pprev->nMoneySupply;

    while (true) {
        if (pindex->nHeight % 1000 == 0)
            LogPrintf("%s : block %d...\n", __func__, pindex->nHeight);

        CBlock block;
        assert(ReadBlockFromDisk(block, pindex));

        CAmount nValueIn = 0;
        CAmount nValueOut = 0;
        CAmount nFees = 0;
        for (const CTransaction tx : block.vtx) {
            nFees += tx.nTxFee;
            if (tx.IsCoinStake()) {
                for (unsigned int i = 0; i < tx.vin.size(); i++) {
                    CAmount nTemp; // = txPrev.vout[prevout.n].nValue;
                    uint256 hashBlock;
                    CTransaction txPrev;
                    GetTransaction(tx.vin[i].prevout.hash, txPrev, hashBlock, true);
                    const CTxOut& out = txPrev.vout[tx.vin[i].prevout.n];
                    if (out.nValue > 0) {
                        //UTXO created by coinbase/coin audit/coinstake transaction
                        if (!VerifyZeroBlindCommitment(out)) {
                            throw runtime_error("Commitment for coinstake not correct: failed to verify blind commitment");
                        }
                        nValueIn += out.nValue;
                    } else {
                        uint256 val = out.maskValue.amount;
                        uint256 mask = out.maskValue.mask;
                        CKey decodedMask;
                        CPubKey sharedSec;
                        sharedSec.Set(tx.vin[i].encryptionKey.begin(), tx.vin[i].encryptionKey.begin() + 33);
                        ECDHInfo::Decode(mask.begin(), val.begin(), sharedSec, decodedMask, nTemp);
                        //Verify commitment
                        std::vector<unsigned char> commitment;
                        CWallet::CreateCommitment(decodedMask.begin(), nTemp, commitment);
                        if (commitment != out.commitment) {
                            throw runtime_error("Commitment for coinstake not correct");
                        }
                        nValueIn += nTemp;
                    }
                }
            }

            for (unsigned int i = 0; i < tx.vout.size(); i++) {
                if (i == 0 && tx.IsCoinStake())
                    continue;

                nValueOut += tx.vout[i].nValue;
            }
        }

        // Rewrite money supply
        pindex->nMoneySupply = nSupplyPrev + nValueOut - nValueIn - nFees;
        nSupplyPrev = pindex->nMoneySupply;

        assert(pblocktree->WriteBlockIndex(CDiskBlockIndex(pindex)));

        if (pindex->nHeight < chainActive.Height())
            pindex = chainActive.Next(pindex);
        else
            break;
    }
    return true;
}

bool ReindexAccumulators(list<uint256>& listMissingCheckpoints, string& strError)
{
    return true;
}

static int64_t nTimeVerify = 0;
static int64_t nTimeConnect = 0;
static int64_t nTimeIndex = 0;
static int64_t nTimeCallbacks = 0;
static int64_t nTimeTotal = 0;

bool ConnectBlock(const CBlock& block, CValidationState& state, CBlockIndex* pindex, CCoinsViewCache& view, bool fJustCheck, bool fAlreadyChecked)
{
    AssertLockHeld(cs_main);
    // Check it again in case a previous version let a bad block in
    if (!fAlreadyChecked && !CheckBlock(block, state, !fJustCheck, !fJustCheck))
        return false;
    //move this code from checkBlock to ConnectBlock functions to check for forks
    //Check PoA block time
    if (block.IsPoABlockByVersion() && !CheckPoAblockTime(block)) {
        return state.Invalid(error("CheckBlock() : Time elapsed between two PoA blocks is too short"),
            REJECT_INVALID, "time-too-new");
    }
    //Check PoA block not auditing PoS blocks audited by its previous PoA block
    if (block.IsPoABlockByVersion() && !CheckPoABlockNotAuditingOverlap(block)) {
        return state.Invalid(error("CheckBlock() : PoA block auditing PoS blocks previously audited by its parent"),
            REJECT_INVALID, "overlap-audit");
    }

    /**
     * @todo Audit checkblock
     */
    if (block.IsProofOfAudit()) {
        //Check PoA consensus rules
        if (!CheckPoAContainRecentHash(block)) {
            return state.DoS(100, error("CheckBlock() : PoA block should contain only non-audited recent PoS blocks"));
        }

        if (!CheckNumberOfAuditedPoSBlocks(block)) {
            return state.DoS(100, error("CheckBlock() : A PoA block should audit at least 59 PoS blocks"));
        }

        if (!CheckPoABlockNotContainingPoABlockInfo(block)) {
            return state.DoS(100, error("CheckBlock() : A PoA block should not audit any existing PoA blocks"));
        }
    }

    // verify that the view's current state corresponds to the previous block
    uint256 hashPrevBlock = pindex->pprev == NULL ? uint256(0) : pindex->pprev->GetBlockHash();
    if (hashPrevBlock != view.GetBestBlock())
        LogPrintf("%s: hashPrev=%s view=%s\n", __func__, hashPrevBlock.ToString().c_str(),
            view.GetBestBlock().ToString().c_str());
    assert(hashPrevBlock == view.GetBestBlock());
    // Special case for the genesis block, skipping connection of its transactions
    // (its coinbase is unspendable)
    if (block.GetHash() == Params().HashGenesisBlock()) {
        view.SetBestBlock(pindex->GetBlockHash());
        return true;
    }

    if (pindex->nHeight <= Params().LAST_POW_BLOCK() && block.IsProofOfStake())
        return state.DoS(100, error("ConnectBlock() : PoS period not active"),
            REJECT_INVALID, "PoS-early");

    if (pindex->nHeight > Params().LAST_POW_BLOCK() && block.IsProofOfWork())
        return state.DoS(100, error("ConnectBlock() : PoW period ended"),
            REJECT_INVALID, "PoW-ended");

    bool fScriptChecks = pindex->nHeight >= Checkpoints::GetTotalBlocksEstimate();

    // BIP16 didn't become active until Apr 1 2012
    int64_t nBIP16SwitchTime = 1333238400;
    bool fStrictPayToScriptHash = (pindex->GetBlockTime() >= nBIP16SwitchTime);

    unsigned int flags = fStrictPayToScriptHash ? SCRIPT_VERIFY_P2SH : SCRIPT_VERIFY_NONE;

    // Start enforcing the DERSIG (BIP66) rules, for block.nVersion=3 blocks, when 75% of the network has upgraded:
    if (block.nVersion >= 3 && CBlockIndex::IsSuperMajority(3, pindex->pprev, Params().EnforceBlockUpgradeMajority())) {
        flags |= SCRIPT_VERIFY_DERSIG;
    }

    CBlockUndo blockundo;

    CCheckQueueControl<CScriptCheck> control(fScriptChecks && nScriptCheckThreads ? &scriptcheckqueue : NULL);

    int64_t nTimeStart = GetTimeMicros();
    CAmount nFees = 0;
    int nInputs = 0;
    unsigned int nSigOps = 0;
    CDiskTxPos pos(pindex->GetBlockPos(), GetSizeOfCompactSize(block.vtx.size()));
    std::vector<std::pair<uint256, CDiskTxPos> > vPos;
    vPos.reserve(block.vtx.size());
    blockundo.vtxundo.reserve(block.vtx.size() - 1);
    CAmount nValueOut = 0;
    CAmount nValueIn = 0;
    unsigned int nMaxBlockSigOps = MAX_BLOCK_SIGOPS_CURRENT;
    for (unsigned int i = 0; i < block.vtx.size(); i++) {
        const CTransaction& tx = block.vtx[i];
        nInputs += tx.vin.size();
        nSigOps += GetLegacySigOpCount(tx);
        if (!block.IsPoABlockByVersion() && nSigOps > nMaxBlockSigOps)
            return state.DoS(100, error("ConnectBlock() : too many sigops"),
                REJECT_INVALID, "bad-blk-sigops");

        if (!block.IsPoABlockByVersion() && !tx.IsCoinBase()) {
        	if (!tx.IsCoinStake()) {
        		if (!tx.IsCoinAudit()) {
        			if (!IsInitialBlockDownload() && !VerifyRingSignatureWithTxFee(tx, pindex))
        				return state.DoS(100, error("ConnectBlock() : Ring Signature check for transaction %s failed",
        						tx.GetHash().ToString()),
        						REJECT_INVALID, "bad-ring-signature");
        			if (!IsInitialBlockDownload() && !VerifyBulletProofAggregate(tx))
        				return state.DoS(100, error("ConnectBlock() : Bulletproof check for transaction %s failed",
        						tx.GetHash().ToString()),
        						REJECT_INVALID, "bad-bulletproof");
        		}
        	}

            // Check that the inputs are not marked as invalid/fraudulent
            uint256 bh = pindex->GetBlockHash();
            for (CTxIn in : tx.vin) {
                const CKeyImage& keyImage = in.keyImage;
                std::string kh = keyImage.GetHex();
                if (IsKeyImageSpend1(kh, bh)) {
                    //remove transaction from the pool?
                    return state.Invalid(error("ConnectBlock() : key image already spent"),
                        REJECT_DUPLICATE, "bad-txns-inputs-spent");
                }
                pblocktree->WriteKeyImage(keyImage.GetHex(), bh);
                if (pwalletMain != NULL && !pwalletMain->IsLocked()) {
                    if (pwalletMain->GetDebit(in, ISMINE_ALL)) {
                        pwalletMain->keyImagesSpends[keyImage.GetHex()] = true;
                    }
                    pwalletMain->pendingKeyImages.remove(keyImage.GetHex());
                }
                if (!ValidOutPoint(in.prevout, pindex->nHeight)) {
                    return state.DoS(100, error("%s : tried to spend invalid input %s in tx %s", __func__, in.prevout.ToString(), tx.GetHash().GetHex()), REJECT_INVALID, "bad-txns-invalid-inputs");
                }
            }

            if (!tx.IsCoinStake())
                nFees += tx.nTxFee;
            CAmount valTemp = GetValueIn(view, tx);
            nValueIn += valTemp;

            std::vector<CScriptCheck> vChecks;
            if (!CheckInputs(tx, state, view, fScriptChecks, flags, false, nScriptCheckThreads ? &vChecks : NULL))
                return false;
            control.Add(vChecks);
        }
        nValueOut += tx.GetValueOut();

        CTxUndo undoDummy;
        if (i > 0) {
            blockundo.vtxundo.push_back(CTxUndo());
        }
        UpdateCoins(tx, state, view, i == 0 ? undoDummy : blockundo.vtxundo.back(), pindex->nHeight);

        vPos.push_back(std::make_pair(tx.GetHash(), pos));
        pos.nTxOffset += ::GetSerializeSize(tx, SER_DISK, CLIENT_VERSION);
    }

    if (block.IsProofOfStake()) {
        const CTransaction coinstake = block.vtx[1];
        size_t numUTXO = coinstake.vout.size();
        CAmount posBlockReward = PoSBlockReward();
        if (mapBlockIndex.count(block.hashPrevBlock) < 1) {
            return state.DoS(100, error("ConnectBlock() : Previous block not found, received block %s, previous %s, current tip %s", block.GetHash().GetHex(), block.hashPrevBlock.GetHex(), chainActive.Tip()->GetBlockHash().GetHex()));
        }
        int thisBlockHeight = mapBlockIndex[block.hashPrevBlock]->nHeight + 1; //avoid potential block disorder during download
        CAmount blockValue = GetBlockValue(mapBlockIndex[block.hashPrevBlock]);
        if (blockValue > posBlockReward) {
            //numUTXO - 1 is team rewards, numUTXO - 2 is masternode reward
            const CTxOut& mnOut = coinstake.vout[numUTXO - 2];
            std::string mnsa(mnOut.masternodeStealthAddress.begin(), mnOut.masternodeStealthAddress.end());
            if (!VerifyDerivedAddress(mnOut, mnsa))
                return state.DoS(100, error("ConnectBlock() : Incorrect derived address for masternode rewards"));

            CAmount teamReward = blockValue - posBlockReward;
            const CTxOut& foundationOut = coinstake.vout[numUTXO - 1];
            if (foundationOut.nValue != teamReward)
                return state.DoS(100, error("ConnectBlock() : Incorrect amount PoS rewards for foundation, reward = %d while the correct reward = %d", foundationOut.nValue, teamReward));

            if (!VerifyDerivedAddress(foundationOut, FOUNDATION_WALLET))
                return state.DoS(100, error("ConnectBlock() : Incorrect derived address PoS rewards for foundation"));
        } else {
            //there is no team rewards in this block
            const CTxOut& mnOut = coinstake.vout[numUTXO - 1];
            std::string mnsa(mnOut.masternodeStealthAddress.begin(), mnOut.masternodeStealthAddress.end());
            if (!VerifyDerivedAddress(mnOut, mnsa))
                return state.DoS(100, error("ConnectBlock() : Incorrect derived address for masternode rewards"));
        }
    }

    // track money supply and mint amount info
    CAmount nMoneySupplyPrev = pindex->pprev ? pindex->pprev->nMoneySupply : 0;
    pindex->nMoneySupply = nMoneySupplyPrev + nValueOut - nValueIn - nFees;
    //LogPrintf("%s: nValueOut=%d, nValueIn=%d, nMoneySupplyPrev=%d, pindex->nMoneySupply=%d, nFees=%d", __func__, nValueOut, nValueIn, nMoneySupplyPrev, pindex->nMoneySupply, nFees);
    pindex->nMint = pindex->nMoneySupply - nMoneySupplyPrev + nFees;

    if (!pblocktree->WriteBlockIndex(CDiskBlockIndex(pindex)))
        return error("Connect() : WriteBlockIndex for pindex failed");

    int64_t nTime1 = GetTimeMicros();
    nTimeConnect += nTime1 - nTimeStart;
    LogPrint("bench", "      - Connect %u transactions: %.2fms (%.3fms/tx, %.3fms/txin) [%.2fs]\n",
        (unsigned)block.vtx.size(), 0.001 * (nTime1 - nTimeStart),
        0.001 * (nTime1 - nTimeStart) / block.vtx.size(),
        nInputs <= 1 ? 0 : 0.001 * (nTime1 - nTimeStart) / (nInputs - 1), nTimeConnect * 0.000001);

    //PoW phase redistributed fees to miner. PoS stage destroys fees.
    CAmount nExpectedMint = GetBlockValue(pindex->pprev);
    nExpectedMint += nFees;

    if (!block.IsPoABlockByVersion() && !IsBlockValueValid(block, nExpectedMint, pindex->nMint)) {
        return state.DoS(100,
            error("ConnectBlock() : reward pays too much (actual=%s vs limit=%s)",
                FormatMoney(pindex->nMint), FormatMoney(nExpectedMint)),
            REJECT_INVALID, "bad-cb-amount");
    }

    if (!control.Wait())
        return state.DoS(100, false);
    int64_t nTime2 = GetTimeMicros();
    nTimeVerify += nTime2 - nTimeStart;
    LogPrint("bench", "    - Verify %u txins: %.2fms (%.3fms/txin) [%.2fs]\n", nInputs - 1,
        0.001 * (nTime2 - nTimeStart), nInputs <= 1 ? 0 : 0.001 * (nTime2 - nTimeStart) / (nInputs - 1),
        nTimeVerify * 0.000001);

    if (fJustCheck)
        return true;

    // Write undo information to disk
    if (pindex->GetUndoPos().IsNull() || !pindex->IsValid(BLOCK_VALID_SCRIPTS)) {
        if (pindex->GetUndoPos().IsNull()) {
            CDiskBlockPos pos;
            if (!FindUndoPos(state, pindex->nFile, pos, ::GetSerializeSize(blockundo, SER_DISK, CLIENT_VERSION) + 40))
                return error("ConnectBlock() : FindUndoPos failed");
            if (!blockundo.WriteToDisk(pos, pindex->pprev->GetBlockHash()))
                return state.Abort("Failed to write undo data");

            // update nUndoPos in block index
            pindex->nUndoPos = pos.nPos;
            pindex->nStatus |= BLOCK_HAVE_UNDO;
        }

        pindex->RaiseValidity(BLOCK_VALID_SCRIPTS);
        setDirtyBlockIndex.insert(pindex);
    }

    if (fTxIndex)
        if (!pblocktree->WriteTxIndex(vPos))
            return state.Abort("Failed to write transaction index");

    // add this block to the view's block chain
    view.SetBestBlock(pindex->GetBlockHash());

    int64_t nTime3 = GetTimeMicros();
    nTimeIndex += nTime3 - nTime2;
    LogPrint("bench", "    - Index writing: %.2fms [%.2fs]\n", 0.001 * (nTime3 - nTime2), nTimeIndex * 0.000001);

    // Watch for changes to the previous coinbase transaction.
    static uint256 hashPrevBestCoinBase;
    g_signals.UpdatedTransaction(hashPrevBestCoinBase);
    hashPrevBestCoinBase = block.vtx[0].GetHash();

    int64_t nTime4 = GetTimeMicros();
    nTimeCallbacks += nTime4 - nTime3;
    LogPrint("bench", "    - Callbacks: %.2fms [%.2fs]\n", 0.001 * (nTime4 - nTime3), nTimeCallbacks * 0.000001);

    return true;
}

enum FlushStateMode {
    FLUSH_STATE_IF_NEEDED,
    FLUSH_STATE_PERIODIC,
    FLUSH_STATE_ALWAYS
};

/**
 * Update the on-disk chain state.
 * The caches and indexes are flushed if either they're too large, forceWrite is set, or
 * fast is not set and it's been a while since the last write.
 */
bool static FlushStateToDisk(CValidationState& state, FlushStateMode mode)
{
    LOCK(cs_main);
    static int64_t nLastWrite = 0;
    try {
        if ((mode == FLUSH_STATE_ALWAYS) ||
            ((mode == FLUSH_STATE_PERIODIC || mode == FLUSH_STATE_IF_NEEDED) &&
                pcoinsTip->GetCacheSize() > nCoinCacheSize) ||
            (mode == FLUSH_STATE_PERIODIC && GetTimeMicros() > nLastWrite + DATABASE_WRITE_INTERVAL * 1000000)) {
            // Typical CCoins structures on disk are around 100 bytes in size.
            // Pushing a new one to the database can cause it to be written
            // twice (once in the log, and once in the tables). This is already
            // an overestimation, as most will delete an existing entry or
            // overwrite one. Still, use a conservative safety factor of 2.
            if (!CheckDiskSpace(100 * 2 * 2 * pcoinsTip->GetCacheSize()))
                return state.Error("out of disk space");
            // First make sure all block and undo data is flushed to disk.
            FlushBlockFile();
            // Then update all block file information (which may refer to block and undo files).
            {
                std::vector<std::pair<int, const CBlockFileInfo*> > vFiles;
                vFiles.reserve(setDirtyFileInfo.size());
                for (set<int>::iterator it = setDirtyFileInfo.begin(); it != setDirtyFileInfo.end(); ) {
                    vFiles.push_back(make_pair(*it, &vinfoBlockFile[*it]));
                    setDirtyFileInfo.erase(it++);
                }
                std::vector<const CBlockIndex*> vBlocks;
                vBlocks.reserve(setDirtyBlockIndex.size());
                for (set<CBlockIndex*>::iterator it = setDirtyBlockIndex.begin(); it != setDirtyBlockIndex.end(); ) {
                    vBlocks.push_back(*it);
                    setDirtyBlockIndex.erase(it++);
                }
                if (!pblocktree->WriteBatchSync(vFiles, nLastBlockFile, vBlocks)) {
                    return state.Abort("Files to write to block index database");
                }
            }
            // Finally flush the chainstate (which may refer to block index entries).
            if (!pcoinsTip->Flush())
                return state.Abort("Failed to write to coin database");
            // Update best block in wallet (so we can detect restored wallets).
            if (mode != FLUSH_STATE_IF_NEEDED) {
                g_signals.SetBestChain(chainActive.GetLocator());
            }
            nLastWrite = GetTimeMicros();
        }
    } catch (const std::runtime_error& e) {
        return state.Abort(std::string("System error while flushing: ") + e.what());
    }
    return true;
}

void FlushStateToDisk()
{
    CValidationState state;
    FlushStateToDisk(state, FLUSH_STATE_ALWAYS);
}

/** Update chainActive and related internal data structures. */
void static UpdateTip(CBlockIndex* pindexNew)
{
    chainActive.SetTip(pindexNew);

    // New best block
    nTimeBestReceived = GetTime();
    mempool.AddTransactionsUpdated(1);

    LogPrintf("UpdateTip: new best=%s  height=%d  log2_work=%.8g  tx=%lu  date=%s progress=%f  cache=%u\n",
        chainActive.Tip()->GetBlockHash().ToString(), chainActive.Height(),
        log(chainActive.Tip()->nChainWork.getdouble()) / log(2.0), (unsigned long)chainActive.Tip()->nChainTx,
        DateTimeStrFormat("%Y-%m-%d %H:%M:%S", chainActive.Tip()->GetBlockTime()),
        Checkpoints::GuessVerificationProgress(chainActive.Tip()), (unsigned int)pcoinsTip->GetCacheSize());

    cvBlockChange.notify_all();

    // Check the version of the last 100 blocks to see if we need to upgrade:
    static bool fWarned = false;
    if (!IsInitialBlockDownload() && !fWarned) {
        int nUpgraded = 0;
        const CBlockIndex* pindex = chainActive.Tip();
        for (int i = 0; i < 100 && pindex != NULL; i++) {
            if (pindex->nVersion > CBlock::CURRENT_VERSION)
                ++nUpgraded;
            pindex = pindex->pprev;
        }
        if (nUpgraded > 0)
            LogPrintf("SetBestChain: %d of last 100 blocks above version %d\n", nUpgraded,
                (int)CBlock::CURRENT_VERSION);
        if (nUpgraded > 100 / 2) {
            // strMiscWarning is read by GetWarnings(), called by Qt and the JSON-RPC code to warn the user:
            strMiscWarning = _("Warning: This version is obsolete, upgrade required!");
            CAlert::Notify(strMiscWarning, true);
            fWarned = true;
        }
    }
}

/** Disconnect chainActive's tip. */
bool static DisconnectTip(CValidationState& state)
{
    CBlockIndex* pindexDelete = chainActive.Tip();
    assert(pindexDelete);
    mempool.check(pcoinsTip);
    // Read block from disk.
    CBlock block;
    if (!ReadBlockFromDisk(block, pindexDelete))
        return state.Abort("Failed to read block");
    // Apply the block atomically to the chain state.
    int64_t nStart = GetTimeMicros();
    {
        CCoinsViewCache view(pcoinsTip);
        if (!DisconnectBlock(block, state, pindexDelete, view))
            return error("DisconnectTip() : DisconnectBlock %s failed", pindexDelete->GetBlockHash().ToString());
        assert(view.Flush());
    }
    LogPrint("bench", "- Disconnect block: %.2fms\n", (GetTimeMicros() - nStart) * 0.001);
    // Write the chain state to disk, if necessary.
    if (!FlushStateToDisk(state, FLUSH_STATE_ALWAYS))
        return false;
    // Resurrect mempool transactions from the disconnected block.
    for (const CTransaction& tx : block.vtx) {
        // ignore validation errors in resurrected transactions
        list<CTransaction> removed;
        CValidationState stateDummy;
        if (tx.IsCoinBase() || tx.IsCoinStake() || !AcceptToMemoryPool(mempool, stateDummy, tx, false, NULL))
            mempool.remove(tx, removed, true);
    }
    mempool.removeCoinbaseSpends(pcoinsTip, pindexDelete->nHeight);
    mempool.check(pcoinsTip);
    // Update chainActive and related variables.
    UpdateTip(pindexDelete->pprev);
    // Let wallets know transactions went from 1-confirmed to
    // 0-confirmed or conflicted:void

    for (const CTransaction& tx : block.vtx) {
        SyncWithWallets(tx, NULL);
    }
    return true;
}

static int64_t nTimeReadFromDisk = 0;
static int64_t nTimeConnectTotal = 0;
static int64_t nTimeFlush = 0;
static int64_t nTimeChainState = 0;
static int64_t nTimePostConnect = 0;

/**
 * Connect a new block to chainActive. pblock is either NULL or a pointer to a CBlock
 * corresponding to pindexNew, to bypass loading it again from disk.
 */
bool static ConnectTip(CValidationState& state, CBlockIndex* pindexNew, CBlock* pblock, bool fAlreadyChecked)
{
    assert(pindexNew->pprev == chainActive.Tip());
    mempool.check(pcoinsTip);
    CCoinsViewCache view(pcoinsTip);

    if (pblock == NULL)
        fAlreadyChecked = false;

    // Read block from disk.
    int64_t nTime1 = GetTimeMicros();
    CBlock block;
    if (!pblock) {
        if (!ReadBlockFromDisk(block, pindexNew))
            return state.Abort("Failed to read block");
        pblock = &block;
    }
    // Apply the block atomically to the chain state.
    int64_t nTime2 = GetTimeMicros();
    nTimeReadFromDisk += nTime2 - nTime1;
    int64_t nTime3;
    LogPrint("bench", "  - Load block from disk: %.2fms [%.2fs]\n", (nTime2 - nTime1) * 0.001,
        nTimeReadFromDisk * 0.000001);
    {
        CInv inv(MSG_BLOCK, pindexNew->GetBlockHash());
        bool rv = ConnectBlock(*pblock, state, pindexNew, view, false, fAlreadyChecked);
        g_signals.BlockChecked(*pblock, state);
        if (!rv) {
            if (state.IsInvalid())
                InvalidBlockFound(pindexNew, state);
            return error("ConnectTip() : ConnectBlock %s failed", pindexNew->GetBlockHash().ToString());
        }
        mapBlockSource.erase(inv.hash);
        nTime3 = GetTimeMicros();
        nTimeConnectTotal += nTime3 - nTime2;
        LogPrint("bench", "  - Connect total: %.2fms [%.2fs]\n", (nTime3 - nTime2) * 0.001,
            nTimeConnectTotal * 0.000001);
        assert(view.Flush());
    }
    int64_t nTime4 = GetTimeMicros();
    nTimeFlush += nTime4 - nTime3;
    LogPrint("bench", "  - Flush: %.2fms [%.2fs]\n", (nTime4 - nTime3) * 0.001, nTimeFlush * 0.000001);

    // Write the chain state to disk, if necessary. Always write to disk if this is the first of a new file.
    FlushStateMode flushMode = FLUSH_STATE_IF_NEEDED;
    if (pindexNew->pprev && (pindexNew->GetBlockPos().nFile != pindexNew->pprev->GetBlockPos().nFile))
        flushMode = FLUSH_STATE_ALWAYS;
    if (!FlushStateToDisk(state, flushMode))
        return false;
    int64_t nTime5 = GetTimeMicros();
    nTimeChainState += nTime5 - nTime4;
    LogPrint("bench", "  - Writing chainstate: %.2fms [%.2fs]\n", (nTime5 - nTime4) * 0.001,
        nTimeChainState * 0.000001);

    // Remove conflicting transactions from the mempool.
    list<CTransaction> txConflicted;
    mempool.removeForBlock(pblock->vtx, pindexNew->nHeight, txConflicted);
    mempool.check(pcoinsTip);
    // Update chainActive & related variables.
    UpdateTip(pindexNew);
    // Tell wallet about transactions that went from mempool
    // to conflicted:
    for (const CTransaction& tx : txConflicted) {
        SyncWithWallets(tx, NULL);
    }
    // ... and about transactions that got confirmed:
    for (const CTransaction& tx : pblock->vtx) {
        SyncWithWallets(tx, pblock);
    }

    int64_t nTime6 = GetTimeMicros();
    nTimePostConnect += nTime6 - nTime5;
    nTimeTotal += nTime6 - nTime1;
    LogPrint("bench", "  - Connect postprocess: %.2fms [%.2fs]\n", (nTime6 - nTime5) * 0.001,
        nTimePostConnect * 0.000001);
    LogPrint("bench", "- Connect block: %.2fms [%.2fs]\n", (nTime6 - nTime1) * 0.001, nTimeTotal * 0.000001);
    return true;
}

bool DisconnectBlocksAndReprocess(int blocks)
{
    LOCK(cs_main);

    CValidationState state;

    LogPrintf("DisconnectBlocksAndReprocess: Got command to replay %d blocks\n", blocks);
    for (int i = 0; i <= blocks; i++)
        DisconnectTip(state);

    return true;
}

void RemoveInvalidTransactionsFromMempool()
{
    LOCK2(cs_main, pwalletMain->cs_wallet);
    LOCK(mempool.cs);
    std::vector<CTransaction> tobeRemoveds;
    for (std::map<uint256, CTxMemPoolEntry>::const_iterator it = mempool.mapTx.begin(); it != mempool.mapTx.end(); ++it) {
        const CTransaction& tx = it->second.GetTx();
        for(size_t i = 0; i < tx.vin.size(); i++) {
            std::string kiHex = tx.vin[i].keyImage.GetHex();
            int confirm = 0;
            if (CheckKeyImageSpendInMainChain(kiHex, confirm)) {
                if (confirm > Params().MaxReorganizationDepth()) {
                    tobeRemoveds.push_back(tx);
                    break;
                }
            }
            bool needsBreak = false;
            std::vector<COutPoint> decoys = tx.vin[i].decoys;
            decoys.push_back(tx.vin[i].prevout);
            for (size_t j = 0; j < decoys.size(); j++) {
                CTransaction txPrev;
                uint256 hashBlock;
                if (!GetTransaction(decoys[j].hash, txPrev, hashBlock)) {
                    tobeRemoveds.push_back(tx);
                    needsBreak = true;
                    break;
                }

                CBlockIndex* atTheblock = mapBlockIndex[hashBlock];
                if (!atTheblock) {
                    tobeRemoveds.push_back(tx);
                    needsBreak = true;
                    break;
                } else {
                    if (chainActive.Contains(atTheblock)) continue;
                    if (1 + chainActive.Height() - atTheblock->nHeight > 100) {
                        tobeRemoveds.push_back(tx);
                        needsBreak = true;
                        break;
                    }
                }
            }
            if (needsBreak) break;
        }
    }
    std::list<CTransaction> removed;
    for(size_t i = 0; i < tobeRemoveds.size(); i++) {
        mempool.remove(tobeRemoveds[i], removed, true);
    }
}

/*
    DisconnectBlockAndInputs

    Remove conflicting blocks for successful SwiftX transaction locks
    This should be very rare (Probably will never happen)
*/
// ***TODO*** clean up here
bool DisconnectBlockAndInputs(CValidationState& state, CTransaction txLock)
{
    // All modifications to the coin state will be done in this cache.
    // Only when all have succeeded, we push it to pcoinsTip.
    //    CCoinsViewCache view(*pcoinsTip, true);

    CBlockIndex* BlockReading = chainActive.Tip();
    CBlockIndex* pindexNew = NULL;

    bool foundConflictingTx = false;

    //remove anything conflicting in the memory pool
    list<CTransaction> txConflicted;
    mempool.removeConflicts(txLock, txConflicted);


    // List of what to disconnect (typically nothing)
    vector<CBlockIndex*> vDisconnect;

    for (unsigned int i = 1; BlockReading && BlockReading->nHeight > 0 && !foundConflictingTx && i < 6; i++) {
        vDisconnect.push_back(BlockReading);
        pindexNew = BlockReading->pprev; //new best block

        CBlock block;
        if (!ReadBlockFromDisk(block, BlockReading))
            return state.Abort(_("Failed to read block"));

        // Queue memory transactions to resurrect.
        // We only do this for blocks after the last checkpoint (reorganisation before that
        // point should only happen with -reindex/-loadblock, or a misbehaving peer.
        for (const CTransaction& tx : block.vtx) {
            if (!tx.IsCoinBase()) {
                for (const CTxIn& in1 : txLock.vin) {
                    for (const CTxIn& in2 : tx.vin) {
                        if (in1.prevout == in2.prevout) foundConflictingTx = true;
                    }
                }
            }
        }

        if (BlockReading->pprev == NULL) {
            assert(BlockReading);
            break;
        }
        BlockReading = BlockReading->pprev;
    }

    if (!foundConflictingTx) {
        LogPrintf("DisconnectBlockAndInputs: Can't find a conflicting transaction to inputs\n");
        return false;
    }

    if (vDisconnect.size() > 0) {
        LogPrintf("REORGANIZE: Disconnect Conflicting Blocks %lli blocks; %s..\n", vDisconnect.size(),
            pindexNew->GetBlockHash().ToString());
        for (CBlockIndex* pindex : vDisconnect) {
            LogPrintf(" -- disconnect %s\n", pindex->GetBlockHash().ToString());
            DisconnectTip(state);
        }
    }

    return true;
}


/**
 * Return the tip of the chain with the most work in it, that isn't
 * known to be invalid (it's however far from certain to be valid).
 */
static CBlockIndex* FindMostWorkChain()
{
    do {
        CBlockIndex* pindexNew = NULL;

        // Find the best candidate header.
        {
            std::set<CBlockIndex*, CBlockIndexWorkComparator>::reverse_iterator it = setBlockIndexCandidates.rbegin();
            if (it == setBlockIndexCandidates.rend())
                return NULL;
            pindexNew = *it;
        }

        // Check whether all blocks on the path between the currently active chain and the candidate are valid.
        // Just going until the active chain is an optimization, as we know all blocks in it are valid already.
        CBlockIndex* pindexTest = pindexNew;
        bool fInvalidAncestor = false;
        while (pindexTest && !chainActive.Contains(pindexTest)) {
            assert(pindexTest->nChainTx || pindexTest->nHeight == 0);

            // Pruned nodes may have entries in setBlockIndexCandidates for
            // which block files have been deleted.  Remove those as candidates
            // for the most work chain if we come across them; we can't switch
            // to a chain unless we have all the non-active-chain parent blocks.
            bool fFailedChain = pindexTest->nStatus & BLOCK_FAILED_MASK;
            bool fMissingData = !(pindexTest->nStatus & BLOCK_HAVE_DATA);
            if (fFailedChain || fMissingData) {
                // Candidate chain is not usable (either invalid or missing data)
                if (fFailedChain &&
                    (pindexBestInvalid == NULL || pindexNew->nChainWork > pindexBestInvalid->nChainWork))
                    pindexBestInvalid = pindexNew;
                CBlockIndex* pindexFailed = pindexNew;
                // Remove the entire chain from the set.
                while (pindexTest != pindexFailed) {
                    if (fFailedChain) {
                        pindexFailed->nStatus |= BLOCK_FAILED_CHILD;
                    } else if (fMissingData) {
                        // If we're missing data, then add back to mapBlocksUnlinked,
                        // so that if the block arrives in the future we can try adding
                        // to setBlockIndexCandidates again.
                        mapBlocksUnlinked.insert(std::make_pair(pindexFailed->pprev, pindexFailed));
                    }
                    setBlockIndexCandidates.erase(pindexFailed);
                    pindexFailed = pindexFailed->pprev;
                }
                setBlockIndexCandidates.erase(pindexTest);
                fInvalidAncestor = true;
                break;
            }
            pindexTest = pindexTest->pprev;
        }
        if (!fInvalidAncestor)
            return pindexNew;
    } while (true);
}

/** Delete all entries in setBlockIndexCandidates that are worse than the current tip. */
static void PruneBlockIndexCandidates()
{
    // Note that we can't delete the current block itself, as we may need to return to it later in case a
    // reorganization to a better block fails.
    std::set<CBlockIndex*, CBlockIndexWorkComparator>::iterator it = setBlockIndexCandidates.begin();
    while (it != setBlockIndexCandidates.end() && setBlockIndexCandidates.value_comp()(*it, chainActive.Tip())) {
        setBlockIndexCandidates.erase(it++);
    }
    // Either the current tip or a successor of it we're working towards is left in setBlockIndexCandidates.
    assert(!setBlockIndexCandidates.empty());
}

/**
 * Try to make some progress towards making pindexMostWork the active block.
 * pblock is either NULL or a pointer to a CBlock corresponding to pindexMostWork.
 */
static bool
ActivateBestChainStep(CValidationState& state, CBlockIndex* pindexMostWork, CBlock* pblock, bool fAlreadyChecked)
{
    AssertLockHeld(cs_main);
    if (pblock == NULL)
        fAlreadyChecked = false;
    bool fInvalidFound = false;
    const CBlockIndex* pindexOldTip = chainActive.Tip();
    const CBlockIndex* pindexFork = chainActive.FindFork(pindexMostWork);

    // Disconnect active blocks which are no longer in the best chain.
    while (chainActive.Tip() && chainActive.Tip() != pindexFork) {
        if (!DisconnectTip(state))
            return false;
    }

    // Build list of new blocks to connect.
    std::vector<CBlockIndex*> vpindexToConnect;
    bool fContinue = true;
    int nHeight = pindexFork ? pindexFork->nHeight : -1;
    while (fContinue && nHeight != pindexMostWork->nHeight) {
        // Don't iterate the entire list of potential improvements toward the best tip, as we likely only need
        // a few blocks along the way.
        int nTargetHeight = std::min(nHeight + 32, pindexMostWork->nHeight);
        vpindexToConnect.clear();
        vpindexToConnect.reserve(nTargetHeight - nHeight);
        CBlockIndex* pindexIter = pindexMostWork->GetAncestor(nTargetHeight);
        while (pindexIter && pindexIter->nHeight != nHeight) {
            vpindexToConnect.push_back(pindexIter);
            pindexIter = pindexIter->pprev;
        }
        nHeight = nTargetHeight;

        // Connect new blocks.
        BOOST_REVERSE_FOREACH (CBlockIndex* pindexConnect, vpindexToConnect) {
            if (!ConnectTip(state, pindexConnect, pindexConnect == pindexMostWork ? pblock : NULL, fAlreadyChecked)) {
                if (state.IsInvalid()) {
                    // The block violates a consensus rule.
                    if (!state.CorruptionPossible())
                        InvalidChainFound(vpindexToConnect.back());
                    state = CValidationState();
                    fInvalidFound = true;
                    fContinue = false;
                    break;
                } else {
                    // A system error occurred (disk space, database error, ...).
                    return false;
                }
            } else {
                PruneBlockIndexCandidates();
                if (!pindexOldTip || chainActive.Tip()->nChainWork > pindexOldTip->nChainWork) {
                    // We're in a better position than we were. Return temporarily to release the lock.
                    fContinue = false;
                    break;
                }
            }
        }
    }

    // Callbacks/notifications for a new best chain.
    if (fInvalidFound)
        CheckForkWarningConditionsOnNewFork(vpindexToConnect.back());
    else
        CheckForkWarningConditions();

    return true;
}

/**
 * Make the best chain active, in multiple steps. The result is either failure
 * or an activated best chain. pblock is either NULL or a pointer to a block
 * that is already loaded (to avoid loading it again from disk).
 */
bool ActivateBestChain(CValidationState& state, CBlock* pblock, bool fAlreadyChecked)
{
    CBlockIndex* pindexNewTip = NULL;
    CBlockIndex* pindexMostWork = NULL;
    do {
        boost::this_thread::interruption_point();

        bool fInitialDownload;
        while (true) {
            TRY_LOCK(cs_main, lockMain);
            if (!lockMain) {
                MilliSleep(50);
                continue;
            }
            pindexMostWork = FindMostWorkChain();
            // Whether we have anything to do at all.
            if (pindexMostWork == NULL || pindexMostWork == chainActive.Tip())
                return true;
            if (!ActivateBestChainStep(state, pindexMostWork,
                    pblock && pblock->GetHash() == pindexMostWork->GetBlockHash() ? pblock : NULL,
                    fAlreadyChecked))
                return false;
            pindexNewTip = chainActive.Tip();
            fInitialDownload = IsInitialBlockDownload();
            break;
        }
        // When we reach this point, we switched to a new tip (stored in pindexNewTip).

        // Notifications/callbacks that can run without cs_main
        if (!fInitialDownload) {
            uint256 hashNewTip = pindexNewTip->GetBlockHash();
            // Relay inventory, but don't relay old inventory during initial block download.
            int nBlockEstimate = Checkpoints::GetTotalBlocksEstimate();
            {
                LOCK(cs_vNodes);
                for (CNode* pnode : vNodes)
                    if (chainActive.Height() >
                        (pnode->nStartingHeight != -1 ? pnode->nStartingHeight - 2000 : nBlockEstimate))
                        pnode->PushInventory(CInv(MSG_BLOCK, hashNewTip));
            }
            // Notify external listeners about the new tip.
            uiInterface.NotifyBlockTip(hashNewTip);
        }
    } while (pindexMostWork != chainActive.Tip());
    CheckBlockIndex();

    // Write changes periodically to disk, after relay.
    if (!FlushStateToDisk(state, FLUSH_STATE_PERIODIC)) {
        return false;
    }

    return true;
}

bool InvalidateBlock(CValidationState& state, CBlockIndex* pindex)
{
    AssertLockHeld(cs_main);

    // Mark the block itself as invalid.
    pindex->nStatus |= BLOCK_FAILED_VALID;
    setDirtyBlockIndex.insert(pindex);
    setBlockIndexCandidates.erase(pindex);

    while (chainActive.Contains(pindex)) {
        CBlockIndex* pindexWalk = chainActive.Tip();
        pindexWalk->nStatus |= BLOCK_FAILED_CHILD;
        setDirtyBlockIndex.insert(pindexWalk);
        setBlockIndexCandidates.erase(pindexWalk);
        // ActivateBestChain considers blocks already in chainActive
        // unconditionally valid already, so force disconnect away from it.
        if (!DisconnectTip(state)) {
            return false;
        }
    }

    // The resulting new best tip may not be in setBlockIndexCandidates anymore, so
    // add them again.
    BlockMap::iterator it = mapBlockIndex.begin();
    while (it != mapBlockIndex.end()) {
        if (it->second->IsValid(BLOCK_VALID_TRANSACTIONS) && it->second->nChainTx &&
            !setBlockIndexCandidates.value_comp()(it->second, chainActive.Tip())) {
            setBlockIndexCandidates.insert(it->second);
        }
        it++;
    }

    InvalidChainFound(pindex);
    return true;
}

bool ReconsiderBlock(CValidationState& state, CBlockIndex* pindex)
{
    AssertLockHeld(cs_main);

    int nHeight = pindex->nHeight;

    // Remove the invalidity flag from this block and all its descendants.
    BlockMap::iterator it = mapBlockIndex.begin();
    while (it != mapBlockIndex.end()) {
        if (!it->second->IsValid() && it->second->GetAncestor(nHeight) == pindex) {
            it->second->nStatus &= ~BLOCK_FAILED_MASK;
            setDirtyBlockIndex.insert(it->second);
            if (it->second->IsValid(BLOCK_VALID_TRANSACTIONS) && it->second->nChainTx &&
                setBlockIndexCandidates.value_comp()(chainActive.Tip(), it->second)) {
                setBlockIndexCandidates.insert(it->second);
            }
            if (it->second == pindexBestInvalid) {
                // Reset invalid block marker if it was pointing to one of those.
                pindexBestInvalid = NULL;
            }
        }
        it++;
    }

    // Remove the invalidity flag from all ancestors too.
    while (pindex != NULL) {
        if (pindex->nStatus & BLOCK_FAILED_MASK) {
            pindex->nStatus &= ~BLOCK_FAILED_MASK;
            setDirtyBlockIndex.insert(pindex);
        }
        pindex = pindex->pprev;
    }
    return true;
}

CBlockIndex* AddToBlockIndex(const CBlock& block)
{
    // Check for duplicate
    uint256 hash = block.GetHash();
    BlockMap::iterator it = mapBlockIndex.find(hash);
    if (it != mapBlockIndex.end())
        return it->second;

    // Construct new block index object
    CBlockIndex* pindexNew = new CBlockIndex(block);
    assert(pindexNew);
    // We assign the sequence id to blocks only when the full data is available,
    // to avoid miners withholding blocks but broadcasting headers, to get a
    // competitive advantage.
    pindexNew->nSequenceId = 0;
    BlockMap::iterator mi = mapBlockIndex.insert(make_pair(hash, pindexNew)).first;

    //mark as PoS seen
    if (pindexNew->IsProofOfStake())
        setStakeSeen.insert(make_pair(pindexNew->prevoutStake, pindexNew->nStakeTime));

    pindexNew->phashBlock = &((*mi).first);
    BlockMap::iterator miPrev = mapBlockIndex.find(block.hashPrevBlock);
    if (miPrev != mapBlockIndex.end()) {
        pindexNew->pprev = (*miPrev).second;
        pindexNew->nHeight = pindexNew->pprev->nHeight + 1;
        pindexNew->BuildSkip();

        //update previous block pointer
        pindexNew->pprev->pnext = pindexNew;

        // ppcoin: compute chain trust score
        pindexNew->bnChainTrust = (pindexNew->pprev ? pindexNew->pprev->bnChainTrust : 0) + pindexNew->GetBlockTrust();

        // ppcoin: compute stake entropy bit for stake modifier
        if (!block.IsPoABlockByVersion() && !pindexNew->SetStakeEntropyBit(pindexNew->GetStakeEntropyBit()))
            LogPrintf("AddToBlockIndex() : SetStakeEntropyBit() failed \n");

        // ppcoin: record proof-of-stake hash value
        if (pindexNew->IsProofOfStake()) {
            if (!mapProofOfStake.count(hash))
                LogPrintf("AddToBlockIndex() : hashProofOfStake not found in map \n");
            pindexNew->hashProofOfStake = mapProofOfStake[hash];
        }

        // ppcoin: compute stake modifier
        uint64_t nStakeModifier = 0;
        bool fGeneratedStakeModifier = false;
        if (!block.IsPoABlockByVersion() && !ComputeNextStakeModifier(pindexNew->pprev, nStakeModifier, fGeneratedStakeModifier))
            LogPrintf("AddToBlockIndex() : ComputeNextStakeModifier() failed \n");
        pindexNew->SetStakeModifier(nStakeModifier, fGeneratedStakeModifier);
        pindexNew->nStakeModifierChecksum = GetStakeModifierChecksum(pindexNew);
        if (!block.IsPoABlockByVersion() && !CheckStakeModifierCheckpoints(pindexNew->nHeight, pindexNew->nStakeModifierChecksum))
            LogPrintf("AddToBlockIndex() : Rejected by stake modifier checkpoint height=%d, modifier=%s \n",
                pindexNew->nHeight, std::to_string(nStakeModifier));
    }
    pindexNew->nChainWork = (pindexNew->pprev ? pindexNew->pprev->nChainWork : 0) + GetBlockProof(*pindexNew);
    pindexNew->RaiseValidity(BLOCK_VALID_TREE);
    if (pindexBestHeader == NULL || pindexBestHeader->nChainWork < pindexNew->nChainWork)
        pindexBestHeader = pindexNew;

    //update previous block pointer
    if (pindexNew->nHeight)
        pindexNew->pprev->pnext = pindexNew;

    setDirtyBlockIndex.insert(pindexNew);

    return pindexNew;
}

/** Mark a block as having its data received and checked (up to BLOCK_VALID_TRANSACTIONS). */
bool ReceivedBlockTransactions(const CBlock& block, CValidationState& state, CBlockIndex* pindexNew, const CDiskBlockPos& pos)
{
    if (block.IsProofOfStake())
        pindexNew->SetProofOfStake();
    pindexNew->nTx = block.vtx.size();
    pindexNew->nChainTx = 0;
    pindexNew->nFile = pos.nFile;
    pindexNew->nDataPos = pos.nPos;
    pindexNew->nUndoPos = 0;
    pindexNew->nStatus |= BLOCK_HAVE_DATA;
    pindexNew->RaiseValidity(BLOCK_VALID_TRANSACTIONS);
    setDirtyBlockIndex.insert(pindexNew);

    if (pindexNew->pprev == NULL || pindexNew->pprev->nChainTx) {
        // If pindexNew is the genesis block or all parents are BLOCK_VALID_TRANSACTIONS.
        deque<CBlockIndex*> queue;
        queue.push_back(pindexNew);

        // Recursively process any descendant blocks that now may be eligible to be connected.
        while (!queue.empty()) {
            CBlockIndex* pindex = queue.front();
            queue.pop_front();
            pindex->nChainTx = (pindex->pprev ? pindex->pprev->nChainTx : 0) + pindex->nTx;
            {
                LOCK(cs_nBlockSequenceId);
                pindex->nSequenceId = nBlockSequenceId++;
            }
            if (chainActive.Tip() == NULL || !setBlockIndexCandidates.value_comp()(pindex, chainActive.Tip())) {
                setBlockIndexCandidates.insert(pindex);
            }
            std::pair<std::multimap<CBlockIndex*, CBlockIndex*>::iterator, std::multimap<CBlockIndex*, CBlockIndex*>::iterator> range = mapBlocksUnlinked.equal_range(
                pindex);
            while (range.first != range.second) {
                std::multimap<CBlockIndex*, CBlockIndex*>::iterator it = range.first;
                queue.push_back(it->second);
                range.first++;
                mapBlocksUnlinked.erase(it);
            }
        }
    } else {
        if (pindexNew->pprev && pindexNew->pprev->IsValid(BLOCK_VALID_TREE)) {
            mapBlocksUnlinked.insert(std::make_pair(pindexNew->pprev, pindexNew));
        }
    }

    return true;
}

bool FindBlockPos(CValidationState& state, CDiskBlockPos& pos, unsigned int nAddSize, unsigned int nHeight, uint64_t nTime, bool fKnown = false)
{
    LOCK(cs_LastBlockFile);

    unsigned int nFile = fKnown ? pos.nFile : nLastBlockFile;
    if (vinfoBlockFile.size() <= nFile) {
        vinfoBlockFile.resize(nFile + 1);
    }

    if (!fKnown) {
        while (vinfoBlockFile[nFile].nSize + nAddSize >= MAX_BLOCKFILE_SIZE) {
            LogPrintf("Leaving block file %i: %s\n", nFile, vinfoBlockFile[nFile].ToString());
            FlushBlockFile(true);
            nFile++;
            if (vinfoBlockFile.size() <= nFile) {
                vinfoBlockFile.resize(nFile + 1);
            }
        }
        pos.nFile = nFile;
        pos.nPos = vinfoBlockFile[nFile].nSize;
    }

    nLastBlockFile = nFile;
    vinfoBlockFile[nFile].AddBlock(nHeight, nTime);
    if (fKnown)
        vinfoBlockFile[nFile].nSize = std::max(pos.nPos + nAddSize, vinfoBlockFile[nFile].nSize);
    else
        vinfoBlockFile[nFile].nSize += nAddSize;

    if (!fKnown) {
        unsigned int nOldChunks = (pos.nPos + BLOCKFILE_CHUNK_SIZE - 1) / BLOCKFILE_CHUNK_SIZE;
        unsigned int nNewChunks = (vinfoBlockFile[nFile].nSize + BLOCKFILE_CHUNK_SIZE - 1) / BLOCKFILE_CHUNK_SIZE;
        if (nNewChunks > nOldChunks) {
            if (CheckDiskSpace(nNewChunks * BLOCKFILE_CHUNK_SIZE - pos.nPos)) {
                FILE* file = OpenBlockFile(pos);
                if (file) {
                    LogPrintf("Pre-allocating up to position 0x%x in blk%05u.dat\n", nNewChunks * BLOCKFILE_CHUNK_SIZE,
                        pos.nFile);
                    AllocateFileRange(file, pos.nPos, nNewChunks * BLOCKFILE_CHUNK_SIZE - pos.nPos);
                    fclose(file);
                }
            } else
                return state.Error("out of disk space");
        }
    }

    setDirtyFileInfo.insert(nFile);
    return true;
}

bool FindUndoPos(CValidationState& state, int nFile, CDiskBlockPos& pos, unsigned int nAddSize)
{
    pos.nFile = nFile;

    LOCK(cs_LastBlockFile);

    unsigned int nNewSize;
    pos.nPos = vinfoBlockFile[nFile].nUndoSize;
    nNewSize = vinfoBlockFile[nFile].nUndoSize += nAddSize;
    setDirtyFileInfo.insert(nFile);

    unsigned int nOldChunks = (pos.nPos + UNDOFILE_CHUNK_SIZE - 1) / UNDOFILE_CHUNK_SIZE;
    unsigned int nNewChunks = (nNewSize + UNDOFILE_CHUNK_SIZE - 1) / UNDOFILE_CHUNK_SIZE;
    if (nNewChunks > nOldChunks) {
        if (CheckDiskSpace(nNewChunks * UNDOFILE_CHUNK_SIZE - pos.nPos)) {
            FILE* file = OpenUndoFile(pos);
            if (file) {
                LogPrintf("Pre-allocating up to position 0x%x in rev%05u.dat\n", nNewChunks * UNDOFILE_CHUNK_SIZE,
                    pos.nFile);
                AllocateFileRange(file, pos.nPos, nNewChunks * UNDOFILE_CHUNK_SIZE - pos.nPos);
                fclose(file);
            }
        } else
            return state.Error("out of disk space");
    }

    return true;
}

bool CheckBlockHeader(const CBlockHeader& block, CValidationState& state, bool fCheckPOW)
{
    // Check proof of work matches claimed amount
    if (fCheckPOW && !CheckProofOfWork(block.GetHash(), block.nBits))
        return state.DoS(50, error("CheckBlockHeader() : proof of work failed"),
            REJECT_INVALID, "high-hash");

    //PoA specific header checks
    //Check that the header is valid for PoA mining, this check will use a PoA consensus rule
    if (block.IsPoABlockByVersion() && !CheckPoABlockMinedHash(block)) {
        return state.DoS(50, error("CheckBlockHeader() : proof of work PoA failed"),
            REJECT_INVALID, "high-hash");
    }

    //Check that the PoA header contains valid for PoA previous block hash, this check will use a PoA consensus rule
    if (block.IsPoABlockByVersion() && !CheckPrevPoABlockHash(block)) {
        return state.DoS(50, error("CheckBlockHeader() : Previous PoA block hash is not matched => failed"),
            REJECT_INVALID, "high-hash");
    }

    return true;
}


bool CheckBlock(const CBlock& block, CValidationState& state, bool fCheckPOW, bool fCheckMerkleRoot, bool fCheckSig)
{
    // These are checks that are independent of context.

    // Check that the header is valid (particularly PoW).  This is mostly
    // redundant with the call in AcceptBlockHeader.
    if (!CheckBlockHeader(block, state, block.IsProofOfWork()))
        return state.DoS(100, error("CheckBlock() : CheckBlockHeader failed"),
            REJECT_INVALID, "bad-header", true);
    // Check timestamp
    LogPrint("debug", "%s: block=%s  is proof of stake=%d, is proof of audit=%d\n", __func__, block.GetHash().ToString().c_str(),
        block.IsProofOfStake(), block.IsProofOfAudit());
    if (!block.IsPoABlockByVersion() && block.GetBlockTime() >
                                            GetAdjustedTime() + (block.IsProofOfStake() ? 180 : 7200)) // 3 minute future drift for PoS
        return state.Invalid(error("CheckBlock() : block timestamp too far in the future"),
            REJECT_INVALID, "time-too-new");

    //check duplicate key image in blocks
    set<CKeyImage> keyimages;
    for(size_t i = 0; i < block.vtx.size(); i++) {
        for (const CTxIn& txin : block.vtx[i].vin) {
        	if (!txin.keyImage.IsValid()) continue;
        	if (keyimages.count(txin.keyImage)) {
        		return state.DoS(100, error("CheckBlock() : duplicate inputs"),
        				REJECT_INVALID, "bad-txns-inputs-duplicate");
        	}
            keyimages.insert(txin.keyImage);
        }
    }

    // Check the merkle root.
    if (fCheckMerkleRoot) {
        bool mutated;
        uint256 hashMerkleRoot2 = block.BuildMerkleTree(&mutated);
        if (block.hashMerkleRoot != hashMerkleRoot2)
            return state.DoS(100, error("CheckBlock() : hashMerkleRoot mismatch"),
                REJECT_INVALID, "bad-txnmrklroot", true);

        // Check for merkle tree malleability (CVE-2012-2459): repeating sequences
        // of transactions in a block without affecting the merkle root of a block,
        // while still invalidating it.
        if (mutated)
            return state.DoS(100, error("CheckBlock() : duplicate transaction"),
                REJECT_INVALID, "bad-txns-duplicate", true);
    }

    //Proof of Audit: Check audited PoS blocks infor merkle root
    {
        bool fMutated;
        if (!CheckPoAMerkleRoot(block, &fMutated)) {
            return state.DoS(100, error("CheckBlock() : hashPoAMerkleRoot mismatch"),
                REJECT_INVALID, "bad-txnmrklroot", true);
        }
        // Check for PoA merkle tree malleability (CVE-2012-2459): repeating sequences
        // of transactions in a block without affecting the PoA merkle root of a block,
        // while still invalidating it.
        if (fMutated)
            return state.DoS(100, error("CheckBlock() : duplicate PoS block info"),
                REJECT_INVALID, "bad-txns-duplicate", true);
    }

    // All potential-corruption validation must be done before we do any
    // transaction validation, as otherwise we may mark the header as invalid
    // because we receive the wrong transactions for it.

    // Size limits
    unsigned int nMaxBlockSize = MAX_BLOCK_SIZE_CURRENT;
    if (block.vtx.empty() || block.vtx.size() > nMaxBlockSize ||
        ::GetSerializeSize(block, SER_NETWORK, PROTOCOL_VERSION) > nMaxBlockSize)
        return state.DoS(100, error("CheckBlock() : size limits failed"),
            REJECT_INVALID, "bad-blk-length");

    // First transaction must be coinbase, the rest must not be
    if ((!block.IsPoABlockByVersion()) && (block.vtx.empty() || !block.vtx[0].IsCoinBase()))
        return state.DoS(100, error("CheckBlock() : first tx is not coinbase"),
            REJECT_INVALID, "bad-cb-missing");
    for (unsigned int i = 1; i < block.vtx.size(); i++)
        if (block.vtx[i].IsCoinBase())
            return state.DoS(100, error("CheckBlock() : more than one coinbase"),
                REJECT_INVALID, "bad-cb-multiple");

    if (block.IsProofOfStake()) {
        // Coinbase output should be empty if proof-of-stake block
        if (block.vtx[0].vout.size() != 1 || !block.vtx[0].vout[0].IsEmpty())
            return state.DoS(100, error("CheckBlock() : coinbase output not empty for proof-of-stake block"));
        // Second transaction must be coinstake, the rest must not be
        if (block.vtx.empty() || !block.vtx[1].IsCoinStake())
            return state.DoS(100, error("CheckBlock() : second tx is not coinstake"));
        for (unsigned int i = 2; i < block.vtx.size(); i++)
            if (block.vtx[i].IsCoinStake())
                return state.DoS(100, error("CheckBlock() : more than one coinstake"));

        //check foundation wallet address is receiving 50 DAPS
        const CTransaction& coinstake = block.vtx[1];
        int numUTXO = coinstake.vout.size();

        //verify shnorr signature
        if (!VerifyShnorrKeyImageTx(coinstake)) {
            return state.DoS(100, error("CheckBlock() : Failed to verify shnorr signature"));
        }

        //verify commitments for all UTXOs
        for (int i = 1; i < numUTXO; i++) {
            if (!VerifyZeroBlindCommitment(coinstake.vout[i]))
                return state.DoS(100, error("CheckBlock() : PoS rewards commitment not correct"));
        }
    }

    if (block.IsProofOfAudit() || block.IsProofOfWork()) {
        //verify commitment
        if (!VerifyZeroBlindCommitment(block.vtx[0].vout[0]))
            return state.DoS(100, error("CheckBlock() : PoS rewards commitment not correct"));
    }

    /**
     * @todo Audit checkblock
     */
    if (block.IsProofOfAudit()) {
        if (chainActive.Tip()->nHeight < Params().START_POA_BLOCK()) {
            return state.DoS(100, error("CheckBlock() : PoA block should only start at block height=%d", Params().START_POA_BLOCK()));
        }
    }

    // masternode payments / budgets
    CBlockIndex* pindexPrev = chainActive.Tip();
    int nHeight = 0;
    if (pindexPrev != NULL) {
        if (pindexPrev->GetBlockHash() == block.hashPrevBlock) {
            nHeight = pindexPrev->nHeight + 1;
        } else { //out of order
            BlockMap::iterator mi = mapBlockIndex.find(block.hashPrevBlock);
            if (mi != mapBlockIndex.end() && (*mi).second)
                nHeight = (*mi).second->nHeight + 1;
        }

        // DAPScoin
        // It is entierly possible that we don't have enough data and this could fail
        // (i.e. the block could indeed be valid). Store the block for later consideration
        // but issue an initial reject message.
        // The case also exists that the sending peer could not have enough data to see
        // that this block is invalid, so don't issue an outright ban.
        if (nHeight != 0 && !IsInitialBlockDownload()) {
            if (!IsBlockPayeeValid(block, nHeight)) {
                mapRejectedBlocks.insert(make_pair(block.GetHash(), GetTime()));
                return state.DoS(0, error("CheckBlock() : Couldn't find masternode/budget payment"),
                    REJECT_INVALID, "bad-cb-payee");
            }
        } else {
            if (fDebug)
                LogPrintf("CheckBlock(): Masternode payment check skipped on sync - skipping IsBlockPayeeValid()\n");
        }
    }

    unsigned int nSigOps = 0;
    for (const CTransaction& tx : block.vtx) {
        nSigOps += GetLegacySigOpCount(tx);
    }
    unsigned int nMaxBlockSigOps = MAX_BLOCK_SIGOPS_LEGACY;
    if (nSigOps > nMaxBlockSigOps)
        return state.DoS(100, error("CheckBlock() : out-of-bounds SigOpCount"),
            REJECT_INVALID, "bad-blk-sigops", true);

    return true;
}

bool CheckWork(const CBlock block, CBlockIndex* const pindexPrev)
{
    if (pindexPrev == NULL)
        return error("%s : null pindexPrev for block %s", __func__, block.GetHash().ToString().c_str());
    unsigned int nBitsRequired = GetNextWorkRequired(pindexPrev, &block);
    if (block.IsProofOfWork() && (pindexPrev->nHeight + 1 <= 68589)) {
        double n1 = ConvertBitsToDouble(block.nBits);
        double n2 = ConvertBitsToDouble(nBitsRequired);

        if (abs(n1 - n2) > n1 * 0.5)
            return error("%s : incorrect proof of work (DGW pre-fork) - %f %f %f at %d", __func__, abs(n1 - n2), n1, n2,
                pindexPrev->nHeight + 1);

        return true;
    }

    if (block.nBits != nBitsRequired)
        return error("%s : incorrect proof of work at %d", __func__, pindexPrev->nHeight + 1);

    if (block.IsProofOfStake()) {
        uint256 hashProofOfStake;
        uint256 hash = block.GetHash();
        if (!CheckProofOfStake(block, hashProofOfStake)) {
            LogPrintf("WARNING: ProcessBlock(): check proof-of-stake failed for block %s\n", hash.ToString().c_str());

            return false;
        }
        if (!mapProofOfStake.count(hash)) // add to mapProofOfStake
            mapProofOfStake.insert(make_pair(hash, hashProofOfStake));
    }

    return true;
}

bool ContextualCheckBlockHeader(const CBlockHeader& block, CValidationState& state, CBlockIndex* const pindexPrev)
{
    uint256 hash = block.GetHash();

    if (hash == Params().HashGenesisBlock())
        return true;

    assert(pindexPrev);

    int nHeight = pindexPrev->nHeight + 1;

    //If this is a reorg, check that it is not too deep
    int nMaxReorgDepth = GetArg("-maxreorg", Params().MaxReorganizationDepth());
    if (chainActive.Height() - nHeight >= nMaxReorgDepth)
        return state.DoS(1,
            error("%s: forked chain older than max reorganization depth (height %d)", __func__, nHeight));

    // Check timestamp against prev
    if (!block.IsPoABlockByVersion() && block.GetBlockTime() <= pindexPrev->GetMedianTimePast()) {
        LogPrintf("Block time = %d , GetMedianTimePast = %d \n", block.GetBlockTime(), pindexPrev->GetMedianTimePast());
        return state.Invalid(error("%s : block's timestamp is too early", __func__),
            REJECT_INVALID, "time-too-old");
    }

    // Check that the block chain matches the known block chain up to a checkpoint
    if (!Checkpoints::CheckBlock(nHeight, hash))
        return state.DoS(100, error("%s : rejected by checkpoint lock-in at %d", __func__, nHeight),
            REJECT_CHECKPOINT, "checkpoint mismatch");

    // Don't accept any forks from the main chain prior to last checkpoint
    CBlockIndex* pcheckpoint = Checkpoints::GetLastCheckpoint();
    if (pcheckpoint && nHeight < pcheckpoint->nHeight)
        return state.DoS(0, error("%s : forked chain older than last checkpoint (height %d)", __func__, nHeight));

    // Reject block.nVersion=1 blocks when 95% (75% on testnet) of the network has upgraded:
    if (block.nVersion < 2 &&
        CBlockIndex::IsSuperMajority(2, pindexPrev, Params().RejectBlockOutdatedMajority())) {
        return state.Invalid(error("%s : rejected nVersion=1 block", __func__),
            REJECT_OBSOLETE, "bad-version");
    }

    // Reject block.nVersion=2 blocks when 95% (75% on testnet) of the network has upgraded:
    if (block.nVersion < 3 && CBlockIndex::IsSuperMajority(3, pindexPrev, Params().RejectBlockOutdatedMajority())) {
        return state.Invalid(error("%s : rejected nVersion=2 block", __func__),
            REJECT_OBSOLETE, "bad-version");
    }

    return true;
}

bool IsBlockHashInChain(const uint256& hashBlock)
{
    if (hashBlock == 0 || !mapBlockIndex.count(hashBlock))
        return false;

    return chainActive.Contains(mapBlockIndex[hashBlock]);
}

bool IsTransactionInChain(uint256 txId, int& nHeightTx)
{
    uint256 hashBlock;
    CTransaction tx;
    GetTransaction(txId, tx, hashBlock, true);
    if (!IsBlockHashInChain(hashBlock))
        return false;

    nHeightTx = mapBlockIndex.at(hashBlock)->nHeight;
    return true;
}

bool ContextualCheckBlock(const CBlock& block, CValidationState& state, CBlockIndex* const pindexPrev)
{
    const int nHeight = pindexPrev == NULL ? 0 : pindexPrev->nHeight + 1;

    // Check that all transactions are finalized
    for (const CTransaction& tx : block.vtx)
        if (!block.IsProofOfAudit() && !IsFinalTx(tx, nHeight, block.GetBlockTime())) {
            return state.DoS(10, error("%s : contains a non-final transaction", __func__), REJECT_INVALID,
                "bad-txns-nonfinal");
        }

    // Enforce block.nVersion=2 rule that the coinbase starts with serialized block height
    // if 750 of the last 1,000 blocks are version 2 or greater (51/100 if testnet):
    if (!block.IsProofOfAudit() && block.nVersion >= 2 &&
        CBlockIndex::IsSuperMajority(2, pindexPrev, Params().EnforceBlockUpgradeMajority())) {
        CScript expect = CScript() << nHeight;
        if (block.vtx[0].vin[0].scriptSig.size() < expect.size() ||
            !std::equal(expect.begin(), expect.end(), block.vtx[0].vin[0].scriptSig.begin())) {
            return state.DoS(100, error("%s : block height mismatch in coinbase", __func__), REJECT_INVALID,
                "bad-cb-height");
        }
    }

    return true;
}

bool AcceptBlockHeader(const CBlock& block, CValidationState& state, CBlockIndex** ppindex)
{
    AssertLockHeld(cs_main);
    // Check for duplicate
    uint256 hash = block.GetHash();
    BlockMap::iterator miSelf = mapBlockIndex.find(hash);
    CBlockIndex* pindex = NULL;
    // TODO : ENABLE BLOCK CACHE IN SPECIFIC CASES
    if (miSelf != mapBlockIndex.end()) {
        // Block header is already known.
        pindex = miSelf->second;
        if (ppindex)
            *ppindex = pindex;
        if (!pindex) {
            mapBlockIndex.erase(hash);
            return state.Invalid(error("%s : block is not found", __func__), 0, "not-found");
        }
        if (pindex->nStatus & BLOCK_FAILED_MASK)
            return state.Invalid(error("%s : block is marked invalid", __func__), 0, "duplicate");
        return true;
    }
    if (!CheckBlockHeader(block, state, false)) {
        LogPrintf("AcceptBlockHeader(): CheckBlockHeader failed \n");
        return false;
    }
    // Get prev block index
    CBlockIndex* pindexPrev = NULL;
    if (hash != Params().HashGenesisBlock()) {
        BlockMap::iterator mi = mapBlockIndex.find(block.hashPrevBlock);
        if (mi == mapBlockIndex.end())
            return state.DoS(0, error("%s : prev block %s not found", __func__, block.hashPrevBlock.ToString().c_str()),
                0, "bad-prevblk");
        pindexPrev = (*mi).second;
        if (pindexPrev->nStatus & BLOCK_FAILED_MASK) {
            //If this "invalid" block is an exact match from the checkpoints, then reconsider it
            if (pindex && Checkpoints::CheckBlock(pindex->nHeight - 1, block.hashPrevBlock, true)) {
                LogPrintf("%s : Reconsidering block %s height %d\n", __func__, pindexPrev->GetBlockHash().GetHex(),
                    pindexPrev->nHeight);
                CValidationState statePrev;
                ReconsiderBlock(statePrev, pindexPrev);
                if (statePrev.IsValid()) {
                    ActivateBestChain(statePrev);
                    return true;
                }
            }

            return state.DoS(100,
                error("%s : prev block height=%d hash=%s is invalid, unable to add block %s", __func__,
                    pindexPrev->nHeight, block.hashPrevBlock.GetHex(), block.GetHash().GetHex()),
                REJECT_INVALID, "bad-prevblk");
        }
    }

    if (!pindexPrev)
        return state.DoS(0, error("%s : prev block %s not found", __func__, block.hashPrevBlock.ToString().c_str()),
            0, "bad-prevblk");
    if (!ContextualCheckBlockHeader(block, state, pindexPrev))
        return false;

    if (pindex == NULL)
        pindex = AddToBlockIndex(block);

    if (ppindex)
        *ppindex = pindex;

    return true;
}

bool AcceptBlock(CBlock& block, CValidationState& state, CBlockIndex** ppindex, CDiskBlockPos* dbp, bool fAlreadyCheckedBlock)
{
    AssertLockHeld(cs_main);
    CBlockIndex*& pindex = *ppindex;
    // Get prev block index
    CBlockIndex* pindexPrev = NULL;
    if (block.GetHash() != Params().HashGenesisBlock()) {
        BlockMap::iterator mi = mapBlockIndex.find(block.hashPrevBlock);
        if (mi == mapBlockIndex.end() || mi->second == NULL)
            return state.DoS(0, error("%s : prev block %s not found", __func__, block.hashPrevBlock.ToString().c_str()),
                0, "bad-prevblk");
        pindexPrev = (*mi).second;
        if (pindexPrev->nStatus & BLOCK_FAILED_MASK) {
            //If this "invalid" block is an exact match from the checkpoints, then reconsider it
            if (Checkpoints::CheckBlock(pindexPrev->nHeight, block.hashPrevBlock, true)) {
                LogPrintf("%s : Reconsidering block %s height %d\n", __func__, pindexPrev->GetBlockHash().GetHex(),
                    pindexPrev->nHeight);
                CValidationState statePrev;
                ReconsiderBlock(statePrev, pindexPrev);
                if (statePrev.IsValid()) {
                    ActivateBestChain(statePrev);
                    return true;
                }
            }
            return state.DoS(100, error("%s : prev block %s is invalid, unable to add block %s", __func__, block.hashPrevBlock.GetHex(), block.GetHash().GetHex()),
                REJECT_INVALID, "bad-prevblk");
        }
    }
    if (block.GetHash() != Params().HashGenesisBlock() && !CheckWork(block, pindexPrev)) {
        return false;
    }
    if (!AcceptBlockHeader(block, state, &pindex))
        return false;

    if (pindex->nStatus & BLOCK_HAVE_DATA) {
        // TODO: deal better with duplicate blocks.
        return true;
    }

    if ((!fAlreadyCheckedBlock && !CheckBlock(block, state)) || !ContextualCheckBlock(block, state, pindex->pprev)) {
        if (state.IsInvalid() && !state.CorruptionPossible()) {
            pindex->nStatus |= BLOCK_FAILED_VALID;
            setDirtyBlockIndex.insert(pindex);
        }
        return false;
    }

    int nHeight = pindex->nHeight;

    // Write block to history file
    try {
        unsigned int nBlockSize = ::GetSerializeSize(block, SER_DISK, CLIENT_VERSION);
        CDiskBlockPos blockPos;
        if (dbp != NULL)
            blockPos = *dbp;
        if (!FindBlockPos(state, blockPos, nBlockSize + 8, nHeight, block.GetBlockTime(), dbp != NULL))
            return error("AcceptBlock() : FindBlockPos failed");
        if (dbp == NULL)
            if (!WriteBlockToDisk(block, blockPos))
                return state.Abort("Failed to write block");
        if (!ReceivedBlockTransactions(block, state, pindex, blockPos))
            return error("AcceptBlock() : ReceivedBlockTransactions failed");
    } catch (std::runtime_error& e) {
        return state.Abort(std::string("System error: ") + e.what());
    }

    return true;
}

bool CBlockIndex::IsSuperMajority(int minVersion, const CBlockIndex* pstart, unsigned int nRequired)
{
    unsigned int nToCheck = Params().ToCheckBlockUpgradeMajority();
    unsigned int nFound = 0;
    for (unsigned int i = 0; i < nToCheck && nFound < nRequired && pstart != NULL; i++) {
        if (pstart->nVersion >= minVersion)
            ++nFound;
        pstart = pstart->pprev;
    }
    return (nFound >= nRequired);
}

/** Turn the lowest '1' bit in the binary representation of a number into a '0'. */
int static inline InvertLowestOne(int n) { return n & (n - 1); }

/** Compute what height to jump back to with the CBlockIndex::pskip pointer. */
int static inline GetSkipHeight(int height)
{
    if (height < 2)
        return 0;

    // Determine which height to jump back to. Any number strictly lower than height is acceptable,
    // but the following expression seems to perform well in simulations (max 110 steps to go back
    // up to 2**18 blocks).
    return (height & 1) ? InvertLowestOne(InvertLowestOne(height - 1)) + 1 : InvertLowestOne(height);
}

CBlockIndex* CBlockIndex::GetAncestor(int height)
{
    if (height > nHeight || height < 0)
        return NULL;

    CBlockIndex* pindexWalk = this;
    int heightWalk = nHeight;
    while (heightWalk > height) {
        int heightSkip = GetSkipHeight(heightWalk);
        int heightSkipPrev = GetSkipHeight(heightWalk - 1);
        if (heightSkip == height ||
            (heightSkip > height && !(heightSkipPrev < heightSkip - 2 && heightSkipPrev >= height))) {
            // Only follow pskip if pprev->pskip isn't better than pskip->pprev.
            pindexWalk = pindexWalk->pskip;
            heightWalk = heightSkip;
        } else {
            pindexWalk = pindexWalk->pprev;
            heightWalk--;
        }
    }
    return pindexWalk;
}

const CBlockIndex* CBlockIndex::GetAncestor(int height) const
{
    return const_cast<CBlockIndex*>(this)->GetAncestor(height);
}

void CBlockIndex::BuildSkip()
{
    if (pprev)
        pskip = pprev->GetAncestor(GetSkipHeight(nHeight));
}

bool ProcessNewBlock(CValidationState& state, CNode* pfrom, CBlock* pblock, CDiskBlockPos* dbp)
{
    // Preliminary checks
    int64_t nStartTime = GetTimeMillis();
    bool checked = CheckBlock(*pblock, state);
    // ppcoin: check proof-of-stake
    // Limited duplicity on stake: prevents block flood attack
    // Duplicate stake allowed only when there is orphan child block
    if (pblock->IsProofOfStake() && setStakeSeen.count(pblock->GetProofOfStake()) /* && !mapOrphanBlocksByPrev.count(hash)*/)
        return error("ProcessNewBlock() : duplicate proof-of-stake (%s, %d) for block %s", pblock->GetProofOfStake().first.ToString().c_str(), pblock->GetProofOfStake().second, pblock->GetHash().ToString().c_str());
    // NovaCoin: check proof-of-stake block signature
    if (!pblock->IsPoABlockByVersion() && !pblock->CheckBlockSignature())
        return error("ProcessNewBlock() : bad proof-of-stake block signature");

    if (pblock->GetHash() != Params().HashGenesisBlock() && pfrom != NULL) {
        //if we get this far, check if the prev block is our prev block, if not then request sync and return false
        BlockMap::iterator mi = mapBlockIndex.find(pblock->hashPrevBlock);
        if (mi == mapBlockIndex.end() || (mi != mapBlockIndex.end() && mi->second == NULL)) {
            mapBlockIndex.erase(pblock->hashPrevBlock);
            pfrom->PushMessage("getblocks", chainActive.GetLocator(), uint256(0));
            return false;
        } else {
            CBlock r;
            if (!ReadBlockFromDisk(r, mapBlockIndex[pblock->hashPrevBlock])) {
                pfrom->PushMessage("getblocks", chainActive.GetLocator(), uint256(0));
                return false;
            }
        }
    }
    {
        LOCK(cs_main); // Replaces the former TRY_LOCK loop because busy waiting wastes too much resources

        MarkBlockAsReceived(pblock->GetHash());
        if (!checked) {
            return error("%s : CheckBlock FAILED for block %s", __func__, pblock->GetHash().GetHex());
        }

        // Store to disk
        CBlockIndex* pindex = NULL;
        bool ret = AcceptBlock(*pblock, state, &pindex, dbp, checked);
        if (pindex && pfrom) {
            mapBlockSource[pindex->GetBlockHash()] = pfrom->GetId();
        }
        CheckBlockIndex();
        if (!ret) {
            if (pfrom) {
                pfrom->PushMessage("getblocks", chainActive.GetLocator(pindexBestForkTip), pblock->GetHash());
            }
            if (pwalletMain)
            {
                LOCK(pwalletMain->cs_wallet);
                if (pblock->IsProofOfStake()) {
                    if (pwalletMain->IsMine(pblock->vtx[1].vin[0])) {
                        pwalletMain->mapWallet.erase(pblock->vtx[1].GetHash());
                    }
                }
            }
            return error("%s : AcceptBlock FAILED", __func__);
        }
    }
    if (!ActivateBestChain(state, pblock, checked))
        return error("%s : ActivateBestChain failed", __func__);
    if (!fLiteMode) {
        if (masternodeSync.RequestedMasternodeAssets > MASTERNODE_SYNC_LIST) {
            obfuScationPool.NewBlock();
            masternodePayments.ProcessBlock(GetHeight() + 10);
            budget.NewBlock();
        }
    }

    if (pwalletMain) {
        LOCK2(cs_main, pwalletMain->cs_wallet);
        // If turned on MultiSend will send a transaction (or more) on the after maturity of a stake
        if (pwalletMain->isMultiSendEnabled())
            pwalletMain->MultiSend();

        // If turned on Auto Combine will scan wallet for dust to combine
        if (pwalletMain->fCombineDust && chainActive.Height() % 15 == 0)
            pwalletMain->AutoCombineDust();

        if (chainActive.Height() % 15 == 0) {
            RemoveInvalidTransactionsFromMempool();
        }
        pwalletMain->resetPendingOutPoints();
    }

    //Block is accepted, let's update decoys pool
    //First, update user decoy pool
    int userTxStartIdx = 1;
    int coinbaseIdx = 0;
    if (pwalletMain) {
        LOCK2(cs_main, pwalletMain->cs_wallet);
        {
            if (pblock->IsProofOfStake()) {
                userTxStartIdx = 2;
                coinbaseIdx = 1;
            }

            if (pblock->IsProofOfStake()) {
                if (pwalletMain->userDecoysPool.count(pblock->vtx[1].vin[0].prevout) == 1) {
                    pwalletMain->userDecoysPool.erase(pblock->vtx[1].vin[0].prevout);
                }

                if (pwalletMain->coinbaseDecoysPool.count(pblock->vtx[1].vin[0].prevout) == 1) {
                    pwalletMain->coinbaseDecoysPool.erase(pblock->vtx[1].vin[0].prevout);
                }
            }

            if ((int)pblock->vtx.size() > userTxStartIdx) {
                for (int i = userTxStartIdx; i < (int)pblock->vtx.size(); i++) {
                    for (int j = 0; j < (int)pblock->vtx[i].vout.size(); j++) {
                        if (!pblock->vtx[i].vout[j].commitment.empty() && (secp256k1_rand32() % 100) <= CWallet::PROBABILITY_NEW_COIN_SELECTED) {
                            COutPoint newOutPoint(pblock->vtx[i].GetHash(), j);
                            if (pwalletMain->userDecoysPool.count(newOutPoint) == 1) {
                                continue;
                            }
                            //add new user transaction to the pool
                            if ((int32_t)pwalletMain->userDecoysPool.size() >= CWallet::MAX_DECOY_POOL) {
                                int selected = secp256k1_rand32() % CWallet::MAX_DECOY_POOL;
                                map<COutPoint, uint256>::const_iterator it = std::next(pwalletMain->userDecoysPool.begin(), selected);
                                pwalletMain->userDecoysPool.erase(it->first);
                                pwalletMain->userDecoysPool[newOutPoint] = pblock->GetHash();
                            } else {
                                pwalletMain->userDecoysPool[newOutPoint] = pblock->GetHash();
                            }
                        }
                    }
                }
            }

            if (chainActive.Height() > Params().COINBASE_MATURITY()) {
                //read block chainActive.Height() - Params().COINBASE_MATURITY()
                CBlockIndex* p = chainActive[chainActive.Height() - Params().COINBASE_MATURITY()];
                CBlock b;
                if (ReadBlockFromDisk(b, p)) {
                    coinbaseIdx = 0;
                    if (p->IsProofOfStake()) {
                        coinbaseIdx = 1;
                    }
                    CTransaction& coinbase = b.vtx[coinbaseIdx];

                    for (int i = 0; i < (int)coinbase.vout.size(); i++) {
                        if (!coinbase.vout[i].IsNull() && !coinbase.vout[i].commitment.empty() && coinbase.vout[i].nValue > 0 && !coinbase.vout[i].IsEmpty()) {
                            if ((secp256k1_rand32() % 100) <= CWallet::PROBABILITY_NEW_COIN_SELECTED) {
                                COutPoint newOutPoint(coinbase.GetHash(), i);
                                if (pwalletMain->coinbaseDecoysPool.count(newOutPoint) == 1) {
                                    continue;
                                }
                                //add new coinbase transaction to the pool
                                if ((int)pwalletMain->coinbaseDecoysPool.size() >= CWallet::MAX_DECOY_POOL) {
                                    int selected = secp256k1_rand32() % CWallet::MAX_DECOY_POOL;
                                    map<COutPoint, uint256>::const_iterator it = std::next(pwalletMain->coinbaseDecoysPool.begin(), selected);
                                    pwalletMain->coinbaseDecoysPool.erase(it->first);
                                    pwalletMain->coinbaseDecoysPool[newOutPoint] = pblock->GetHash();
                                } else {
                                    pwalletMain->coinbaseDecoysPool[newOutPoint] = pblock->GetHash();
                                }
                            }
                        }
                    }
                }
            }
            LogPrintf("%s: Coinbase decoys = %d, user decoys = %d\n", __func__, pwalletMain->coinbaseDecoysPool.size(), pwalletMain->userDecoysPool.size());
        }
    }


    LogPrintf("%s : ACCEPTED in %ld milliseconds with size=%d, height=%d\n", __func__, GetTimeMillis() - nStartTime,
        pblock->GetSerializeSize(SER_DISK, CLIENT_VERSION), chainActive.Height());

    return true;
}

bool TestBlockValidity(CValidationState& state, const CBlock& block, CBlockIndex* const pindexPrev, bool fCheckPOW, bool fCheckMerkleRoot)
{
    AssertLockHeld(cs_main);
    assert(pindexPrev);
    if (pindexPrev != chainActive.Tip()) {
        LogPrintf("%s : No longer working on chain tip\n", __func__);
        return false;
    }

    CCoinsViewCache viewNew(pcoinsTip);
    CBlockIndex indexDummy(block);
    indexDummy.pprev = pindexPrev;
    indexDummy.nHeight = pindexPrev->nHeight + 1;

    // NOTE: CheckBlockHeader is called by CheckBlock
    if (!ContextualCheckBlockHeader(block, state, pindexPrev))
        return false;
    if (!CheckBlock(block, state, fCheckPOW, fCheckMerkleRoot))
        return false;
    if (!ContextualCheckBlock(block, state, pindexPrev))
        return false;
    if (!ConnectBlock(block, state, &indexDummy, viewNew, true))
        return false;
    assert(state.IsValid());

    return true;
}


bool AbortNode(const std::string& strMessage, const std::string& userMessage)
{
    strMiscWarning = strMessage;
    LogPrintf("*** %s\n", strMessage);
    uiInterface.ThreadSafeMessageBox(
        userMessage.empty() ? _("Error: A fatal internal error occured, see debug.log for details") : userMessage,
        "", CClientUIInterface::MSG_ERROR);
    StartShutdown();
    return false;
}

bool CheckDiskSpace(uint64_t nAdditionalBytes)
{
    uint64_t nFreeBytesAvailable = filesystem::space(GetDataDir()).available;

    // Check for nMinDiskSpace bytes (currently 50MB)
    if (nFreeBytesAvailable < nMinDiskSpace + nAdditionalBytes)
        return AbortNode("Disk space is low!", _("Error: Disk space is low!"));

    return true;
}

FILE* OpenDiskFile(const CDiskBlockPos& pos, const char* prefix, bool fReadOnly)
{
    if (pos.IsNull())
        return NULL;
    boost::filesystem::path path = GetBlockPosFilename(pos, prefix);
    boost::filesystem::create_directories(path.parent_path());
    FILE* file = fopen(path.string().c_str(), "rb+");
    if (!file && !fReadOnly)
        file = fopen(path.string().c_str(), "wb+");
    if (!file) {
        LogPrintf("Unable to open file %s\n", path.string());
        return NULL;
    }
    if (pos.nPos) {
        if (fseek(file, pos.nPos, SEEK_SET)) {
            LogPrintf("Unable to seek to position %u of %s\n", pos.nPos, path.string());
            fclose(file);
            return NULL;
        }
    }
    return file;
}

FILE* OpenBlockFile(const CDiskBlockPos& pos, bool fReadOnly)
{
    return OpenDiskFile(pos, "blk", fReadOnly);
}

FILE* OpenUndoFile(const CDiskBlockPos& pos, bool fReadOnly)
{
    return OpenDiskFile(pos, "rev", fReadOnly);
}

boost::filesystem::path GetBlockPosFilename(const CDiskBlockPos& pos, const char* prefix)
{
    return GetDataDir() / "blocks" / strprintf("%s%05u.dat", prefix, pos.nFile);
}

CBlockIndex* InsertBlockIndex(uint256 hash)
{
    if (hash == 0)
        return NULL;

    // Return existing
    BlockMap::iterator mi = mapBlockIndex.find(hash);
    if (mi != mapBlockIndex.end())
        return (*mi).second;

    // Create new
    CBlockIndex* pindexNew = new CBlockIndex();
    if (!pindexNew)
        throw runtime_error("LoadBlockIndex() : new CBlockIndex failed");
    mi = mapBlockIndex.insert(make_pair(hash, pindexNew)).first;

    //mark as PoS seen
    if (pindexNew->IsProofOfStake())
        setStakeSeen.insert(make_pair(pindexNew->prevoutStake, pindexNew->nStakeTime));

    pindexNew->phashBlock = &((*mi).first);

    return pindexNew;
}

bool static LoadBlockIndexDB(string& strError)
{
    if (!pblocktree->LoadBlockIndexGuts())
        return false;

    boost::this_thread::interruption_point();

    // Calculate nChainWork
    vector<pair<int, CBlockIndex*> > vSortedByHeight;
    vSortedByHeight.reserve(mapBlockIndex.size());
    for (const PAIRTYPE(uint256, CBlockIndex*) & item : mapBlockIndex) {
        CBlockIndex* pindex = item.second;
        vSortedByHeight.push_back(make_pair(pindex->nHeight, pindex));
    }
    sort(vSortedByHeight.begin(), vSortedByHeight.end());
    for (const PAIRTYPE(int, CBlockIndex*) & item : vSortedByHeight) {
        CBlockIndex* pindex = item.second;
        pindex->nChainWork = (pindex->pprev ? pindex->pprev->nChainWork : 0) + GetBlockProof(*pindex);
        if (pindex->nStatus & BLOCK_HAVE_DATA) {
            if (pindex->pprev) {
                if (pindex->pprev->nChainTx) {
                    pindex->nChainTx = pindex->pprev->nChainTx + pindex->nTx;
                } else {
                    pindex->nChainTx = 0;
                    mapBlocksUnlinked.insert(std::make_pair(pindex->pprev, pindex));
                }
            } else {
                pindex->nChainTx = pindex->nTx;
            }
        }
        if (pindex->IsValid(BLOCK_VALID_TRANSACTIONS) && (pindex->nChainTx || pindex->pprev == NULL))
            setBlockIndexCandidates.insert(pindex);
        if (pindex->nStatus & BLOCK_FAILED_MASK &&
            (!pindexBestInvalid || pindex->nChainWork > pindexBestInvalid->nChainWork))
            pindexBestInvalid = pindex;
        if (pindex->pprev)
            pindex->BuildSkip();
        if (pindex->IsValid(BLOCK_VALID_TREE) &&
            (pindexBestHeader == NULL || CBlockIndexWorkComparator()(pindexBestHeader, pindex)))
            pindexBestHeader = pindex;
    }

    // Load block file info
    pblocktree->ReadLastBlockFile(nLastBlockFile);
    vinfoBlockFile.resize(nLastBlockFile + 1);
    LogPrintf("%s: last block file = %i\n", __func__, nLastBlockFile);
    for (int nFile = 0; nFile <= nLastBlockFile; nFile++) {
        pblocktree->ReadBlockFileInfo(nFile, vinfoBlockFile[nFile]);
    }
    LogPrintf("%s: last block file info: %s\n", __func__, vinfoBlockFile[nLastBlockFile].ToString());
    for (int nFile = nLastBlockFile + 1; true; nFile++) {
        CBlockFileInfo info;
        if (pblocktree->ReadBlockFileInfo(nFile, info)) {
            vinfoBlockFile.push_back(info);
        } else {
            break;
        }
    }

    // Check presence of blk files
    LogPrintf("Checking all blk files are present...\n");
    set<int> setBlkDataFiles;
    for (const PAIRTYPE(uint256, CBlockIndex*) & item : mapBlockIndex) {
        CBlockIndex* pindex = item.second;
        if (pindex->nStatus & BLOCK_HAVE_DATA) {
            setBlkDataFiles.insert(pindex->nFile);
        }
    }
    for (std::set<int>::iterator it = setBlkDataFiles.begin(); it != setBlkDataFiles.end(); it++) {
        CDiskBlockPos pos(*it, 0);
        if (CAutoFile(OpenBlockFile(pos, true), SER_DISK, CLIENT_VERSION).IsNull()) {
            return false;
        }
    }

    //Check if the shutdown procedure was followed on last client exit
    bool fLastShutdownWasPrepared = true;
    pblocktree->ReadFlag("shutdown", fLastShutdownWasPrepared);
    LogPrintf("%s: Last shutdown was prepared: %s\n", __func__, fLastShutdownWasPrepared);

    //Check for inconsistency with block file info and internal state
    if (!fLastShutdownWasPrepared && !GetBoolArg("-forcestart", false) && !GetBoolArg("-reindex", false)) {
        unsigned int nHeightLastBlockFile = vinfoBlockFile[nLastBlockFile].nHeightLast + 1;
        if (vSortedByHeight.size() > nHeightLastBlockFile &&
            pcoinsTip->GetBestBlock() != vSortedByHeight[nHeightLastBlockFile].second->GetBlockHash()) {
            //The database is in a state where a block has been accepted and written to disk, but the
            //transaction database (pcoinsTip) was not flushed to disk, and is therefore not in sync with
            //the block index database.

            if (!mapBlockIndex.count(pcoinsTip->GetBestBlock())) {
                strError = "The wallet has been not been closed gracefully, causing the transaction database to be out of sync with the block database";
                return false;
            }
            LogPrintf("%s : pcoinstip synced to block height %d, block index height %d\n", __func__,
                mapBlockIndex[pcoinsTip->GetBestBlock()]->nHeight, vSortedByHeight.size());

            //get the index associated with the point in the chain that pcoinsTip is synced to
            CBlockIndex* pindexLastMeta = vSortedByHeight[vinfoBlockFile[nLastBlockFile].nHeightLast + 1].second;
            CBlockIndex* pindex = vSortedByHeight[0].second;
            unsigned int nSortedPos = 0;
            for (unsigned int i = 0; i < vSortedByHeight.size(); i++) {
                nSortedPos = i;
                if (vSortedByHeight[i].first == mapBlockIndex[pcoinsTip->GetBestBlock()]->nHeight + 1) {
                    pindex = vSortedByHeight[i].second;
                    break;
                }
            }

            // Start at the last block that was successfully added to the txdb (pcoinsTip) and manually add all transactions that occurred for each block up until
            // the best known block from the block index db.
            CCoinsViewCache view(pcoinsTip);
            while (nSortedPos < vSortedByHeight.size()) {
                CBlock block;
                if (!ReadBlockFromDisk(block, pindex)) {
                    strError = "The wallet has been not been closed gracefully and has caused corruption of blocks stored to disk. Data directory is in an unusable state";
                    return false;
                }

                vector<CTxUndo> vtxundo;
                vtxundo.reserve(block.vtx.size() - 1);
                uint256 hashBlock = block.GetHash();
                for (unsigned int i = 0; i < block.vtx.size(); i++) {
                    CValidationState state;
                    CTxUndo undoDummy;
                    if (i > 0)
                        vtxundo.push_back(CTxUndo());
                    UpdateCoins(block.vtx[i], state, view, i == 0 ? undoDummy : vtxundo.back(), pindex->nHeight);
                    view.SetBestBlock(hashBlock);
                }

                if (pindex->nHeight >= pindexLastMeta->nHeight)
                    break;

                pindex = vSortedByHeight[++nSortedPos].second;
            }

            // Save the updates to disk
            if (!view.Flush() || !pcoinsTip->Flush())
                LogPrintf("%s : failed to flush view\n", __func__);

            LogPrintf("%s: Last block properly recorded: #%d %s\n", __func__, pindexLastMeta->nHeight,
                pindexLastMeta->GetBlockHash().ToString().c_str());
            LogPrintf("%s : pcoinstip=%d %s\n", __func__, mapBlockIndex[pcoinsTip->GetBestBlock()]->nHeight,
                pcoinsTip->GetBestBlock().GetHex());
        }
    }

    // Check whether we need to continue reindexing
    bool fReindexing = false;
    pblocktree->ReadReindexing(fReindexing);
    fReindex |= fReindexing;

    // Check whether we have a transaction index
    pblocktree->ReadFlag("txindex", fTxIndex);
    LogPrintf("LoadBlockIndexDB(): transaction index %s\n", fTxIndex ? "enabled" : "disabled");

    // If this is written true before the next client init, then we know the shutdown process failed
    pblocktree->WriteFlag("shutdown", false);

    // Load pointer to end of best chain
    BlockMap::iterator it = mapBlockIndex.find(pcoinsTip->GetBestBlock());
    if (it == mapBlockIndex.end())
        return true;
    chainActive.SetTip(it->second);

    PruneBlockIndexCandidates();

    LogPrintf("LoadBlockIndexDB(): hashBestChain=%s height=%d date=%s progress=%f\n",
        chainActive.Tip()->GetBlockHash().ToString(), chainActive.Height(),
        DateTimeStrFormat("%Y-%m-%d %H:%M:%S", chainActive.Tip()->GetBlockTime()),
        Checkpoints::GuessVerificationProgress(chainActive.Tip()));

    return true;
}

CVerifyDB::CVerifyDB()
{
    uiInterface.ShowProgress(_("Verifying blocks..."), 0);
}

CVerifyDB::~CVerifyDB()
{
    uiInterface.ShowProgress("", 100);
}

bool CVerifyDB::VerifyDB(CCoinsView* coinsview, int nCheckLevel, int nCheckDepth)
{
    LOCK(cs_main);
    if (chainActive.Tip() == NULL || chainActive.Tip()->pprev == NULL)
        return true;

    // Verify blocks in the best chain
    if (nCheckDepth <= 0)
        nCheckDepth = 1000000000; // suffices until the year 19000
    if (nCheckDepth > chainActive.Height())
        nCheckDepth = chainActive.Height();
    nCheckLevel = std::max(0, std::min(4, nCheckLevel));
    LogPrintf("Verifying last %i blocks at level %i\n", nCheckDepth, nCheckLevel);
    CCoinsViewCache coins(coinsview);
    CBlockIndex* pindexState = chainActive.Tip();
    CBlockIndex* pindexFailure = NULL;
    int nGoodTransactions = 0;
    CValidationState state;
    for (CBlockIndex* pindex = chainActive.Tip(); pindex && pindex->pprev; pindex = pindex->pprev) {
        boost::this_thread::interruption_point();
        uiInterface.ShowProgress(_("Verifying blocks..."), std::max(1, std::min(99,
                                                                           (int)(((double)(chainActive.Height() -
                                                                                           pindex->nHeight)) /
                                                                                 (double)nCheckDepth *
                                                                                 (nCheckLevel >= 4 ? 50 : 100)))));
        if (pindex->nHeight < chainActive.Height() - nCheckDepth)
            break;
        CBlock block;
        // check level 0: read from disk
        if (!ReadBlockFromDisk(block, pindex))
            return error("VerifyDB() : *** ReadBlockFromDisk failed at %d, hash=%s", pindex->nHeight,
                pindex->GetBlockHash().ToString());
        // check level 1: verify block validity
        if (nCheckLevel >= 1 && !CheckBlock(block, state))
            return error("VerifyDB() : *** found bad block at %d, hash=%s\n", pindex->nHeight,
                pindex->GetBlockHash().ToString());
        // check level 2: verify undo validity
        if (nCheckLevel >= 2 && pindex) {
            CBlockUndo undo;
            CDiskBlockPos pos = pindex->GetUndoPos();
            if (!pos.IsNull()) {
                if (!undo.ReadFromDisk(pos, pindex->pprev->GetBlockHash()))
                    return error("VerifyDB() : *** found bad undo data at %d, hash=%s\n", pindex->nHeight,
                        pindex->GetBlockHash().ToString());
            }
        }
        // check level 3: check for inconsistencies during memory-only disconnect of tip blocks
        if (nCheckLevel >= 3 && pindex == pindexState &&
            (coins.GetCacheSize() + pcoinsTip->GetCacheSize()) <= nCoinCacheSize) {
            bool fClean = true;
            if (!DisconnectBlock(block, state, pindex, coins, &fClean))
                return error("VerifyDB() : *** irrecoverable inconsistency in block data at %d, hash=%s",
                    pindex->nHeight, pindex->GetBlockHash().ToString());
            pindexState = pindex->pprev;
            if (!fClean) {
                nGoodTransactions = 0;
                pindexFailure = pindex;
            } else
                nGoodTransactions += block.vtx.size();
        }
        if (ShutdownRequested())
            return true;
    }
    if (pindexFailure)
        return error(
            "VerifyDB() : *** coin database inconsistencies found (last %i blocks, %i good transactions before that)\n",
            chainActive.Height() - pindexFailure->nHeight + 1, nGoodTransactions);

    // check level 4: try reconnecting blocks
    if (nCheckLevel >= 4) {
        CBlockIndex* pindex = pindexState;
        while (pindex != chainActive.Tip()) {
            boost::this_thread::interruption_point();
            uiInterface.ShowProgress(_("Verifying blocks..."), std::max(1, std::min(99, 100 - (int)(((double)(chainActive.Height() - pindex->nHeight)) / (double)nCheckDepth * 50))));
            pindex = chainActive.Next(pindex);
            CBlock block;
            if (!ReadBlockFromDisk(block, pindex))
                return error("VerifyDB() : *** ReadBlockFromDisk failed at %d, hash=%s", pindex->nHeight,
                    pindex->GetBlockHash().ToString());
            if (!ConnectBlock(block, state, pindex, coins, false))
                return error("VerifyDB() : *** found unconnectable block at %d, hash=%s", pindex->nHeight,
                    pindex->GetBlockHash().ToString());
        }
    }

    LogPrintf("No coin database inconsistencies in last %i blocks (%i transactions)\n",
        chainActive.Height() - pindexState->nHeight, nGoodTransactions);

    return true;
}

void UnloadBlockIndex()
{
    mapBlockIndex.clear();
    setBlockIndexCandidates.clear();
    chainActive.SetTip(NULL);
    pindexBestInvalid = NULL;
}

bool LoadBlockIndex(string& strError)
{
    // Load block index from databases
    if (!fReindex && !LoadBlockIndexDB(strError))
        return false;
    return true;
}


bool InitBlockIndex()
{
    LOCK(cs_main);
    // Check whether we're already initialized
    if (chainActive.Genesis() != NULL)
        return true;

    // Use the provided setting for -txindex in the new database
    fTxIndex = GetBoolArg("-txindex", true);
    pblocktree->WriteFlag("txindex", fTxIndex);
    LogPrintf("Initializing databases...\n");

    // Only add the genesis block if not reindexing (in which case we reuse the one already on disk)
    if (!fReindex) {
        try {
            CBlock& block = const_cast<CBlock&>(Params().GenesisBlock());
            // Start new block file
            unsigned int nBlockSize = ::GetSerializeSize(block, SER_DISK, CLIENT_VERSION);
            CDiskBlockPos blockPos;
            CValidationState state;
            if (!FindBlockPos(state, blockPos, nBlockSize + 8, 0, block.GetBlockTime()))
                return error("LoadBlockIndex() : FindBlockPos failed");
            if (!WriteBlockToDisk(block, blockPos))
                return error("LoadBlockIndex() : writing genesis block to disk failed");
            CBlockIndex* pindex = AddToBlockIndex(block);
            if (!ReceivedBlockTransactions(block, state, pindex, blockPos))
                return error("LoadBlockIndex() : genesis block not accepted");
            if (!ActivateBestChain(state, &block))
                return error("LoadBlockIndex() : genesis block cannot be activated");
            // Force a chainstate write so that when we VerifyDB in a moment, it doesnt check stale data
            return FlushStateToDisk(state, FLUSH_STATE_ALWAYS);
        } catch (std::runtime_error& e) {
            return error("LoadBlockIndex() : failed to initialize block database: %s", e.what());
        }
    }

    return true;
}


bool LoadExternalBlockFile(FILE* fileIn, CDiskBlockPos* dbp)
{
    // Map of disk positions for blocks with unknown parent (only used for reindex)
    static std::multimap<uint256, CDiskBlockPos> mapBlocksUnknownParent;
    int64_t nStart = GetTimeMillis();

    int nLoaded = 0;
    try {
        // This takes over fileIn and calls fclose() on it in the CBufferedFile destructor
        CBufferedFile blkdat(fileIn, 2 * MAX_BLOCK_SIZE_CURRENT, MAX_BLOCK_SIZE_CURRENT + 8, SER_DISK, CLIENT_VERSION);
        uint64_t nRewind = blkdat.GetPos();
        while (!blkdat.eof()) {
            boost::this_thread::interruption_point();

            blkdat.SetPos(nRewind);
            nRewind++;         // start one byte further next time, in case of failure
            blkdat.SetLimit(); // remove former limit
            unsigned int nSize = 0;
            try {
                // locate a header
                unsigned char buf[MESSAGE_START_SIZE];
                blkdat.FindByte(Params().MessageStart()[0]);
                nRewind = blkdat.GetPos() + 1;
                blkdat >> FLATDATA(buf);
                if (memcmp(buf, Params().MessageStart(), MESSAGE_START_SIZE))
                    continue;
                // read size
                blkdat >> nSize;
                if (nSize < 80 || nSize > MAX_BLOCK_SIZE_CURRENT)
                    continue;
            } catch (const std::exception&) {
                // no valid block header found; don't complain
                break;
            }
            try {
                // read block
                uint64_t nBlockPos = blkdat.GetPos();
                if (dbp)
                    dbp->nPos = nBlockPos;
                blkdat.SetLimit(nBlockPos + nSize);
                blkdat.SetPos(nBlockPos);
                CBlock block;
                blkdat >> block;
                nRewind = blkdat.GetPos();

                // detect out of order blocks, and store them for later
                uint256 hash = block.GetHash();
                if (hash != Params().HashGenesisBlock() &&
                    mapBlockIndex.find(block.hashPrevBlock) == mapBlockIndex.end()) {
                    LogPrint("reindex", "%s: Out of order block %s, parent %s not known\n", __func__, hash.ToString(),
                        block.hashPrevBlock.ToString());
                    if (dbp)
                        mapBlocksUnknownParent.insert(std::make_pair(block.hashPrevBlock, *dbp));
                    continue;
                }

                // process in case the block isn't known yet
                if (mapBlockIndex.count(hash) == 0 || (mapBlockIndex[hash] == NULL) || (mapBlockIndex[hash]->nStatus & BLOCK_HAVE_DATA) == 0) {
                    CValidationState state;
                    if (ProcessNewBlock(state, NULL, &block, dbp))
                        nLoaded++;
                    if (state.IsError())
                        break;
                } else if (hash != Params().HashGenesisBlock() && mapBlockIndex[hash]->nHeight % 1000 == 0) {
                    LogPrintf("Block Import: already had block %s at height %d\n", hash.ToString(),
                        mapBlockIndex[hash]->nHeight);
                }

                // Recursively process earlier encountered successors of this block
                deque<uint256> queue;
                queue.push_back(hash);
                while (!queue.empty()) {
                    uint256 head = queue.front();
                    queue.pop_front();
                    std::pair<std::multimap<uint256, CDiskBlockPos>::iterator, std::multimap<uint256, CDiskBlockPos>::iterator> range = mapBlocksUnknownParent.equal_range(
                        head);
                    while (range.first != range.second) {
                        std::multimap<uint256, CDiskBlockPos>::iterator it = range.first;
                        if (ReadBlockFromDisk(block, it->second)) {
                            LogPrintf("%s: Processing out of order child %s of %s\n", __func__,
                                block.GetHash().ToString(),
                                head.ToString());
                            CValidationState dummy;
                            if (ProcessNewBlock(dummy, NULL, &block, &it->second)) {
                                nLoaded++;
                                queue.push_back(block.GetHash());
                            }
                        }
                        range.first++;
                        mapBlocksUnknownParent.erase(it);
                    }
                }
            } catch (std::exception& e) {
                LogPrintf("%s : Deserialize or I/O error - %s", __func__, e.what());
            }
        }
    } catch (std::runtime_error& e) {
        AbortNode(std::string("System error: ") + e.what());
    }
    if (nLoaded > 0)
        LogPrintf("Loaded %i blocks from external file in %dms\n", nLoaded, GetTimeMillis() - nStart);
    return nLoaded > 0;
}

void static CheckBlockIndex()
{
    if (!fCheckBlockIndex) {
        return;
    }

    LOCK(cs_main);

    // During a reindex, we read the genesis block and call CheckBlockIndex before ActivateBestChain,
    // so we have the genesis block in mapBlockIndex but no active chain.  (A few of the tests when
    // iterating the block tree require that chainActive has been initialized.)
    if (chainActive.Height() < 0) {
        assert(mapBlockIndex.size() <= 1);
        return;
    }

    // Build forward-pointing map of the entire block tree.
    std::multimap<CBlockIndex*, CBlockIndex*> forward;
    for (BlockMap::iterator it = mapBlockIndex.begin(); it != mapBlockIndex.end(); it++) {
        forward.insert(std::make_pair(it->second->pprev, it->second));
    }

    assert(forward.size() == mapBlockIndex.size());

    std::pair<std::multimap<CBlockIndex*, CBlockIndex*>::iterator, std::multimap<CBlockIndex*, CBlockIndex*>::iterator> rangeGenesis = forward.equal_range(
        NULL);
    CBlockIndex* pindex = rangeGenesis.first->second;
    rangeGenesis.first++;
    assert(rangeGenesis.first == rangeGenesis.second); // There is only one index entry with parent NULL.

    // Iterate over the entire block tree, using depth-first search.
    // Along the way, remember whether there are blocks on the path from genesis
    // block being explored which are the first to have certain properties.
    size_t nNodes = 0;
    int nHeight = 0;
    CBlockIndex* pindexFirstInvalid = NULL;         // Oldest ancestor of pindex which is invalid.
    CBlockIndex* pindexFirstMissing = NULL;         // Oldest ancestor of pindex which does not have BLOCK_HAVE_DATA.
    CBlockIndex* pindexFirstNotTreeValid = NULL;    // Oldest ancestor of pindex which does not have BLOCK_VALID_TREE (regardless of being valid or not).
    CBlockIndex* pindexFirstNotChainValid = NULL;   // Oldest ancestor of pindex which does not have BLOCK_VALID_CHAIN (regardless of being valid or not).
    CBlockIndex* pindexFirstNotScriptsValid = NULL; // Oldest ancestor of pindex which does not have BLOCK_VALID_SCRIPTS (regardless of being valid or not).
    while (pindex != NULL) {
        nNodes++;
        if (pindexFirstInvalid == NULL && pindex->nStatus & BLOCK_FAILED_VALID) pindexFirstInvalid = pindex;
        if (pindexFirstMissing == NULL && !(pindex->nStatus & BLOCK_HAVE_DATA)) pindexFirstMissing = pindex;
        if (pindex->pprev != NULL && pindexFirstNotTreeValid == NULL &&
            (pindex->nStatus & BLOCK_VALID_MASK) < BLOCK_VALID_TREE)
            pindexFirstNotTreeValid = pindex;
        if (pindex->pprev != NULL && pindexFirstNotChainValid == NULL &&
            (pindex->nStatus & BLOCK_VALID_MASK) < BLOCK_VALID_CHAIN)
            pindexFirstNotChainValid = pindex;
        if (pindex->pprev != NULL && pindexFirstNotScriptsValid == NULL &&
            (pindex->nStatus & BLOCK_VALID_MASK) < BLOCK_VALID_SCRIPTS)
            pindexFirstNotScriptsValid = pindex;

        // Begin: actual consistency checks.
        if (pindex->pprev == NULL) {
            // Genesis block checks.
            assert(pindex->GetBlockHash() == Params().HashGenesisBlock()); // Genesis block's hash must match.
            assert(pindex ==
                   chainActive.Genesis()); // The current active chain's genesis block must be this block.
        }
        // HAVE_DATA is equivalent to VALID_TRANSACTIONS and equivalent to nTx > 0 (we stored the number of transactions in the block)
        assert(!(pindex->nStatus & BLOCK_HAVE_DATA) == (pindex->nTx == 0));
        assert(((pindex->nStatus & BLOCK_VALID_MASK) >= BLOCK_VALID_TRANSACTIONS) == (pindex->nTx > 0));
        if (pindex->nChainTx == 0)
            assert(pindex->nSequenceId == 0); // nSequenceId can't be set for blocks that aren't linked
        // All parents having data is equivalent to all parents being VALID_TRANSACTIONS, which is equivalent to nChainTx being set.
        assert((pindexFirstMissing != NULL) == (pindex->nChainTx ==
                                                   0)); // nChainTx == 0 is used to signal that all parent block's transaction data is available.
        assert(pindex->nHeight ==
               nHeight); // nHeight must be consistent.
        assert(pindex->pprev == NULL || pindex->nChainWork >=
                                            pindex->pprev->nChainWork); // For every block except the genesis block, the chainwork must be larger than the parent's.
        assert(nHeight < 2 || (pindex->pskip && (pindex->pskip->nHeight <
                                                    nHeight))); // The pskip pointer must point back for all but the first 2 blocks.
        assert(pindexFirstNotTreeValid ==
               NULL); // All mapBlockIndex entries must at least be TREE valid
        if ((pindex->nStatus & BLOCK_VALID_MASK) >= BLOCK_VALID_TREE)
            assert(pindexFirstNotTreeValid == NULL); // TREE valid implies all parents are TREE valid
        if ((pindex->nStatus & BLOCK_VALID_MASK) >= BLOCK_VALID_CHAIN)
            assert(pindexFirstNotChainValid == NULL); // CHAIN valid implies all parents are CHAIN valid
        if ((pindex->nStatus & BLOCK_VALID_MASK) >= BLOCK_VALID_SCRIPTS)
            assert(pindexFirstNotScriptsValid == NULL); // SCRIPTS valid implies all parents are SCRIPTS valid
        if (pindexFirstInvalid == NULL) {
            // Checks for not-invalid blocks.
            assert((pindex->nStatus & BLOCK_FAILED_MASK) ==
                   0); // The failed mask cannot be set for blocks without invalid parents.
        }
        if (!CBlockIndexWorkComparator()(pindex, chainActive.Tip()) && pindexFirstMissing == NULL) {
            if (pindexFirstInvalid ==
                NULL) { // If this block sorts at least as good as the current tip and is valid, it must be in setBlockIndexCandidates.
                assert(setBlockIndexCandidates.count(pindex));
            }
        } else { // If this block sorts worse than the current tip, it cannot be in setBlockIndexCandidates.
            assert(setBlockIndexCandidates.count(pindex) == 0);
        }
        // Check whether this block is in mapBlocksUnlinked.
        std::pair<std::multimap<CBlockIndex*, CBlockIndex*>::iterator, std::multimap<CBlockIndex*, CBlockIndex*>::iterator> rangeUnlinked = mapBlocksUnlinked.equal_range(
            pindex->pprev);
        bool foundInUnlinked = false;
        while (rangeUnlinked.first != rangeUnlinked.second) {
            assert(rangeUnlinked.first->first == pindex->pprev);
            if (rangeUnlinked.first->second == pindex) {
                foundInUnlinked = true;
                break;
            }
            rangeUnlinked.first++;
        }
        if (pindex->pprev && pindex->nStatus & BLOCK_HAVE_DATA && pindexFirstMissing != NULL) {
            if (pindexFirstInvalid ==
                NULL) { // If this block has block data available, some parent doesn't, and has no invalid parents, it must be in mapBlocksUnlinked.
                assert(foundInUnlinked);
            }
        } else { // If this block does not have block data available, or all parents do, it cannot be in mapBlocksUnlinked.
            assert(!foundInUnlinked);
        }
        // assert(pindex->GetBlockHash() == pindex->GetBlockHeader().GetHash()); // Perhaps too slow
        // End: actual consistency checks.

        // Try descending into the first subnode.
        std::pair<std::multimap<CBlockIndex*, CBlockIndex*>::iterator, std::multimap<CBlockIndex*, CBlockIndex*>::iterator> range = forward.equal_range(
            pindex);
        if (range.first != range.second) {
            // A subnode was found.
            pindex = range.first->second;
            nHeight++;
            continue;
        }
        // This is a leaf node.
        // Move upwards until we reach a node of which we have not yet visited the last child.
        while (pindex) {
            // We are going to either move to a parent or a sibling of pindex.
            // If pindex was the first with a certain property, unset the corresponding variable.
            if (pindex == pindexFirstInvalid) pindexFirstInvalid = NULL;
            if (pindex == pindexFirstMissing) pindexFirstMissing = NULL;
            if (pindex == pindexFirstNotTreeValid) pindexFirstNotTreeValid = NULL;
            if (pindex == pindexFirstNotChainValid) pindexFirstNotChainValid = NULL;
            if (pindex == pindexFirstNotScriptsValid) pindexFirstNotScriptsValid = NULL;
            // Find our parent.
            CBlockIndex* pindexPar = pindex->pprev;
            // Find which child we just visited.
            std::pair<std::multimap<CBlockIndex*, CBlockIndex*>::iterator, std::multimap<CBlockIndex*, CBlockIndex*>::iterator> rangePar = forward.equal_range(
                pindexPar);
            while (rangePar.first->second != pindex) {
                assert(rangePar.first !=
                       rangePar.second); // Our parent must have at least the node we're coming from as child.
                rangePar.first++;
            }
            // Proceed to the next one.
            rangePar.first++;
            if (rangePar.first != rangePar.second) {
                // Move to the sibling.
                pindex = rangePar.first->second;
                break;
            } else {
                // Move up further.
                pindex = pindexPar;
                nHeight--;
                continue;
            }
        }
    }

    // Check that we actually traversed the entire map.
    assert(nNodes == forward.size());
}

//////////////////////////////////////////////////////////////////////////////
//
// CAlert
//

string GetWarnings(string strFor)
{
    int nPriority = 0;
    string strStatusBar;
    string strRPC;

    if (!CLIENT_VERSION_IS_RELEASE)
        strStatusBar = _(
            "This is a pre-release test build - use at your own risk - do not use for staking or merchant applications!");

    if (GetBoolArg("-testsafemode", false))
        strStatusBar = strRPC = "testsafemode enabled";

    // Misc warnings like out of disk space and clock is wrong
    if (strMiscWarning != "") {
        nPriority = 1000;
        strStatusBar = strMiscWarning;
    }

    if (fLargeWorkForkFound) {
        nPriority = 2000;
        strStatusBar = strRPC = _(
            "Warning: The network does not appear to fully agree! Some miners appear to be experiencing issues.");
    } else if (fLargeWorkInvalidChainFound) {
        nPriority = 2000;
        strStatusBar = strRPC = _(
            "Warning: We do not appear to fully agree with our peers! You may need to upgrade, or other nodes may need to upgrade.");
    }

    // Alerts
    {
        LOCK(cs_mapAlerts);
        for (PAIRTYPE(const uint256, CAlert) & item : mapAlerts) {
            const CAlert& alert = item.second;
            if (alert.AppliesToMe() && alert.nPriority > nPriority) {
                nPriority = alert.nPriority;
                strStatusBar = alert.strStatusBar;
            }
        }
    }

    if (strFor == "statusbar")
        return strStatusBar;
    else if (strFor == "rpc")
        return strRPC;
    assert(!"GetWarnings() : invalid parameter");
    return "error";
}


//////////////////////////////////////////////////////////////////////////////
//
// Messages
//


bool static AlreadyHave(const CInv& inv)
{
    switch (inv.type) {
    case MSG_TX: {
        bool txInMap = false;
        txInMap = mempool.exists(inv.hash);
        return txInMap || mapOrphanTransactions.count(inv.hash) ||
               pcoinsTip->HaveCoins(inv.hash);
    }
    case MSG_DSTX:
        return mapObfuscationBroadcastTxes.count(inv.hash);
    case MSG_BLOCK:
        return mapBlockIndex.count(inv.hash);
    case MSG_TXLOCK_REQUEST:
        return mapTxLockReq.count(inv.hash) ||
               mapTxLockReqRejected.count(inv.hash);
    case MSG_TXLOCK_VOTE:
        return mapTxLockVote.count(inv.hash);
    case MSG_MASTERNODE_WINNER:
        if (masternodePayments.mapMasternodePayeeVotes.count(inv.hash)) {
            masternodeSync.AddedMasternodeWinner(inv.hash);
            return true;
        }
        return false;
    case MSG_BUDGET_VOTE:
        if (budget.mapSeenMasternodeBudgetVotes.count(inv.hash)) {
            masternodeSync.AddedBudgetItem(inv.hash);
            return true;
        }
        return false;
    case MSG_BUDGET_PROPOSAL:
        if (budget.mapSeenMasternodeBudgetProposals.count(inv.hash)) {
            masternodeSync.AddedBudgetItem(inv.hash);
            return true;
        }
        return false;
    case MSG_BUDGET_FINALIZED_VOTE:
        if (budget.mapSeenFinalizedBudgetVotes.count(inv.hash)) {
            masternodeSync.AddedBudgetItem(inv.hash);
            return true;
        }
        return false;
    case MSG_BUDGET_FINALIZED:
        if (budget.mapSeenFinalizedBudgets.count(inv.hash)) {
            masternodeSync.AddedBudgetItem(inv.hash);
            return true;
        }
        return false;
    case MSG_MASTERNODE_ANNOUNCE:
        if (mnodeman.mapSeenMasternodeBroadcast.count(inv.hash)) {
            masternodeSync.AddedMasternodeList(inv.hash);
            return true;
        }
        return false;
    case MSG_MASTERNODE_PING:
        return mnodeman.mapSeenMasternodePing.count(inv.hash);
    }
    // Don't know what it is, just say we already got one
    return true;
}


void static ProcessGetData(CNode* pfrom)
{
    std::deque<CInv>::iterator it = pfrom->vRecvGetData.begin();

    vector<CInv> vNotFound;

    LOCK(cs_main);

    while (it != pfrom->vRecvGetData.end()) {
        // Don't bother if send buffer is too full to respond anyway
        if (pfrom->nSendSize >= SendBufferSize())
            break;

        const CInv& inv = *it;
        {
            boost::this_thread::interruption_point();
            it++;

            if (inv.type == MSG_BLOCK || inv.type == MSG_FILTERED_BLOCK) {
                bool send = false;
                BlockMap::iterator mi = mapBlockIndex.find(inv.hash);
                if (mi != mapBlockIndex.end()) {
                    if (chainActive.Contains(mi->second)) {
                        send = true;
                    } else {
                        // To prevent fingerprinting attacks, only send blocks outside of the active
                        // chain if they are valid, and no more than a max reorg depth than the best header
                        // chain we know about.
                        send = mi->second->IsValid(BLOCK_VALID_SCRIPTS) && (pindexBestHeader != NULL) &&
                               (chainActive.Height() - mi->second->nHeight < Params().MaxReorganizationDepth());
                        if (!send) {
                            LogPrintf(
                                "ProcessGetData(): ignoring request from peer=%i for old block that isn't in the main chain\n",
                                pfrom->GetId());
                        }
                    }
                }
                // Don't send not-validated blocks
                if (send && (mi->second->nStatus & BLOCK_HAVE_DATA)) {
                    // Send block from disk
                    CBlock block;
                    if (!ReadBlockFromDisk(block, (*mi).second))
                        assert(!"cannot load block from disk");
                    if (inv.type == MSG_BLOCK)
                        pfrom->PushMessage("block", block);
                    else // MSG_FILTERED_BLOCK)
                    {
                        LOCK(pfrom->cs_filter);
                        if (pfrom->pfilter) {
                            CMerkleBlock merkleBlock(block, *pfrom->pfilter);
                            pfrom->PushMessage("merkleblock", merkleBlock);
                            // CMerkleBlock just contains hashes, so also push any transactions in the block the client did not see
                            // This avoids hurting performance by pointlessly requiring a round-trip
                            // Note that there is currently no way for a node to request any single transactions we didnt send here -
                            // they must either disconnect and retry or request the full block.
                            // Thus, the protocol spec specified allows for us to provide duplicate txn here,
                            // however we MUST always provide at least what the remote peer needs
                            typedef std::pair<unsigned int, uint256> PairType;
                            for (PairType& pair : merkleBlock.vMatchedTxn)
                                if (!pfrom->setInventoryKnown.count(CInv(MSG_TX, pair.second)))
                                    pfrom->PushMessage("tx", block.vtx[pair.first]);
                        }
                        // else
                        // no response
                    }

                    // Trigger them to send a getblocks request for the next batch of inventory
                    if (inv.hash == pfrom->hashContinue) {
                        // Bypass PushInventory, this must send even if redundant,
                        // and we want it right after the last block so they don't
                        // wait for other stuff first.
                        vector<CInv> vInv;
                        vInv.push_back(CInv(MSG_BLOCK, chainActive.Tip()->GetBlockHash()));
                        pfrom->PushMessage("inv", vInv);
                        pfrom->hashContinue = 0;
                    }
                }
            } else if (inv.IsKnownType()) {
                // Send stream from relay memory
                bool pushed = false;
                {
                    LOCK(cs_mapRelay);
                    map<CInv, CDataStream>::iterator mi = mapRelay.find(inv);
                    if (mi != mapRelay.end()) {
                        pfrom->PushMessage(inv.GetCommand(), (*mi).second);
                        pushed = true;
                    }
                }

                if (!pushed && inv.type == MSG_TX) {
                    CTransaction tx;
                    if (mempool.lookup(inv.hash, tx)) {
                        CDataStream ss(SER_NETWORK, PROTOCOL_VERSION);
                        ss.reserve(1000);
                        ss << tx;
                        pfrom->PushMessage("tx", ss);
                        pushed = true;
                    }
                }
                if (!pushed && inv.type == MSG_TXLOCK_VOTE) {
                    if (mapTxLockVote.count(inv.hash)) {
                        CDataStream ss(SER_NETWORK, PROTOCOL_VERSION);
                        ss.reserve(1000);
                        ss << mapTxLockVote[inv.hash];
                        pfrom->PushMessage("txlvote", ss);
                        pushed = true;
                    }
                }
                if (!pushed && inv.type == MSG_TXLOCK_REQUEST) {
                    if (mapTxLockReq.count(inv.hash)) {
                        CDataStream ss(SER_NETWORK, PROTOCOL_VERSION);
                        ss.reserve(1000);
                        ss << mapTxLockReq[inv.hash];
                        pfrom->PushMessage("ix", ss);
                        pushed = true;
                    }
                }
                if (!pushed && inv.type == MSG_MASTERNODE_WINNER) {
                    if (masternodePayments.mapMasternodePayeeVotes.count(inv.hash)) {
                        CDataStream ss(SER_NETWORK, PROTOCOL_VERSION);
                        ss.reserve(1000);
                        ss << masternodePayments.mapMasternodePayeeVotes[inv.hash];
                        pfrom->PushMessage("mnw", ss);
                        pushed = true;
                    }
                }
                if (!pushed && inv.type == MSG_BUDGET_VOTE) {
                    if (budget.mapSeenMasternodeBudgetVotes.count(inv.hash)) {
                        CDataStream ss(SER_NETWORK, PROTOCOL_VERSION);
                        ss.reserve(1000);
                        ss << budget.mapSeenMasternodeBudgetVotes[inv.hash];
                        pfrom->PushMessage("mvote", ss);
                        pushed = true;
                    }
                }

                if (!pushed && inv.type == MSG_BUDGET_PROPOSAL) {
                    if (budget.mapSeenMasternodeBudgetProposals.count(inv.hash)) {
                        CDataStream ss(SER_NETWORK, PROTOCOL_VERSION);
                        ss.reserve(1000);
                        ss << budget.mapSeenMasternodeBudgetProposals[inv.hash];
                        pfrom->PushMessage("mprop", ss);
                        pushed = true;
                    }
                }

                if (!pushed && inv.type == MSG_BUDGET_FINALIZED_VOTE) {
                    if (budget.mapSeenFinalizedBudgetVotes.count(inv.hash)) {
                        CDataStream ss(SER_NETWORK, PROTOCOL_VERSION);
                        ss.reserve(1000);
                        ss << budget.mapSeenFinalizedBudgetVotes[inv.hash];
                        pfrom->PushMessage("fbvote", ss);
                        pushed = true;
                    }
                }

                if (!pushed && inv.type == MSG_BUDGET_FINALIZED) {
                    if (budget.mapSeenFinalizedBudgets.count(inv.hash)) {
                        CDataStream ss(SER_NETWORK, PROTOCOL_VERSION);
                        ss.reserve(1000);
                        ss << budget.mapSeenFinalizedBudgets[inv.hash];
                        pfrom->PushMessage("fbs", ss);
                        pushed = true;
                    }
                }

                if (!pushed && inv.type == MSG_MASTERNODE_ANNOUNCE) {
                    if (mnodeman.mapSeenMasternodeBroadcast.count(inv.hash)) {
                        CDataStream ss(SER_NETWORK, PROTOCOL_VERSION);
                        ss.reserve(1000);
                        ss << mnodeman.mapSeenMasternodeBroadcast[inv.hash];
                        pfrom->PushMessage("mnb", ss);
                        pushed = true;
                    }
                }

                if (!pushed && inv.type == MSG_MASTERNODE_PING) {
                    if (mnodeman.mapSeenMasternodePing.count(inv.hash)) {
                        CDataStream ss(SER_NETWORK, PROTOCOL_VERSION);
                        ss.reserve(1000);
                        ss << mnodeman.mapSeenMasternodePing[inv.hash];
                        pfrom->PushMessage("mnp", ss);
                        pushed = true;
                    }
                }

                if (!pushed && inv.type == MSG_DSTX) {
                    if (mapObfuscationBroadcastTxes.count(inv.hash)) {
                        CDataStream ss(SER_NETWORK, PROTOCOL_VERSION);
                        ss.reserve(1000);
                        ss << mapObfuscationBroadcastTxes[inv.hash].tx << mapObfuscationBroadcastTxes[inv.hash].vin
                           << mapObfuscationBroadcastTxes[inv.hash].vchSig
                           << mapObfuscationBroadcastTxes[inv.hash].sigTime;

                        pfrom->PushMessage("dstx", ss);
                        pushed = true;
                    }
                }


                if (!pushed) {
                    vNotFound.push_back(inv);
                }
            }

            // Track requests for our stuff.
            g_signals.Inventory(inv.hash);

            if (inv.type == MSG_BLOCK || inv.type == MSG_FILTERED_BLOCK)
                break;
        }
    }

    pfrom->vRecvGetData.erase(pfrom->vRecvGetData.begin(), it);

    if (!vNotFound.empty()) {
        // Let the peer know that we didn't find what it asked for, so it doesn't
        // have to wait around forever. Currently only SPV clients actually care
        // about this message: it's needed when they are recursively walking the
        // dependencies of relevant unconfirmed transactions. SPV clients want to
        // do that because they want to know about (and store and rebroadcast and
        // risk analyze) the dependencies of transactions relevant to them, without
        // having to download the entire memory pool.
        pfrom->PushMessage("notfound", vNotFound);
    }
}

bool static ProcessMessage(CNode* pfrom, string strCommand, CDataStream& vRecv, int64_t nTimeReceived)
{
    RandAddSeedPerfmon();
    if (fDebug)
        LogPrintf("received: %s (%u bytes) peer=%d, chainheight=%d\n", SanitizeString(strCommand), vRecv.size(), pfrom->id, chainActive.Height());
    if (mapArgs.count("-dropmessagestest") && GetRand(atoi(mapArgs["-dropmessagestest"])) == 0) {
        LogPrintf("dropmessagestest DROPPING RECV MESSAGE\n");
        return true;
    }
    if (strCommand == "version") {
        // Each connection can only send one version message
        if (pfrom->nVersion != 0) {
            pfrom->PushMessage("reject", strCommand, REJECT_DUPLICATE, string("Duplicate version message"));
            LOCK(cs_main);
            Misbehaving(pfrom->GetId(), 1);
            return false;
        }

        int64_t nTime;
        CAddress addrMe;
        CAddress addrFrom;
        uint64_t nNonce = 1;
        vRecv >> pfrom->nVersion >> pfrom->nServices >> nTime >> addrMe;
        if (pfrom->DisconnectOldProtocol(ActiveProtocol(), strCommand))
            return false;

        if (pfrom->nVersion == 10300)
            pfrom->nVersion = 300;
        if (!vRecv.empty())
            vRecv >> addrFrom >> nNonce;
        if (!vRecv.empty()) {
            vRecv >> LIMITED_STRING(pfrom->strSubVer, 256);
            pfrom->cleanSubVer = SanitizeString(pfrom->strSubVer);
        }
        if (pfrom->strSubVer == "/DAPScoin:0.27.5.1/" || pfrom->strSubVer == "/DAPScoin:1.0.0/" || pfrom->strSubVer == "/DAPScoin:1.0.1/" || pfrom->strSubVer == "/DAPS:1.0.1.3/" || pfrom->strSubVer == "/DAPS:1.0.2/") {
                // disconnect from peers other than these sub versions
                LogPrintf("partner %s using obsolete version %s; disconnecting\n", pfrom->addr.ToString().c_str(), pfrom->strSubVer.c_str());
                pfrom->fDisconnect = true;
                return false;
        }
        if (!vRecv.empty())
            vRecv >> pfrom->nStartingHeight;
        if (!vRecv.empty())
            vRecv >> pfrom->fRelayTxes; // set to true after we get the first filter* message
        else
            pfrom->fRelayTxes = true;

        // Disconnect if we connected to ourself
        if (nNonce == nLocalHostNonce && nNonce > 1) {
            LogPrintf("connected to self at %s, disconnecting\n", pfrom->addr.ToString());
            pfrom->fDisconnect = true;
            return true;
        }

        pfrom->addrLocal = addrMe;
        if (pfrom->fInbound && addrMe.IsRoutable()) {
            SeenLocal(addrMe);
        }

        // Be shy and don't send version until we hear
        if (pfrom->fInbound)
            pfrom->PushVersion();

        pfrom->fClient = !(pfrom->nServices & NODE_NETWORK);

        // Potentially mark this peer as a preferred download peer.
        UpdatePreferredDownload(pfrom, State(pfrom->GetId()));

        // Change version
        pfrom->PushMessage("verack");
        pfrom->ssSend.SetVersion(min(pfrom->nVersion, PROTOCOL_VERSION));

        if (!pfrom->fInbound) {
            // Advertise our address
            if (fListen && !IsInitialBlockDownload()) {
                CAddress addr = GetLocalAddress(&pfrom->addr);
                if (addr.IsRoutable()) {
                    pfrom->PushAddress(addr);
                } else if (IsPeerAddrLocalGood(pfrom)) {
                    addr.SetIP(pfrom->addrLocal);
                    pfrom->PushAddress(addr);
                }
            }

            // Get recent addresses
            if (pfrom->fOneShot || pfrom->nVersion >= CADDR_TIME_VERSION || addrman.size() < 1000) {
                pfrom->PushMessage("getaddr");
                pfrom->fGetAddr = true;
            }
            addrman.Good(pfrom->addr);
        } else {
            if (((CNetAddr)pfrom->addr) == (CNetAddr)addrFrom) {
                addrman.Add(addrFrom, addrFrom);
                addrman.Good(addrFrom);
            }
        }

        // Relay alerts
        {
            LOCK(cs_mapAlerts);
            for (PAIRTYPE(const uint256, CAlert) & item : mapAlerts)
                item.second.RelayTo(pfrom);
        }

        pfrom->fSuccessfullyConnected = true;

        string remoteAddr;
        if (fLogIPs)
            remoteAddr = ", peeraddr=" + pfrom->addr.ToString();

        LogPrintf("receive version message: %s: version %d, blocks=%d, us=%s, peer=%d%s\n",
            pfrom->cleanSubVer, pfrom->nVersion,
            pfrom->nStartingHeight, addrMe.ToString(), pfrom->id,
            remoteAddr);

        int64_t nTimeOffset = nTime - GetTime();
        pfrom->nTimeOffset = nTimeOffset;
        AddTimeData(pfrom->addr, nTimeOffset);
    } else if (pfrom->nVersion == 0) {
        // Must have a version message before anything else
        LOCK(cs_main);
        Misbehaving(pfrom->GetId(), 1);
        return false;
    } else if (strCommand == "verack") {
        pfrom->SetRecvVersion(min(pfrom->nVersion, PROTOCOL_VERSION));

        // Mark this node as currently connected, so we update its timestamp later.
        if (pfrom->fNetworkNode) {
            LOCK(cs_main);
            State(pfrom->GetId())->fCurrentlyConnected = true;
        }
    } else if (strCommand == "addr") {
        vector<CAddress> vAddr;
        vRecv >> vAddr;

        // Don't want addr from older versions unless seeding
        if (pfrom->nVersion < CADDR_TIME_VERSION && addrman.size() > 1000)
            return true;
        if (vAddr.size() > 1000) {
            LOCK(cs_main);
            Misbehaving(pfrom->GetId(), 20);
            return error("message addr size() = %u", vAddr.size());
        }

        // Store the new addresses
        vector<CAddress> vAddrOk;
        int64_t nNow = GetAdjustedTime();
        int64_t nSince = nNow - 10 * 60;
        for (CAddress& addr : vAddr) {
            boost::this_thread::interruption_point();

            if (addr.nTime <= 100000000 || addr.nTime > nNow + 10 * 60)
                addr.nTime = nNow - 5 * 24 * 60 * 60;
            pfrom->AddAddressKnown(addr);
            bool fReachable = IsReachable(addr);
            if (addr.nTime > nSince && !pfrom->fGetAddr && vAddr.size() <= 10 && addr.IsRoutable()) {
                // Relay to a limited number of other nodes
                {
                    LOCK(cs_vNodes);
                    // Use deterministic randomness to send to the same nodes for 24 hours
                    // at a time so the setAddrKnowns of the chosen nodes prevent repeats
                    static uint256 hashSalt;
                    if (hashSalt == 0)
                        hashSalt = GetRandHash();
                    uint64_t hashAddr = addr.GetHash();
                    uint256 hashRand = hashSalt ^ (hashAddr << 32) ^ ((GetTime() + hashAddr) / (24 * 60 * 60));
                    hashRand = Hash(BEGIN(hashRand), END(hashRand));
                    multimap<uint256, CNode*> mapMix;
                    for (CNode* pnode : vNodes) {
                        if (pnode->nVersion < CADDR_TIME_VERSION)
                            continue;
                        unsigned int nPointer;
                        memcpy(&nPointer, &pnode, sizeof(nPointer));
                        uint256 hashKey = hashRand ^ nPointer;
                        hashKey = Hash(BEGIN(hashKey), END(hashKey));
                        mapMix.insert(make_pair(hashKey, pnode));
                    }
                    int nRelayNodes = fReachable ? 2 : 1; // limited relaying of addresses outside our network(s)
                    for (multimap<uint256, CNode*>::iterator mi = mapMix.begin();
                         mi != mapMix.end() && nRelayNodes-- > 0; ++mi)
                        ((*mi).second)->PushAddress(addr);
                }
            }
            // Do not store addresses outside our network
            if (fReachable)
                vAddrOk.push_back(addr);
        }
        addrman.Add(vAddrOk, pfrom->addr, 2 * 60 * 60);
        if (vAddr.size() < 1000)
            pfrom->fGetAddr = false;
        if (pfrom->fOneShot)
            pfrom->fDisconnect = true;
    } else if (strCommand == "inv") {
        vector<CInv> vInv;
        vRecv >> vInv;
        if (vInv.size() > MAX_INV_SZ) {
            LOCK(cs_main);
            Misbehaving(pfrom->GetId(), 20);
            return error("message inv size() = %u", vInv.size());
        }

        // find last block in inv vector
        unsigned int nLastBlock = (unsigned int)(-1);
        for (unsigned int nInv = 0; nInv < vInv.size(); nInv++) {
            if (vInv[vInv.size() - 1 - nInv].type == MSG_BLOCK) {
                nLastBlock = vInv.size() - 1 - nInv;
                break;
            }
        }

        LOCK(cs_main);

        std::vector<CInv> vToFetch;
        for (unsigned int nInv = 0; nInv < vInv.size(); nInv++) {
            const CInv& inv = vInv[nInv];

            boost::this_thread::interruption_point();
            pfrom->AddInventoryKnown(inv);

            bool fAlreadyHave = AlreadyHave(inv);
            LogPrint("net", "got inv: %s  %s peer=%d, inv.type=%d, mapBlocksInFlight.count(inv.hash)=%d\n", inv.ToString(), fAlreadyHave ? "have" : "new", pfrom->id, inv.type, mapBlocksInFlight.count(inv.hash));

            if (!fAlreadyHave && pfrom)
                pfrom->AskFor(inv, IsInitialBlockDownload()); // peershares: immediate retry during initial download
            if (inv.type == MSG_BLOCK) {
                UpdateBlockAvailability(pfrom->GetId(), inv.hash);
                if (!fAlreadyHave && !fImporting && !fReindex && !mapBlocksInFlight.count(inv.hash)) {
                    // Add this to the list of blocks to request
                    vToFetch.push_back(inv);
                    LogPrint("net", "getblocks (%d) %s to peer=%d\n", pindexBestHeader->nHeight, inv.hash.ToString(),
                        pfrom->id);
                }
            } else if (nInv == nLastBlock) {
                // In case we are on a very long side-chain, it is possible that we already have
                // the last block in an inv bundle sent in response to getblocks. Try to detect
                // this situation and push another getblocks to continue.
                std::vector<CInv> vGetData(1,inv);

                if (pfrom) {
                    pfrom->PushMessage("getblocks", chainActive.GetLocator(mapBlockIndex[inv.hash]), uint256(0));
                }
                if (fDebug)
                    printf("force request: %s\n", inv.ToString().c_str());
            }

            // Track requests for our stuff
            g_signals.Inventory(inv.hash);
            if (pfrom->nSendSize > (SendBufferSize() * 2)) {
                Misbehaving(pfrom->GetId(), 50);
                return error("send buffer size() = %u", pfrom->nSendSize);
            }
        }

        if (!vToFetch.empty())
            pfrom->PushMessage("getdata", vToFetch);
    } else if (strCommand == "getdata") {
        vector<CInv> vInv;
        vRecv >> vInv;
        if (vInv.size() > MAX_INV_SZ) {
            LOCK(cs_main);
            Misbehaving(pfrom->GetId(), 20);
            return error("message getdata size() = %u", vInv.size());
        }

        if (fDebug || (vInv.size() != 1))
            LogPrint("net", "received getdata (%u invsz) peer=%d\n", vInv.size(), pfrom->id);

        if ((fDebug && vInv.size() > 0) || (vInv.size() == 1))
            LogPrint("net", "received getdata for: %s peer=%d\n", vInv[0].ToString(), pfrom->id);

        pfrom->vRecvGetData.insert(pfrom->vRecvGetData.end(), vInv.begin(), vInv.end());
        ProcessGetData(pfrom);
    } else if (strCommand == "getblocks" || strCommand == "getheaders") {
        CBlockLocator locator;
        uint256 hashStop;
        vRecv >> locator >> hashStop;

        LOCK(cs_main);

        // Find the last block the caller has in the main chain
        CBlockIndex* pindex = FindForkInGlobalIndex(chainActive, locator);

        // Send the rest of the chain
        if (pindex)
            pindex = chainActive.Next(pindex);
        int nLimit = 500;
        LogPrint("net", "getblocks %d to %s limit %d from peer=%d\n", (pindex ? pindex->nHeight : -1),
            hashStop == uint256(0) ? "end" : hashStop.ToString(), nLimit, pfrom->id);
        for (; pindex; pindex = chainActive.Next(pindex)) {
            if (pindex->GetBlockHash() == hashStop) {
                LogPrint("net", "  getblocks stopping at %d %s\n", pindex->nHeight, pindex->GetBlockHash().ToString());
                break;
            }
            pfrom->PushInventory(CInv(MSG_BLOCK, pindex->GetBlockHash()));
            if (--nLimit <= 0) {
                // When this block is requested, we'll send an inv that'll make them
                // getblocks the next batch of inventory.
                LogPrint("net", "  getblocks stopping at limit %d %s\n", pindex->nHeight,
                    pindex->GetBlockHash().ToString());
                pfrom->hashContinue = pindex->GetBlockHash();
                break;
            }
        }
    } else if (strCommand == "headers" && Params().HeadersFirstSyncingActive()) {
        CBlockLocator locator;
        uint256 hashStop;
        vRecv >> locator >> hashStop;

        LOCK(cs_main);

        if (IsInitialBlockDownload())
            return true;

        CBlockIndex* pindex = NULL;
        if (locator.IsNull()) {
            // If locator is null, return the hashStop block
            BlockMap::iterator mi = mapBlockIndex.find(hashStop);
            if (mi == mapBlockIndex.end())
                return true;
            pindex = (*mi).second;
        } else {
            // Find the last block the caller has in the main chain
            pindex = FindForkInGlobalIndex(chainActive, locator);
            if (pindex)
                pindex = chainActive.Next(pindex);
        }

        // we must use CBlocks, as CBlockHeaders won't include the 0x00 nTx count at the end
        vector<CBlock> vHeaders;
        int nLimit = MAX_HEADERS_RESULTS;
        if (fDebug)
            LogPrintf("getheaders %d to %s from peer=%d\n", (pindex ? pindex->nHeight : -1), hashStop.ToString(),
                pfrom->id);
        for (; pindex; pindex = chainActive.Next(pindex)) {
            vHeaders.push_back(pindex->GetBlockHeader());
            if (--nLimit <= 0 || pindex->GetBlockHash() == hashStop)
                break;
        }
        pfrom->PushMessage("headers", vHeaders);
    } else if (strCommand == "tx" || strCommand == "dstx") {
        vector<uint256> vWorkQueue;
        vector<uint256> vEraseQueue;
        CTransaction tx;

        //masternode signed transaction
        bool ignoreFees = false;
        CTxIn vin;
        vector<unsigned char> vchSig;
        int64_t sigTime;

        if (strCommand == "tx") {
            vRecv >> tx;
        } else if (strCommand == "dstx") {
            //these allow masternodes to publish a limited amount of free transactions
            vRecv >> tx >> vin >> vchSig >> sigTime;

            CMasternode* pmn = mnodeman.Find(vin);
            if (pmn != NULL) {
                if (!pmn->allowFreeTx) {
                    //multiple peers can send us a valid masternode transaction
                    if (fDebug)
                        LogPrintf("dstx: Masternode sending too many transactions %s\n", tx.GetHash().ToString());
                    return true;
                }

                std::string strMessage = tx.GetHash().ToString() + std::to_string(sigTime);

                std::string errorMessage = "";
                if (!obfuScationSigner.VerifyMessage(pmn->pubKeyMasternode, vchSig, strMessage, errorMessage)) {
                    LogPrintf("dstx: Got bad masternode address signature %s \n", vin.ToString());
                    //pfrom->Misbehaving(20);
                    return false;
                }

                LogPrintf("dstx: Got Masternode transaction %s\n", tx.GetHash().ToString());

                ignoreFees = true;
                pmn->allowFreeTx = false;

                if (!mapObfuscationBroadcastTxes.count(tx.GetHash())) {
                    CObfuscationBroadcastTx dstx;
                    dstx.tx = tx;
                    dstx.vin = vin;
                    dstx.vchSig = vchSig;
                    dstx.sigTime = sigTime;

                    mapObfuscationBroadcastTxes.insert(make_pair(tx.GetHash(), dstx));
                }
            }
        }

        CInv inv(MSG_TX, tx.GetHash());
        pfrom->AddInventoryKnown(inv);

        LOCK(cs_main);

        bool fMissingInputs = false;
        CValidationState state;

        mapAlreadyAskedFor.erase(inv);

        if (AcceptToMemoryPool(mempool, state, tx, true, &fMissingInputs, false, ignoreFees)) {
            mempool.check(pcoinsTip);
            RelayTransaction(tx);
            vWorkQueue.push_back(inv.hash);

            LogPrint("mempool", "AcceptToMemoryPool: peer=%d %s : accepted %s (poolsz %u)\n",
                pfrom->id, pfrom->cleanSubVer,
                tx.GetHash().ToString(),
                mempool.mapTx.size());

            // Recursively process any orphan transactions that depended on this one
            set<NodeId> setMisbehaving;
            for (unsigned int i = 0; i < vWorkQueue.size(); i++) {
                map<uint256, set<uint256> >::iterator
                    itByPrev = mapOrphanTransactionsByPrev.find(vWorkQueue[i]);
                if (itByPrev == mapOrphanTransactionsByPrev.end())
                    continue;
                for (set<uint256>::iterator mi = itByPrev->second.begin();
                     mi != itByPrev->second.end();
                     ++mi) {
                    const uint256& orphanHash = *mi;
                    const CTransaction& orphanTx = mapOrphanTransactions[orphanHash].tx;
                    NodeId fromPeer = mapOrphanTransactions[orphanHash].fromPeer;
                    bool fMissingInputs2 = false;
                    // Use a dummy CValidationState so someone can't setup nodes to counter-DoS based on orphan
                    // resolution (that is, feeding people an invalid transaction based on LegitTxX in order to get
                    // anyone relaying LegitTxX banned)
                    CValidationState stateDummy;


                    if (setMisbehaving.count(fromPeer))
                        continue;
                    if (AcceptToMemoryPool(mempool, stateDummy, orphanTx, true, &fMissingInputs2)) {
                        LogPrint("mempool", "   accepted orphan tx %s\n", orphanHash.ToString());
                        RelayTransaction(orphanTx);
                        vWorkQueue.push_back(orphanHash);
                        vEraseQueue.push_back(orphanHash);
                    } else if (!fMissingInputs2) {
                        int nDos = 0;
                        if (stateDummy.IsInvalid(nDos) && nDos > 0) {
                            // Punish peer that gave us an invalid orphan tx
                            Misbehaving(fromPeer, nDos);
                            setMisbehaving.insert(fromPeer);
                            LogPrint("mempool", "   invalid orphan tx %s\n", orphanHash.ToString());
                        }
                        // Has inputs but not accepted to mempool
                        // Probably non-standard or insufficient fee/priority
                        LogPrint("mempool", "   removed orphan tx %s\n", orphanHash.ToString());
                        vEraseQueue.push_back(orphanHash);
                    }
                    mempool.check(pcoinsTip);
                }
            }

            for (uint256 hash : vEraseQueue)
                EraseOrphanTx(hash);
        } else if (fMissingInputs) {
            AddOrphanTx(tx, pfrom->GetId());

            // DoS prevention: do not allow mapOrphanTransactions to grow unbounded
            unsigned int nMaxOrphanTx = (unsigned int)std::max((int64_t)0, GetArg("-maxorphantx",
                                                                               DEFAULT_MAX_ORPHAN_TRANSACTIONS));
            unsigned int nEvicted = LimitOrphanTxSize(nMaxOrphanTx);
            if (nEvicted > 0)
                LogPrint("mempool", "mapOrphan overflow, removed %u tx\n", nEvicted);
        } else if (pfrom->fWhitelisted) {
            // Always relay transactions received from whitelisted peers, even
            // if they are already in the mempool (allowing the node to function
            // as a gateway for nodes hidden behind it).

            RelayTransaction(tx);
        }

        if (strCommand == "dstx") {
            CInv inv(MSG_DSTX, tx.GetHash());
            RelayInv(inv);
        }

        int nDoS = 0;
        if (state.IsInvalid(nDoS)) {
            LogPrint("mempool", "%s from peer=%d %s was not accepted into the memory pool: %s\n",
                tx.GetHash().ToString(),
                pfrom->id, pfrom->cleanSubVer,
                state.GetRejectReason());
            pfrom->PushMessage("reject", strCommand, state.GetRejectCode(),
                state.GetRejectReason().substr(0, MAX_REJECT_MESSAGE_LENGTH), inv.hash);
            if (nDoS > 0)
                Misbehaving(pfrom->GetId(), nDoS);
        }
    } else if (strCommand == "headers" && Params().HeadersFirstSyncingActive() && !fImporting &&
               !fReindex) // Ignore headers received while importing
    {
        std::vector<CBlockHeader> headers;

        // Bypass the normal CBlock deserialization, as we don't want to risk deserializing 2000 full blocks.
        unsigned int nCount = ReadCompactSize(vRecv);
        if (nCount > MAX_HEADERS_RESULTS) {
            LOCK(cs_main);
            Misbehaving(pfrom->GetId(), 20);
            return error("headers message size = %u", nCount);
        }
        headers.resize(nCount);
        for (unsigned int n = 0; n < nCount; n++) {
            vRecv >> headers[n];
            ReadCompactSize(vRecv); // ignore tx count; assume it is 0.
        }

        LOCK(cs_main);

        if (nCount == 0) {
            // Nothing interesting. Stop asking this peers for more headers.
            return true;
        }
        CBlockIndex* pindexLast = NULL;
        for (const CBlockHeader& header : headers) {
            CValidationState state;
            if (pindexLast != NULL && header.hashPrevBlock != pindexLast->GetBlockHash()) {
                Misbehaving(pfrom->GetId(), 20);
                return error("non-continuous headers sequence");
            }

            /*TODO: this has a CBlock cast on it so that it will compile. There should be a solution for this
             * before headers are reimplemented on mainnet
             */
            if (!AcceptBlockHeader((CBlock)header, state, &pindexLast)) {
                int nDoS;
                if (state.IsInvalid(nDoS)) {
                    if (nDoS > 0)
                        Misbehaving(pfrom->GetId(), nDoS);
                    std::string strError = "invalid header received " + header.GetHash().ToString();
                    return error(strError.c_str());
                }
            }
        }

        if (pindexLast)
            UpdateBlockAvailability(pfrom->GetId(), pindexLast->GetBlockHash());

        if (nCount == MAX_HEADERS_RESULTS && pindexLast) {
            // Headers message had its maximum size; the peer may have more headers.
            // TODO: optimize: if pindexLast is an ancestor of chainActive.Tip or pindexBestHeader, continue
            // from there instead.
            LogPrintf("more getheaders (%d) to end to peer=%d (startheight:%d)\n", pindexLast->nHeight, pfrom->id,
                pfrom->nStartingHeight);
            pfrom->PushMessage("getheaders", chainActive.GetLocator(pindexLast), uint256(0));
        }

        CheckBlockIndex();
    } else if (strCommand == "block" && !fImporting && !fReindex) // Ignore blocks received while importing
    {
        CBlock block;
        vRecv >> block;
        uint256 hashBlock = block.GetHash();
        CInv inv(MSG_BLOCK, hashBlock);
        LogPrint("net", "received block %s peer=%d, height=%d\n", inv.hash.ToString(), pfrom->id, chainActive.Height());

        //sometimes we will be sent their most recent block and its not the one we want, in that case tell where we are
        if (!mapBlockIndex.count(block.hashPrevBlock)) {
            if (find(pfrom->vBlockRequested.begin(), pfrom->vBlockRequested.end(), hashBlock) != pfrom->vBlockRequested.end()) {
                //we already asked for this block, so lets work backwards and ask for the previous block
                pfrom->PushMessage("getblocks", chainActive.GetLocator(), block.hashPrevBlock);
                pfrom->vBlockRequested.push_back(block.hashPrevBlock);
            } else {
                //ask to sync to this block
                pfrom->PushMessage("getblocks", chainActive.GetLocator(), hashBlock);
                pfrom->vBlockRequested.push_back(hashBlock);
            }
        } else {
            pfrom->AddInventoryKnown(inv);
            CValidationState state;
            if (!mapBlockIndex.count(block.GetHash())) {
                ProcessNewBlock(state, pfrom, &block);
                int nDoS;
                if (state.IsInvalid(nDoS)) {
                    pfrom->PushMessage("reject", strCommand, state.GetRejectCode(),
                        state.GetRejectReason().substr(0, MAX_REJECT_MESSAGE_LENGTH), inv.hash);
                    if (nDoS > 0) {
                        TRY_LOCK(cs_main, lockMain);
                        if (lockMain) Misbehaving(pfrom->GetId(), nDoS);
                    }
                }
                //disconnect this node if its old protocol version
                pfrom->DisconnectOldProtocol(ActiveProtocol(), strCommand);
                if (mapBlockIndex.count(block.GetHash())) {
                    LogPrint("net", "Added block %s to block index map", block.GetHash().GetHex());
                }
            } else {
                LogPrint("net", "%s : Already processed block %s, skipping ProcessNewBlock()\n", __func__,
                    block.GetHash().GetHex());
            }
        }
    }


    // This asymmetric behavior for inbound and outbound connections was introduced
    // to prevent a fingerprinting attack: an attacker can send specific fake addresses
    // to users' AddrMan and later request them by sending getaddr messages.
    // Making users (which are behind NAT and can only make outgoing connections) ignore
    // getaddr message mitigates the attack.
    else if ((strCommand == "getaddr") && (pfrom->fInbound)) {
        pfrom->vAddrToSend.clear();
        vector<CAddress> vAddr = addrman.GetAddr();
        for (const CAddress& addr : vAddr)
            pfrom->PushAddress(addr);
    } else if (strCommand == "mempool") {
        LOCK2(cs_main, pfrom->cs_filter);

        std::vector<uint256> vtxid;
        mempool.queryHashes(vtxid);
        vector<CInv> vInv;
        for (uint256& hash : vtxid) {
            CInv inv(MSG_TX, hash);
            CTransaction tx;
            bool fInMemPool = mempool.lookup(hash, tx);
            if (!fInMemPool) continue; // another thread removed since queryHashes, maybe...
            if ((pfrom->pfilter && pfrom->pfilter->IsRelevantAndUpdate(tx)) ||
                (!pfrom->pfilter))
                vInv.push_back(inv);
            if (vInv.size() == MAX_INV_SZ) {
                pfrom->PushMessage("inv", vInv);
                vInv.clear();
            }
        }
        if (vInv.size() > 0)
            pfrom->PushMessage("inv", vInv);
    } else if (strCommand == "ping") {
        if (pfrom->nVersion > BIP0031_VERSION) {
            uint64_t nonce = 0;
            vRecv >> nonce;
            // Echo the message back with the nonce. This allows for two useful features:
            //
            // 1) A remote node can quickly check if the connection is operational
            // 2) Remote nodes can measure the latency of the network thread. If this node
            //    is overloaded it won't respond to pings quickly and the remote node can
            //    avoid sending us more work, like chain download requests.
            //
            // The nonce stops the remote getting confused between different pings: without
            // it, if the remote node sends a ping once per second and this node takes 5
            // seconds to respond to each, the 5th ping the remote sends would appear to
            // return very quickly.
            pfrom->PushMessage("pong", nonce);
        }
    } else if (strCommand == "pong") {
        int64_t pingUsecEnd = nTimeReceived;
        uint64_t nonce = 0;
        size_t nAvail = vRecv.in_avail();
        bool bPingFinished = false;
        std::string sProblem;

        if (nAvail >= sizeof(nonce)) {
            vRecv >> nonce;

            // Only process pong message if there is an outstanding ping (old ping without nonce should never pong)
            if (pfrom->nPingNonceSent != 0) {
                if (nonce == pfrom->nPingNonceSent) {
                    // Matching pong received, this ping is no longer outstanding
                    bPingFinished = true;
                    int64_t pingUsecTime = pingUsecEnd - pfrom->nPingUsecStart;
                    if (pingUsecTime > 0) {
                        // Successful ping time measurement, replace previous
                        pfrom->nPingUsecTime = pingUsecTime;
                    } else {
                        // This should never happen
                        sProblem = "Timing mishap";
                    }
                } else {
                    // Nonce mismatches are normal when pings are overlapping
                    sProblem = "Nonce mismatch";
                    if (nonce == 0) {
                        // This is most likely a bug in another implementation somewhere, cancel this ping
                        bPingFinished = true;
                        sProblem = "Nonce zero";
                    }
                }
            } else {
                sProblem = "Unsolicited pong without ping";
            }
        } else {
            // This is most likely a bug in another implementation somewhere, cancel this ping
            bPingFinished = true;
            sProblem = "Short payload";
        }

        if (!(sProblem.empty())) {
            LogPrint("net", "pong peer=%d %s: %s, %x expected, %x received, %u bytes\n",
                pfrom->id,
                pfrom->cleanSubVer,
                sProblem,
                pfrom->nPingNonceSent,
                nonce,
                nAvail);
        }
        if (bPingFinished) {
            pfrom->nPingNonceSent = 0;
        }
    } else if (fAlerts && strCommand == "alert") {
        CAlert alert;
        vRecv >> alert;

        uint256 alertHash = alert.GetHash();
        if (pfrom->setKnown.count(alertHash) == 0) {
            if (alert.ProcessAlert()) {
                // Relay
                pfrom->setKnown.insert(alertHash);
                {
                    LOCK(cs_vNodes);
                    for (CNode* pnode : vNodes)
                        alert.RelayTo(pnode);
                }
            } else {
                // Small DoS penalty so peers that send us lots of
                // duplicate/expired/invalid-signature/whatever alerts
                // eventually get banned.
                // This isn't a Misbehaving(100) (immediate ban) because the
                // peer might be an older or different implementation with
                // a different signature key, etc.
                LOCK(cs_main);
                Misbehaving(pfrom->GetId(), 10);
            }
        }
    } else if (!(nLocalServices & NODE_BLOOM) &&
               (strCommand == "filterload" ||
                   strCommand == "filteradd" ||
                   strCommand == "filterclear")) {
        LogPrintf("bloom message=%s\n", strCommand);
        LOCK(cs_main);
        Misbehaving(pfrom->GetId(), 100);
    } else if (strCommand == "filterload") {
        CBloomFilter filter;
        vRecv >> filter;

        if (!filter.IsWithinSizeConstraints()) {
            // There is no excuse for sending a too-large filter
            LOCK(cs_main);
            Misbehaving(pfrom->GetId(), 100);
<<<<<<< HEAD
       }  else {
=======
        } else {
>>>>>>> f21861aa
            LOCK(pfrom->cs_filter);
            delete pfrom->pfilter;
            pfrom->pfilter = new CBloomFilter(filter);
            pfrom->pfilter->UpdateEmptyFull();
        }
        pfrom->fRelayTxes = true;
    } else if (strCommand == "filteradd") {
        vector<unsigned char> vData;
        vRecv >> vData;

        // Nodes must NEVER send a data item > 520 bytes (the max size for a script data object,
        // and thus, the maximum size any matched object can have) in a filteradd message
        if (vData.size() > MAX_SCRIPT_ELEMENT_SIZE) {
            LOCK(cs_main);
            Misbehaving(pfrom->GetId(), 100);
        } else {
            LOCK(pfrom->cs_filter);
            if (pfrom->pfilter)
                pfrom->pfilter->insert(vData);
            else {
                LOCK(cs_main);
                Misbehaving(pfrom->GetId(), 100);
            }
        }
    } else if (strCommand == "filterclear") {
        LOCK(pfrom->cs_filter);
        delete pfrom->pfilter;
        pfrom->pfilter = new CBloomFilter();
        pfrom->fRelayTxes = true;
    } else if (strCommand == "reject") {
        if (fDebug) {
            try {
                string strMsg;
                unsigned char ccode;
                string strReason;
                vRecv >> LIMITED_STRING(strMsg, CMessageHeader::COMMAND_SIZE) >> ccode >> LIMITED_STRING(strReason, MAX_REJECT_MESSAGE_LENGTH);

                ostringstream ss;
                ss << strMsg << " code " << itostr(ccode) << ": " << strReason;

                if (strMsg == "block" || strMsg == "tx") {
                    uint256 hash;
                    vRecv >> hash;
                    ss << ": hash " << hash.ToString();
                }
                LogPrint("net", "Reject %s\n", SanitizeString(ss.str()));
            } catch (std::ios_base::failure& e) {
                // Avoid feedback loops by preventing reject messages from triggering a new reject message.
                LogPrint("net", "Unparseable reject message received\n");
            }
        }
    } else {
        //probably one the extensions
        obfuScationPool.ProcessMessageObfuscation(pfrom, strCommand, vRecv);
        mnodeman.ProcessMessage(pfrom, strCommand, vRecv);
        budget.ProcessMessage(pfrom, strCommand, vRecv);
        masternodePayments.ProcessMessageMasternodePayments(pfrom, strCommand, vRecv);
        ProcessMessageSwiftTX(pfrom, strCommand, vRecv);
        masternodeSync.ProcessMessage(pfrom, strCommand, vRecv);
    }


    return true;
}

// Note: whenever a protocol update is needed toggle between both implementations (comment out the formerly active one)
//       it was the one which was commented out
int ActiveProtocol()
{
    return MIN_PEER_PROTO_VERSION_BEFORE_ENFORCEMENT;
}

bool ProcessMessages(CNode* pfrom)
{
    // Message format
    //  (4) message start
    //  (12) command
    //  (4) size
    //  (4) checksum
    //  (x) data
    //
    bool fOk = true;

    if (!pfrom) return false;

    if (!pfrom->vRecvGetData.empty()) {
        ProcessGetData(pfrom);
    }

    // this maintains the order of responses
    if (!pfrom->vRecvGetData.empty()) return fOk;

    std::deque<CNetMessage>::iterator it = pfrom->vRecvMsg.begin();
    while (!pfrom->fDisconnect && it != pfrom->vRecvMsg.end()) {
        // Don't bother if send buffer is too full to respond anyway
        if (pfrom->nSendSize >= SendBufferSize())
            break;
        // get next message
        CNetMessage& msg = *it;

        // end, if an incomplete message is found
        if (!msg.complete())
            break;

        // at this point, any failure means we can delete the current message
        it++;

        // Scan for message start
        if (memcmp(msg.hdr.pchMessageStart, Params().MessageStart(), MESSAGE_START_SIZE) != 0) {
            LogPrintf("PROCESSMESSAGE: INVALID MESSAGESTART %s peer=%d\n", SanitizeString(msg.hdr.GetCommand()),
                pfrom->id);
            fOk = false;
            break;
        }

        // Read header
        CMessageHeader& hdr = msg.hdr;
        if (!hdr.IsValid()) {
            LogPrintf("PROCESSMESSAGE: ERRORS IN HEADER %s peer=%d\n", SanitizeString(hdr.GetCommand()), pfrom->id);
            continue;
        }
        string strCommand = hdr.GetCommand();

        // Message size
        unsigned int nMessageSize = hdr.nMessageSize;

        // Checksum
        CDataStream& vRecv = msg.vRecv;
        uint256 hash = Hash(vRecv.begin(), vRecv.begin() + nMessageSize);
        unsigned int nChecksum = 0;
        memcpy(&nChecksum, &hash, sizeof(nChecksum));
        if (nChecksum != hdr.nChecksum) {
            LogPrintf("ProcessMessages(%s, %u bytes): CHECKSUM ERROR nChecksum=%08x hdr.nChecksum=%08x\n",
                SanitizeString(strCommand), nMessageSize, nChecksum, hdr.nChecksum);
            continue;
        }
        // Process message
        bool fRet = false;
        try {
            fRet = ProcessMessage(pfrom, strCommand, vRecv, msg.nTime);
            boost::this_thread::interruption_point();
        } catch (std::ios_base::failure& e) {
            pfrom->PushMessage("reject", strCommand, REJECT_MALFORMED, string("error parsing message"));
            if (strstr(e.what(), "end of data")) {
                // Allow exceptions from under-length message on vRecv
                LogPrintf(
                    "ProcessMessages(%s, %u bytes): Exception '%s' caught, normally caused by a message being shorter than its stated length\n",
                    SanitizeString(strCommand), nMessageSize, e.what());
            } else if (strstr(e.what(), "size too large")) {
                // Allow exceptions from over-long size
                LogPrintf("ProcessMessages(%s, %u bytes): Exception '%s' caught\n", SanitizeString(strCommand),
                    nMessageSize, e.what());
            } else {
                PrintExceptionContinue(&e, "ProcessMessages()");
            }
        } catch (boost::thread_interrupted) {
            throw;
        } catch (std::exception& e) {
            PrintExceptionContinue(&e, "ProcessMessages()");
        } catch (...) {
            PrintExceptionContinue(NULL, "ProcessMessages()");
        }

        if (!fRet)
            LogPrintf("ProcessMessage(%s, %u bytes) FAILED peer=%d\n", SanitizeString(strCommand), nMessageSize,
                pfrom->id);

        break;
    }

    // In case the connection got shut down, its receive buffer was wiped
    if (!pfrom->fDisconnect)
        pfrom->vRecvMsg.erase(pfrom->vRecvMsg.begin(), it);
    return fOk;
}


bool SendMessages(CNode* pto, bool fSendTrickle)
{
    {
        // Don't send anything until we get their version message
        if (pto->nVersion == 0)
            return true;

        //
        // Message: ping
        //
        bool pingSend = false;
        if (pto->fPingQueued) {
            // RPC ping request by user
            pingSend = true;
        }
        if (pto->nPingNonceSent == 0 && pto->nPingUsecStart + PING_INTERVAL * 1000000 < GetTimeMicros()) {
            // Ping automatically sent as a latency probe & keepalive.
            pingSend = true;
        }
        if (pingSend) {
            uint64_t nonce = 0;
            while (nonce == 0) {
                GetRandBytes((unsigned char*)&nonce, sizeof(nonce));
            }
            pto->fPingQueued = false;
            pto->nPingUsecStart = GetTimeMicros();
            if (pto->nVersion > BIP0031_VERSION) {
                pto->nPingNonceSent = nonce;
                pto->PushMessage("ping", nonce);
            } else {
                // Peer is too old to support ping command with nonce, pong will never arrive.
                pto->nPingNonceSent = 0;
                pto->PushMessage("ping");
            }
        }

        TRY_LOCK(cs_main, lockMain); // Acquire cs_main for IsInitialBlockDownload() and CNodeState()
        if (!lockMain)
            return true;

        // Address refresh broadcast
        static int64_t nLastRebroadcast;
        if (!IsInitialBlockDownload() && (GetTime() - nLastRebroadcast > 24 * 60 * 60)) {
            LOCK(cs_vNodes);
            for (CNode* pnode : vNodes) {
                // Periodically clear setAddrKnown to allow refresh broadcasts
                if (nLastRebroadcast)
                    pnode->setAddrKnown.clear();

                // Rebroadcast our address
                AdvertizeLocal(pnode);
            }
            if (!vNodes.empty())
                nLastRebroadcast = GetTime();
        }

        //
        // Message: addr
        //
        if (fSendTrickle) {
            vector<CAddress> vAddr;
            vAddr.reserve(pto->vAddrToSend.size());
            for (const CAddress& addr : pto->vAddrToSend) {
                // returns true if wasn't already contained in the set
                if (pto->setAddrKnown.insert(addr).second) {
                    vAddr.push_back(addr);
                    // receiver rejects addr messages larger than 1000
                    if (vAddr.size() >= 1000) {
                        pto->PushMessage("addr", vAddr);
                        vAddr.clear();
                    }
                }
            }
            pto->vAddrToSend.clear();
            if (!vAddr.empty())
                pto->PushMessage("addr", vAddr);
        }

        CNodeState& state = *State(pto->GetId());
        if (state.fShouldBan) {
            if (pto->fWhitelisted)
                LogPrintf("Warning: not punishing whitelisted peer %s!\n", pto->addr.ToString());
            else {
                pto->fDisconnect = true;
                if (pto->addr.IsLocal())
                    LogPrintf("Warning: not banning local peer %s!\n", pto->addr.ToString());
                else {
                    CNode::Ban(pto->addr, BanReasonNodeMisbehaving);
                }
            }
            state.fShouldBan = false;
        }

        for (const CBlockReject& reject : state.rejects)
            pto->PushMessage("reject", (string) "block", reject.chRejectCode, reject.strRejectReason, reject.hashBlock);
        state.rejects.clear();

        // Start block sync
        if (pindexBestHeader == NULL)
            pindexBestHeader = chainActive.Tip();
        bool fFetch = state.fPreferredDownload || (nPreferredDownload == 0 && !pto->fClient &&
                                                      !pto->fOneShot); // Download if this is a nice peer, or we have no nice peers and this one might do.
        if (!state.fSyncStarted && !pto->fClient && fFetch /*&& !fImporting*/ && !fReindex) {
            // Only actively request headers from a single peer, unless we're close to end of initial download.
            if (nSyncStarted == 0 || pindexBestHeader->GetBlockTime() >
                                         GetAdjustedTime() - 6 * 60 * 60) { // NOTE: was "close to today" and 24h in Bitcoin
                state.fSyncStarted = true;
                nSyncStarted++;

                pto->PushMessage("getblocks", chainActive.GetLocator(chainActive.Tip()), uint256(0));
            }
        }

        // Resend wallet transactions that haven't gotten in a block yet
        // Except during reindex, importing and IBD, when old wallet
        // transactions become unconfirmed and spams other nodes.
        if (!fReindex) {
            g_signals.Broadcast();
        }

        //
        // Message: inventory
        //
        vector<CInv> vInv;
        vector<CInv> vInvWait;
        {
            LOCK(pto->cs_inventory);
            vInv.reserve(pto->vInventoryToSend.size());
            vInvWait.reserve(pto->vInventoryToSend.size());
            for (const CInv& inv : pto->vInventoryToSend) {
                if (pto->setInventoryKnown.count(inv))
                    continue;

                // trickle out tx inv to protect privacy
                if (inv.type == MSG_TX && !fSendTrickle) {
                    // 1/4 of tx invs blast to all immediately
                    static uint256 hashSalt;
                    if (hashSalt == 0)
                        hashSalt = GetRandHash();
                    uint256 hashRand = inv.hash ^ hashSalt;
                    hashRand = Hash(BEGIN(hashRand), END(hashRand));
                    bool fTrickleWait = ((hashRand & 3) != 0);

                    if (fTrickleWait) {
                        vInvWait.push_back(inv);
                        continue;
                    }
                }

                // returns true if wasn't already contained in the set
                if (pto->setInventoryKnown.insert(inv).second) {
                    vInv.push_back(inv);
                    if (vInv.size() >= 1000) {
                        pto->PushMessage("inv", vInv);
                        vInv.clear();
                    }
                }
            }
            pto->vInventoryToSend = vInvWait;
        }
        if (!vInv.empty())
            pto->PushMessage("inv", vInv);

        // Detect whether we're stalling
        int64_t nNow = GetTimeMicros();
        if (!pto->fDisconnect && state.nStallingSince &&
            state.nStallingSince < nNow - 1000000 * BLOCK_STALLING_TIMEOUT) {
            // Stalling only triggers when the block download window cannot move. During normal steady state,
            // the download window should be much larger than the to-be-downloaded set of blocks, so disconnection
            // should only happen during initial block download.
            LogPrintf("Peer=%d is stalling block download, disconnecting\n", pto->id);
            pto->fDisconnect = true;
        }
        // In case there is a block that has been in flight from this peer for (2 + 0.5 * N) times the block interval
        // (with N the number of validated blocks that were in flight at the time it was requested), disconnect due to
        // timeout. We compensate for in-flight blocks to prevent killing off peers due to our own downstream link
        // being saturated. We only count validated in-flight blocks so peers can't advertize nonexisting block hashes
        // to unreasonably increase our timeout.
        if (!pto->fDisconnect && state.vBlocksInFlight.size() > 0 && state.vBlocksInFlight.front().nTime < nNow - 500000 * Params().TargetSpacing() * (4 + state.vBlocksInFlight.front().nValidatedQueuedBefore)) {
            LogPrintf("Timeout downloading block %s from peer=%d, disconnecting\n",
                state.vBlocksInFlight.front().hash.ToString(), pto->id);
            pto->fDisconnect = true;
        }

        //
        // Message: getdata (blocks)
        //
        vector<CInv> vGetData;
        if (!pto->fDisconnect && !pto->fClient && fFetch && state.nBlocksInFlight < MAX_BLOCKS_IN_TRANSIT_PER_PEER) {
            vector<CBlockIndex*> vToDownload;
            NodeId staller = -1;
            FindNextBlocksToDownload(pto->GetId(), MAX_BLOCKS_IN_TRANSIT_PER_PEER - state.nBlocksInFlight, vToDownload,
                staller);
            for (CBlockIndex* pindex : vToDownload) {
                vGetData.push_back(CInv(MSG_BLOCK, pindex->GetBlockHash()));
                MarkBlockAsInFlight(pto->GetId(), pindex->GetBlockHash(), pindex);
                LogPrintf("Requesting block %s (%d) peer=%d\n", pindex->GetBlockHash().ToString(),
                    pindex->nHeight, pto->id);
            }
            if (state.nBlocksInFlight == 0 && staller != -1) {
                if (State(staller)->nStallingSince == 0) {
                    State(staller)->nStallingSince = nNow;
                    LogPrint("net", "Stall started peer=%d\n", staller);
                }
            }
        }

        //
        // Message: getdata (non-blocks)
        //
        while (!pto->fDisconnect && !pto->mapAskFor.empty() && (*pto->mapAskFor.begin()).first <= nNow) {
            const CInv& inv = (*pto->mapAskFor.begin()).second;
            if (!AlreadyHave(inv)) {
                if (fDebug)
                    LogPrint("net", "Requesting %s peer=%d\n", inv.ToString(), pto->id);
                vGetData.push_back(inv);
                if (vGetData.size() >= 1000) {
                    pto->PushMessage("getdata", vGetData);
                    vGetData.clear();
                }
            }
            pto->mapAskFor.erase(pto->mapAskFor.begin());
        }
        if (!vGetData.empty())
            pto->PushMessage("getdata", vGetData);
    }
    return true;
}


bool CBlockUndo::WriteToDisk(CDiskBlockPos& pos, const uint256& hashBlock)
{
    // Open history file to append
    CAutoFile fileout(OpenUndoFile(pos), SER_DISK, CLIENT_VERSION);
    if (fileout.IsNull())
        return error("CBlockUndo::WriteToDisk : OpenUndoFile failed");

    // Write index header
    unsigned int nSize = fileout.GetSerializeSize(*this);
    fileout << FLATDATA(Params().MessageStart()) << nSize;

    // Write undo data
    long fileOutPos = ftell(fileout.Get());
    if (fileOutPos < 0)
        return error("CBlockUndo::WriteToDisk : ftell failed");
    pos.nPos = (unsigned int)fileOutPos;
    fileout << *this;

    // calculate & write checksum
    CHashWriter hasher(SER_GETHASH, PROTOCOL_VERSION);
    hasher << hashBlock;
    hasher << *this;
    fileout << hasher.GetHash();

    return true;
}

bool CBlockUndo::ReadFromDisk(const CDiskBlockPos& pos, const uint256& hashBlock)
{
    // Open history file to read
    CAutoFile filein(OpenUndoFile(pos, true), SER_DISK, CLIENT_VERSION);
    if (filein.IsNull())
        return error("CBlockUndo::ReadFromDisk : OpenBlockFile failed");

    // Read block
    uint256 hashChecksum;
    try {
        filein >> *this;
        filein >> hashChecksum;
    } catch (std::exception& e) {
        return error("%s : Deserialize or I/O error - %s", __func__, e.what());
    }

    // Verify checksum
    CHashWriter hasher(SER_GETHASH, PROTOCOL_VERSION);
    hasher << hashBlock;
    hasher << *this;
    if (hashChecksum != hasher.GetHash())
        return error("CBlockUndo::ReadFromDisk : Checksum mismatch");

    return true;
}

std::string CBlockFileInfo::ToString() const
{
    return strprintf("CBlockFileInfo(blocks=%u, size=%u, heights=%u...%u, time=%s...%s)", nBlocks, nSize, nHeightFirst,
        nHeightLast, DateTimeStrFormat("%Y-%m-%d", nTimeFirst), DateTimeStrFormat("%Y-%m-%d", nTimeLast));
}


class CMainCleanup
{
public:
    CMainCleanup() {}

    ~CMainCleanup()
    {
        // block headers
        BlockMap::iterator it1 = mapBlockIndex.begin();
        for (; it1 != mapBlockIndex.end(); it1++)
            delete (*it1).second;
        mapBlockIndex.clear();

        // orphan transactions
        mapOrphanTransactions.clear();
        mapOrphanTransactionsByPrev.clear();
    }
};<|MERGE_RESOLUTION|>--- conflicted
+++ resolved
@@ -6658,11 +6658,7 @@
             // There is no excuse for sending a too-large filter
             LOCK(cs_main);
             Misbehaving(pfrom->GetId(), 100);
-<<<<<<< HEAD
        }  else {
-=======
-        } else {
->>>>>>> f21861aa
             LOCK(pfrom->cs_filter);
             delete pfrom->pfilter;
             pfrom->pfilter = new CBloomFilter(filter);
