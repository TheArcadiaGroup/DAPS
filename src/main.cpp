// Copyright (c) 2009-2010 Satoshi Nakamoto
// Copyright (c) 2009-2014 The Bitcoin developers
// Copyright (c) 2014-2015 The Dash developers
// Copyright (c) 2015-2018 The PIVX developers
// Copyright (c) 2018-2019 The DAPS Project developers
// Distributed under the MIT software license, see the accompanying
// file COPYING or http://www.opensource.org/licenses/mit-license.php.

#include "main.h"

#include "addrman.h"
#include "alert.h"
#include "chainparams.h"
#include "checkpoints.h"
#include "checkqueue.h"
#include "init.h"
#include "kernel.h"
#include "masternode-budget.h"
#include "masternode-payments.h"
#include "masternodeman.h"
#include "merkleblock.h"
#include "net.h"
#include "obfuscation.h"
#include "poa.h"
#include "pow.h"
#include "swifttx.h"
#include "txdb.h"
#include "txmempool.h"
#include "ui_interface.h"
#include "util.h"
#include "utilmoneystr.h"

#include <sstream>

#include <boost/algorithm/string/replace.hpp>
#include <boost/filesystem.hpp>
#include <boost/filesystem/fstream.hpp>
#include <boost/lexical_cast.hpp>
#include <boost/thread.hpp>

using namespace boost;
using namespace std;

#if defined(NDEBUG)
#error "DAPS cannot be compiled without assertions."
#endif

// 6 comes from OPCODE (1) + vch.size() (1) + BIGNUM size (4)
#define SCRIPT_OFFSET 6
// For Script size (BIGNUM/Uint256 size)
#define BIGNUM_SIZE 4
/**
 * Global state
 */

CCriticalSection cs_main;

BlockMap mapBlockIndex;
map<uint256, uint256> mapProofOfStake;
set<pair<COutPoint, unsigned int> > setStakeSeen;
map<unsigned int, unsigned int> mapHashedBlocks;
CChain chainActive;
CBlockIndex* pindexBestHeader = NULL;
int64_t nTimeBestReceived = 0;
CWaitableCriticalSection csBestBlock;
CConditionVariable cvBlockChange;
int nScriptCheckThreads = 0;
bool fImporting = false;
bool fReindex = false;
bool fTxIndex = true;
bool fIsBareMultisigStd = true;
bool fCheckBlockIndex = false;
bool fVerifyingBlocks = false;
unsigned int nCoinCacheSize = 5000;
bool fAlerts = DEFAULT_ALERTS;

unsigned int nStakeMinAge = 60 * 60;
int64_t nReserveBalance = 0;

const int MIN_RING_SIZE = 11;
const int MAX_RING_SIZE = 15;
const int MAX_TX_INPUTS = 50;
const int MIN_TX_INPUTS_FOR_SWEEPING = 25;

/** Fees smaller than this (in duffs) are considered zero fee (for relaying and mining)
 * We are ~100 times smaller then bitcoin now (2015-06-23), set minRelayTxFee only 10 times higher
 * so it's still 10 times lower comparing to bitcoin.
 */
CFeeRate minRelayTxFee = CFeeRate(10000);

CTxMemPool mempool(::minRelayTxFee);

struct COrphanTx {
    CTransaction tx;
    NodeId fromPeer;
};
map<uint256, COrphanTx> mapOrphanTransactions;
map<uint256, set<uint256> > mapOrphanTransactionsByPrev;
map<uint256, int64_t> mapRejectedBlocks;

void EraseOrphansFor(NodeId peer);

static void CheckBlockIndex();

/** Constant stuff for coinbase transactions we create: */
CScript COINBASE_FLAGS;

const string strMessageMagic = "DarkNet Signed Message:\n";

// Internal stuff
namespace
{
struct CBlockIndexWorkComparator {
    bool operator()(CBlockIndex* pa, CBlockIndex* pb) const
    {
        // First sort by most total work, ...
        if (pa->nChainWork > pb->nChainWork) return false;
        if (pa->nChainWork < pb->nChainWork) return true;

        // ... then by earliest time received, ...
        if (pa->nSequenceId < pb->nSequenceId) return false;
        if (pa->nSequenceId > pb->nSequenceId) return true;

        // Use pointer address as tie breaker (should only happen with blocks
        // loaded from disk, as those all have id 0).
        if (pa < pb) return false;
        if (pa > pb) return true;

        // Identical blocks.
        return false;
    }
};

CBlockIndex* pindexBestInvalid;

/**
     * The set of all CBlockIndex entries with BLOCK_VALID_TRANSACTIONS (for itself and all ancestors) and
     * as good as our current tip or better. Entries may be failed, though.
     */
set<CBlockIndex*, CBlockIndexWorkComparator> setBlockIndexCandidates;
/** Number of nodes with fSyncStarted. */
int nSyncStarted = 0;
/** All pairs A->B, where A (or one if its ancestors) misses transactions, but B has transactions. */
multimap<CBlockIndex*, CBlockIndex*> mapBlocksUnlinked;

CCriticalSection cs_LastBlockFile;
std::vector<CBlockFileInfo> vinfoBlockFile;
int nLastBlockFile = 0;

/**
     * Every received block is assigned a unique and increasing identifier, so we
     * know which one to give priority in case of a fork.
     */
CCriticalSection cs_nBlockSequenceId;
/** Blocks loaded from disk are assigned id 0, so start the counter at 1. */
uint32_t nBlockSequenceId = 1;

/**
     * Sources of received blocks, to be able to send them reject messages or ban
     * them, if processing happens afterwards. Protected by cs_main.
     */
map<uint256, NodeId> mapBlockSource;

/** Blocks that are in flight, and that are in the queue to be downloaded. Protected by cs_main. */
struct QueuedBlock {
    uint256 hash;
    CBlockIndex* pindex;        //! Optional.
    int64_t nTime;              //! Time of "getdata" request in microseconds.
    int nValidatedQueuedBefore; //! Number of blocks queued with validated headers (globally) at the time this one is requested.
    bool fValidatedHeaders;     //! Whether this block has validated headers at the time of request.
};
map<uint256, pair<NodeId, list<QueuedBlock>::iterator> > mapBlocksInFlight;

/** Number of blocks in flight with validated headers. */
int nQueuedValidatedHeaders = 0;

/** Number of preferable block download peers. */
int nPreferredDownload = 0;

/** Dirty block index entries. */
set<CBlockIndex*> setDirtyBlockIndex;

/** Dirty block file entries. */
set<int> setDirtyFileInfo;
} // namespace

//////////////////////////////////////////////////////////////////////////////
//
// dispatching functions
//

// These functions dispatch to one or all registered wallets

namespace
{
struct CMainSignals {
    /** Notifies listeners of updated transaction data (transaction, and optionally the block it is found in. */
    boost::signals2::signal<void(const CTransaction&, const CBlock*)> SyncTransaction;
    /** Notifies listeners of an erased transaction (currently disabled, requires transaction replacement). */
    // XX42    boost::signals2::signal<void(const uint256&)> EraseTransaction;
    /** Notifies listeners of an updated transaction without new data (for now: a coinbase potentially becoming visible). */
    boost::signals2::signal<void(const uint256&)> UpdatedTransaction;
    /** Notifies listeners of a new active block chain. */
    boost::signals2::signal<void(const CBlockLocator&)> SetBestChain;
    /** Notifies listeners about an inventory item being seen on the network. */
    boost::signals2::signal<void(const uint256&)> Inventory;
    /** Tells listeners to broadcast their data. */
    boost::signals2::signal<void()> Broadcast;
    /** Notifies listeners of a block validation result */
    boost::signals2::signal<void(const CBlock&, const CValidationState&)> BlockChecked;
} g_signals;

} // namespace

void RegisterValidationInterface(CValidationInterface* pwalletIn)
{
    g_signals.SyncTransaction.connect(boost::bind(&CValidationInterface::SyncTransaction, pwalletIn, _1, _2));
    g_signals.UpdatedTransaction.connect(boost::bind(&CValidationInterface::UpdatedTransaction, pwalletIn, _1));
    g_signals.SetBestChain.connect(boost::bind(&CValidationInterface::SetBestChain, pwalletIn, _1));
    g_signals.Inventory.connect(boost::bind(&CValidationInterface::Inventory, pwalletIn, _1));
    g_signals.Broadcast.connect(boost::bind(&CValidationInterface::ResendWalletTransactions, pwalletIn));
    g_signals.BlockChecked.connect(boost::bind(&CValidationInterface::BlockChecked, pwalletIn, _1, _2));
}

void UnregisterValidationInterface(CValidationInterface* pwalletIn)
{
    g_signals.BlockChecked.disconnect(boost::bind(&CValidationInterface::BlockChecked, pwalletIn, _1, _2));
    g_signals.Broadcast.disconnect(boost::bind(&CValidationInterface::ResendWalletTransactions, pwalletIn));
    g_signals.Inventory.disconnect(boost::bind(&CValidationInterface::Inventory, pwalletIn, _1));
    g_signals.SetBestChain.disconnect(boost::bind(&CValidationInterface::SetBestChain, pwalletIn, _1));
    g_signals.UpdatedTransaction.disconnect(boost::bind(&CValidationInterface::UpdatedTransaction, pwalletIn, _1));
    g_signals.SyncTransaction.disconnect(boost::bind(&CValidationInterface::SyncTransaction, pwalletIn, _1, _2));
}

void UnregisterAllValidationInterfaces()
{
    g_signals.BlockChecked.disconnect_all_slots();
    g_signals.Broadcast.disconnect_all_slots();
    g_signals.Inventory.disconnect_all_slots();
    g_signals.SetBestChain.disconnect_all_slots();
    g_signals.UpdatedTransaction.disconnect_all_slots();
    g_signals.SyncTransaction.disconnect_all_slots();
}

void SyncWithWallets(const CTransaction& tx, const CBlock* pblock)
{
    g_signals.SyncTransaction(tx, pblock);
}

CAmount GetValueIn(CCoinsViewCache view, const CTransaction& tx)
{
    if (tx.IsCoinBase())
        return 0;

    CAmount nResult = 0;

    if (tx.IsCoinStake()) {
        for (unsigned int i = 0; i < tx.vin.size(); i++) {
            CAmount nValueIn; // = txPrev.vout[prevout.n].nValue;
            uint256 hashBlock;
            CTransaction txPrev;
            GetTransaction(tx.vin[i].prevout.hash, txPrev, hashBlock, true);
            const CTxOut& out = txPrev.vout[tx.vin[i].prevout.n];
            if (out.nValue > 0) {
                nResult += out.nValue;
            } else {
                uint256 val = out.maskValue.amount;
                uint256 mask = out.maskValue.mask;
                CKey decodedMask;
                CPubKey sharedSec;
                sharedSec.Set(tx.vin[i].encryptionKey.begin(), tx.vin[i].encryptionKey.begin() + 33);
                ECDHInfo::Decode(mask.begin(), val.begin(), sharedSec, decodedMask, nValueIn);
                //Verify commitment
                std::vector<unsigned char> commitment;
                CWallet::CreateCommitment(decodedMask.begin(), nValueIn, commitment);
                if (commitment != out.commitment) {
                    throw runtime_error("Commitment for coinstake not correct");
                }
                nResult += nValueIn;
            }
        }
    }

    return nResult;
}

//! Return priority of tx at height nHeight
double GetPriority(const CTransaction& tx, int nHeight)
{
    if (tx.IsCoinBase() || tx.IsCoinStake())
        return 0.0;
    double dResult = 0.0;
    /*for (const CTxIn& txin:  tx.vin) {
    	std::vector<COutPoint> alldecoys = txin.decoys;
    	alldecoys.push_back(txin.prevout);
    	for (size_t j = 0; j < alldecoys.size(); j++) {
    		CTransaction prev;
    		uint256 bh;
    		if (!GetTransaction(alldecoys[j].hash, prev, bh, true)) {
    			return false;
    		}

    		if (mapBlockIndex.count(bh) < 1) continue;
    		if (mapBlockIndex[bh]->nHeight < nHeight) {
    			dResult += 1000 * COIN * (nHeight - mapBlockIndex[bh]->nHeight);
    		}
    	}
    }*/
    return tx.ComputePriority(dResult);
}

bool IsKeyImageSpend1(const std::string& kiHex, const uint256& againsHash)
{
    if (kiHex.empty()) return false;
    std::vector<uint256> bhs;
    if (!pblocktree->ReadKeyImages(kiHex, bhs)) {
        //not spent yet because not found in database
        return false;
    }
    if (bhs.empty()) {
        return false;
    }
    for (int i = 0; i < bhs.size(); i++) {
        uint256 bh = bhs[i];
        if (againsHash.IsNull()) {
            //check if bh is in main chain
            // Find the block it claims to be in
            BlockMap::iterator mi = mapBlockIndex.find(bh);
            if (mi == mapBlockIndex.end())
                continue;
            CBlockIndex* pindex = (*mi).second;
            if (pindex && chainActive.Contains(pindex))
                return true;
            continue; //receive from mempool
        } else {
            if (bh == againsHash && !againsHash.IsNull()) return false;

            //check whether bh and againsHash is in the same fork
            if (mapBlockIndex.count(bh) < 1) continue;
            CBlockIndex* pindex = mapBlockIndex[againsHash];
            CBlockIndex* bhIndex = mapBlockIndex[bh];
            CBlockIndex* ancestor = pindex->GetAncestor(bhIndex->nHeight);
            if (ancestor == bhIndex) return true;
        }
    }
    return false;
}

bool CheckKeyImageSpendInMainChain(const std::string& kiHex, int& confirmations)
{
    confirmations = 0;
    if (kiHex.empty()) return false;
    std::vector<uint256> bhs;
    if (!pblocktree->ReadKeyImages(kiHex, bhs)) {
        //not spent yet because not found in database
        return false;
    }
    if (bhs.empty()) {
        return false;
    }
    for (int i = 0; i < bhs.size(); i++) {
        uint256 bh = bhs[i];
        //check if bh is in main chain
        // Find the block it claims to be in
        BlockMap::iterator mi = mapBlockIndex.find(bh);
        if (mi == mapBlockIndex.end())
            continue;
        CBlockIndex* pindex = (*mi).second;
        if (pindex && chainActive.Contains(pindex)) {
            confirmations = 1 + chainActive.Height() - pindex->nHeight;
            return true;
        }
    }
    return false;
}

secp256k1_context2* GetContext()
{
    static secp256k1_context2* both;
    if (!both) both = secp256k1_context_create2(SECP256K1_CONTEXT_SIGN | SECP256K1_CONTEXT_VERIFY);
    return both;
}

secp256k1_scratch_space2* GetScratch()
{
    static secp256k1_scratch_space2* scratch;
<<<<<<< HEAD
    if (!scratch) scratch = secp256k1_scratch_space_create(GetContext(), 1024 * 1024 * 128);
=======
    if (!scratch) scratch = secp256k1_scratch_space_create(GetContext(), 1024 * 1024 * 512);
>>>>>>> 564461b7
    return scratch;
}

secp256k1_bulletproof_generators* GetGenerator()
{
    static secp256k1_bulletproof_generators* generator;
    if (!generator) generator = secp256k1_bulletproof_generators_create(GetContext(), &secp256k1_generator_const_g, 64 * 1024);
    return generator;
}

void DestroyContext()
{
    secp256k1_bulletproof_generators_destroy(GetContext(), GetGenerator());
    secp256k1_scratch_space_destroy(GetScratch());
    secp256k1_context_destroy(GetContext());
}

bool VerifyBulletProofAggregate(const CTransaction& tx)
{
    if (IsInitialBlockDownload()) return true;
    size_t len = tx.bulletproofs.size();
    if (tx.vout.size() >= 5) return false;

    if (len == 0) return false;
    const size_t MAX_VOUT = 5;
    secp256k1_pedersen_commitment commitments[MAX_VOUT];
    size_t i = 0;
    for (i = 0; i < tx.vout.size(); i++) {
        if (!secp256k1_pedersen_commitment_parse(GetContext(), &commitments[i], &(tx.vout[i].commitment[0])))
            throw runtime_error("Failed to parse pedersen commitment");
    }
    return secp256k1_bulletproof_rangeproof_verify(GetContext(), GetScratch(), GetGenerator(), &(tx.bulletproofs[0]), len, NULL, commitments, tx.vout.size(), 64, &secp256k1_generator_const_h, NULL, 0);
}

bool VerifyRingSignatureWithTxFee(const CTransaction& tx, CBlockIndex* pindex)
{
    if (tx.nTxFee < 0) return false;
    if (IsInitialBlockDownload()) return true;
    const size_t MAX_VIN = MAX_TX_INPUTS;
    const size_t MAX_DECOYS = MAX_RING_SIZE; //padding 1 for safety reasons
    const size_t MAX_VOUT = 5;

    if (tx.vin.size() > MAX_VIN) {
        LogPrintf("\nTx input too many\n");
        return false;
    }
    for (size_t i = 1; i < tx.vin.size(); i++) {
        if (tx.vin[i].decoys.size() != tx.vin[0].decoys.size()) {
            LogPrintf("\nThe number of decoys not equal for all inputs, input %d has %d decoys but input 0 has only %d\n", i, tx.vin[i].decoys.size(), tx.vin[0].decoys.size());
            return false;
        }
    }
    if (tx.vin.size() == 0) {
        LogPrintf("\nTransaction %s has no inputs\n", tx.GetHash().GetHex());
        return false;
    }

    if (tx.vin[0].decoys.size() > MAX_DECOYS || tx.vin[0].decoys.size() < MIN_RING_SIZE) {
        LogPrintf("\nThe number of decoys RingSize %d not within range [%d, %d]\n", tx.vin[0].decoys.size(), MIN_RING_SIZE, MAX_RING_SIZE);
        return false; //maximum decoys = 15
    }

    unsigned char allInPubKeys[MAX_VIN + 1][MAX_DECOYS + 1][33];
    unsigned char allKeyImages[MAX_VIN + 1][33];
    unsigned char allInCommitments[MAX_VIN][MAX_DECOYS + 1][33];
    unsigned char allOutCommitments[MAX_VOUT][33];

    unsigned char SIJ[MAX_VIN + 1][MAX_DECOYS + 1][32];
    unsigned char LIJ[MAX_VIN + 1][MAX_DECOYS + 1][33];
    unsigned char RIJ[MAX_VIN + 1][MAX_DECOYS + 1][33];

    secp256k1_context2* both = GetContext();

    //generating LIJ and RIJ at PI
    for (size_t j = 0; j < tx.vin.size(); j++) {
        memcpy(allKeyImages[j], tx.vin[j].keyImage.begin(), 33);
    }

    //extract all public keys
    for (size_t i = 0; i < tx.vin.size(); i++) {
        std::vector<COutPoint> decoysForIn;
        decoysForIn.push_back(tx.vin[i].prevout);
        for (size_t j = 0; j < tx.vin[i].decoys.size(); j++) {
            decoysForIn.push_back(tx.vin[i].decoys[j]);
        }
        for (size_t j = 0; j < tx.vin[0].decoys.size() + 1; j++) {
            CTransaction txPrev;
            uint256 hashBlock;
            if (!GetTransaction(decoysForIn[j].hash, txPrev, hashBlock)) {
                LogPrintf("\nfailed to find transaction %s\n", decoysForIn[j].hash.GetHex());
                return false;
            }
            CBlockIndex* tip = chainActive.Tip();
            if (!pindex) tip = pindex;

            uint256 hashTip = tip->GetBlockHash();
            //verify that tip and hashBlock must be in the same fork
            CBlockIndex* atTheblock = mapBlockIndex[hashBlock];
            if (!atTheblock) {
                LogPrintf("\nDecoy for transactions %s not in the same chain with block %s\n", decoysForIn[j].hash.GetHex(), tip->GetBlockHash().GetHex());
                return false;
            } else {
                CBlockIndex* ancestor = tip->GetAncestor(atTheblock->nHeight);
                if (ancestor != atTheblock) {
                    LogPrintf("\nDecoy for transactions %s not in the same chain with block %s\n", decoysForIn[j].hash.GetHex(), tip->GetBlockHash().GetHex());
                    return false;
                }
            }

            CPubKey extractedPub;
            if (!ExtractPubKey(txPrev.vout[decoysForIn[j].n].scriptPubKey, extractedPub)) {
                LogPrintf("\nfailed to extract pubkey\n");
                return false;
            }
            memcpy(allInPubKeys[i][j], extractedPub.begin(), 33);
            memcpy(allInCommitments[i][j], &(txPrev.vout[decoysForIn[j].n].commitment[0]), 33);
        }
    }
    memcpy(allKeyImages[tx.vin.size()], tx.ntxFeeKeyImage.begin(), 33);

    for (size_t i = 0; i < tx.vin[0].decoys.size() + 1; i++) {
        std::vector<uint256> S_column = tx.S[i];
        for (size_t j = 0; j < tx.vin.size() + 1; j++) {
            memcpy(SIJ[j][i], S_column[j].begin(), 32);
        }
    }

    //compute allInPubKeys[tx.vin.size()][..]
    secp256k1_pedersen_commitment allInCommitmentsPacked[MAX_VIN][MAX_DECOYS + 1];
    secp256k1_pedersen_commitment allOutCommitmentsPacked[MAX_VOUT + 1]; //+1 for tx fee

    for (size_t i = 0; i < tx.vout.size(); i++) {
        memcpy(allOutCommitments[i], &(tx.vout[i].commitment[0]), 33);
        if (!secp256k1_pedersen_commitment_parse(both, &allOutCommitmentsPacked[i], allOutCommitments[i])) {
            LogPrintf("\nfailed to parse commitment\n");
            return false;
        }
    }

    //commitment to tx fee, blind = 0
    unsigned char txFeeBlind[32];
    memset(txFeeBlind, 0, 32);
    if (!secp256k1_pedersen_commit(both, &allOutCommitmentsPacked[tx.vout.size()], txFeeBlind, tx.nTxFee, &secp256k1_generator_const_h, &secp256k1_generator_const_g))
        throw runtime_error("Failed to computed commitment");

    //filling the additional pubkey elements for decoys: allInPubKeys[wtxNew.vin.size()][..]
    //allInPubKeys[wtxNew.vin.size()][j] = sum of allInPubKeys[..][j] + sum of allInCommitments[..][j] + sum of allOutCommitments
    const secp256k1_pedersen_commitment* outCptr[MAX_VOUT + 1];
    for (size_t i = 0; i < tx.vout.size() + 1; i++) {
        outCptr[i] = &allOutCommitmentsPacked[i];
    }

    secp256k1_pedersen_commitment inPubKeysToCommitments[MAX_VIN][MAX_DECOYS + 1];
    for (size_t i = 0; i < tx.vin.size(); i++) {
        for (size_t j = 0; j < tx.vin[0].decoys.size() + 1; j++) {
            secp256k1_pedersen_serialized_pubkey_to_commitment(allInPubKeys[i][j], 33, &inPubKeysToCommitments[i][j]);
        }
    }

    for (size_t j = 0; j < tx.vin[0].decoys.size() + 1; j++) {
        const secp256k1_pedersen_commitment* inCptr[MAX_VIN * 2];
        for (size_t k = 0; k < tx.vin.size(); k++) {
            if (!secp256k1_pedersen_commitment_parse(both, &allInCommitmentsPacked[k][j], allInCommitments[k][j])) {
                LogPrintf("\nfailed to parse commitment\n");
                return false;
            }
            inCptr[k] = &allInCommitmentsPacked[k][j];
        }

        for (size_t k = tx.vin.size(); k < 2 * tx.vin.size(); k++) {
            inCptr[k] = &inPubKeysToCommitments[k - tx.vin.size()][j];
        }
        secp256k1_pedersen_commitment out;
        size_t length;
        if (!secp256k1_pedersen_commitment_sum(both, inCptr, tx.vin.size() * 2, outCptr, tx.vout.size() + 1, &out)) {
            LogPrintf("\nfailed to secp256k1_pedersen_commitment_sum\n");
            return false;
        }
        if (!secp256k1_pedersen_commitment_to_serialized_pubkey(&out, allInPubKeys[tx.vin.size()][j], &length)) {
            LogPrintf("\nfailed to serialized pubkey\n");
            return false;
        }
    }


    //verification
    unsigned char C[32];
    memcpy(C, tx.c.begin(), 32);
    for (size_t j = 0; j < tx.vin[0].decoys.size() + 1; j++) {
        for (size_t i = 0; i < tx.vin.size() + 1; i++) {
            //compute LIJ, RIJ
            unsigned char P[33];
            memcpy(P, allInPubKeys[i][j], 33);
            if (!secp256k1_ec_pubkey_tweak_mul(P, 33, C)) {
                LogPrintf("\nfailed to mul pubkey\n");
                return false;
            }

            if (!secp256k1_ec_pubkey_tweak_add(P, 33, SIJ[i][j])) {
                LogPrintf("\nfailed to add pubkey\n");
                return false;
            }

            memcpy(LIJ[i][j], P, 33);

            //compute RIJ
            unsigned char sh[33];
            CPubKey pkij;
            pkij.Set(allInPubKeys[i][j], allInPubKeys[i][j] + 33);
            PointHashingSuccessively(pkij, SIJ[i][j], sh);

            unsigned char ci[33];
            memcpy(ci, allKeyImages[i], 33);
            if (!secp256k1_ec_pubkey_tweak_mul(ci, 33, C)) {
                LogPrintf("\nfailed to mul tweak\n");
                return false;
            }

            //convert shp into commitment
            secp256k1_pedersen_commitment SHP_commitment;
            secp256k1_pedersen_serialized_pubkey_to_commitment(sh, 33, &SHP_commitment);

            //convert CI*I into commitment
            secp256k1_pedersen_commitment cii_commitment;
            secp256k1_pedersen_serialized_pubkey_to_commitment(ci, 33, &cii_commitment);

            const secp256k1_pedersen_commitment* twoElements[2];
            twoElements[0] = &SHP_commitment;
            twoElements[1] = &cii_commitment;

            secp256k1_pedersen_commitment sum;
            if (!secp256k1_pedersen_commitment_sum_pos(both, twoElements, 2, &sum))
                throw runtime_error("failed to compute secp256k1_pedersen_commitment_sum_pos");
            size_t tempLength;
            if (!secp256k1_pedersen_commitment_to_serialized_pubkey(&sum, RIJ[i][j], &tempLength))
                throw runtime_error("failed to serialize pedersen commitment");
        }

        //compute C
        unsigned char tempForHash[2 * (MAX_VIN + 1) * 33 + 32];
        unsigned char* tempForHashPtr = tempForHash;
        for (size_t i = 0; i < tx.vin.size() + 1; i++) {
            memcpy(tempForHashPtr, &(LIJ[i][j][0]), 33);
            tempForHashPtr += 33;
            memcpy(tempForHashPtr, &(RIJ[i][j][0]), 33);
            tempForHashPtr += 33;
        }
        uint256 ctsHash = GetTxSignatureHash(tx);
        memcpy(tempForHashPtr, ctsHash.begin(), 32);

        uint256 temppi1 = Hash(tempForHash, tempForHash + 2 * (tx.vin.size() + 1) * 33 + 32);
        memcpy(C, temppi1.begin(), 32);
    }
    //LogPrintf("\nVerifying\n");
    return HexStr(tx.c.begin(), tx.c.end()) == HexStr(C, C + 32);
}

bool IsKeyImageSpend2(const std::string& kiHex, const uint256& bh)
{
    CBlock block;
    CBlockIndex* pblockindex = mapBlockIndex[bh];

    if (pblockindex && ReadBlockFromDisk(block, pblockindex)) {
        for (size_t i = 0; i < block.vtx.size(); i++) {
            for (size_t j = 0; j < block.vtx[i].vin.size(); j++) {
                if (block.vtx[i].vin[j].keyImage.GetHex() == kiHex) {
                    LogPrintf("%s: keyimage %s spent in block hash %s", __func__, kiHex, bh.GetHex());
                    if (pwalletMain) {
                        pwalletMain->keyImagesSpends[kiHex] = true;
                    }
                    return true;
                }
            }
        }
    }
    return false;
}

bool ReVerifyPoSBlock(CBlockIndex* pindex)
{
    LOCK(cs_main);
    {
        if (!pindex) return false;
        CBlock block;
        if (!ReadBlockFromDisk(block, pindex)) return false;
        if (!pindex->IsProofOfStake()) return false;
        CAmount nFees = 0;
        CAmount nValueIn = 0;
        CAmount nValueOut = 0;
        for (unsigned int i = 0; i < block.vtx.size(); i++) {
            const CTransaction& tx = block.vtx[i];
            if (!tx.IsCoinStake()) {
                if (!tx.IsCoinAudit()) {
                    if (!VerifyRingSignatureWithTxFee(tx, pindex))
                        return false;
                    if (!VerifyBulletProofAggregate(tx))
                        return false;
                }
                nFees += tx.nTxFee;
            }
        }

        const CTransaction coinstake = block.vtx[1];
        CCoinsViewCache view(pcoinsTip);
        nValueIn = GetValueIn(view, coinstake);
        nValueOut = coinstake.GetValueOut();

        size_t numUTXO = coinstake.vout.size();
        CAmount posBlockReward = PoSBlockReward();
        if (mapBlockIndex.count(block.hashPrevBlock) < 1) {
            LogPrintf("ReVerifyPoSBlock() : Previous block not found, received block %s, previous %s, current tip %s", block.GetHash().GetHex(), block.hashPrevBlock.GetHex(), chainActive.Tip()->GetBlockHash().GetHex());
            return false;
        }
        int thisBlockHeight = mapBlockIndex[block.hashPrevBlock]->nHeight + 1; //avoid potential block disorder during download
        CAmount blockValue = GetBlockValue(mapBlockIndex[block.hashPrevBlock]);
        if (blockValue > posBlockReward) {
            //numUTXO - 1 is team rewards, numUTXO - 2 is masternode reward
            const CTxOut& mnOut = coinstake.vout[numUTXO - 2];
            std::string mnsa(mnOut.masternodeStealthAddress.begin(), mnOut.masternodeStealthAddress.end());
            if (!VerifyDerivedAddress(mnOut, mnsa)) {
                LogPrintf("ReVerifyPoSBlock() : Incorrect derived address for masternode rewards");
                return false;
            }

            CAmount teamReward = blockValue - posBlockReward;
            const CTxOut& foundationOut = coinstake.vout[numUTXO - 1];
            if (foundationOut.nValue != teamReward) {
                LogPrintf("ReVerifyPoSBlock() : Incorrect amount PoS rewards for foundation, reward = %d while the correct reward = %d", foundationOut.nValue, teamReward);
                return false;
            }

            if (!VerifyDerivedAddress(foundationOut, FOUNDATION_WALLET)) {
                LogPrintf("ReVerifyPoSBlock() : Incorrect derived address PoS rewards for foundation");
                return false;
            }
        } else {
            //there is no team rewards in this block
            const CTxOut& mnOut = coinstake.vout[numUTXO - 1];
            std::string mnsa(mnOut.masternodeStealthAddress.begin(), mnOut.masternodeStealthAddress.end());
            if (!VerifyDerivedAddress(mnOut, mnsa)) {
                LogPrintf("ReVerifyPoSBlock() : Incorrect derived address for masternode rewards");
                return false;
            }
        }

        // track money supply and mint amount info
        CAmount nMoneySupplyPrev = pindex->pprev ? pindex->pprev->nMoneySupply : 0;
        pindex->nMoneySupply = nMoneySupplyPrev + nValueOut - nValueIn - nFees;
        //LogPrintf("%s: nMoneySupplyPrev=%d, pindex->nMoneySupply=%d, nFees = %d", __func__, nMoneySupplyPrev, pindex->nMoneySupply, nFees);
        pindex->nMint = pindex->nMoneySupply - nMoneySupplyPrev + nFees;

        //PoW phase redistributed fees to miner. PoS stage destroys fees.
        CAmount nExpectedMint = GetBlockValue(pindex->pprev);
        nExpectedMint += nFees;

        if (!IsBlockValueValid(block, nExpectedMint, pindex->nMint)) {
            LogPrintf("ReVerifyPoSBlock() : reward pays too much (actual=%s vs limit=%s)", FormatMoney(pindex->nMint), FormatMoney(nExpectedMint));
            return false;
        }
        return true;
    }
}

uint256 GetTxSignatureHash(const CTransaction& tx)
{
    CTransactionSignature cts(tx);
    return cts.GetHash();
}

uint256 GetTxInSignatureHash(const CTxIn& txin)
{
    CTxInShortDigest cts(txin);
    return cts.GetHash();
}

//////////////////////////////////////////////////////////////////////////////
//
// Registration of network node signals.
//

namespace
{
struct CBlockReject {
    unsigned char chRejectCode;
    string strRejectReason;
    uint256 hashBlock;
};

/**
 * Maintain validation-specific state about nodes, protected by cs_main, instead
 * by CNode's own locks. This simplifies asynchronous operation, where
 * processing of incoming data is done after the ProcessMessage call returns,
 * and we're no longer holding the node's locks.
 */
struct CNodeState {
    //! The peer's address
    CService address;
    //! Whether we have a fully established connection.
    bool fCurrentlyConnected;
    //! Accumulated misbehaviour score for this peer.
    int nMisbehavior;
    //! Whether this peer should be disconnected and banned (unless whitelisted).
    bool fShouldBan;
    //! String name of this peer (debugging/logging purposes).
    std::string name;
    //! List of asynchronously-determined block rejections to notify this peer about.
    std::vector<CBlockReject> rejects;
    //! The best known block we know this peer has announced.
    CBlockIndex* pindexBestKnownBlock;
    //! The hash of the last unknown block this peer has announced.
    uint256 hashLastUnknownBlock;
    //! The last full block we both have.
    CBlockIndex* pindexLastCommonBlock;
    //! Whether we've started headers synchronization with this peer.
    bool fSyncStarted;
    //! Since when we're stalling block download progress (in microseconds), or 0.
    int64_t nStallingSince;
    list<QueuedBlock> vBlocksInFlight;
    int nBlocksInFlight;
    //! Whether we consider this a preferred download peer.
    bool fPreferredDownload;

    CNodeState()
    {
        fCurrentlyConnected = false;
        nMisbehavior = 0;
        fShouldBan = false;
        pindexBestKnownBlock = NULL;
        hashLastUnknownBlock = uint256(0);
        pindexLastCommonBlock = NULL;
        fSyncStarted = false;
        nStallingSince = 0;
        nBlocksInFlight = 0;
        fPreferredDownload = false;
    }
};

/** Map maintaining per-node state. Requires cs_main. */
map<NodeId, CNodeState> mapNodeState;

// Requires cs_main.
CNodeState* State(NodeId pnode)
{
    map<NodeId, CNodeState>::iterator it = mapNodeState.find(pnode);
    if (it == mapNodeState.end())
        return NULL;
    return &it->second;
}

int GetHeight()
{
    while (true) {
        TRY_LOCK(cs_main, lockMain);
        if (!lockMain) {
            MilliSleep(50);
            continue;
        }
        return chainActive.Height();
    }
}

void UpdatePreferredDownload(CNode* node, CNodeState* state)
{
    nPreferredDownload -= state->fPreferredDownload;

    // Whether this node should be marked as a preferred download node.
    state->fPreferredDownload = (!node->fInbound || node->fWhitelisted) && !node->fOneShot && !node->fClient;

    nPreferredDownload += state->fPreferredDownload;
}

void InitializeNode(NodeId nodeid, const CNode* pnode)
{
    LOCK(cs_main);
    CNodeState& state = mapNodeState.insert(std::make_pair(nodeid, CNodeState())).first->second;
    state.name = pnode->addrName;
    state.address = pnode->addr;
}

void FinalizeNode(NodeId nodeid)
{
    LOCK(cs_main);
    CNodeState* state = State(nodeid);

    if (!state)
        return;
    
    if (state->fSyncStarted)
        nSyncStarted--;

    if (state->nMisbehavior == 0 && state->fCurrentlyConnected) {
        AddressCurrentlyConnected(state->address);
    }

    BOOST_FOREACH (
        const QueuedBlock& entry, state->vBlocksInFlight)
        mapBlocksInFlight.erase(entry.hash);
    EraseOrphansFor(nodeid);
    nPreferredDownload -= state->fPreferredDownload;

    mapNodeState.erase(nodeid);
}

// Requires cs_main.
void MarkBlockAsReceived(const uint256& hash)
{
    map<uint256, pair<NodeId, list<QueuedBlock>::iterator> >::iterator
        itInFlight = mapBlocksInFlight.find(hash);
    if (itInFlight != mapBlocksInFlight.end()) {
        CNodeState* state = State(itInFlight->second.first);
        nQueuedValidatedHeaders -= itInFlight->second.second->fValidatedHeaders;
        state->vBlocksInFlight.erase(itInFlight->second.second);
        state->nBlocksInFlight--;
        state->nStallingSince = 0;
        mapBlocksInFlight.erase(itInFlight);
    }
}

// Requires cs_main.
void MarkBlockAsInFlight(NodeId nodeid, const uint256& hash, CBlockIndex* pindex = NULL)
{
    CNodeState* state = State(nodeid);
    assert(state != NULL);

    // Make sure it's not listed somewhere already.
    MarkBlockAsReceived(hash);

    QueuedBlock newentry = {hash, pindex, GetTimeMicros(), nQueuedValidatedHeaders, pindex != NULL};
    nQueuedValidatedHeaders += newentry.fValidatedHeaders;
    list<QueuedBlock>::iterator it = state->vBlocksInFlight.insert(state->vBlocksInFlight.end(), newentry);
    state->nBlocksInFlight++;
    mapBlocksInFlight[hash] = std::make_pair(nodeid, it);
}

/** Check whether the last unknown block a peer advertized is not yet known. */
void ProcessBlockAvailability(NodeId nodeid)
{
    CNodeState* state = State(nodeid);
    assert(state != NULL);

    if (state->hashLastUnknownBlock != 0) {
        BlockMap::iterator itOld = mapBlockIndex.find(state->hashLastUnknownBlock);
        if (itOld != mapBlockIndex.end() && itOld->second == NULL) {
            LogPrint("net", "erasing block %s", itOld->first.GetHex());
            mapBlockIndex.erase(itOld);
        }
        itOld = mapBlockIndex.find(state->hashLastUnknownBlock);
        if (itOld != mapBlockIndex.end() && itOld->second->nChainWork > 0) {
            if (state->pindexBestKnownBlock == NULL ||
                itOld->second->nChainWork >= state->pindexBestKnownBlock->nChainWork)
                state->pindexBestKnownBlock = itOld->second;
            state->hashLastUnknownBlock = uint256(0);
        }
    }
}

/** Update tracking information about which blocks a peer is assumed to have. */
void UpdateBlockAvailability(NodeId nodeid, const uint256& hash)
{
    CNodeState* state = State(nodeid);
    assert(state != NULL);
    ProcessBlockAvailability(nodeid);
    BlockMap::iterator it = mapBlockIndex.find(hash);
    if (it != mapBlockIndex.end() && it->second == NULL) {
        mapBlockIndex.erase(it);
    }
    it = mapBlockIndex.find(hash);
    if (it != mapBlockIndex.end() && it->second->nChainWork > 0) {
        // An actually better block was announced.
        if (state->pindexBestKnownBlock == NULL ||
            it->second->nChainWork >= state->pindexBestKnownBlock->nChainWork)
            state->pindexBestKnownBlock = it->second;
    } else {
        // An unknown block was announced; just assume that the latest one is the best one.
        state->hashLastUnknownBlock = hash;
    }
}

/** Find the last common ancestor two blocks have.
 *  Both pa and pb must be non-NULL. */
CBlockIndex* LastCommonAncestor(CBlockIndex* pa, CBlockIndex* pb)
{
    if (pa->nHeight > pb->nHeight) {
        pa = pa->GetAncestor(pb->nHeight);
    } else if (pb->nHeight > pa->nHeight) {
        pb = pb->GetAncestor(pa->nHeight);
    }

    while (pa != pb && pa && pb) {
        pa = pa->pprev;
        pb = pb->pprev;
    }

    // Eventually all chain branches meet at the genesis block.
    assert(pa == pb);
    return pa;
}

/** Update pindexLastCommonBlock and add not-in-flight missing successors to vBlocks, until it has
 *  at most count entries. */
void FindNextBlocksToDownload(NodeId nodeid, unsigned int count, std::vector<CBlockIndex*>& vBlocks, NodeId& nodeStaller)
{
    if (count == 0)
        return;

    vBlocks.reserve(vBlocks.size() + count);
    CNodeState* state = State(nodeid);
    assert(state != NULL);

    // Make sure pindexBestKnownBlock is up to date, we'll need it.
    ProcessBlockAvailability(nodeid);

    if (state->pindexBestKnownBlock == NULL ||
        state->pindexBestKnownBlock->nChainWork < chainActive.Tip()->nChainWork) {
        // This peer has nothing interesting.
        return;
    }

    if (state->pindexLastCommonBlock == NULL) {
        // Bootstrap quickly by guessing a parent of our best tip is the forking point.
        // Guessing wrong in either direction is not a problem.
        state->pindexLastCommonBlock = chainActive[std::min(state->pindexBestKnownBlock->nHeight,
            chainActive.Height())];
    }

    // If the peer reorganized, our previous pindexLastCommonBlock may not be an ancestor
    // of their current tip anymore. Go back enough to fix that.
    state->pindexLastCommonBlock = LastCommonAncestor(state->pindexLastCommonBlock, state->pindexBestKnownBlock);
    if (state->pindexLastCommonBlock == state->pindexBestKnownBlock)
        return;

    std::vector<CBlockIndex*> vToFetch;
    CBlockIndex* pindexWalk = state->pindexLastCommonBlock;
    // Never fetch further than the best block we know the peer has, or more than BLOCK_DOWNLOAD_WINDOW + 1 beyond the last
    // linked block we have in common with this peer. The +1 is so we can detect stalling, namely if we would be able to
    // download that next block if the window were 1 larger.
    int nWindowEnd = state->pindexLastCommonBlock->nHeight + BLOCK_DOWNLOAD_WINDOW;
    int nMaxHeight = std::min<int>(state->pindexBestKnownBlock->nHeight, nWindowEnd + 1);
    NodeId waitingfor = -1;
    while (pindexWalk->nHeight < nMaxHeight) {
        // Read up to 128 (or more, if more blocks than that are needed) successors of pindexWalk (towards
        // pindexBestKnownBlock) into vToFetch. We fetch 128, because CBlockIndex::GetAncestor may be as expensive
        // as iterating over ~100 CBlockIndex* entries anyway.
        int nToFetch = std::min(nMaxHeight - pindexWalk->nHeight, std::max<int>(count - vBlocks.size(), 128));
        vToFetch.resize(nToFetch);
        pindexWalk = state->pindexBestKnownBlock->GetAncestor(pindexWalk->nHeight + nToFetch);
        vToFetch[nToFetch - 1] = pindexWalk;
        for (unsigned int i = nToFetch - 1; i > 0; i--) {
            vToFetch[i - 1] = vToFetch[i]->pprev;
        }

        // Iterate over those blocks in vToFetch (in forward direction), adding the ones that
        // are not yet downloaded and not in flight to vBlocks. In the mean time, update
        // pindexLastCommonBlock as long as all ancestors are already downloaded.
        BOOST_FOREACH (CBlockIndex* pindex, vToFetch) {
            if (!pindex->IsValid(BLOCK_VALID_TREE)) {
                // We consider the chain that this peer is on invalid.
                return;
            }
            if (pindex->nStatus & BLOCK_HAVE_DATA) {
                if (pindex->nChainTx)
                    state->pindexLastCommonBlock = pindex;
            } else if (mapBlocksInFlight.count(pindex->GetBlockHash()) == 0) {
                // The block is not already downloaded, and not yet in flight.
                if (pindex->nHeight > nWindowEnd) {
                    // We reached the end of the window.
                    if (vBlocks.size() == 0 && waitingfor != nodeid) {
                        // We aren't able to fetch anything, but we would be if the download window was one larger.
                        nodeStaller = waitingfor;
                    }
                    return;
                }
                vBlocks.push_back(pindex);
                if (vBlocks.size() == count) {
                    return;
                }
            } else if (waitingfor == -1) {
                // This is the first already-in-flight block.
                waitingfor = mapBlocksInFlight[pindex->GetBlockHash()].first;
            }
        }
    }
}

} // namespace

bool GetNodeStateStats(NodeId nodeid, CNodeStateStats& stats)
{
    LOCK(cs_main);
    CNodeState* state = State(nodeid);
    if (state == NULL)
        return false;
    stats.nMisbehavior = state->nMisbehavior;
    stats.nSyncHeight = state->pindexBestKnownBlock ? state->pindexBestKnownBlock->nHeight : -1;
    stats.nCommonHeight = state->pindexLastCommonBlock ? state->pindexLastCommonBlock->nHeight : -1;
    BOOST_FOREACH (
        const QueuedBlock& queue, state->vBlocksInFlight) {
        if (queue.pindex)
            stats.vHeightInFlight.push_back(queue.pindex->nHeight);
    }
    return true;
}

void RegisterNodeSignals(CNodeSignals& nodeSignals)
{
    nodeSignals.GetHeight.connect(&GetHeight);
    nodeSignals.ProcessMessages.connect(&ProcessMessages);
    nodeSignals.SendMessages.connect(&SendMessages);
    nodeSignals.InitializeNode.connect(&InitializeNode);
    nodeSignals.FinalizeNode.connect(&FinalizeNode);
}

void UnregisterNodeSignals(CNodeSignals& nodeSignals)
{
    nodeSignals.GetHeight.disconnect(&GetHeight);
    nodeSignals.ProcessMessages.disconnect(&ProcessMessages);
    nodeSignals.SendMessages.disconnect(&SendMessages);
    nodeSignals.InitializeNode.disconnect(&InitializeNode);
    nodeSignals.FinalizeNode.disconnect(&FinalizeNode);
}

CBlockIndex* FindForkInGlobalIndex(const CChain& chain, const CBlockLocator& locator)
{
    // Find the first block the caller has in the main chain
    BOOST_FOREACH (
        const uint256& hash, locator.vHave) {
        BlockMap::iterator mi = mapBlockIndex.find(hash);
        if (mi != mapBlockIndex.end()) {
            CBlockIndex* pindex = (*mi).second;
            if (pindex && chain.Contains(pindex)) {
                return pindex;
            }
        }
    }
    return chain.Genesis();
}

CCoinsViewCache* pcoinsTip = NULL;
CBlockTreeDB* pblocktree = NULL;

//////////////////////////////////////////////////////////////////////////////
//
// mapOrphanTransactions
//

bool AddOrphanTx(const CTransaction& tx, NodeId peer)
{
    uint256 hash = tx.GetHash();
    if (mapOrphanTransactions.count(hash))
        return false;

    // Ignore big transactions, to avoid a
    // send-big-orphans memory exhaustion attack. If a peer has a legitimate
    // large transaction with a missing parent then we assume
    // it will rebroadcast it later, after the parent transaction(s)
    // have been mined or received.
    // 10,000 orphans, each of which is at most 5,000 bytes big is
    // at most 500 megabytes of orphans:
    unsigned int sz = tx.GetSerializeSize(SER_NETWORK, CTransaction::CURRENT_VERSION);
    if (sz > 5000) {
        LogPrint("mempool", "ignoring large orphan tx (size: %u, hash: %s)\n", sz, hash.ToString());
        return false;
    }

    mapOrphanTransactions[hash].tx = tx;
    mapOrphanTransactions[hash].fromPeer = peer;
    BOOST_FOREACH (
        const CTxIn& txin, tx.vin)
        mapOrphanTransactionsByPrev[txin.prevout.hash].insert(hash);

    LogPrint("mempool", "stored orphan tx %s (mapsz %u prevsz %u)\n", hash.ToString(),
        mapOrphanTransactions.size(), mapOrphanTransactionsByPrev.size());
    return true;
}

void static EraseOrphanTx(uint256 hash)
{
    map<uint256, COrphanTx>::iterator it = mapOrphanTransactions.find(hash);
    if (it == mapOrphanTransactions.end())
        return;
    BOOST_FOREACH (
        const CTxIn& txin, it->second.tx.vin) {
        map<uint256, set<uint256> >::iterator
            itPrev = mapOrphanTransactionsByPrev.find(txin.prevout.hash);
        if (itPrev == mapOrphanTransactionsByPrev.end())
            continue;
        itPrev->second.erase(hash);
        if (itPrev->second.empty())
            mapOrphanTransactionsByPrev.erase(itPrev);
    }
    mapOrphanTransactions.erase(it);
}

void EraseOrphansFor(NodeId peer)
{
    int nErased = 0;
    map<uint256, COrphanTx>::iterator iter = mapOrphanTransactions.begin();
    while (iter != mapOrphanTransactions.end()) {
        map<uint256, COrphanTx>::iterator maybeErase = iter++; // increment to avoid iterator becoming invalid
        if (maybeErase->second.fromPeer == peer) {
            EraseOrphanTx(maybeErase->second.tx.GetHash());
            ++nErased;
        }
    }
    if (nErased > 0) LogPrint("mempool", "Erased %d orphan tx from peer %d\n", nErased, peer);
}


unsigned int LimitOrphanTxSize(unsigned int nMaxOrphans)
{
    unsigned int nEvicted = 0;
    while (mapOrphanTransactions.size() > nMaxOrphans) {
        // Evict a random orphan:
        uint256 randomhash = GetRandHash();
        map<uint256, COrphanTx>::iterator it = mapOrphanTransactions.lower_bound(randomhash);
        if (it == mapOrphanTransactions.end())
            it = mapOrphanTransactions.begin();
        EraseOrphanTx(it->first);
        ++nEvicted;
    }
    return nEvicted;
}

bool IsStandardTx(const CTransaction& tx, string& reason)
{
    AssertLockHeld(cs_main);
    if (tx.nVersion > CTransaction::CURRENT_VERSION || tx.nVersion < 1) {
        reason = "version";
        return false;
    }

    // Treat non-final transactions as non-standard to prevent a specific type
    // of double-spend attack, as well as DoS attacks. (if the transaction
    // can't be mined, the attacker isn't expending resources broadcasting it)
    // Basically we don't want to propagate transactions that can't be included in
    // the next block.
    //
    // However, IsFinalTx() is confusing... Without arguments, it uses
    // chainActive.Height() to evaluate nLockTime; when a block is accepted, chainActive.Height()
    // is set to the value of nHeight in the block. However, when IsFinalTx()
    // is called within CBlock::AcceptBlock(), the height of the block *being*
    // evaluated is what is used. Thus if we want to know if a transaction can
    // be part of the *next* block, we need to call IsFinalTx() with one more
    // than chainActive.Height().
    //
    // Timestamps on the other hand don't get any special treatment, because we
    // can't know what timestamp the next block will have, and there aren't
    // timestamp applications where it matters.
    if (!IsFinalTx(tx, chainActive.Height() + 1)) {
        reason = "non-final";
        return false;
    }

    // Extremely large transactions with lots of inputs can cost the network
    // almost as much to process as they cost the sender in fees, because
    // computing signature hashes is O(ninputs*txsize). Limiting transactions
    // to MAX_STANDARD_TX_SIZE mitigates CPU exhaustion attacks.
    unsigned int sz = tx.GetSerializeSize(SER_NETWORK, CTransaction::CURRENT_VERSION);
    unsigned int nMaxSize = MAX_STANDARD_TX_SIZE;
    if (sz >= nMaxSize) {
        reason = "tx-size";
        return false;
    }

    for (const CTxIn& txin : tx.vin) {
        // Biggest 'standard' txin is a 15-of-15 P2SH multisig with compressed
        // keys. (remember the 520 byte limit on redeemScript size) That works
        // out to a (15*(33+1))+3=513 byte redeemScript, 513+1+15*(73+1)+3=1627
        // bytes of scriptSig, which we round off to 1650 bytes for some minor
        // future-proofing. That's also enough to spend a 20-of-20
        // CHECKMULTISIG scriptPubKey, though such a scriptPubKey is not
        // considered standard)
        if (txin.scriptSig.size() > 1650) {
            reason = "scriptsig-size";
            return false;
        }
        if (!txin.scriptSig.IsPushOnly()) {
            reason = "scriptsig-not-pushonly";
            return false;
        }
    }

    unsigned int nDataOut = 0;
    txnouttype whichType;
    BOOST_FOREACH (
        const CTxOut& txout, tx.vout) {
        if (!::IsStandard(txout.scriptPubKey, whichType)) {
            reason = "scriptpubkey";
            return false;
        }

        if (whichType == TX_NULL_DATA)
            nDataOut++;
        else if ((whichType == TX_MULTISIG) && (!fIsBareMultisigStd)) {
            reason = "bare-multisig";
            return false;
        } else if (txout.nValue != 0 && txout.IsDust(::minRelayTxFee)) {
            reason = "dust";
            return false;
        }
    }

    // only one OP_RETURN txout is permitted
    if (nDataOut > 1) {
        reason = "multi-op-return";
        return false;
    }

    return true;
}

bool IsFinalTx(const CTransaction& tx, int nBlockHeight, int64_t nBlockTime)
{
    AssertLockHeld(cs_main);
    // Time based nLockTime implemented in 0.1.6
    if (tx.nLockTime == 0)
        return true;
    if (nBlockHeight == 0)
        nBlockHeight = chainActive.Height();
    if (nBlockTime == 0)
        nBlockTime = GetAdjustedTime();
    if ((int64_t)tx.nLockTime < ((int64_t)tx.nLockTime < LOCKTIME_THRESHOLD ? (int64_t)nBlockHeight : nBlockTime))
        return true;
    BOOST_FOREACH (
        const CTxIn& txin, tx.vin)
        if (!txin.IsFinal())
            return false;
    return true;
}

/**
 * Check transaction inputs to mitigate two
 * potential denial-of-service attacks:
 *
 * 1. scriptSigs with extra data stuffed into them,
 *    not consumed by scriptPubKey (or P2SH script)
 * 2. P2SH scripts with a crazy number of expensive
 *    CHECKSIG/CHECKMULTISIG operations
 */
bool AreInputsStandard(const CTransaction& tx, const CCoinsViewCache& mapInputs)
{
    if (tx.IsCoinBase())
        return true; // coinbase has no inputs

    for (unsigned int i = 0; i < tx.vin.size(); i++) {
        CTransaction txPrev;
        uint256 hashBlockPrev;
        if (!GetTransaction(tx.vin[i].prevout.hash, txPrev, hashBlockPrev)) {
            LogPrintf("GetCoinAge: failed to find vin transaction \n");
            continue; // previous transaction not in main chain
        }

        const CTxOut& prev = txPrev.vout[tx.vin[i].prevout.n];

        vector<vector<unsigned char> > vSolutions;
        txnouttype whichType;
        // get the scriptPubKey corresponding to this input:
        const CScript& prevScript = prev.scriptPubKey;
        if (!Solver(prevScript, whichType, vSolutions))
            return false;
        int nArgsExpected = ScriptSigArgsExpected(whichType, vSolutions);
        if (nArgsExpected < 0)
            return false;

        if (tx.vin[i].decoys.size() > 0) {
            continue;
        }

        // Transactions with extra stuff in their scriptSigs are
        // non-standard. Note that this EvalScript() call will
        // be quick, because if there are any operations
        // beside "push data" in the scriptSig
        // IsStandard() will have already returned false
        // and this method isn't called.
        vector<vector<unsigned char> > stack;
        if (!EvalScript(stack, tx.vin[i].scriptSig, false, BaseSignatureChecker()))
            return false;

        if (whichType == TX_SCRIPTHASH) {
            if (stack.empty())
                return false;
            CScript subscript(stack.back().begin(), stack.back().end());
            vector<vector<unsigned char> > vSolutions2;
            txnouttype whichType2;
            if (Solver(subscript, whichType2, vSolutions2)) {
                int tmpExpected = ScriptSigArgsExpected(whichType2, vSolutions2);
                if (tmpExpected < 0)
                    return false;
                nArgsExpected += tmpExpected;
            } else {
                // Any other Script with less than 15 sigops OK:
                unsigned int sigops = subscript.GetSigOpCount(true);
                // ... extra data left on the stack after execution is OK, too:
                return (sigops <= MAX_P2SH_SIGOPS);
            }
        }

        if (stack.size() != (unsigned int)nArgsExpected)
            return false;
    }

    return true;
}

unsigned int GetLegacySigOpCount(const CTransaction& tx)
{
    unsigned int nSigOps = 0;
    BOOST_FOREACH (
        const CTxIn& txin, tx.vin) {
        nSigOps += txin.scriptSig.GetSigOpCount(false);
    }
    BOOST_FOREACH (
        const CTxOut& txout, tx.vout) {
        nSigOps += txout.scriptPubKey.GetSigOpCount(false);
    }
    return nSigOps;
}

int GetInputAge(CTxIn& vin)
{
    CCoinsView viewDummy;
    CCoinsViewCache view(&viewDummy);
    {
        LOCK(mempool.cs);
        CCoinsViewMemPool viewMempool(pcoinsTip, mempool);
        view.SetBackend(viewMempool); // temporarily switch cache backend to db+mempool view

        const CCoins* coins = view.AccessCoins(vin.prevout.hash);

        if (coins) {
            if (coins->nHeight < 0) return 0;
            return (chainActive.Tip()->nHeight + 1) - coins->nHeight;
        } else
            return -1;
    }
}

int GetInputAgeIX(uint256 nTXHash, CTxIn& vin)
{
    int sigs = 0;
    int nResult = GetInputAge(vin);
    if (nResult < 0) nResult = 0;

    if (nResult < 6) {
        std::map<uint256, CTransactionLock>::iterator i = mapTxLocks.find(nTXHash);
        if (i != mapTxLocks.end()) {
            sigs = (*i).second.CountSignatures();
        }
        if (sigs >= SWIFTTX_SIGNATURES_REQUIRED) {
            return nSwiftTXDepth + nResult;
        }
    }

    return -1;
}

int GetIXConfirmations(uint256 nTXHash)
{
    int sigs = 0;

    std::map<uint256, CTransactionLock>::iterator i = mapTxLocks.find(nTXHash);
    if (i != mapTxLocks.end()) {
        sigs = (*i).second.CountSignatures();
    }
    if (sigs >= SWIFTTX_SIGNATURES_REQUIRED) {
        return nSwiftTXDepth;
    }

    return 0;
}

// ppcoin: total coin age spent in transaction, in the unit of coin-days.
// Only those coins meeting minimum age requirement counts. As those
// transactions not in main chain are not currently indexed so we
// might not find out about their coin age. Older transactions are
// guaranteed to be in main chain by sync-checkpoint. This rule is
// introduced to help nodes establish a consistent view of the coin
// age (trust score) of competing branches.
bool GetCoinAge(const CTransaction& tx, const unsigned int nTxTime, uint64_t& nCoinAge)
{
    uint256 bnCentSecond = 0; // coin age in the unit of cent-seconds
    nCoinAge = 0;

    CBlockIndex* pindex = NULL;
    BOOST_FOREACH (
        const CTxIn& txin, tx.vin) {
        // First try finding the previous transaction in database
        CTransaction txPrev;
        uint256 hashBlockPrev;
        if (!GetTransaction(txin.prevout.hash, txPrev, hashBlockPrev)) {
            LogPrintf("GetCoinAge: failed to find vin transaction \n");
            continue; // previous transaction not in main chain
        }

        BlockMap::iterator it = mapBlockIndex.find(hashBlockPrev);
        if (it != mapBlockIndex.end())
            pindex = it->second;
        else {
            LogPrintf("GetCoinAge() failed to find block index \n");
            continue;
        }

        // Read block header
        CBlockHeader prevblock = pindex->GetBlockHeader();

        if (prevblock.nTime + nStakeMinAge > nTxTime)
            continue; // only count coins meeting min age requirement

        if (nTxTime < prevblock.nTime) {
            LogPrintf("GetCoinAge: Timestamp Violation: txtime less than txPrev.nTime");
            return false; // Transaction timestamp violation
        }

        int64_t nValueIn = txPrev.vout[txin.prevout.n].nValue;
        bnCentSecond += uint256(nValueIn) * (nTxTime - prevblock.nTime);
    }

    uint256 bnCoinDay = bnCentSecond / COIN / (24 * 60 * 60);
    LogPrintf("coin age bnCoinDay=%s\n", bnCoinDay.ToString().c_str());
    nCoinAge = bnCoinDay.GetCompact();
    return true;
}

bool IsSerialInBlockchain(const CBigNum& bnSerial, int& nHeightTx)
{
    uint256 txHash = 0;

    CTransaction tx;
    uint256 hashBlock;
    if (!GetTransaction(txHash, tx, hashBlock, true))
        return false;

    bool inChain = mapBlockIndex.count(hashBlock) && chainActive.Contains(mapBlockIndex[hashBlock]);
    if (inChain)
        nHeightTx = mapBlockIndex.at(hashBlock)->nHeight;

    return inChain;
}

bool VerifyShnorrKeyImageTxIn(const CTxIn& txin, uint256 ctsHash)
{
    COutPoint prevout = txin.prevout;
    CTransaction prev;
    uint256 bh;
    if (!GetTransaction(prevout.hash, prev, bh, true)) {
        return false;
    }
    uint256 s(txin.s);
    unsigned char S[33];
    CPubKey P;
    ExtractPubKey(prev.vout[prevout.n].scriptPubKey, P);
    PointHashingSuccessively(P, s.begin(), S);
    CPubKey R(txin.R.begin(), txin.R.end());

    //compute H(R)I = eI
    unsigned char buff[33 + 32];
    memcpy(buff, R.begin(), 33);
    memcpy(buff + 33, ctsHash.begin(), 32);
    uint256 e = Hash(buff, buff + 65);
    unsigned char eI[33];
    memcpy(eI, txin.keyImage.begin(), 33);
    if (!secp256k1_ec_pubkey_tweak_mul(eI, 33, e.begin())) return false;

    secp256k1_pedersen_commitment R_commitment;
    secp256k1_pedersen_serialized_pubkey_to_commitment(R.begin(), 33, &R_commitment);

    //convert CI*I into commitment
    secp256k1_pedersen_commitment eI_commitment;
    secp256k1_pedersen_serialized_pubkey_to_commitment(eI, 33, &eI_commitment);

    const secp256k1_pedersen_commitment* twoElements[2];
    twoElements[0] = &R_commitment;
    twoElements[1] = &eI_commitment;
    secp256k1_pedersen_commitment sum;
    if (!secp256k1_pedersen_commitment_sum_pos(GetContext(), twoElements, 2, &sum))
        throw runtime_error("failed to compute secp256k1_pedersen_commitment_sum_pos");
    size_t tempLength;
    unsigned char recomputed[33];
    if (!secp256k1_pedersen_commitment_to_serialized_pubkey(&sum, recomputed, &tempLength))
        throw runtime_error("failed to serialize pedersen commitment");

    for (int i = 0; i < 33; i++)
        if (S[i] != recomputed[i]) return false;
    return true;
}

bool VerifyShnorrKeyImageTx(const CTransaction& tx)
{
    //check if a transaction is staking or spending collateral
    //this assumes that the transaction is already checked for either a staking transaction or transactions spending only UTXOs of 1M DAPS
    if (!tx.IsCoinStake()) return true;
    uint256 cts = GetTxInSignatureHash(tx.vin[0]);
    return VerifyShnorrKeyImageTxIn(tx.vin[0], cts);
}

bool CheckTransaction(const CTransaction& tx, bool fzcActive, bool fRejectBadUTXO, CValidationState& state)
{
    // Basic checks that don't depend on any context
    if (tx.vin.empty())
        return state.DoS(10, error("CheckTransaction() : vin empty"),
            REJECT_INVALID, "bad-txns-vin-empty");
    if (tx.vout.empty())
        return state.DoS(10, error("CheckTransaction() : vout empty"),
            REJECT_INVALID, "bad-txns-vout-empty");

    // Size limits
    unsigned int nMaxSize = MAX_STANDARD_TX_SIZE;

    if (::GetSerializeSize(tx, SER_NETWORK, PROTOCOL_VERSION) > nMaxSize)
        return state.DoS(100, error("CheckTransaction() : size limits failed"),
            REJECT_INVALID, "bad-txns-oversize");

    // Check for negative or overflow output values
    BOOST_FOREACH (
        const CTxOut& txout, tx.vout) {
        if (txout.IsEmpty() && !tx.IsCoinBase() && !tx.IsCoinStake())
            return state.DoS(100, error("CheckTransaction(): txout empty for user transaction"));

        if (txout.nValue < 0)
            return state.DoS(100, error("CheckTransaction() : txout.nValue negative"),
                REJECT_INVALID, "bad-txns-vout-negative");
        if (txout.nValue > Params().MaxMoneyOut()) {
            return state.DoS(100, error("CheckTransaction() : txout.nValue too high"),
                REJECT_INVALID, "bad-txns-vout-toolarge");
        }
    }

    if (tx.IsCoinBase()) {
        if (tx.vin[0].scriptSig.size() < 2 || tx.vin[0].scriptSig.size() > 150)
            return state.DoS(100, error("CheckTransaction() : coinbase script size=%d", tx.vin[0].scriptSig.size()),
                REJECT_INVALID, "bad-cb-length");
    }

    return true;
}

bool CheckFinalTx(const CTransaction& tx, int flags)
{
    AssertLockHeld(cs_main);

    // By convention a negative value for flags indicates that the
    // current network-enforced consensus rules should be used. In
    // a future soft-fork scenario that would mean checking which
    // rules would be enforced for the next block and setting the
    // appropriate flags. At the present time no soft-forks are
    // scheduled, so no flags are set.
    flags = std::max(flags, 0);

    // CheckFinalTx() uses chainActive.Height()+1 to evaluate
    // nLockTime because when IsFinalTx() is called within
    // CBlock::AcceptBlock(), the height of the block *being*
    // evaluated is what is used. Thus if we want to know if a
    // transaction can be part of the *next* block, we need to call
    // IsFinalTx() with one more than chainActive.Height().
    const int nBlockHeight = chainActive.Height() + 1;

    // BIP113 will require that time-locked transactions have nLockTime set to
    // less than the median time of the previous block they're contained in.
    // When the next block is created its previous block will be the current
    // chain tip, so we use that to calculate the median time passed to
    // IsFinalTx() if LOCKTIME_MEDIAN_TIME_PAST is set.
    const int64_t nBlockTime = (flags & LOCKTIME_MEDIAN_TIME_PAST) ? chainActive.Tip()->GetMedianTimePast() : GetAdjustedTime();

    return IsFinalTx(tx, nBlockHeight, nBlockTime);
}

CAmount GetMinRelayFee(const CTransaction& tx, unsigned int nBytes, bool fAllowFree)
{
    {
        LOCK(mempool.cs);
        uint256 hash = tx.GetHash();
        double dPriorityDelta = 0;
        CAmount nFeeDelta = 0;
        mempool.ApplyDeltas(hash, dPriorityDelta, nFeeDelta);
        if (dPriorityDelta > 0 || nFeeDelta > 0)
            return 0;
    }

    CAmount nMinFee = ::minRelayTxFee.GetFee(nBytes);

    if (fAllowFree) {
        // There is a free transaction area in blocks created by most miners,
        // * If we are relaying we allow transactions up to DEFAULT_BLOCK_PRIORITY_SIZE - 1000
        //   to be considered to fall into this category. We don't want to encourage sending
        //   multiple transactions instead of one big transaction to avoid fees.
        if (nBytes < (DEFAULT_BLOCK_PRIORITY_SIZE - 1000))
            nMinFee = 0;
    }

    return nMinFee;
}

bool CheckHaveInputs(const CCoinsViewCache& view, const CTransaction& tx)
{
    CBlockIndex* pindexPrev = mapBlockIndex.find(view.GetBestBlock())->second;
    int nSpendHeight = pindexPrev->nHeight + 1;
    if (!tx.IsCoinBase()) {
        for (unsigned int i = 0; i < tx.vin.size(); i++) {
            //check output and decoys
            std::vector<COutPoint> alldecoys = tx.vin[i].decoys;

            alldecoys.push_back(tx.vin[i].prevout);
            for (size_t j = 0; j < alldecoys.size(); j++) {
                CTransaction prev;
                uint256 bh;
                if (!GetTransaction(alldecoys[j].hash, prev, bh, true)) {
                    return false;
                }

                //TODO-NOTE: 07/06/2019 Remove this condition as colateral will be cheated as a normal tx
                //UTXO with 1M DAPS can only be consumed in a transaction with that single UTXO
                /*if (decoysSize > 1 && prev.vout[alldecoys[j].n].nValue == 1000000 * COIN) {
					return false;
				}

				if (prev.vout[alldecoys[j].n].nValue == 1000000 * COIN) {
					if (!VerifyKeyImages(tx)) {
						LogPrintf("\nFailed to verify correctness of key image of collateralization spend\n");
						return false;
					}
				}*/

                if (mapBlockIndex.count(bh) < 1) return false;
                if (prev.IsCoinStake() || prev.IsCoinAudit() || prev.IsCoinBase()) {
                    if (nSpendHeight - mapBlockIndex[bh]->nHeight < Params().COINBASE_MATURITY()) return false;
                }

                CBlockIndex* tip = chainActive.Tip();
                if (!pindexPrev) tip = pindexPrev;

                uint256 hashTip = tip->GetBlockHash();
                //verify that tip and hashBlock must be in the same fork
                CBlockIndex* atTheblock = mapBlockIndex[bh];
                if (!atTheblock) {
                    LogPrintf("\nDecoy for transactions %s not in the same chain with block %s\n", alldecoys[j].hash.GetHex(), tip->GetBlockHash().GetHex());
                    return false;
                } else {
                    CBlockIndex* ancestor = tip->GetAncestor(atTheblock->nHeight);
                    if (ancestor != atTheblock) {
                        LogPrintf("\nDecoy for transactions %s not in the same chain with block %s\n", alldecoys[j].hash.GetHex(), tip->GetBlockHash().GetHex());
                        return false;
                    }
                }
            }
            if (!tx.IsCoinStake()) {
                if (tx.vin[i].decoys.size() != tx.vin[0].decoys.size()) {
                    LogPrintf("\nTransaction does not have the same ring size for inputs\n");
                    return false;
                }
            }
        }

        if (tx.IsCoinStake()) {
            if (!VerifyShnorrKeyImageTx(tx)) {
                LogPrintf("\nFailed to verify correctness of key image of staking transaction\n");
                return false;
            }
        }
    }
    return true;
}


bool AcceptToMemoryPool(CTxMemPool& pool, CValidationState& state, const CTransaction& tx, bool fLimitFree, bool* pfMissingInputs, bool fRejectInsaneFee, bool ignoreFees)
{
    AssertLockHeld(cs_main);
    if (tx.nTxFee <= BASE_FEE)
        return state.DoS(100, error("AcceptToMemoryPool: Fee less than base fee 1 DAPS"), REJECT_INVALID, "fee-too-low");
    if (pfMissingInputs)
        *pfMissingInputs = false;
    if (!CheckTransaction(tx, false, true, state))
        return state.DoS(100, error("AcceptToMemoryPool: : CheckTransaction failed"), REJECT_INVALID, "bad-tx");
    // Coinbase is only valid in a block, not as a loose transaction
    if (tx.IsCoinBase())
        return state.DoS(100, error("AcceptToMemoryPool: : coinbase as individual tx"),
            REJECT_INVALID, "coinbase");
    //Coinstake is also only valid in a block, not as a loose transaction
    if (tx.IsCoinStake()) {
        LogPrintf("\n%s: txRejected=%s\n", __func__, tx.GetHash().GetHex());
        return state.DoS(100, error("AcceptToMemoryPool: coinstake as individual tx"),
            REJECT_INVALID, "coinstake");
    }
    // Rather not work on nonstandard transactions (unless -testnet/-regtest)
    string reason;
    if (Params().RequireStandard() && !IsStandardTx(tx, reason))
        return state.DoS(0,
            error("AcceptToMemoryPool : nonstandard transaction: %s", reason),
            REJECT_NONSTANDARD, reason);
    // is it already in the memory pool?
    uint256 hash = tx.GetHash();
    if (pool.exists(hash)) {
        return false;
    }
    // ----------- swiftTX transaction scanning -----------

    {
        CCoinsView dummy;
        CCoinsViewCache view(&dummy);
        CAmount nValueIn = 0;
        {
            LOCK(pool.cs);
            CCoinsViewMemPool viewMemPool(pcoinsTip, pool);
            view.SetBackend(viewMemPool);
            // do we already have it?
            if (view.HaveCoins(hash)) {
                LogPrintf("%s: Error: Hash exists in the mempool", __func__);
                return false;
            }

            // are the actual inputs available?
            if (!CheckHaveInputs(view, tx)) {
                //check input spents

                return state.Invalid(error("AcceptToMemoryPool : inputs already spent"),
                    REJECT_DUPLICATE, "bad-txns-inputs-spent");
            }

            if (!tx.IsCoinStake() && !tx.IsCoinBase() && !tx.IsCoinAudit()) {
                if (!tx.IsCoinAudit()) {
                    if (!VerifyRingSignatureWithTxFee(tx, chainActive.Tip()))
                        return state.DoS(100, error("AcceptToMemoryPool() : Ring Signature check for transaction %s failed", tx.GetHash().ToString()),
                            REJECT_INVALID, "bad-ring-signature");
                    if (!VerifyBulletProofAggregate(tx))
                        return state.DoS(100, error("AcceptToMemoryPool() : Bulletproof check for transaction %s failed", tx.GetHash().ToString()),
                            REJECT_INVALID, "bad-bulletproof");
                }
            }

            // Check key images not duplicated with what in db
            for (const CTxIn& txin : tx.vin) {
                const CKeyImage& keyImage = txin.keyImage;
                if (IsKeyImageSpend1(keyImage.GetHex(), uint256())) {
                    return state.Invalid(error("AcceptToMemoryPool : key image already spent"),
                        REJECT_DUPLICATE, "bad-txns-inputs-spent");
                }
            }

            // Bring the best block into scope
            view.GetBestBlock();
            nValueIn = GetValueIn(view, tx);

            // we have all inputs cached now, so switch back to dummy, so we don't need to keep lock on mempool
            view.SetBackend(dummy);
        }

        // Check for non-standard pay-to-script-hash in inputs
        if (Params().RequireStandard() && !AreInputsStandard(tx, view))
            return error("AcceptToMemoryPool: : nonstandard transaction input");
        // Check that the transaction doesn't have an excessive number of
        // sigops, making it impossible to mine. Since the coinbase transaction
        // itself can contain sigops MAX_TX_SIGOPS is less than
        // MAX_BLOCK_SIGOPS; we still consider this an invalid rather than
        // merely non-standard transaction.
        {
            unsigned int nSigOps = GetLegacySigOpCount(tx);
            unsigned int nMaxSigOps = MAX_TX_SIGOPS_CURRENT;
            if (nSigOps > nMaxSigOps)
                return state.DoS(0,
                    error("AcceptToMemoryPool : too many sigops %s, %d > %d",
                        hash.ToString(), nSigOps, nMaxSigOps),
                    REJECT_NONSTANDARD, "bad-txns-too-many-sigops");
        }

        CAmount nFees = tx.nTxFee;
        double dPriority = GetPriority(tx, chainActive.Height());

        CTxMemPoolEntry entry(tx, nFees, GetTime(), dPriority, chainActive.Height());
        unsigned int nSize = entry.GetTxSize();

        // Don't accept it if it can't get into a block
        // but prioritise dstx and don't check fees for it
        if (mapObfuscationBroadcastTxes.count(hash)) {
            mempool.PrioritiseTransaction(hash, hash.ToString(), 1000, 0.1 * COIN);
        } else if (!ignoreFees) {
            CAmount txMinFee = GetMinRelayFee(tx, nSize, true);
            if (fLimitFree && nFees < txMinFee)
                return state.DoS(0, error("AcceptToMemoryPool : not enough fees %s, %d < %d", hash.ToString(), nFees, txMinFee),
                    REJECT_INSUFFICIENTFEE, "insufficient fee");

            // Continuously rate-limit free (really, very-low-fee) transactions
            // This mitigates 'penny-flooding' -- sending thousands of free transactions just to
            // be annoying or make others' transactions take longer to confirm.
            if (fLimitFree && nFees < ::minRelayTxFee.GetFee(nSize - 300)) {
                static CCriticalSection csFreeLimiter;
                static double dFreeCount;
                static int64_t nLastTime;
                int64_t nNow = GetTime();

                LOCK(csFreeLimiter);

                // Use an exponentially decaying ~10-minute window:
                dFreeCount *= pow(1.0 - 1.0 / 600.0, (double)(nNow - nLastTime));
                nLastTime = nNow;
                // -limitfreerelay unit is thousand-bytes-per-minute
                // At default rate it would take over a month to fill 1GB
                if (dFreeCount >= GetArg("-limitfreerelay", 30) * 10 * 1000)
                    return state.DoS(0, error("AcceptToMemoryPool : free transaction rejected by rate limiter"),
                        REJECT_INSUFFICIENTFEE, "rate limited free transaction");
                LogPrint("mempool", "Rate limit dFreeCount: %g => %g\n", dFreeCount, dFreeCount + nSize);
                dFreeCount += nSize;
            }
        }

        // Check against previous transactions
        // This is done last to help prevent CPU exhaustion denial-of-service attacks.

        if (!CheckInputs(tx, state, view, true, STANDARD_SCRIPT_VERIFY_FLAGS, true)) {
            return error("AcceptToMemoryPool: : ConnectInputs failed %s", hash.ToString());
        }
        // Check again against just the consensus-critical mandatory script
        // verification flags, in case of bugs in the standard flags that cause
        // transactions to pass as valid when they're actually invalid. For
        // instance the STRICTENC flag was incorrectly allowing certain
        // CHECKSIG NOT scripts to pass, even though they were invalid.
        //
        // There is a similar check in CreateNewBlock() to prevent creating
        // invalid blocks, however allowing such transactions into the mempool
        // can be exploited as a DoS attack.
        if (!CheckInputs(tx, state, view, true, MANDATORY_SCRIPT_VERIFY_FLAGS, true)) {
            return error(
                "AcceptToMemoryPool: : BUG! PLEASE REPORT THIS! ConnectInputs failed against MANDATORY but not STANDARD flags %s",
                hash.ToString());
        }
        // Store transaction in memory
        pool.addUnchecked(hash, entry);
    }
    SyncWithWallets(tx, NULL);

    if (pwalletMain) {
        LOCK(pwalletMain->cs_wallet);
        if (pwalletMain->mapWallet.count(tx.GetHash()) == 1) {
            for (size_t i = 0; i < tx.vin.size(); i++) {
                std::string outpoint = tx.vin[i].prevout.hash.GetHex() + std::to_string(tx.vin[i].prevout.n);
                if (pwalletMain->outpointToKeyImages[outpoint] == tx.vin[i].keyImage) {
                    pwalletMain->inSpendQueueOutpoints[tx.vin[i].prevout] = true;
                    continue;
                }

                for (size_t j = 0; j < tx.vin[i].decoys.size(); j++) {
                    std::string outpoint = tx.vin[i].decoys[j].hash.GetHex() + std::to_string(tx.vin[i].decoys[j].n);
                    if (pwalletMain->outpointToKeyImages[outpoint] == tx.vin[i].keyImage) {
                        pwalletMain->inSpendQueueOutpoints[tx.vin[i].decoys[j]] = true;
                        break;
                    }
                }
            }
        }
    }

    return true;
}

bool AcceptableInputs(CTxMemPool& pool, CValidationState& state, const CTransaction& tx, bool fLimitFree, bool* pfMissingInputs, bool fRejectInsaneFee, bool isDSTX)
{
    AssertLockHeld(cs_main);
    if (pfMissingInputs)
        *pfMissingInputs = false;

    if (!CheckTransaction(tx, false, true, state))
        return error("AcceptableInputs: : CheckTransaction failed");

    // Coinbase is only valid in a block, not as a loose transaction
    if (tx.IsCoinBase())
        return state.DoS(100, error("AcceptableInputs: : coinbase as individual tx"),
            REJECT_INVALID, "coinbase");

    // Rather not work on nonstandard transactions (unless -testnet/-regtest)
    string reason;

    // is it already in the memory pool?
    uint256 hash = tx.GetHash();
    if (pool.exists(hash))
        return false;

    // ----------- swiftTX transaction scanning -----------

    BOOST_FOREACH (
        const CTxIn& in, tx.vin) {
        if (mapLockedInputs.count(in.prevout)) {
            if (mapLockedInputs[in.prevout] != tx.GetHash()) {
                return state.DoS(0,
                    error("AcceptableInputs : conflicts with existing transaction lock: %s", reason),
                    REJECT_INVALID, "tx-lock-conflict");
            }
        }
    }

    // Check for conflicts with in-memory transactions
    {
        LOCK(pool.cs); // protect pool.mapNextTx
        for (unsigned int i = 0; i < tx.vin.size(); i++) {
            COutPoint outpoint = tx.vin[i].prevout;
            if (pool.mapNextTx.count(outpoint)) {
                // Disable replacement feature for now
                return false;
            }
        }
    }


    {
        CCoinsView dummy;
        CCoinsViewCache view(&dummy);

        CAmount nValueIn = 0;
        {
            LOCK(pool.cs);
            CCoinsViewMemPool viewMemPool(pcoinsTip, pool);
            view.SetBackend(viewMemPool);

            // do we already have it?
            if (view.HaveCoins(hash))
                return false;

            // do all inputs exist?
            // Note that this does not check for the presence of actual outputs (see the next check for that),
            // only helps filling in pfMissingInputs (to determine missing vs spent).
            for (const CTxIn txin : tx.vin) {
                if (!view.HaveCoins(txin.prevout.hash)) {
                    if (pfMissingInputs)
                        *pfMissingInputs = true;
                    return false;
                }

                // check for invalid/fraudulent inputs
                if (!ValidOutPoint(txin.prevout, chainActive.Height())) {
                    return state.Invalid(
                        error("%s : tried to spend invalid input %s in tx %s", __func__, txin.prevout.ToString(),
                            tx.GetHash().GetHex()),
                        REJECT_INVALID, "bad-txns-invalid-inputs");
                }
            }

            // are the actual inputs available?
            if (!CheckHaveInputs(view, tx))
                return state.Invalid(error("AcceptableInputs : inputs already spent"),
                    REJECT_DUPLICATE, "bad-txns-inputs-spent");

            // Bring the best block into scope
            view.GetBestBlock();

            nValueIn = GetValueIn(view, tx);

            // we have all inputs cached now, so switch back to dummy, so we don't need to keep lock on mempool
            view.SetBackend(dummy);
        }

        // Check that the transaction doesn't have an excessive number of
        // sigops, making it impossible to mine. Since the coinbase transaction
        // itself can contain sigops MAX_TX_SIGOPS is less than
        // MAX_BLOCK_SIGOPS; we still consider this an invalid rather than
        // merely non-standard transaction.
        unsigned int nSigOps = GetLegacySigOpCount(tx);
        unsigned int nMaxSigOps = MAX_TX_SIGOPS_CURRENT;
        if (nSigOps > nMaxSigOps)
            return state.DoS(0,
                error("AcceptableInputs : too many sigops %s, %d > %d",
                    hash.ToString(), nSigOps, nMaxSigOps),
                REJECT_NONSTANDARD, "bad-txns-too-many-sigops");

        CAmount nValueOut = tx.GetValueOut();
        CAmount nFees = tx.nTxFee;
        double dPriority = GetPriority(tx, chainActive.Height());

        CTxMemPoolEntry entry(tx, nFees, GetTime(), dPriority, chainActive.Height());
        unsigned int nSize = entry.GetTxSize();

        // Don't accept it if it can't get into a block
        // but prioritise dstx and don't check fees for it
        if (isDSTX) {
            mempool.PrioritiseTransaction(hash, hash.ToString(), 1000, 0.1 * COIN);
        } else { // same as !ignoreFees for AcceptToMemoryPool
            CAmount txMinFee = GetMinRelayFee(tx, nSize, true);
            if (fLimitFree && nFees < txMinFee)
                return state.DoS(0, error("AcceptableInputs : not enough fees %s, %d < %d", hash.ToString(), nFees, txMinFee),
                    REJECT_INSUFFICIENTFEE, "insufficient fee");

            // Require that free transactions have sufficient priority to be mined in the next block.
            //TODO: @campv need to recompute the fee
            /*if (GetBoolArg("-relaypriority", true) && nFees < ::minRelayTxFee.GetFee(nSize) &&
                !AllowFree(view.GetPriority(tx, chainActive.Height() + 1))) {
                return state.DoS(0, false, REJECT_INSUFFICIENTFEE, "insufficient priority");
            }*/

            // Continuously rate-limit free (really, very-low-fee) transactions
            // This mitigates 'penny-flooding' -- sending thousands of free transactions just to
            // be annoying or make others' transactions take longer to confirm.
            if (fLimitFree && nFees < ::minRelayTxFee.GetFee(nSize)) {
                static CCriticalSection csFreeLimiter;
                static double dFreeCount;
                static int64_t nLastTime;
                int64_t nNow = GetTime();

                LOCK(csFreeLimiter);

                // Use an exponentially decaying ~10-minute window:
                dFreeCount *= pow(1.0 - 1.0 / 600.0, (double)(nNow - nLastTime));
                nLastTime = nNow;
                // -limitfreerelay unit is thousand-bytes-per-minute
                // At default rate it would take over a month to fill 1GB
                if (dFreeCount >= GetArg("-limitfreerelay", 30) * 10 * 1000)
                    return state.DoS(0, error("AcceptableInputs : free transaction rejected by rate limiter"),
                        REJECT_INSUFFICIENTFEE, "rate limited free transaction");
                LogPrint("mempool", "Rate limit dFreeCount: %g => %g\n", dFreeCount, dFreeCount + nSize);
                dFreeCount += nSize;
            }
        }

        if (fRejectInsaneFee && nFees > ::minRelayTxFee.GetFee(nSize) * 10000)
            return error("AcceptableInputs: : insane fees %s, %d > %d",
                hash.ToString(),
                nFees, ::minRelayTxFee.GetFee(nSize) * 10000);

        // Check against previous transactions
        // This is done last to help prevent CPU exhaustion denial-of-service attacks.
        if (!CheckInputs(tx, state, view, false, STANDARD_SCRIPT_VERIFY_FLAGS, true)) {
            return error("AcceptableInputs: : ConnectInputs failed %s", hash.ToString());
        }

        // Check again against just the consensus-critical mandatory script
        // verification flags, in case of bugs in the standard flags that cause
        // transactions to pass as valid when they're actually invalid. For
        // instance the STRICTENC flag was incorrectly allowing certain
        // CHECKSIG NOT scripts to pass, even though they were invalid.
        //
        // There is a similar check in CreateNewBlock() to prevent creating
        // invalid blocks, however allowing such transactions into the mempool
        // can be exploited as a DoS attack.
        // for any real tx this will be checked on AcceptToMemoryPool anyway
    }

    return true;
}

/** Return transaction in tx, and if it was found inside a block, its hash is placed in hashBlock */
bool GetTransaction(const uint256& hash, CTransaction& txOut, uint256& hashBlock, bool fAllowSlow)
{
    CBlockIndex* pindexSlow = NULL;
    {
        LOCK(cs_main);
        {
            if (mempool.lookup(hash, txOut)) {
                return true;
            }
        }

        if (fTxIndex) {
            CDiskTxPos postx;
            if (pblocktree->ReadTxIndex(hash, postx)) {
                CAutoFile file(OpenBlockFile(postx, true), SER_DISK, CLIENT_VERSION);
                if (file.IsNull())
                    return error("%s: OpenBlockFile failed", __func__);
                CBlockHeader header;
                try {
                    file >> header;
                    fseek(file.Get(), postx.nTxOffset, SEEK_CUR);
                    file >> txOut;
                } catch (std::exception& e) {
                    return error("%s : Deserialize or I/O error - %s", __func__, e.what());
                }
                hashBlock = header.GetHash();
                if (txOut.GetHash() != hash)
                    return error("%s : txid mismatch, %s, %s", __func__, txOut.GetHash().GetHex(), hash.GetHex());
                return true;
            }

            // transaction not found in the index, nothing more can be done
            return false;
        }

        if (fAllowSlow) { // use coin database to locate block that contains transaction, and scan it
            int nHeight = -1;
            {
                CCoinsViewCache& view = *pcoinsTip;
                const CCoins* coins = view.AccessCoins(hash);
                if (coins)
                    nHeight = coins->nHeight;
            }
            if (nHeight > 0)
                pindexSlow = chainActive[nHeight];
        }
    }

    if (pindexSlow) {
        CBlock block;
        if (ReadBlockFromDisk(block, pindexSlow)) {
            BOOST_FOREACH (
                const CTransaction& tx, block.vtx) {
                if (tx.GetHash() == hash) {
                    txOut = tx;
                    hashBlock = pindexSlow->GetBlockHash();
                    return true;
                }
            }
        }
    }

    return false;
}


//////////////////////////////////////////////////////////////////////////////
//
// CBlock and CBlockIndex
//

bool WriteBlockToDisk(CBlock& block, CDiskBlockPos& pos)
{
    // Open history file to append
    CAutoFile fileout(OpenBlockFile(pos), SER_DISK, CLIENT_VERSION);
    if (fileout.IsNull())
        return error("WriteBlockToDisk : OpenBlockFile failed");

    // Write index header
    unsigned int nSize = fileout.GetSerializeSize(block);
    fileout << FLATDATA(Params().MessageStart()) << nSize;

    // Write block
    long fileOutPos = ftell(fileout.Get());
    if (fileOutPos < 0)
        return error("WriteBlockToDisk : ftell failed");
    pos.nPos = (unsigned int)fileOutPos;
    fileout << block;

    return true;
}

bool ReadBlockFromDisk(CBlock& block, const CDiskBlockPos& pos)
{
    block.SetNull();

    // Open history file to read
    CAutoFile filein(OpenBlockFile(pos, true), SER_DISK, CLIENT_VERSION);
    if (filein.IsNull())
        return error("ReadBlockFromDisk : OpenBlockFile failed");

    // Read block
    try {
        filein >> block;
    } catch (std::exception& e) {
        return error("%s : Deserialize or I/O error - %s", __func__, e.what());
    }

    // Check the header
    if (block.IsProofOfWork()) {
        if (!CheckProofOfWork(block.GetHash(), block.nBits))
            return error("ReadBlockFromDisk : Errors in block header");
    }

    return true;
}

bool ReadBlockFromDisk(CBlock& block, const CBlockIndex* pindex)
{
    if (!ReadBlockFromDisk(block, pindex->GetBlockPos()))
        return false;
    if (block.GetHash() != pindex->GetBlockHash()) {
        LogPrintf("%s : block=%s index=%s\n", __func__, block.GetHash().ToString().c_str(),
            pindex->GetBlockHash().ToString().c_str());
        return error("ReadBlockFromDisk(CBlock&, CBlockIndex*) : GetHash() doesn't match index");
    }
    return true;
}


double ConvertBitsToDouble(unsigned int nBits)
{
    int nShift = (nBits >> 24) & 0xff;

    double dDiff =
        (double)0x0000ffff / (double)(nBits & 0x00ffffff);

    while (nShift < 29) {
        dDiff *= 256.0;
        nShift++;
    }
    while (nShift > 29) {
        dDiff /= 256.0;
        nShift--;
    }

    return dDiff;
}

CAmount PoSBlockReward()
{
    return 900 * COIN;
}

CAmount TeamRewards(const CBlockIndex* ptip)
{
    const CBlockIndex* pForkTip = ptip;
    if (!ptip) {
        pForkTip = chainActive.Tip();
    }

    if (!pForkTip->IsProofOfAudit()) return 0;
    const CBlockIndex* lastPoABlock = pForkTip;
    if (lastPoABlock->hashPrevPoABlock.IsNull()) {
        //pay daps team after the first PoA block
        return (pForkTip->nHeight - Params().LAST_POW_BLOCK() - 1 + 1 /*+1 for the being created PoS block*/) * 50 * COIN;
    }

    //loop back to find the PoA block right after which the daps team is paid
    uint256 lastPoAHash = lastPoABlock->hashPrevPoABlock;
    CAmount ret = 0;
    int numPoABlocks = 1;
    while (!lastPoAHash.IsNull()) {
        if (numPoABlocks != 0 && numPoABlocks % Params().TEAM_REWARD_FREQUENCY == 0) break;
        CBlockIndex* p = mapBlockIndex[lastPoAHash];
        lastPoAHash = p->hashPrevPoABlock;
        numPoABlocks++;
    }

    if (!lastPoAHash.IsNull() && numPoABlocks != 0 && numPoABlocks % 24 == 0) {
        ret = (pForkTip->nHeight - (mapBlockIndex[lastPoAHash]->nHeight + 1) - numPoABlocks + 1 /*+1 for the being created PoS block*/) * 50 * COIN;
    }
    return ret;
}

int64_t GetBlockValue(const CBlockIndex* ptip)
{
    LOCK(cs_main);
    int64_t nSubsidy = 0;
    const CBlockIndex* pForkTip = ptip;
    if (!ptip) {
        pForkTip = chainActive.Tip();
    }

    if (pForkTip->nMoneySupply >= Params().TOTAL_SUPPLY) {
        //zero rewards when total supply reach 70B DAPS
        return 0;
    }
	if (pForkTip->nHeight < Params().LAST_POW_BLOCK()) {
		nSubsidy = 120000000 * COIN;
	} else {
        nSubsidy = PoSBlockReward();
        nSubsidy += TeamRewards(pForkTip);
    }

    if (pForkTip->nMoneySupply + nSubsidy >= Params().TOTAL_SUPPLY) {
        nSubsidy = Params().TOTAL_SUPPLY - pForkTip->nMoneySupply;
    }

    return nSubsidy;
}

CAmount GetSeeSaw(const CAmount& blockValue, int nMasternodeCount, int nHeight)
{
    int64_t nMoneySupply = chainActive.Tip()->nMoneySupply;

    //if a mn count is inserted into the function we are looking for a specific result for a masternode count
    if (nMasternodeCount < 1) {
        nMasternodeCount = mnodeman.size();
    }

    int64_t mNodeCoins = nMasternodeCount * 1000000 * COIN;

    // Use this log to compare the masternode count for different clients
    LogPrintf("Adjusting seesaw at height %d with %d masternodes (without drift: %d) at %ld\n", nHeight,
        nMasternodeCount, nMasternodeCount - Params().MasternodeCountDrift(), GetTime());

    if (fDebug)
        LogPrintf("GetMasternodePayment(): moneysupply=%s, nodecoins=%s \n", FormatMoney(nMoneySupply).c_str(),
            FormatMoney(mNodeCoins).c_str());

    CAmount ret = 0;
    if (mNodeCoins == 0) {
        ret = 0;
    } else {
        if (mNodeCoins <= (nMoneySupply * .05) && mNodeCoins > 0) {
            ret = blockValue * .6;
        } else if (mNodeCoins <= (nMoneySupply * .1) && mNodeCoins > (nMoneySupply * .05)) {
            ret = blockValue * .59;
        } else if (mNodeCoins <= (nMoneySupply * .15) && mNodeCoins > (nMoneySupply * .1)) {
            ret = blockValue * .58;
        } else if (mNodeCoins <= (nMoneySupply * .2) && mNodeCoins > (nMoneySupply * .15)) {
            ret = blockValue * .57;
        } else if (mNodeCoins <= (nMoneySupply * .25) && mNodeCoins > (nMoneySupply * .2)) {
            ret = blockValue * .56;
        } else if (mNodeCoins <= (nMoneySupply * .3) && mNodeCoins > (nMoneySupply * .25)) {
            ret = blockValue * .55;
        } else if (mNodeCoins <= (nMoneySupply * .35) && mNodeCoins > (nMoneySupply * .3)) {
            ret = blockValue * .54;
        } else if (mNodeCoins <= (nMoneySupply * .4) && mNodeCoins > (nMoneySupply * .35)) {
            ret = blockValue * .53;
        } else if (mNodeCoins <= (nMoneySupply * .45) && mNodeCoins > (nMoneySupply * .4)) {
            ret = blockValue * .52;
        } else if (mNodeCoins <= (nMoneySupply * .5) && mNodeCoins > (nMoneySupply * .45)) {
            ret = blockValue * .51;
        } else if (mNodeCoins <= (nMoneySupply * .525) && mNodeCoins > (nMoneySupply * .5)) {
            ret = blockValue * .50;
        } else if (mNodeCoins <= (nMoneySupply * .55) && mNodeCoins > (nMoneySupply * .525)) {
            ret = blockValue * .49;
        } else if (mNodeCoins <= (nMoneySupply * .6) && mNodeCoins > (nMoneySupply * .55)) {
            ret = blockValue * .48;
        } else if (mNodeCoins <= (nMoneySupply * .65) && mNodeCoins > (nMoneySupply * .6)) {
            ret = blockValue * .47;
        } else if (mNodeCoins <= (nMoneySupply * .7) && mNodeCoins > (nMoneySupply * .65)) {
            ret = blockValue * .46;
        } else if (mNodeCoins <= (nMoneySupply * .75) && mNodeCoins > (nMoneySupply * .7)) {
            ret = blockValue * .45;
        } else if (mNodeCoins <= (nMoneySupply * .8) && mNodeCoins > (nMoneySupply * .75)) {
            ret = blockValue * .44;
        } else if (mNodeCoins <= (nMoneySupply * .85) && mNodeCoins > (nMoneySupply * .8)) {
            ret = blockValue * .43;
        } else if (mNodeCoins <= (nMoneySupply * .9) && mNodeCoins > (nMoneySupply * .85)) {
            ret = blockValue * .42;
        } else if (mNodeCoins <= (nMoneySupply * .95) && mNodeCoins > (nMoneySupply * .9)) {
            ret = blockValue * .41;
        } else {
            ret = blockValue * .40;
        }
    }

    return ret;
}

int64_t GetMasternodePayment(int nHeight, int64_t blockValue, int nMasternodeCount)
{
    int64_t ret = 0;

    int64_t blockValueForSeeSaw = blockValue;

    if (Params().NetworkID() == CBaseChainParams::TESTNET) {
        if (nHeight < 200)
            return 0;
        if (nHeight < 4500)
            ret = blockValue / 5;
        else if (nHeight >= 4500) {
            return GetSeeSaw(blockValueForSeeSaw, nMasternodeCount, nHeight);
        }
    }

    if (nHeight >= Params().LAST_POW_BLOCK()) {
        return GetSeeSaw(blockValueForSeeSaw, nMasternodeCount, nHeight);
    }

    return ret;
}

bool IsInitialBlockDownload()
{
    LOCK(cs_main);
    if (fImporting || fReindex || fVerifyingBlocks || chainActive.Height() < Checkpoints::GetTotalBlocksEstimate())
        return true;
    static bool lockIBDState = false;
    if (lockIBDState)
        return false;
    bool state = (chainActive.Height() < pindexBestHeader->nHeight - 24 * 6 ||
                  pindexBestHeader->GetBlockTime() <
                      GetTime() - 6 * 60 * 60); // ~144 blocks behind -> 2 x fork detection time
    if (!state)
        lockIBDState = true;
    return state;
}

bool fLargeWorkForkFound = false;
bool fLargeWorkInvalidChainFound = false;
CBlockIndex *pindexBestForkTip = NULL, *pindexBestForkBase = NULL;

bool VerifyZeroBlindCommitment(const CTxOut& out)
{
    if (out.nValue == 0) return true;
    unsigned char zeroBlind[32];
    std::vector<unsigned char> commitment;
    CWallet::CreateCommitmentWithZeroBlind(out.nValue, zeroBlind, commitment);
    return commitment == out.commitment;
}

bool VerifyDerivedAddress(const CTxOut& out, std::string stealth)
{
    CPubKey foundationalGenPub, pubView, pubSpend;
    bool hasPaymentID;
    uint64_t paymentID;
    if (!CWallet::DecodeStealthAddress(stealth, pubView, pubSpend, hasPaymentID, paymentID)) {
        LogPrintf("\n%s: Cannot decode foundational address", __func__);
        return false;
    }

    //reconstruct destination address from masternode address and tx private key
    CKey foundationTxPriv;
    foundationTxPriv.Set(&(out.txPriv[0]), &(out.txPriv[0]) + 32, true);
    CPubKey foundationTxPub = foundationTxPriv.GetPubKey();
    CPubKey origin(out.txPub.begin(), out.txPub.end());
    if (foundationTxPub != origin) return false;
    CWallet::ComputeStealthDestination(foundationTxPriv, pubView, pubSpend, foundationalGenPub);
    CScript foundationalScript = GetScriptForDestination(foundationalGenPub);
    return foundationalScript == out.scriptPubKey;
}

void CheckForkWarningConditions()
{
    AssertLockHeld(cs_main);
    // Before we get past initial download, we cannot reliably alert about forks
    // (we assume we don't get stuck on a fork before the last checkpoint)
    if (IsInitialBlockDownload())
        return;

    // If our best fork is no longer within 72 blocks (+/- 3 hours if no one mines it)
    // of our head, drop it
    if (pindexBestForkTip && chainActive.Height() - pindexBestForkTip->nHeight >= 72)
        pindexBestForkTip = NULL;

    if (pindexBestForkTip || (pindexBestInvalid && pindexBestInvalid->nChainWork > chainActive.Tip()->nChainWork +
                                                                                       (GetBlockProof(*chainActive.Tip()) *
                                                                                           6))) {
        if (!fLargeWorkForkFound && pindexBestForkBase) {
            if (pindexBestForkBase->phashBlock) {
                std::string warning = std::string("'Warning: Large-work fork detected, forking after block ") +
                                      pindexBestForkBase->phashBlock->ToString() + std::string("'");
                CAlert::Notify(warning, true);
            }
        }
        if (pindexBestForkTip && pindexBestForkBase) {
            if (pindexBestForkBase->phashBlock) {
                LogPrintf(
                    "CheckForkWarningConditions: Warning: Large valid fork found\n  forking the chain at height %d (%s)\n  lasting to height %d (%s).\nChain state database corruption likely.\n",
                    pindexBestForkBase->nHeight, pindexBestForkBase->phashBlock->ToString(),
                    pindexBestForkTip->nHeight, pindexBestForkTip->phashBlock->ToString());
                fLargeWorkForkFound = true;
            }
        } else {
            LogPrintf(
                "CheckForkWarningConditions: Warning: Found invalid chain at least ~6 blocks longer than our best chain.\nChain state database corruption likely.\n");
            fLargeWorkInvalidChainFound = true;
        }
    } else {
        fLargeWorkForkFound = false;
        fLargeWorkInvalidChainFound = false;
    }
}

void CheckForkWarningConditionsOnNewFork(CBlockIndex* pindexNewForkTip)
{
    AssertLockHeld(cs_main);
    // If we are on a fork that is sufficiently large, set a warning flag
    CBlockIndex* pfork = pindexNewForkTip;
    CBlockIndex* plonger = chainActive.Tip();
    while (pfork && pfork != plonger) {
        while (plonger && plonger->nHeight > pfork->nHeight)
            plonger = plonger->pprev;
        if (pfork == plonger)
            break;
        pfork = pfork->pprev;
    }

    // We define a condition which we should warn the user about as a fork of at least 7 blocks
    // who's tip is within 72 blocks (+/- 3 hours if no one mines it) of ours
    // or a chain that is entirely longer than ours and invalid (note that this should be detected by both)
    // We use 7 blocks rather arbitrarily as it represents just under 10% of sustained network
    // hash rate operating on the fork.
    // We define it this way because it allows us to only store the highest fork tip (+ base) which meets
    // the 7-block condition and from this always have the most-likely-to-cause-warning fork
    if (pfork &&
        (!pindexBestForkTip || (pindexBestForkTip && pindexNewForkTip->nHeight > pindexBestForkTip->nHeight)) &&
        pindexNewForkTip->nChainWork - pfork->nChainWork > (GetBlockProof(*pfork) * 7) &&
        chainActive.Height() - pindexNewForkTip->nHeight < 72) {
        pindexBestForkTip = pindexNewForkTip;
        pindexBestForkBase = pfork;
    }

    CheckForkWarningConditions();
}

// Requires cs_main.
void Misbehaving(NodeId pnode, int howmuch)
{
    if (howmuch == 0)
        return;

    CNodeState* state = State(pnode);
    if (state == NULL)
        return;

    state->nMisbehavior += howmuch;
    int banscore = GetArg("-banscore", 100);
    if (state->nMisbehavior >= banscore && state->nMisbehavior - howmuch < banscore) {
        LogPrintf("Misbehaving: %s (%d -> %d) BAN THRESHOLD EXCEEDED\n", state->name, state->nMisbehavior - howmuch,
            state->nMisbehavior);
        state->fShouldBan = true;
    } else
        LogPrintf("Misbehaving: %s (%d -> %d)\n", state->name, state->nMisbehavior - howmuch, state->nMisbehavior);
}

void static InvalidChainFound(CBlockIndex* pindexNew)
{
    if (!pindexBestInvalid || pindexNew->nChainWork > pindexBestInvalid->nChainWork)
        pindexBestInvalid = pindexNew;

    LogPrintf("InvalidChainFound: invalid block=%s  height=%d  log2_work=%.8g  date=%s\n",
        pindexNew->GetBlockHash().ToString(), pindexNew->nHeight,
        log(pindexNew->nChainWork.getdouble()) / log(2.0), DateTimeStrFormat("%Y-%m-%d %H:%M:%S", pindexNew->GetBlockTime()));
    LogPrintf("InvalidChainFound:  current best=%s  height=%d  log2_work=%.8g  date=%s\n",
        chainActive.Tip()->GetBlockHash().ToString(), chainActive.Height(),
        log(chainActive.Tip()->nChainWork.getdouble()) / log(2.0),
        DateTimeStrFormat("%Y-%m-%d %H:%M:%S", chainActive.Tip()->GetBlockTime()));
    CheckForkWarningConditions();
}

void static InvalidBlockFound(CBlockIndex* pindex, const CValidationState& state)
{
    int nDoS = 0;
    if (state.IsInvalid(nDoS)) {
        std::map<uint256, NodeId>::iterator it = mapBlockSource.find(pindex->GetBlockHash());
        if (it != mapBlockSource.end() && State(it->second)) {
            CBlockReject reject = {state.GetRejectCode(), state.GetRejectReason().substr(0, MAX_REJECT_MESSAGE_LENGTH),
                pindex->GetBlockHash()};
            State(it->second)->rejects.push_back(reject);
            if (nDoS > 0)
                Misbehaving(it->second, nDoS);
        }
    }
    if (!state.CorruptionPossible()) {
        pindex->nStatus |= BLOCK_FAILED_VALID;
        setDirtyBlockIndex.insert(pindex);
        setBlockIndexCandidates.erase(pindex);
        InvalidChainFound(pindex);
    }
}

void UpdateCoins(const CTransaction& tx, CValidationState& state, CCoinsViewCache& inputs, CTxUndo& txundo, int nHeight)
{
    // mark inputs spent
    if (!tx.IsCoinAudit() && !tx.IsCoinBase() && tx.IsCoinStake()) {
        txundo.vprevout.reserve(tx.vin.size());
        BOOST_FOREACH (
            const CTxIn& txin, tx.vin) {
            txundo.vprevout.push_back(CTxInUndo());
            bool ret = inputs.ModifyCoins(txin.prevout.hash)->Spend(txin.prevout, txundo.vprevout.back());
            //assert(ret);
        }
    }

    // add outputs
    inputs.ModifyCoins(tx.GetHash())->FromTx(tx, nHeight);
}

bool CScriptCheck::operator()()
{
    const CScript& scriptSig = ptxTo->vin[nIn].scriptSig;
    if (!VerifyScript(scriptSig, scriptPubKey, nFlags, CachingTransactionSignatureChecker(ptxTo, nIn, cacheStore),
            &error)) {
        if (error != SCRIPT_ERR_EVAL_FALSE) {
            return ::error("CScriptCheck(): %s:%d VerifySignature failed: %s", ptxTo->GetHash().ToString(), nIn,
                ScriptErrorString(error));
        }
    }
    return true;
}

CBitcoinAddress addressExp1("DQZzqnSR6PXxagep1byLiRg9ZurCZ5KieQ");
CBitcoinAddress addressExp2("DTQYdnNqKuEHXyNeeYhPQGGGdqHbXYwjpj");

map<COutPoint, COutPoint> mapInvalidOutPoints;
map<CBigNum, CAmount> mapInvalidSerials;

void AddInvalidSpendsToMap(const CBlock& block)
{
    //empty function
}

// Populate global map (mapInvalidOutPoints) of invalid/fraudulent OutPoints that are banned from being used on the chain.
CAmount nFilteredThroughBittrex = 0;
bool fListPopulatedAfterLock = false;

void PopulateInvalidOutPointMap()
{
    //empty function
}

bool ValidOutPoint(const COutPoint out, int nHeight)
{
    bool isInvalid = nHeight >= Params().Block_Enforce_Invalid() && mapInvalidOutPoints.count(out);
    return !isInvalid;
}

CAmount GetInvalidUTXOValue()
{
    CAmount nValue = 0;
    for (auto it : mapInvalidOutPoints) {
        const COutPoint out = it.first;
        bool fSpent = false;
        CCoinsViewCache cache(pcoinsTip);
        const CCoins* coins = cache.AccessCoins(out.hash);
        if (!coins || !coins->IsAvailable(out.n))
            fSpent = true;

        if (!fSpent)
            nValue += coins->vout[out.n].nValue;
    }

    return nValue;
}

bool CheckInputs(const CTransaction& tx, CValidationState& state, const CCoinsViewCache& inputs, bool fScriptChecks, unsigned int flags, bool cacheStore, std::vector<CScriptCheck>* pvChecks)
{
    if (!tx.IsCoinBase()) {
        if (pvChecks)
            pvChecks->reserve(tx.vin.size());

        // This doesn't trigger the DoS code on purpose; if it did, it would make it easier
        // for an attacker to attempt to split the network.
        if (!CheckHaveInputs(inputs, tx))
            return state.Invalid(error("CheckInputs() : %s inputs unavailable", tx.GetHash().ToString()));

        // While checking, GetBestBlock() refers to the parent block.
        // This is also true for mempool checks.
        CBlockIndex* pindexPrev = mapBlockIndex.find(inputs.GetBestBlock())->second;
        int nSpendHeight = pindexPrev->nHeight + 1;
        if (tx.IsCoinStake()) {
            for (unsigned int i = 0; i < tx.vin.size(); i++) {
                const COutPoint& prevout = tx.vin[i].prevout;
                CTransaction prev;
                uint256 bh;
                if (!GetTransaction(prevout.hash, prev, bh, true)) {
                    return state.Invalid(
                        error("CheckInputs() : Inputs not available"),
                        REJECT_INVALID, "bad-txns");
                }

                // If prev is coinbase, check that it's matured
                if (prev.IsCoinBase() || prev.IsCoinStake()) {
                    if (nSpendHeight - mapBlockIndex[bh]->nHeight < Params().COINBASE_MATURITY())
                        return state.Invalid(
                            error("CheckInputs() : tried to spend coinbase at depth %d, coinstake=%d",
                                nSpendHeight - mapBlockIndex[bh]->nHeight, prev.IsCoinStake()),
                            REJECT_INVALID, "bad-txns-premature-spend-of-coinbase");
                }
            }
        }

        // The first loop above does all the inexpensive checks.
        // Only if ALL inputs pass do we perform expensive ECDSA signature checks.
        // Helps prevent CPU exhaustion attacks.

        // Skip ECDSA signature verification when connecting blocks
        // before the last block chain checkpoint. This is safe because block merkle hashes are
        // still computed and checked, and any change will be caught at the next checkpoint.
        //standard transaction does not have script
        if (fScriptChecks && tx.IsCoinStake()) {
            for (unsigned int i = 0; i < tx.vin.size(); i++) {
                const COutPoint& prevout = tx.vin[i].prevout;
                CTransaction prev;
                uint256 bh;
                if (!GetTransaction(prevout.hash, prev, bh, true)) {
                    return state.Invalid(
                        error("CheckInputs() : Inputs not available"),
                        REJECT_INVALID, "bad-txns");
                }
                CCoins coins(prev, mapBlockIndex[bh]->nHeight);

                // Verify signature
                CScriptCheck check(coins, tx, i, flags, cacheStore);
                if (pvChecks) {
                    pvChecks->push_back(CScriptCheck());
                    check.swap(pvChecks->back());
                } else if (!check()) {
                    if (flags & STANDARD_NOT_MANDATORY_VERIFY_FLAGS) {
                        // Check whether the failure was caused by a
                        // non-mandatory script verification check, such as
                        // non-standard DER encodings or non-null dummy
                        // arguments; if so, don't trigger DoS protection to
                        // avoid splitting the network between upgraded and
                        // non-upgraded nodes.
                        CScriptCheck check(coins, tx, i,
                            flags & ~STANDARD_NOT_MANDATORY_VERIFY_FLAGS, cacheStore);
                        if (check())
                            return state.Invalid(false, REJECT_NONSTANDARD,
                                strprintf("non-mandatory-script-verify-flag (%s)",
                                    ScriptErrorString(check.GetScriptError())));
                    }
                    // Failures of other flags indicate a transaction that is
                    // invalid in new blocks, e.g. a invalid P2SH. We DoS ban
                    // such nodes as they are not following the protocol. That
                    // said during an upgrade careful thought should be taken
                    // as to the correct behavior - we may want to continue
                    // peering with non-upgraded nodes even after a soft-fork
                    // super-majority vote has passed.
                    return state.DoS(100, false, REJECT_INVALID, strprintf("mandatory-script-verify-flag-failed (%s)", ScriptErrorString(check.GetScriptError())));
                }
            }
        }
    }

    return true;
}

bool DisconnectBlock(CBlock& block, CValidationState& state, CBlockIndex* pindex, CCoinsViewCache& view, bool* pfClean)
{
    if (pindex->GetBlockHash() != view.GetBestBlock())
        LogPrintf("%s : pindex=%s view=%s\n", __func__, pindex->GetBlockHash().GetHex(), view.GetBestBlock().GetHex());
    assert(pindex->GetBlockHash() == view.GetBestBlock());

    if (pfClean)
        *pfClean = false;

    bool fClean = true;

    CBlockUndo blockUndo;
    CDiskBlockPos pos = pindex->GetUndoPos();
    if (pos.IsNull())
        return error("DisconnectBlock() : no undo data available");
    if (!blockUndo.ReadFromDisk(pos, pindex->pprev->GetBlockHash()))
        return error("DisconnectBlock() : failure reading undo data");

    if (blockUndo.vtxundo.size() + 1 != block.vtx.size())
        return error("DisconnectBlock() : block and undo data inconsistent");

    // undo transactions in reverse order
    for (int i = block.vtx.size() - 1; i >= 0; i--) {
        const CTransaction& tx = block.vtx[i];

        uint256 hash = tx.GetHash();

        // Check that all outputs are available and match the outputs in the block itself
        // exactly. Note that transactions with only provably unspendable outputs won't
        // have outputs available even in the block itself, so we handle that case
        // specially with outsEmpty.
        {
            CCoins outsEmpty;
            CCoinsModifier outs = view.ModifyCoins(hash);
            outs->ClearUnspendable();

            CCoins outsBlock(tx, pindex->nHeight);
            // The CCoins serialization does not serialize negative numbers.
            // No network rules currently depend on the version here, so an inconsistency is harmless
            // but it must be corrected before txout nversion ever influences a network rule.
            if (outsBlock.nVersion < 0)
                outs->nVersion = outsBlock.nVersion;
            if (*outs != outsBlock)
                fClean = fClean && error("DisconnectBlock() : added transaction mismatch? database corrupted");

            // remove outputs
            outs->Clear();
        }

        // restore inputs
        if (!tx.IsCoinBase() && tx.IsCoinStake()) { // not coinbases because they dont have traditional inputs
            const CTxUndo& txundo = blockUndo.vtxundo[i - 1];
            if (txundo.vprevout.size() != tx.vin.size())
                return error(
                    "DisconnectBlock() : transaction and undo data inconsistent - txundo.vprevout.siz=%d tx.vin.siz=%d",
                    txundo.vprevout.size(), tx.vin.size());
            for (unsigned int j = tx.vin.size(); j-- > 0;) {
                const COutPoint& out = tx.vin[j].prevout;
                const CTxInUndo& undo = txundo.vprevout[j];
                CCoinsModifier coins = view.ModifyCoins(out.hash);
                if (undo.nHeight != 0) {
                    // undo data contains height: this is the last output of the prevout tx being spent
                    if (!coins->IsPruned())
                        fClean = fClean && error("DisconnectBlock() : undo data overwriting existing transaction");
                    coins->Clear();
                    coins->fCoinBase = undo.fCoinBase;
                    coins->nHeight = undo.nHeight;
                    coins->nVersion = undo.nVersion;
                } else {
                    if (coins->IsPruned())
                        fClean = fClean && error("DisconnectBlock() : undo data adding output to missing transaction");
                }
                if (coins->IsAvailable(out.n))
                    fClean = fClean && error("DisconnectBlock() : undo data overwriting existing output");
                if (coins->vout.size() < out.n + 1)
                    coins->vout.resize(out.n + 1);
                coins->vout[out.n] = undo.txout;
            }
        }
    }

    // move best block pointer to prevout block
    view.SetBestBlock(pindex->pprev->GetBlockHash());

    if (pfClean) {
        *pfClean = fClean;
        return true;
    } else {
        return fClean;
    }
}

void static FlushBlockFile(bool fFinalize = false)
{
    LOCK(cs_LastBlockFile);

    CDiskBlockPos posOld(nLastBlockFile, 0);

    FILE* fileOld = OpenBlockFile(posOld);
    if (fileOld) {
        if (fFinalize)
            TruncateFile(fileOld, vinfoBlockFile[nLastBlockFile].nSize);
        FileCommit(fileOld);
        fclose(fileOld);
    }

    fileOld = OpenUndoFile(posOld);
    if (fileOld) {
        if (fFinalize)
            TruncateFile(fileOld, vinfoBlockFile[nLastBlockFile].nUndoSize);
        FileCommit(fileOld);
        fclose(fileOld);
    }
}

bool FindUndoPos(CValidationState& state, int nFile, CDiskBlockPos& pos, unsigned int nAddSize);

static CCheckQueue<CScriptCheck> scriptcheckqueue(128);

void ThreadScriptCheck()
{
    RenameThread("dapscoin-scriptch");
    scriptcheckqueue.Thread();
}

bool RecalculateDAPSSupply(int nHeightStart)
{
    if (nHeightStart > chainActive.Height())
        return false;

    CBlockIndex* pindex = chainActive[nHeightStart];
    CAmount nSupplyPrev = pindex->pprev->nMoneySupply;

    while (true) {
        if (pindex->nHeight % 1000 == 0)
            LogPrintf("%s : block %d...\n", __func__, pindex->nHeight);

        CBlock block;
        assert(ReadBlockFromDisk(block, pindex));

        CAmount nValueIn = 0;
        CAmount nValueOut = 0;
        CAmount nFees = 0;
        for (const CTransaction tx : block.vtx) {
            nFees += tx.nTxFee;
            if (tx.IsCoinStake()) {
                for (unsigned int i = 0; i < tx.vin.size(); i++) {
                    CAmount nTemp; // = txPrev.vout[prevout.n].nValue;
                    uint256 hashBlock;
                    CTransaction txPrev;
                    GetTransaction(tx.vin[i].prevout.hash, txPrev, hashBlock, true);
                    const CTxOut& out = txPrev.vout[tx.vin[i].prevout.n];
                    if (out.nValue > 0) {
                        //UTXO created by coinbase/coin audit/coinstake transaction
                        if (!VerifyZeroBlindCommitment(out)) {
                            throw runtime_error("Commitment for coinstake not correct: failed to verify blind commitment");
                        }
                        nValueIn += out.nValue;
                    } else {
                        uint256 val = out.maskValue.amount;
                        uint256 mask = out.maskValue.mask;
                        CKey decodedMask;
                        CPubKey sharedSec;
                        sharedSec.Set(tx.vin[i].encryptionKey.begin(), tx.vin[i].encryptionKey.begin() + 33);
                        ECDHInfo::Decode(mask.begin(), val.begin(), sharedSec, decodedMask, nTemp);
                        //Verify commitment
                        std::vector<unsigned char> commitment;
                        CWallet::CreateCommitment(decodedMask.begin(), nTemp, commitment);
                        if (commitment != out.commitment) {
                            throw runtime_error("Commitment for coinstake not correct");
                        }
                        nValueIn += nTemp;
                    }
                }
            }

            for (unsigned int i = 0; i < tx.vout.size(); i++) {
                if (i == 0 && tx.IsCoinStake())
                    continue;

                nValueOut += tx.vout[i].nValue;
            }
        }

        // Rewrite money supply
        pindex->nMoneySupply = nSupplyPrev + nValueOut - nValueIn - nFees;
        nSupplyPrev = pindex->nMoneySupply;

        assert(pblocktree->WriteBlockIndex(CDiskBlockIndex(pindex)));

        if (pindex->nHeight < chainActive.Height())
            pindex = chainActive.Next(pindex);
        else
            break;
    }
    return true;
}

bool ReindexAccumulators(list<uint256>& listMissingCheckpoints, string& strError)
{
    return true;
}

static int64_t nTimeVerify = 0;
static int64_t nTimeConnect = 0;
static int64_t nTimeIndex = 0;
static int64_t nTimeCallbacks = 0;
static int64_t nTimeTotal = 0;

bool ConnectBlock(const CBlock& block, CValidationState& state, CBlockIndex* pindex, CCoinsViewCache& view, bool fJustCheck, bool fAlreadyChecked)
{
    AssertLockHeld(cs_main);
    // Check it again in case a previous version let a bad block in
    if (!fAlreadyChecked && !CheckBlock(block, state, !fJustCheck, !fJustCheck))
        return false;
    //move this code from checkBlock to ConnectBlock functions to check for forks
    //Check PoA block time
    if (block.IsPoABlockByVersion() && !CheckPoAblockTime(block)) {
        return state.Invalid(error("CheckBlock() : Time elapsed between two PoA blocks is too short"),
            REJECT_INVALID, "time-too-new");
    }
    //Check PoA block not auditing PoS blocks audited by its previous PoA block
    if (block.IsPoABlockByVersion() && !CheckPoABlockNotAuditingOverlap(block)) {
        return state.Invalid(error("CheckBlock() : PoA block auditing PoS blocks previously audited by its parent"),
            REJECT_INVALID, "overlap-audit");
    }

    /**
     * @todo Audit checkblock
     */
    if (block.IsProofOfAudit()) {
        //Check PoA consensus rules
        if (!CheckPoAContainRecentHash(block)) {
            return state.DoS(100, error("CheckBlock() : PoA block should contain only non-audited recent PoS blocks"));
        }

        if (!CheckNumberOfAuditedPoSBlocks(block)) {
            return state.DoS(100, error("CheckBlock() : A PoA block should audit at least 59 PoS blocks"));
        }

        if (!CheckPoABlockNotContainingPoABlockInfo(block)) {
            return state.DoS(100, error("CheckBlock() : A PoA block should not audit any existing PoA blocks"));
        }
    }

    // verify that the view's current state corresponds to the previous block
    uint256 hashPrevBlock = pindex->pprev == NULL ? uint256(0) : pindex->pprev->GetBlockHash();
    if (hashPrevBlock != view.GetBestBlock())
        LogPrintf("%s: hashPrev=%s view=%s\n", __func__, hashPrevBlock.ToString().c_str(),
            view.GetBestBlock().ToString().c_str());
    assert(hashPrevBlock == view.GetBestBlock());
    // Special case for the genesis block, skipping connection of its transactions
    // (its coinbase is unspendable)
    if (block.GetHash() == Params().HashGenesisBlock()) {
        view.SetBestBlock(pindex->GetBlockHash());
        return true;
    }

    if (pindex->nHeight <= Params().LAST_POW_BLOCK() && block.IsProofOfStake())
        return state.DoS(100, error("ConnectBlock() : PoS period not active"),
            REJECT_INVALID, "PoS-early");

    if (pindex->nHeight > Params().LAST_POW_BLOCK() && block.IsProofOfWork())
        return state.DoS(100, error("ConnectBlock() : PoW period ended"),
            REJECT_INVALID, "PoW-ended");

    bool fScriptChecks = pindex->nHeight >= Checkpoints::GetTotalBlocksEstimate();

    // BIP16 didn't become active until Apr 1 2012
    int64_t nBIP16SwitchTime = 1333238400;
    bool fStrictPayToScriptHash = (pindex->GetBlockTime() >= nBIP16SwitchTime);

    unsigned int flags = fStrictPayToScriptHash ? SCRIPT_VERIFY_P2SH : SCRIPT_VERIFY_NONE;

    // Start enforcing the DERSIG (BIP66) rules, for block.nVersion=3 blocks, when 75% of the network has upgraded:
    if (block.nVersion >= 3 && CBlockIndex::IsSuperMajority(3, pindex->pprev, Params().EnforceBlockUpgradeMajority())) {
        flags |= SCRIPT_VERIFY_DERSIG;
    }

    CBlockUndo blockundo;

    CCheckQueueControl<CScriptCheck> control(fScriptChecks && nScriptCheckThreads ? &scriptcheckqueue : NULL);

    int64_t nTimeStart = GetTimeMicros();
    CAmount nFees = 0;
    int nInputs = 0;
    unsigned int nSigOps = 0;
    CDiskTxPos pos(pindex->GetBlockPos(), GetSizeOfCompactSize(block.vtx.size()));
    std::vector<std::pair<uint256, CDiskTxPos> > vPos;
    vPos.reserve(block.vtx.size());
    blockundo.vtxundo.reserve(block.vtx.size() - 1);
    CAmount nValueOut = 0;
    CAmount nValueIn = 0;
    unsigned int nMaxBlockSigOps = MAX_BLOCK_SIGOPS_CURRENT;
    for (unsigned int i = 0; i < block.vtx.size(); i++) {
        const CTransaction& tx = block.vtx[i];
        nInputs += tx.vin.size();
        nSigOps += GetLegacySigOpCount(tx);
        if (!block.IsPoABlockByVersion() && nSigOps > nMaxBlockSigOps)
            return state.DoS(100, error("ConnectBlock() : too many sigops"),
                REJECT_INVALID, "bad-blk-sigops");

        if (!block.IsPoABlockByVersion() && !tx.IsCoinBase()) {
            if (!tx.IsCoinStake()) {
                if (!tx.IsCoinAudit()) {
                    if (!VerifyRingSignatureWithTxFee(tx, pindex))
                        return state.DoS(100, error("ConnectBlock() : Ring Signature check for transaction %s failed", tx.GetHash().ToString()),
                            REJECT_INVALID, "bad-ring-signature");
                    if (!VerifyBulletProofAggregate(tx))
                        return state.DoS(100, error("ConnectBlock() : Bulletproof check for transaction %s failed", tx.GetHash().ToString()),
                            REJECT_INVALID, "bad-bulletproof");
                }
            }

            // Check that the inputs are not marked as invalid/fraudulent
            uint256 bh = pindex->GetBlockHash();
            for (CTxIn in : tx.vin) {
                const CKeyImage& keyImage = in.keyImage;
                std::string kh = keyImage.GetHex();
                if (IsKeyImageSpend1(kh, bh)) {
                    //remove transaction from the pool?
                    return state.Invalid(error("ConnectBlock() : key image already spent"),
                        REJECT_DUPLICATE, "bad-txns-inputs-spent");
                }
                pblocktree->WriteKeyImage(keyImage.GetHex(), bh);
                if (pwalletMain != NULL && !pwalletMain->IsLocked()) {
                    if (pwalletMain->GetDebit(in, ISMINE_ALL)) {
                        pwalletMain->keyImagesSpends[keyImage.GetHex()] = true;
                    }
                    pwalletMain->pendingKeyImages.remove(keyImage.GetHex());
                }
                if (!ValidOutPoint(in.prevout, pindex->nHeight)) {
                    return state.DoS(100, error("%s : tried to spend invalid input %s in tx %s", __func__, in.prevout.ToString(), tx.GetHash().GetHex()), REJECT_INVALID, "bad-txns-invalid-inputs");
                }
            }

            if (!tx.IsCoinStake())
                nFees += tx.nTxFee;
            CAmount valTemp = GetValueIn(view, tx);
            nValueIn += valTemp;

            std::vector<CScriptCheck> vChecks;
            if (!CheckInputs(tx, state, view, fScriptChecks, flags, false, nScriptCheckThreads ? &vChecks : NULL))
                return false;
            control.Add(vChecks);
        }
        nValueOut += tx.GetValueOut();

        CTxUndo undoDummy;
        if (i > 0) {
            blockundo.vtxundo.push_back(CTxUndo());
        }
        UpdateCoins(tx, state, view, i == 0 ? undoDummy : blockundo.vtxundo.back(), pindex->nHeight);

        vPos.push_back(std::make_pair(tx.GetHash(), pos));
        pos.nTxOffset += ::GetSerializeSize(tx, SER_DISK, CLIENT_VERSION);
    }

    if (block.IsProofOfStake()) {
        const CTransaction coinstake = block.vtx[1];
        size_t numUTXO = coinstake.vout.size();
        CAmount posBlockReward = PoSBlockReward();
        if (mapBlockIndex.count(block.hashPrevBlock) < 1) {
            return state.DoS(100, error("ConnectBlock() : Previous block not found, received block %s, previous %s, current tip %s", block.GetHash().GetHex(), block.hashPrevBlock.GetHex(), chainActive.Tip()->GetBlockHash().GetHex()));
        }
        int thisBlockHeight = mapBlockIndex[block.hashPrevBlock]->nHeight + 1; //avoid potential block disorder during download
        CAmount blockValue = GetBlockValue(mapBlockIndex[block.hashPrevBlock]);
        if (blockValue > posBlockReward) {
            //numUTXO - 1 is team rewards, numUTXO - 2 is masternode reward
            const CTxOut& mnOut = coinstake.vout[numUTXO - 2];
            std::string mnsa(mnOut.masternodeStealthAddress.begin(), mnOut.masternodeStealthAddress.end());
            if (!VerifyDerivedAddress(mnOut, mnsa))
                return state.DoS(100, error("ConnectBlock() : Incorrect derived address for masternode rewards"));

            CAmount teamReward = blockValue - posBlockReward;
            const CTxOut& foundationOut = coinstake.vout[numUTXO - 1];
            if (foundationOut.nValue != teamReward)
                return state.DoS(100, error("ConnectBlock() : Incorrect amount PoS rewards for foundation, reward = %d while the correct reward = %d", foundationOut.nValue, teamReward));

            if (!VerifyDerivedAddress(foundationOut, FOUNDATION_WALLET))
                return state.DoS(100, error("ConnectBlock() : Incorrect derived address PoS rewards for foundation"));
        } else {
            //there is no team rewards in this block
            const CTxOut& mnOut = coinstake.vout[numUTXO - 1];
            std::string mnsa(mnOut.masternodeStealthAddress.begin(), mnOut.masternodeStealthAddress.end());
            if (!VerifyDerivedAddress(mnOut, mnsa))
                return state.DoS(100, error("ConnectBlock() : Incorrect derived address for masternode rewards"));
        }
    }

    // track money supply and mint amount info
    CAmount nMoneySupplyPrev = pindex->pprev ? pindex->pprev->nMoneySupply : 0;
    pindex->nMoneySupply = nMoneySupplyPrev + nValueOut - nValueIn - nFees;
    //LogPrintf("%s: nValueOut=%d, nValueIn=%d, nMoneySupplyPrev=%d, pindex->nMoneySupply=%d, nFees=%d", __func__, nValueOut, nValueIn, nMoneySupplyPrev, pindex->nMoneySupply, nFees);
    pindex->nMint = pindex->nMoneySupply - nMoneySupplyPrev + nFees;

    if (!pblocktree->WriteBlockIndex(CDiskBlockIndex(pindex)))
        return error("Connect() : WriteBlockIndex for pindex failed");

    int64_t nTime1 = GetTimeMicros();
    nTimeConnect += nTime1 - nTimeStart;
    LogPrint("bench", "      - Connect %u transactions: %.2fms (%.3fms/tx, %.3fms/txin) [%.2fs]\n",
        (unsigned)block.vtx.size(), 0.001 * (nTime1 - nTimeStart),
        0.001 * (nTime1 - nTimeStart) / block.vtx.size(),
        nInputs <= 1 ? 0 : 0.001 * (nTime1 - nTimeStart) / (nInputs - 1), nTimeConnect * 0.000001);

    //PoW phase redistributed fees to miner. PoS stage destroys fees.
    CAmount nExpectedMint = GetBlockValue(pindex->pprev);
    nExpectedMint += nFees;

    if (!block.IsPoABlockByVersion() && !IsBlockValueValid(block, nExpectedMint, pindex->nMint)) {
        return state.DoS(100,
            error("ConnectBlock() : reward pays too much (actual=%s vs limit=%s)",
                FormatMoney(pindex->nMint), FormatMoney(nExpectedMint)),
            REJECT_INVALID, "bad-cb-amount");
    }

    if (!control.Wait())
        return state.DoS(100, false);
    int64_t nTime2 = GetTimeMicros();
    nTimeVerify += nTime2 - nTimeStart;
    LogPrint("bench", "    - Verify %u txins: %.2fms (%.3fms/txin) [%.2fs]\n", nInputs - 1,
        0.001 * (nTime2 - nTimeStart), nInputs <= 1 ? 0 : 0.001 * (nTime2 - nTimeStart) / (nInputs - 1),
        nTimeVerify * 0.000001);

    if (fJustCheck)
        return true;

    // Write undo information to disk
    if (pindex->GetUndoPos().IsNull() || !pindex->IsValid(BLOCK_VALID_SCRIPTS)) {
        if (pindex->GetUndoPos().IsNull()) {
            CDiskBlockPos pos;
            if (!FindUndoPos(state, pindex->nFile, pos, ::GetSerializeSize(blockundo, SER_DISK, CLIENT_VERSION) + 40))
                return error("ConnectBlock() : FindUndoPos failed");
            if (!blockundo.WriteToDisk(pos, pindex->pprev->GetBlockHash()))
                return state.Abort("Failed to write undo data");

            // update nUndoPos in block index
            pindex->nUndoPos = pos.nPos;
            pindex->nStatus |= BLOCK_HAVE_UNDO;
        }

        pindex->RaiseValidity(BLOCK_VALID_SCRIPTS);
        setDirtyBlockIndex.insert(pindex);
    }

    if (fTxIndex)
        if (!pblocktree->WriteTxIndex(vPos))
            return state.Abort("Failed to write transaction index");

    // add this block to the view's block chain
    view.SetBestBlock(pindex->GetBlockHash());

    int64_t nTime3 = GetTimeMicros();
    nTimeIndex += nTime3 - nTime2;
    LogPrint("bench", "    - Index writing: %.2fms [%.2fs]\n", 0.001 * (nTime3 - nTime2), nTimeIndex * 0.000001);

    // Watch for changes to the previous coinbase transaction.
    static uint256 hashPrevBestCoinBase;
    g_signals.UpdatedTransaction(hashPrevBestCoinBase);
    hashPrevBestCoinBase = block.vtx[0].GetHash();

    int64_t nTime4 = GetTimeMicros();
    nTimeCallbacks += nTime4 - nTime3;
    LogPrint("bench", "    - Callbacks: %.2fms [%.2fs]\n", 0.001 * (nTime4 - nTime3), nTimeCallbacks * 0.000001);

    return true;
}

enum FlushStateMode {
    FLUSH_STATE_IF_NEEDED,
    FLUSH_STATE_PERIODIC,
    FLUSH_STATE_ALWAYS
};

/**
 * Update the on-disk chain state.
 * The caches and indexes are flushed if either they're too large, forceWrite is set, or
 * fast is not set and it's been a while since the last write.
 */
bool static FlushStateToDisk(CValidationState& state, FlushStateMode mode)
{
    LOCK(cs_main);
    static int64_t nLastWrite = 0;
    try {
        if ((mode == FLUSH_STATE_ALWAYS) ||
            ((mode == FLUSH_STATE_PERIODIC || mode == FLUSH_STATE_IF_NEEDED) &&
                pcoinsTip->GetCacheSize() > nCoinCacheSize) ||
            (mode == FLUSH_STATE_PERIODIC && GetTimeMicros() > nLastWrite + DATABASE_WRITE_INTERVAL * 1000000)) {
            // Typical CCoins structures on disk are around 100 bytes in size.
            // Pushing a new one to the database can cause it to be written
            // twice (once in the log, and once in the tables). This is already
            // an overestimation, as most will delete an existing entry or
            // overwrite one. Still, use a conservative safety factor of 2.
            if (!CheckDiskSpace(100 * 2 * 2 * pcoinsTip->GetCacheSize()))
                return state.Error("out of disk space");
            // First make sure all block and undo data is flushed to disk.
            FlushBlockFile();
            // Then update all block file information (which may refer to block and undo files).
            {
                std::vector<std::pair<int, const CBlockFileInfo*> > vFiles;
                vFiles.reserve(setDirtyFileInfo.size());
                for (set<int>::iterator it = setDirtyFileInfo.begin(); it != setDirtyFileInfo.end(); ) {
                    vFiles.push_back(make_pair(*it, &vinfoBlockFile[*it]));
                    setDirtyFileInfo.erase(it++);
                }
                std::vector<const CBlockIndex*> vBlocks;
                vBlocks.reserve(setDirtyBlockIndex.size());
                for (set<CBlockIndex*>::iterator it = setDirtyBlockIndex.begin(); it != setDirtyBlockIndex.end(); ) {
                    vBlocks.push_back(*it);
                    setDirtyBlockIndex.erase(it++);
                }
                if (!pblocktree->WriteBatchSync(vFiles, nLastBlockFile, vBlocks)) {
                    return state.Abort("Files to write to block index database");
                }
            }
            // Finally flush the chainstate (which may refer to block index entries).
            if (!pcoinsTip->Flush())
                return state.Abort("Failed to write to coin database");
            // Update best block in wallet (so we can detect restored wallets).
            if (mode != FLUSH_STATE_IF_NEEDED) {
                g_signals.SetBestChain(chainActive.GetLocator());
            }
            nLastWrite = GetTimeMicros();
        }
    } catch (const std::runtime_error& e) {
        return state.Abort(std::string("System error while flushing: ") + e.what());
    }
    return true;
}

void FlushStateToDisk()
{
    CValidationState state;
    FlushStateToDisk(state, FLUSH_STATE_ALWAYS);
}

/** Update chainActive and related internal data structures. */
void static UpdateTip(CBlockIndex* pindexNew)
{
    chainActive.SetTip(pindexNew);

    // New best block
    nTimeBestReceived = GetTime();
    mempool.AddTransactionsUpdated(1);

    LogPrintf("UpdateTip: new best=%s  height=%d  log2_work=%.8g  tx=%lu  date=%s progress=%f  cache=%u\n",
        chainActive.Tip()->GetBlockHash().ToString(), chainActive.Height(),
        log(chainActive.Tip()->nChainWork.getdouble()) / log(2.0), (unsigned long)chainActive.Tip()->nChainTx,
        DateTimeStrFormat("%Y-%m-%d %H:%M:%S", chainActive.Tip()->GetBlockTime()),
        Checkpoints::GuessVerificationProgress(chainActive.Tip()), (unsigned int)pcoinsTip->GetCacheSize());

    cvBlockChange.notify_all();

    // Check the version of the last 100 blocks to see if we need to upgrade:
    static bool fWarned = false;
    if (!IsInitialBlockDownload() && !fWarned) {
        int nUpgraded = 0;
        const CBlockIndex* pindex = chainActive.Tip();
        for (int i = 0; i < 100 && pindex != NULL; i++) {
            if (pindex->nVersion > CBlock::CURRENT_VERSION)
                ++nUpgraded;
            pindex = pindex->pprev;
        }
        if (nUpgraded > 0)
            LogPrintf("SetBestChain: %d of last 100 blocks above version %d\n", nUpgraded,
                (int)CBlock::CURRENT_VERSION);
        if (nUpgraded > 100 / 2) {
            // strMiscWarning is read by GetWarnings(), called by Qt and the JSON-RPC code to warn the user:
            strMiscWarning = _("Warning: This version is obsolete, upgrade required!");
            CAlert::Notify(strMiscWarning, true);
            fWarned = true;
        }
    }
}

/** Disconnect chainActive's tip. */
bool static DisconnectTip(CValidationState& state)
{
    CBlockIndex* pindexDelete = chainActive.Tip();
    assert(pindexDelete);
    mempool.check(pcoinsTip);
    // Read block from disk.
    CBlock block;
    if (!ReadBlockFromDisk(block, pindexDelete))
        return state.Abort("Failed to read block");
    // Apply the block atomically to the chain state.
    int64_t nStart = GetTimeMicros();
    {
        CCoinsViewCache view(pcoinsTip);
        if (!DisconnectBlock(block, state, pindexDelete, view))
            return error("DisconnectTip() : DisconnectBlock %s failed", pindexDelete->GetBlockHash().ToString());
        assert(view.Flush());
    }
    LogPrint("bench", "- Disconnect block: %.2fms\n", (GetTimeMicros() - nStart) * 0.001);
    // Write the chain state to disk, if necessary.
    if (!FlushStateToDisk(state, FLUSH_STATE_ALWAYS))
        return false;
    // Resurrect mempool transactions from the disconnected block.
    BOOST_FOREACH (
        const CTransaction& tx, block.vtx) {
        // ignore validation errors in resurrected transactions
        list<CTransaction> removed;
        CValidationState stateDummy;
        if (tx.IsCoinBase() || tx.IsCoinStake() || !AcceptToMemoryPool(mempool, stateDummy, tx, false, NULL))
            mempool.remove(tx, removed, true);
    }
    mempool.removeCoinbaseSpends(pcoinsTip, pindexDelete->nHeight);
    mempool.check(pcoinsTip);
    // Update chainActive and related variables.
    UpdateTip(pindexDelete->pprev);
    // Let wallets know transactions went from 1-confirmed to
    // 0-confirmed or conflicted:void 

    BOOST_FOREACH (
        const CTransaction& tx, block.vtx) {
        SyncWithWallets(tx, NULL);
    }
    return true;
}

static int64_t nTimeReadFromDisk = 0;
static int64_t nTimeConnectTotal = 0;
static int64_t nTimeFlush = 0;
static int64_t nTimeChainState = 0;
static int64_t nTimePostConnect = 0;

/**
 * Connect a new block to chainActive. pblock is either NULL or a pointer to a CBlock
 * corresponding to pindexNew, to bypass loading it again from disk.
 */
bool static ConnectTip(CValidationState& state, CBlockIndex* pindexNew, CBlock* pblock, bool fAlreadyChecked)
{
    assert(pindexNew->pprev == chainActive.Tip());
    mempool.check(pcoinsTip);
    CCoinsViewCache view(pcoinsTip);

    if (pblock == NULL)
        fAlreadyChecked = false;

    // Read block from disk.
    int64_t nTime1 = GetTimeMicros();
    CBlock block;
    if (!pblock) {
        if (!ReadBlockFromDisk(block, pindexNew))
            return state.Abort("Failed to read block");
        pblock = &block;
    }
    // Apply the block atomically to the chain state.
    int64_t nTime2 = GetTimeMicros();
    nTimeReadFromDisk += nTime2 - nTime1;
    int64_t nTime3;
    LogPrint("bench", "  - Load block from disk: %.2fms [%.2fs]\n", (nTime2 - nTime1) * 0.001,
        nTimeReadFromDisk * 0.000001);
    {
        CInv inv(MSG_BLOCK, pindexNew->GetBlockHash());
        bool rv = ConnectBlock(*pblock, state, pindexNew, view, false, fAlreadyChecked);
        g_signals.BlockChecked(*pblock, state);
        if (!rv) {
            if (state.IsInvalid())
                InvalidBlockFound(pindexNew, state);
            return error("ConnectTip() : ConnectBlock %s failed", pindexNew->GetBlockHash().ToString());
        }
        mapBlockSource.erase(inv.hash);
        nTime3 = GetTimeMicros();
        nTimeConnectTotal += nTime3 - nTime2;
        LogPrint("bench", "  - Connect total: %.2fms [%.2fs]\n", (nTime3 - nTime2) * 0.001,
            nTimeConnectTotal * 0.000001);
        assert(view.Flush());
    }
    int64_t nTime4 = GetTimeMicros();
    nTimeFlush += nTime4 - nTime3;
    LogPrint("bench", "  - Flush: %.2fms [%.2fs]\n", (nTime4 - nTime3) * 0.001, nTimeFlush * 0.000001);

    // Write the chain state to disk, if necessary. Always write to disk if this is the first of a new file.
    FlushStateMode flushMode = FLUSH_STATE_IF_NEEDED;
    if (pindexNew->pprev && (pindexNew->GetBlockPos().nFile != pindexNew->pprev->GetBlockPos().nFile))
        flushMode = FLUSH_STATE_ALWAYS;
    if (!FlushStateToDisk(state, flushMode))
        return false;
    int64_t nTime5 = GetTimeMicros();
    nTimeChainState += nTime5 - nTime4;
    LogPrint("bench", "  - Writing chainstate: %.2fms [%.2fs]\n", (nTime5 - nTime4) * 0.001,
        nTimeChainState * 0.000001);

    // Remove conflicting transactions from the mempool.
    list<CTransaction> txConflicted;
    mempool.removeForBlock(pblock->vtx, pindexNew->nHeight, txConflicted);
    mempool.check(pcoinsTip);
    // Update chainActive & related variables.
    UpdateTip(pindexNew);
    // Tell wallet about transactions that went from mempool
    // to conflicted:
    BOOST_FOREACH (
        const CTransaction& tx, txConflicted) {
        SyncWithWallets(tx, NULL);
    }
    // ... and about transactions that got confirmed:
    BOOST_FOREACH (
        const CTransaction& tx, pblock->vtx) {
        SyncWithWallets(tx, pblock);
    }

    int64_t nTime6 = GetTimeMicros();
    nTimePostConnect += nTime6 - nTime5;
    nTimeTotal += nTime6 - nTime1;
    LogPrint("bench", "  - Connect postprocess: %.2fms [%.2fs]\n", (nTime6 - nTime5) * 0.001,
        nTimePostConnect * 0.000001);
    LogPrint("bench", "- Connect block: %.2fms [%.2fs]\n", (nTime6 - nTime1) * 0.001, nTimeTotal * 0.000001);
    return true;
}

bool DisconnectBlocksAndReprocess(int blocks)
{
    LOCK(cs_main);

    CValidationState state;

    LogPrintf("DisconnectBlocksAndReprocess: Got command to replay %d blocks\n", blocks);
    for (int i = 0; i <= blocks; i++)
        DisconnectTip(state);

    return true;
}

void RemoveInvalidTransactionsFromMempool()
{
    LOCK(mempool.cs);
    std::vector<CTransaction> tobeRemoveds;
    for (std::map<uint256, CTxMemPoolEntry>::const_iterator it = mempool.mapTx.begin(); it != mempool.mapTx.end(); ++it) {
        const CTransaction& tx = it->second.GetTx();
        for(size_t i = 0; i < tx.vin.size(); i++) {
            std::string kiHex = tx.vin[i].keyImage.GetHex();
            int confirm = 0;
            if (CheckKeyImageSpendInMainChain(kiHex, confirm)) {
                if (confirm > Params().MaxReorganizationDepth()) {
                    tobeRemoveds.push_back(tx);
                    break;
                }
            }
<<<<<<< HEAD
=======
            bool needsBreak = false;
            std::vector<COutPoint> decoys = tx.vin[i].decoys;
            decoys.push_back(tx.vin[i].prevout);
            for (size_t j = 0; j < decoys.size(); j++) {
                CTransaction txPrev;
                uint256 hashBlock;
                if (!GetTransaction(decoys[j].hash, txPrev, hashBlock)) {
                    tobeRemoveds.push_back(tx);
                    needsBreak = true;
                    break;
                }

                CBlockIndex* atTheblock = mapBlockIndex[hashBlock];
                if (!atTheblock) {
                    tobeRemoveds.push_back(tx);
                    needsBreak = true;
                    break;
                } else {
                    if (chainActive.Contains(atTheblock)) continue;
                    if (1 + chainActive.Height() - atTheblock->nHeight > 100) {
                        tobeRemoveds.push_back(tx);
                        needsBreak = true;
                        break;
                    }
                }
            }
            if (needsBreak) break;
>>>>>>> 564461b7
        }
    }
    std::list<CTransaction> removed;
    for(size_t i = 0; i < tobeRemoveds.size(); i++) {
        mempool.remove(tobeRemoveds[i], removed, true);
    }
}

/*
    DisconnectBlockAndInputs

    Remove conflicting blocks for successful SwiftX transaction locks
    This should be very rare (Probably will never happen)
*/
// ***TODO*** clean up here
bool DisconnectBlockAndInputs(CValidationState& state, CTransaction txLock)
{
    // All modifications to the coin state will be done in this cache.
    // Only when all have succeeded, we push it to pcoinsTip.
    //    CCoinsViewCache view(*pcoinsTip, true);

    CBlockIndex* BlockReading = chainActive.Tip();
    CBlockIndex* pindexNew = NULL;

    bool foundConflictingTx = false;

    //remove anything conflicting in the memory pool
    list<CTransaction> txConflicted;
    mempool.removeConflicts(txLock, txConflicted);


    // List of what to disconnect (typically nothing)
    vector<CBlockIndex*> vDisconnect;

    for (unsigned int i = 1; BlockReading && BlockReading->nHeight > 0 && !foundConflictingTx && i < 6; i++) {
        vDisconnect.push_back(BlockReading);
        pindexNew = BlockReading->pprev; //new best block

        CBlock block;
        if (!ReadBlockFromDisk(block, BlockReading))
            return state.Abort(_("Failed to read block"));

        // Queue memory transactions to resurrect.
        // We only do this for blocks after the last checkpoint (reorganisation before that
        // point should only happen with -reindex/-loadblock, or a misbehaving peer.
        BOOST_FOREACH (
            const CTransaction& tx, block.vtx) {
            if (!tx.IsCoinBase()) {
                BOOST_FOREACH (
                    const CTxIn& in1, txLock.vin) {
                    BOOST_FOREACH (
                        const CTxIn& in2, tx.vin) {
                        if (in1.prevout == in2.prevout) foundConflictingTx = true;
                    }
                }
            }
        }

        if (BlockReading->pprev == NULL) {
            assert(BlockReading);
            break;
        }
        BlockReading = BlockReading->pprev;
    }

    if (!foundConflictingTx) {
        LogPrintf("DisconnectBlockAndInputs: Can't find a conflicting transaction to inputs\n");
        return false;
    }

    if (vDisconnect.size() > 0) {
        LogPrintf("REORGANIZE: Disconnect Conflicting Blocks %lli blocks; %s..\n", vDisconnect.size(),
            pindexNew->GetBlockHash().ToString());
        BOOST_FOREACH (CBlockIndex* pindex, vDisconnect) {
            LogPrintf(" -- disconnect %s\n", pindex->GetBlockHash().ToString());
            DisconnectTip(state);
        }
    }

    return true;
}


/**
 * Return the tip of the chain with the most work in it, that isn't
 * known to be invalid (it's however far from certain to be valid).
 */
static CBlockIndex* FindMostWorkChain()
{
    do {
        CBlockIndex* pindexNew = NULL;

        // Find the best candidate header.
        {
            std::set<CBlockIndex*, CBlockIndexWorkComparator>::reverse_iterator it = setBlockIndexCandidates.rbegin();
            if (it == setBlockIndexCandidates.rend())
                return NULL;
            pindexNew = *it;
        }

        // Check whether all blocks on the path between the currently active chain and the candidate are valid.
        // Just going until the active chain is an optimization, as we know all blocks in it are valid already.
        CBlockIndex* pindexTest = pindexNew;
        bool fInvalidAncestor = false;
        while (pindexTest && !chainActive.Contains(pindexTest)) {
            assert(pindexTest->nChainTx || pindexTest->nHeight == 0);

            // Pruned nodes may have entries in setBlockIndexCandidates for
            // which block files have been deleted.  Remove those as candidates
            // for the most work chain if we come across them; we can't switch
            // to a chain unless we have all the non-active-chain parent blocks.
            bool fFailedChain = pindexTest->nStatus & BLOCK_FAILED_MASK;
            bool fMissingData = !(pindexTest->nStatus & BLOCK_HAVE_DATA);
            if (fFailedChain || fMissingData) {
                // Candidate chain is not usable (either invalid or missing data)
                if (fFailedChain &&
                    (pindexBestInvalid == NULL || pindexNew->nChainWork > pindexBestInvalid->nChainWork))
                    pindexBestInvalid = pindexNew;
                CBlockIndex* pindexFailed = pindexNew;
                // Remove the entire chain from the set.
                while (pindexTest != pindexFailed) {
                    if (fFailedChain) {
                        pindexFailed->nStatus |= BLOCK_FAILED_CHILD;
                    } else if (fMissingData) {
                        // If we're missing data, then add back to mapBlocksUnlinked,
                        // so that if the block arrives in the future we can try adding
                        // to setBlockIndexCandidates again.
                        mapBlocksUnlinked.insert(std::make_pair(pindexFailed->pprev, pindexFailed));
                    }
                    setBlockIndexCandidates.erase(pindexFailed);
                    pindexFailed = pindexFailed->pprev;
                }
                setBlockIndexCandidates.erase(pindexTest);
                fInvalidAncestor = true;
                break;
            }
            pindexTest = pindexTest->pprev;
        }
        if (!fInvalidAncestor)
            return pindexNew;
    } while (true);
}

/** Delete all entries in setBlockIndexCandidates that are worse than the current tip. */
static void PruneBlockIndexCandidates()
{
    // Note that we can't delete the current block itself, as we may need to return to it later in case a
    // reorganization to a better block fails.
    std::set<CBlockIndex*, CBlockIndexWorkComparator>::iterator it = setBlockIndexCandidates.begin();
    while (it != setBlockIndexCandidates.end() && setBlockIndexCandidates.value_comp()(*it, chainActive.Tip())) {
        setBlockIndexCandidates.erase(it++);
    }
    // Either the current tip or a successor of it we're working towards is left in setBlockIndexCandidates.
    assert(!setBlockIndexCandidates.empty());
}

/**
 * Try to make some progress towards making pindexMostWork the active block.
 * pblock is either NULL or a pointer to a CBlock corresponding to pindexMostWork.
 */
static bool
ActivateBestChainStep(CValidationState& state, CBlockIndex* pindexMostWork, CBlock* pblock, bool fAlreadyChecked)
{
    AssertLockHeld(cs_main);
    if (pblock == NULL)
        fAlreadyChecked = false;
    bool fInvalidFound = false;
    const CBlockIndex* pindexOldTip = chainActive.Tip();
    const CBlockIndex* pindexFork = chainActive.FindFork(pindexMostWork);

    // Disconnect active blocks which are no longer in the best chain.
    while (chainActive.Tip() && chainActive.Tip() != pindexFork) {
        if (!DisconnectTip(state))
            return false;
    }

    // Build list of new blocks to connect.
    std::vector<CBlockIndex*> vpindexToConnect;
    bool fContinue = true;
    int nHeight = pindexFork ? pindexFork->nHeight : -1;
    while (fContinue && nHeight != pindexMostWork->nHeight) {
        // Don't iterate the entire list of potential improvements toward the best tip, as we likely only need
        // a few blocks along the way.
        int nTargetHeight = std::min(nHeight + 32, pindexMostWork->nHeight);
        vpindexToConnect.clear();
        vpindexToConnect.reserve(nTargetHeight - nHeight);
        CBlockIndex* pindexIter = pindexMostWork->GetAncestor(nTargetHeight);
        while (pindexIter && pindexIter->nHeight != nHeight) {
            vpindexToConnect.push_back(pindexIter);
            pindexIter = pindexIter->pprev;
        }
        nHeight = nTargetHeight;

        // Connect new blocks.
        BOOST_REVERSE_FOREACH (CBlockIndex* pindexConnect, vpindexToConnect) {
            if (!ConnectTip(state, pindexConnect, pindexConnect == pindexMostWork ? pblock : NULL, fAlreadyChecked)) {
                if (state.IsInvalid()) {
                    // The block violates a consensus rule.
                    if (!state.CorruptionPossible())
                        InvalidChainFound(vpindexToConnect.back());
                    state = CValidationState();
                    fInvalidFound = true;
                    fContinue = false;
                    break;
                } else {
                    // A system error occurred (disk space, database error, ...).
                    return false;
                }
            } else {
                PruneBlockIndexCandidates();
                if (!pindexOldTip || chainActive.Tip()->nChainWork > pindexOldTip->nChainWork) {
                    // We're in a better position than we were. Return temporarily to release the lock.
                    fContinue = false;
                    break;
                }
            }
        }
    }

    // Callbacks/notifications for a new best chain.
    if (fInvalidFound)
        CheckForkWarningConditionsOnNewFork(vpindexToConnect.back());
    else
        CheckForkWarningConditions();

    return true;
}

/**
 * Make the best chain active, in multiple steps. The result is either failure
 * or an activated best chain. pblock is either NULL or a pointer to a block
 * that is already loaded (to avoid loading it again from disk).
 */
bool ActivateBestChain(CValidationState& state, CBlock* pblock, bool fAlreadyChecked)
{
    CBlockIndex* pindexNewTip = NULL;
    CBlockIndex* pindexMostWork = NULL;
    do {
        boost::this_thread::interruption_point();

        bool fInitialDownload;
        while (true) {
            TRY_LOCK(cs_main, lockMain);
            if (!lockMain) {
                MilliSleep(50);
                continue;
            }
            pindexMostWork = FindMostWorkChain();
            // Whether we have anything to do at all.
            if (pindexMostWork == NULL || pindexMostWork == chainActive.Tip())
                return true;
            if (!ActivateBestChainStep(state, pindexMostWork,
                    pblock && pblock->GetHash() == pindexMostWork->GetBlockHash() ? pblock : NULL,
                    fAlreadyChecked))
                return false;
            pindexNewTip = chainActive.Tip();
            fInitialDownload = IsInitialBlockDownload();
            break;
        }
        // When we reach this point, we switched to a new tip (stored in pindexNewTip).

        // Notifications/callbacks that can run without cs_main
        if (!fInitialDownload) {
            uint256 hashNewTip = pindexNewTip->GetBlockHash();
            // Relay inventory, but don't relay old inventory during initial block download.
            int nBlockEstimate = Checkpoints::GetTotalBlocksEstimate();
            {
                LOCK(cs_vNodes);
                BOOST_FOREACH (CNode* pnode, vNodes)
                    if (chainActive.Height() >
                        (pnode->nStartingHeight != -1 ? pnode->nStartingHeight - 2000 : nBlockEstimate))
                        pnode->PushInventory(CInv(MSG_BLOCK, hashNewTip));
            }
            // Notify external listeners about the new tip.
            uiInterface.NotifyBlockTip(hashNewTip);
        }
    } while (pindexMostWork != chainActive.Tip());
    CheckBlockIndex();

    // Write changes periodically to disk, after relay.
    if (!FlushStateToDisk(state, FLUSH_STATE_PERIODIC)) {
        return false;
    }

    return true;
}

bool InvalidateBlock(CValidationState& state, CBlockIndex* pindex)
{
    AssertLockHeld(cs_main);

    // Mark the block itself as invalid.
    pindex->nStatus |= BLOCK_FAILED_VALID;
    setDirtyBlockIndex.insert(pindex);
    setBlockIndexCandidates.erase(pindex);

    while (chainActive.Contains(pindex)) {
        CBlockIndex* pindexWalk = chainActive.Tip();
        pindexWalk->nStatus |= BLOCK_FAILED_CHILD;
        setDirtyBlockIndex.insert(pindexWalk);
        setBlockIndexCandidates.erase(pindexWalk);
        // ActivateBestChain considers blocks already in chainActive
        // unconditionally valid already, so force disconnect away from it.
        if (!DisconnectTip(state)) {
            return false;
        }
    }

    // The resulting new best tip may not be in setBlockIndexCandidates anymore, so
    // add them again.
    BlockMap::iterator it = mapBlockIndex.begin();
    while (it != mapBlockIndex.end()) {
        if (it->second->IsValid(BLOCK_VALID_TRANSACTIONS) && it->second->nChainTx &&
            !setBlockIndexCandidates.value_comp()(it->second, chainActive.Tip())) {
            setBlockIndexCandidates.insert(it->second);
        }
        it++;
    }

    InvalidChainFound(pindex);
    return true;
}

bool ReconsiderBlock(CValidationState& state, CBlockIndex* pindex)
{
    AssertLockHeld(cs_main);

    int nHeight = pindex->nHeight;

    // Remove the invalidity flag from this block and all its descendants.
    BlockMap::iterator it = mapBlockIndex.begin();
    while (it != mapBlockIndex.end()) {
        if (!it->second->IsValid() && it->second->GetAncestor(nHeight) == pindex) {
            it->second->nStatus &= ~BLOCK_FAILED_MASK;
            setDirtyBlockIndex.insert(it->second);
            if (it->second->IsValid(BLOCK_VALID_TRANSACTIONS) && it->second->nChainTx &&
                setBlockIndexCandidates.value_comp()(chainActive.Tip(), it->second)) {
                setBlockIndexCandidates.insert(it->second);
            }
            if (it->second == pindexBestInvalid) {
                // Reset invalid block marker if it was pointing to one of those.
                pindexBestInvalid = NULL;
            }
        }
        it++;
    }

    // Remove the invalidity flag from all ancestors too.
    while (pindex != NULL) {
        if (pindex->nStatus & BLOCK_FAILED_MASK) {
            pindex->nStatus &= ~BLOCK_FAILED_MASK;
            setDirtyBlockIndex.insert(pindex);
        }
        pindex = pindex->pprev;
    }
    return true;
}

CBlockIndex* AddToBlockIndex(const CBlock& block)
{
    // Check for duplicate
    uint256 hash = block.GetHash();
    BlockMap::iterator it = mapBlockIndex.find(hash);
    if (it != mapBlockIndex.end())
        return it->second;

    // Construct new block index object
    CBlockIndex* pindexNew = new CBlockIndex(block);
    assert(pindexNew);
    // We assign the sequence id to blocks only when the full data is available,
    // to avoid miners withholding blocks but broadcasting headers, to get a
    // competitive advantage.
    pindexNew->nSequenceId = 0;
    BlockMap::iterator mi = mapBlockIndex.insert(make_pair(hash, pindexNew)).first;

    //mark as PoS seen
    if (pindexNew->IsProofOfStake())
        setStakeSeen.insert(make_pair(pindexNew->prevoutStake, pindexNew->nStakeTime));

    pindexNew->phashBlock = &((*mi).first);
    BlockMap::iterator miPrev = mapBlockIndex.find(block.hashPrevBlock);
    if (miPrev != mapBlockIndex.end()) {
        pindexNew->pprev = (*miPrev).second;
        pindexNew->nHeight = pindexNew->pprev->nHeight + 1;
        pindexNew->BuildSkip();

        //update previous block pointer
        pindexNew->pprev->pnext = pindexNew;

        // ppcoin: compute chain trust score
        pindexNew->bnChainTrust = (pindexNew->pprev ? pindexNew->pprev->bnChainTrust : 0) + pindexNew->GetBlockTrust();

        // ppcoin: compute stake entropy bit for stake modifier
        if (!block.IsPoABlockByVersion() && !pindexNew->SetStakeEntropyBit(pindexNew->GetStakeEntropyBit()))
            LogPrintf("AddToBlockIndex() : SetStakeEntropyBit() failed \n");

        // ppcoin: record proof-of-stake hash value
        if (pindexNew->IsProofOfStake()) {
            if (!mapProofOfStake.count(hash))
                LogPrintf("AddToBlockIndex() : hashProofOfStake not found in map \n");
            pindexNew->hashProofOfStake = mapProofOfStake[hash];
        }

        // ppcoin: compute stake modifier
        uint64_t nStakeModifier = 0;
        bool fGeneratedStakeModifier = false;
        if (!block.IsPoABlockByVersion() && !ComputeNextStakeModifier(pindexNew->pprev, nStakeModifier, fGeneratedStakeModifier))
            LogPrintf("AddToBlockIndex() : ComputeNextStakeModifier() failed \n");
        pindexNew->SetStakeModifier(nStakeModifier, fGeneratedStakeModifier);
        pindexNew->nStakeModifierChecksum = GetStakeModifierChecksum(pindexNew);
        if (!block.IsPoABlockByVersion() && !CheckStakeModifierCheckpoints(pindexNew->nHeight, pindexNew->nStakeModifierChecksum))
            LogPrintf("AddToBlockIndex() : Rejected by stake modifier checkpoint height=%d, modifier=%s \n",
                pindexNew->nHeight, boost::lexical_cast<std::string>(nStakeModifier));
    }
    pindexNew->nChainWork = (pindexNew->pprev ? pindexNew->pprev->nChainWork : 0) + GetBlockProof(*pindexNew);
    pindexNew->RaiseValidity(BLOCK_VALID_TREE);
    if (pindexBestHeader == NULL || pindexBestHeader->nChainWork < pindexNew->nChainWork)
        pindexBestHeader = pindexNew;

    //update previous block pointer
    if (pindexNew->nHeight)
        pindexNew->pprev->pnext = pindexNew;

    setDirtyBlockIndex.insert(pindexNew);

    return pindexNew;
}

/** Mark a block as having its data received and checked (up to BLOCK_VALID_TRANSACTIONS). */
bool ReceivedBlockTransactions(const CBlock& block, CValidationState& state, CBlockIndex* pindexNew, const CDiskBlockPos& pos)
{
    if (block.IsProofOfStake())
        pindexNew->SetProofOfStake();
    pindexNew->nTx = block.vtx.size();
    pindexNew->nChainTx = 0;
    pindexNew->nFile = pos.nFile;
    pindexNew->nDataPos = pos.nPos;
    pindexNew->nUndoPos = 0;
    pindexNew->nStatus |= BLOCK_HAVE_DATA;
    pindexNew->RaiseValidity(BLOCK_VALID_TRANSACTIONS);
    setDirtyBlockIndex.insert(pindexNew);

    if (pindexNew->pprev == NULL || pindexNew->pprev->nChainTx) {
        // If pindexNew is the genesis block or all parents are BLOCK_VALID_TRANSACTIONS.
        deque<CBlockIndex*> queue;
        queue.push_back(pindexNew);

        // Recursively process any descendant blocks that now may be eligible to be connected.
        while (!queue.empty()) {
            CBlockIndex* pindex = queue.front();
            queue.pop_front();
            pindex->nChainTx = (pindex->pprev ? pindex->pprev->nChainTx : 0) + pindex->nTx;
            {
                LOCK(cs_nBlockSequenceId);
                pindex->nSequenceId = nBlockSequenceId++;
            }
            if (chainActive.Tip() == NULL || !setBlockIndexCandidates.value_comp()(pindex, chainActive.Tip())) {
                setBlockIndexCandidates.insert(pindex);
            }
            std::pair<std::multimap<CBlockIndex*, CBlockIndex*>::iterator, std::multimap<CBlockIndex*, CBlockIndex*>::iterator> range = mapBlocksUnlinked.equal_range(
                pindex);
            while (range.first != range.second) {
                std::multimap<CBlockIndex*, CBlockIndex*>::iterator it = range.first;
                queue.push_back(it->second);
                range.first++;
                mapBlocksUnlinked.erase(it);
            }
        }
    } else {
        if (pindexNew->pprev && pindexNew->pprev->IsValid(BLOCK_VALID_TREE)) {
            mapBlocksUnlinked.insert(std::make_pair(pindexNew->pprev, pindexNew));
        }
    }

    return true;
}

bool FindBlockPos(CValidationState& state, CDiskBlockPos& pos, unsigned int nAddSize, unsigned int nHeight, uint64_t nTime, bool fKnown = false)
{
    LOCK(cs_LastBlockFile);

    unsigned int nFile = fKnown ? pos.nFile : nLastBlockFile;
    if (vinfoBlockFile.size() <= nFile) {
        vinfoBlockFile.resize(nFile + 1);
    }

    if (!fKnown) {
        while (vinfoBlockFile[nFile].nSize + nAddSize >= MAX_BLOCKFILE_SIZE) {
            LogPrintf("Leaving block file %i: %s\n", nFile, vinfoBlockFile[nFile].ToString());
            FlushBlockFile(true);
            nFile++;
            if (vinfoBlockFile.size() <= nFile) {
                vinfoBlockFile.resize(nFile + 1);
            }
        }
        pos.nFile = nFile;
        pos.nPos = vinfoBlockFile[nFile].nSize;
    }

    nLastBlockFile = nFile;
    vinfoBlockFile[nFile].AddBlock(nHeight, nTime);
    if (fKnown)
        vinfoBlockFile[nFile].nSize = std::max(pos.nPos + nAddSize, vinfoBlockFile[nFile].nSize);
    else
        vinfoBlockFile[nFile].nSize += nAddSize;

    if (!fKnown) {
        unsigned int nOldChunks = (pos.nPos + BLOCKFILE_CHUNK_SIZE - 1) / BLOCKFILE_CHUNK_SIZE;
        unsigned int nNewChunks = (vinfoBlockFile[nFile].nSize + BLOCKFILE_CHUNK_SIZE - 1) / BLOCKFILE_CHUNK_SIZE;
        if (nNewChunks > nOldChunks) {
            if (CheckDiskSpace(nNewChunks * BLOCKFILE_CHUNK_SIZE - pos.nPos)) {
                FILE* file = OpenBlockFile(pos);
                if (file) {
                    LogPrintf("Pre-allocating up to position 0x%x in blk%05u.dat\n", nNewChunks * BLOCKFILE_CHUNK_SIZE,
                        pos.nFile);
                    AllocateFileRange(file, pos.nPos, nNewChunks * BLOCKFILE_CHUNK_SIZE - pos.nPos);
                    fclose(file);
                }
            } else
                return state.Error("out of disk space");
        }
    }

    setDirtyFileInfo.insert(nFile);
    return true;
}

bool FindUndoPos(CValidationState& state, int nFile, CDiskBlockPos& pos, unsigned int nAddSize)
{
    pos.nFile = nFile;

    LOCK(cs_LastBlockFile);

    unsigned int nNewSize;
    pos.nPos = vinfoBlockFile[nFile].nUndoSize;
    nNewSize = vinfoBlockFile[nFile].nUndoSize += nAddSize;
    setDirtyFileInfo.insert(nFile);

    unsigned int nOldChunks = (pos.nPos + UNDOFILE_CHUNK_SIZE - 1) / UNDOFILE_CHUNK_SIZE;
    unsigned int nNewChunks = (nNewSize + UNDOFILE_CHUNK_SIZE - 1) / UNDOFILE_CHUNK_SIZE;
    if (nNewChunks > nOldChunks) {
        if (CheckDiskSpace(nNewChunks * UNDOFILE_CHUNK_SIZE - pos.nPos)) {
            FILE* file = OpenUndoFile(pos);
            if (file) {
                LogPrintf("Pre-allocating up to position 0x%x in rev%05u.dat\n", nNewChunks * UNDOFILE_CHUNK_SIZE,
                    pos.nFile);
                AllocateFileRange(file, pos.nPos, nNewChunks * UNDOFILE_CHUNK_SIZE - pos.nPos);
                fclose(file);
            }
        } else
            return state.Error("out of disk space");
    }

    return true;
}

bool CheckBlockHeader(const CBlockHeader& block, CValidationState& state, bool fCheckPOW)
{
    // Check proof of work matches claimed amount
    if (fCheckPOW && !CheckProofOfWork(block.GetHash(), block.nBits))
        return state.DoS(50, error("CheckBlockHeader() : proof of work failed"),
            REJECT_INVALID, "high-hash");

    //PoA specific header checks
    //Check that the header is valid for PoA mining, this check will use a PoA consensus rule
    if (block.IsPoABlockByVersion() && !CheckPoABlockMinedHash(block)) {
        return state.DoS(50, error("CheckBlockHeader() : proof of work PoA failed"),
            REJECT_INVALID, "high-hash");
    }

    //Check that the PoA header contains valid for PoA previous block hash, this check will use a PoA consensus rule
    if (block.IsPoABlockByVersion() && !CheckPrevPoABlockHash(block)) {
        return state.DoS(50, error("CheckBlockHeader() : Previous PoA block hash is not matched => failed"),
            REJECT_INVALID, "high-hash");
    }

    return true;
}


bool CheckBlock(const CBlock& block, CValidationState& state, bool fCheckPOW, bool fCheckMerkleRoot, bool fCheckSig)
{
    // These are checks that are independent of context.

    // Check that the header is valid (particularly PoW).  This is mostly
    // redundant with the call in AcceptBlockHeader.
    if (!CheckBlockHeader(block, state, block.IsProofOfWork()))
        return state.DoS(100, error("CheckBlock() : CheckBlockHeader failed"),
            REJECT_INVALID, "bad-header", true);
    // Check timestamp
    LogPrint("debug", "%s: block=%s  is proof of stake=%d, is proof of audit=%d\n", __func__, block.GetHash().ToString().c_str(),
        block.IsProofOfStake(), block.IsProofOfAudit());
    if (!block.IsPoABlockByVersion() && block.GetBlockTime() >
                                            GetAdjustedTime() + (block.IsProofOfStake() ? 180 : 7200)) // 3 minute future drift for PoS
        return state.Invalid(error("CheckBlock() : block timestamp too far in the future"),
            REJECT_INVALID, "time-too-new");

    //check duplicate key image in blocks
    set<CKeyImage> keyimages;
    for(size_t i = 0; i < block.vtx.size(); i++) {
        for (const CTxIn& txin : block.vtx[i].vin) {
        	if (!txin.keyImage.IsValid()) continue;
        	if (keyimages.count(txin.keyImage)) {
        		return state.DoS(100, error("CheckBlock() : duplicate inputs"),
        				REJECT_INVALID, "bad-txns-inputs-duplicate");
        	}
            keyimages.insert(txin.keyImage);
        }
    }

    // Check the merkle root.
    if (fCheckMerkleRoot) {
        bool mutated;
        uint256 hashMerkleRoot2 = block.BuildMerkleTree(&mutated);
        if (block.hashMerkleRoot != hashMerkleRoot2)
            return state.DoS(100, error("CheckBlock() : hashMerkleRoot mismatch"),
                REJECT_INVALID, "bad-txnmrklroot", true);

        // Check for merkle tree malleability (CVE-2012-2459): repeating sequences
        // of transactions in a block without affecting the merkle root of a block,
        // while still invalidating it.
        if (mutated)
            return state.DoS(100, error("CheckBlock() : duplicate transaction"),
                REJECT_INVALID, "bad-txns-duplicate", true);
    }

    //Proof of Audit: Check audited PoS blocks infor merkle root
    {
        bool fMutated;
        if (!CheckPoAMerkleRoot(block, &fMutated)) {
            return state.DoS(100, error("CheckBlock() : hashPoAMerkleRoot mismatch"),
                REJECT_INVALID, "bad-txnmrklroot", true);
        }
        // Check for PoA merkle tree malleability (CVE-2012-2459): repeating sequences
        // of transactions in a block without affecting the PoA merkle root of a block,
        // while still invalidating it.
        if (fMutated)
            return state.DoS(100, error("CheckBlock() : duplicate PoS block info"),
                REJECT_INVALID, "bad-txns-duplicate", true);
    }

    // All potential-corruption validation must be done before we do any
    // transaction validation, as otherwise we may mark the header as invalid
    // because we receive the wrong transactions for it.

    // Size limits
    unsigned int nMaxBlockSize = MAX_BLOCK_SIZE_CURRENT;
    if (block.vtx.empty() || block.vtx.size() > nMaxBlockSize ||
        ::GetSerializeSize(block, SER_NETWORK, PROTOCOL_VERSION) > nMaxBlockSize)
        return state.DoS(100, error("CheckBlock() : size limits failed"),
            REJECT_INVALID, "bad-blk-length");

    // First transaction must be coinbase, the rest must not be
    if ((!block.IsPoABlockByVersion()) && (block.vtx.empty() || !block.vtx[0].IsCoinBase()))
        return state.DoS(100, error("CheckBlock() : first tx is not coinbase"),
            REJECT_INVALID, "bad-cb-missing");
    for (unsigned int i = 1; i < block.vtx.size(); i++)
        if (block.vtx[i].IsCoinBase())
            return state.DoS(100, error("CheckBlock() : more than one coinbase"),
                REJECT_INVALID, "bad-cb-multiple");

    if (block.IsProofOfStake()) {
        // Coinbase output should be empty if proof-of-stake block
        if (block.vtx[0].vout.size() != 1 || !block.vtx[0].vout[0].IsEmpty())
            return state.DoS(100, error("CheckBlock() : coinbase output not empty for proof-of-stake block"));
        // Second transaction must be coinstake, the rest must not be
        if (block.vtx.empty() || !block.vtx[1].IsCoinStake())
            return state.DoS(100, error("CheckBlock() : second tx is not coinstake"));
        for (unsigned int i = 2; i < block.vtx.size(); i++)
            if (block.vtx[i].IsCoinStake())
                return state.DoS(100, error("CheckBlock() : more than one coinstake"));

        //check foundation wallet address is receiving 50 DAPS
        const CTransaction& coinstake = block.vtx[1];
        int numUTXO = coinstake.vout.size();

        //verify shnorr signature
        if (!VerifyShnorrKeyImageTx(coinstake)) {
            return state.DoS(100, error("CheckBlock() : Failed to verify shnorr signature"));
        }

        //verify commitments for all UTXOs
        for (int i = 1; i < numUTXO; i++) {
            if (!VerifyZeroBlindCommitment(coinstake.vout[i]))
                return state.DoS(100, error("CheckBlock() : PoS rewards commitment not correct"));
        }
    }

    if (block.IsProofOfAudit() || block.IsProofOfWork()) {
        //verify commitment
        if (!VerifyZeroBlindCommitment(block.vtx[0].vout[0]))
            return state.DoS(100, error("CheckBlock() : PoS rewards commitment not correct"));
    }

    /**
     * @todo Audit checkblock
     */
    if (block.IsProofOfAudit()) {
        if (chainActive.Tip()->nHeight < Params().START_POA_BLOCK()) {
            return state.DoS(100, error("CheckBlock() : PoA block should only start at block height=%d", Params().START_POA_BLOCK()));
        }
    }

    // masternode payments / budgets
    CBlockIndex* pindexPrev = chainActive.Tip();
    int nHeight = 0;
    if (pindexPrev != NULL) {
        if (pindexPrev->GetBlockHash() == block.hashPrevBlock) {
            nHeight = pindexPrev->nHeight + 1;
        } else { //out of order
            BlockMap::iterator mi = mapBlockIndex.find(block.hashPrevBlock);
            if (mi != mapBlockIndex.end() && (*mi).second)
                nHeight = (*mi).second->nHeight + 1;
        }

        // DAPScoin
        // It is entierly possible that we don't have enough data and this could fail
        // (i.e. the block could indeed be valid). Store the block for later consideration
        // but issue an initial reject message.
        // The case also exists that the sending peer could not have enough data to see
        // that this block is invalid, so don't issue an outright ban.
        if (nHeight != 0 && !IsInitialBlockDownload()) {
            if (!IsBlockPayeeValid(block, nHeight)) {
                mapRejectedBlocks.insert(make_pair(block.GetHash(), GetTime()));
                return state.DoS(0, error("CheckBlock() : Couldn't find masternode/budget payment"),
                    REJECT_INVALID, "bad-cb-payee");
            }
        } else {
            if (fDebug)
                LogPrintf("CheckBlock(): Masternode payment check skipped on sync - skipping IsBlockPayeeValid()\n");
        }
    }

    unsigned int nSigOps = 0;
    BOOST_FOREACH (
        const CTransaction& tx, block.vtx) {
        nSigOps += GetLegacySigOpCount(tx);
    }
    unsigned int nMaxBlockSigOps = MAX_BLOCK_SIGOPS_LEGACY;
    if (nSigOps > nMaxBlockSigOps)
        return state.DoS(100, error("CheckBlock() : out-of-bounds SigOpCount"),
            REJECT_INVALID, "bad-blk-sigops", true);

    return true;
}

bool CheckWork(const CBlock block, CBlockIndex* const pindexPrev)
{
    if (pindexPrev == NULL)
        return error("%s : null pindexPrev for block %s", __func__, block.GetHash().ToString().c_str());
    unsigned int nBitsRequired = GetNextWorkRequired(pindexPrev, &block);
    if (block.IsProofOfWork() && (pindexPrev->nHeight + 1 <= 68589)) {
        double n1 = ConvertBitsToDouble(block.nBits);
        double n2 = ConvertBitsToDouble(nBitsRequired);

        if (abs(n1 - n2) > n1 * 0.5)
            return error("%s : incorrect proof of work (DGW pre-fork) - %f %f %f at %d", __func__, abs(n1 - n2), n1, n2,
                pindexPrev->nHeight + 1);

        return true;
    }

    if (block.nBits != nBitsRequired)
        return error("%s : incorrect proof of work at %d", __func__, pindexPrev->nHeight + 1);

    if (block.IsProofOfStake()) {
        uint256 hashProofOfStake;
        uint256 hash = block.GetHash();
        if (!CheckProofOfStake(block, hashProofOfStake)) {
            LogPrintf("WARNING: ProcessBlock(): check proof-of-stake failed for block %s\n", hash.ToString().c_str());

            return false;
        }
        if (!mapProofOfStake.count(hash)) // add to mapProofOfStake
            mapProofOfStake.insert(make_pair(hash, hashProofOfStake));
    }

    return true;
}

bool ContextualCheckBlockHeader(const CBlockHeader& block, CValidationState& state, CBlockIndex* const pindexPrev)
{
    uint256 hash = block.GetHash();

    if (hash == Params().HashGenesisBlock())
        return true;

    assert(pindexPrev);

    int nHeight = pindexPrev->nHeight + 1;

    //If this is a reorg, check that it is not too deep
    int nMaxReorgDepth = GetArg("-maxreorg", Params().MaxReorganizationDepth());
    if (chainActive.Height() - nHeight >= nMaxReorgDepth)
        return state.DoS(1,
            error("%s: forked chain older than max reorganization depth (height %d)", __func__, nHeight));

    // Check timestamp against prev
    if (!block.IsPoABlockByVersion() && block.GetBlockTime() <= pindexPrev->GetMedianTimePast()) {
        LogPrintf("Block time = %d , GetMedianTimePast = %d \n", block.GetBlockTime(), pindexPrev->GetMedianTimePast());
        return state.Invalid(error("%s : block's timestamp is too early", __func__),
            REJECT_INVALID, "time-too-old");
    }

    // Check that the block chain matches the known block chain up to a checkpoint
    if (!Checkpoints::CheckBlock(nHeight, hash))
        return state.DoS(100, error("%s : rejected by checkpoint lock-in at %d", __func__, nHeight),
            REJECT_CHECKPOINT, "checkpoint mismatch");

    // Don't accept any forks from the main chain prior to last checkpoint
    CBlockIndex* pcheckpoint = Checkpoints::GetLastCheckpoint();
    if (pcheckpoint && nHeight < pcheckpoint->nHeight)
        return state.DoS(0, error("%s : forked chain older than last checkpoint (height %d)", __func__, nHeight));

    // Reject block.nVersion=1 blocks when 95% (75% on testnet) of the network has upgraded:
    if (block.nVersion < 2 &&
        CBlockIndex::IsSuperMajority(2, pindexPrev, Params().RejectBlockOutdatedMajority())) {
        return state.Invalid(error("%s : rejected nVersion=1 block", __func__),
            REJECT_OBSOLETE, "bad-version");
    }

    // Reject block.nVersion=2 blocks when 95% (75% on testnet) of the network has upgraded:
    if (block.nVersion < 3 && CBlockIndex::IsSuperMajority(3, pindexPrev, Params().RejectBlockOutdatedMajority())) {
        return state.Invalid(error("%s : rejected nVersion=2 block", __func__),
            REJECT_OBSOLETE, "bad-version");
    }

    return true;
}

bool IsBlockHashInChain(const uint256& hashBlock)
{
    if (hashBlock == 0 || !mapBlockIndex.count(hashBlock))
        return false;

    return chainActive.Contains(mapBlockIndex[hashBlock]);
}

bool IsTransactionInChain(uint256 txId, int& nHeightTx)
{
    uint256 hashBlock;
    CTransaction tx;
    GetTransaction(txId, tx, hashBlock, true);
    if (!IsBlockHashInChain(hashBlock))
        return false;

    nHeightTx = mapBlockIndex.at(hashBlock)->nHeight;
    return true;
}

bool ContextualCheckBlock(const CBlock& block, CValidationState& state, CBlockIndex* const pindexPrev)
{
    const int nHeight = pindexPrev == NULL ? 0 : pindexPrev->nHeight + 1;

    // Check that all transactions are finalized
    BOOST_FOREACH (
        const CTransaction& tx, block.vtx)
        if (!block.IsProofOfAudit() && !IsFinalTx(tx, nHeight, block.GetBlockTime())) {
            return state.DoS(10, error("%s : contains a non-final transaction", __func__), REJECT_INVALID,
                "bad-txns-nonfinal");
        }

    // Enforce block.nVersion=2 rule that the coinbase starts with serialized block height
    // if 750 of the last 1,000 blocks are version 2 or greater (51/100 if testnet):
    if (!block.IsProofOfAudit() && block.nVersion >= 2 &&
        CBlockIndex::IsSuperMajority(2, pindexPrev, Params().EnforceBlockUpgradeMajority())) {
        CScript expect = CScript() << nHeight;
        if (block.vtx[0].vin[0].scriptSig.size() < expect.size() ||
            !std::equal(expect.begin(), expect.end(), block.vtx[0].vin[0].scriptSig.begin())) {
            return state.DoS(100, error("%s : block height mismatch in coinbase", __func__), REJECT_INVALID,
                "bad-cb-height");
        }
    }

    return true;
}

bool AcceptBlockHeader(const CBlock& block, CValidationState& state, CBlockIndex** ppindex)
{
    AssertLockHeld(cs_main);
    // Check for duplicate
    uint256 hash = block.GetHash();
    BlockMap::iterator miSelf = mapBlockIndex.find(hash);
    CBlockIndex* pindex = NULL;
    // TODO : ENABLE BLOCK CACHE IN SPECIFIC CASES
    if (miSelf != mapBlockIndex.end()) {
        // Block header is already known.
        pindex = miSelf->second;
        if (ppindex)
            *ppindex = pindex;
        if (!pindex) {
            mapBlockIndex.erase(hash);
            return state.Invalid(error("%s : block is not found", __func__), 0, "not-found");
        }
        if (pindex->nStatus & BLOCK_FAILED_MASK)
            return state.Invalid(error("%s : block is marked invalid", __func__), 0, "duplicate");
        return true;
    }
    if (!CheckBlockHeader(block, state, false)) {
        LogPrintf("AcceptBlockHeader(): CheckBlockHeader failed \n");
        return false;
    }
    // Get prev block index
    CBlockIndex* pindexPrev = NULL;
    if (hash != Params().HashGenesisBlock()) {
        BlockMap::iterator mi = mapBlockIndex.find(block.hashPrevBlock);
        if (mi == mapBlockIndex.end())
            return state.DoS(0, error("%s : prev block %s not found", __func__, block.hashPrevBlock.ToString().c_str()),
                0, "bad-prevblk");
        pindexPrev = (*mi).second;
        if (pindexPrev->nStatus & BLOCK_FAILED_MASK) {
            //If this "invalid" block is an exact match from the checkpoints, then reconsider it
            if (pindex && Checkpoints::CheckBlock(pindex->nHeight - 1, block.hashPrevBlock, true)) {
                LogPrintf("%s : Reconsidering block %s height %d\n", __func__, pindexPrev->GetBlockHash().GetHex(),
                    pindexPrev->nHeight);
                CValidationState statePrev;
                ReconsiderBlock(statePrev, pindexPrev);
                if (statePrev.IsValid()) {
                    ActivateBestChain(statePrev);
                    return true;
                }
            }

            return state.DoS(100,
                error("%s : prev block height=%d hash=%s is invalid, unable to add block %s", __func__,
                    pindexPrev->nHeight, block.hashPrevBlock.GetHex(), block.GetHash().GetHex()),
                REJECT_INVALID, "bad-prevblk");
        }
    }

    if (!pindexPrev)
        return state.DoS(0, error("%s : prev block %s not found", __func__, block.hashPrevBlock.ToString().c_str()),
            0, "bad-prevblk");
    if (!ContextualCheckBlockHeader(block, state, pindexPrev))
        return false;

    if (pindex == NULL)
        pindex = AddToBlockIndex(block);

    if (ppindex)
        *ppindex = pindex;

    return true;
}

bool AcceptBlock(CBlock& block, CValidationState& state, CBlockIndex** ppindex, CDiskBlockPos* dbp, bool fAlreadyCheckedBlock)
{
    AssertLockHeld(cs_main);
    CBlockIndex*& pindex = *ppindex;
    // Get prev block index
    CBlockIndex* pindexPrev = NULL;
    if (block.GetHash() != Params().HashGenesisBlock()) {
        BlockMap::iterator mi = mapBlockIndex.find(block.hashPrevBlock);
        if (mi == mapBlockIndex.end() || mi->second == NULL)
            return state.DoS(0, error("%s : prev block %s not found", __func__, block.hashPrevBlock.ToString().c_str()),
                0, "bad-prevblk");
        pindexPrev = (*mi).second;
        if (pindexPrev->nStatus & BLOCK_FAILED_MASK) {
            //If this "invalid" block is an exact match from the checkpoints, then reconsider it
            if (Checkpoints::CheckBlock(pindexPrev->nHeight, block.hashPrevBlock, true)) {
                LogPrintf("%s : Reconsidering block %s height %d\n", __func__, pindexPrev->GetBlockHash().GetHex(),
                    pindexPrev->nHeight);
                CValidationState statePrev;
                ReconsiderBlock(statePrev, pindexPrev);
                if (statePrev.IsValid()) {
                    ActivateBestChain(statePrev);
                    return true;
                }
            }
            return state.DoS(100, error("%s : prev block %s is invalid, unable to add block %s", __func__, block.hashPrevBlock.GetHex(), block.GetHash().GetHex()),
                REJECT_INVALID, "bad-prevblk");
        }
    }
    if (block.GetHash() != Params().HashGenesisBlock() && !CheckWork(block, pindexPrev)) {
        return false;
    }
    if (!AcceptBlockHeader(block, state, &pindex))
        return false;

    if (pindex->nStatus & BLOCK_HAVE_DATA) {
        // TODO: deal better with duplicate blocks.
        return true;
    }

    if ((!fAlreadyCheckedBlock && !CheckBlock(block, state)) || !ContextualCheckBlock(block, state, pindex->pprev)) {
        if (state.IsInvalid() && !state.CorruptionPossible()) {
            pindex->nStatus |= BLOCK_FAILED_VALID;
            setDirtyBlockIndex.insert(pindex);
        }
        return false;
    }

    int nHeight = pindex->nHeight;

    // Write block to history file
    try {
        unsigned int nBlockSize = ::GetSerializeSize(block, SER_DISK, CLIENT_VERSION);
        CDiskBlockPos blockPos;
        if (dbp != NULL)
            blockPos = *dbp;
        if (!FindBlockPos(state, blockPos, nBlockSize + 8, nHeight, block.GetBlockTime(), dbp != NULL))
            return error("AcceptBlock() : FindBlockPos failed");
        if (dbp == NULL)
            if (!WriteBlockToDisk(block, blockPos))
                return state.Abort("Failed to write block");
        if (!ReceivedBlockTransactions(block, state, pindex, blockPos))
            return error("AcceptBlock() : ReceivedBlockTransactions failed");
    } catch (std::runtime_error& e) {
        return state.Abort(std::string("System error: ") + e.what());
    }

    return true;
}

bool CBlockIndex::IsSuperMajority(int minVersion, const CBlockIndex* pstart, unsigned int nRequired)
{
    unsigned int nToCheck = Params().ToCheckBlockUpgradeMajority();
    unsigned int nFound = 0;
    for (unsigned int i = 0; i < nToCheck && nFound < nRequired && pstart != NULL; i++) {
        if (pstart->nVersion >= minVersion)
            ++nFound;
        pstart = pstart->pprev;
    }
    return (nFound >= nRequired);
}

/** Turn the lowest '1' bit in the binary representation of a number into a '0'. */
int static inline InvertLowestOne(int n) { return n & (n - 1); }

/** Compute what height to jump back to with the CBlockIndex::pskip pointer. */
int static inline GetSkipHeight(int height)
{
    if (height < 2)
        return 0;

    // Determine which height to jump back to. Any number strictly lower than height is acceptable,
    // but the following expression seems to perform well in simulations (max 110 steps to go back
    // up to 2**18 blocks).
    return (height & 1) ? InvertLowestOne(InvertLowestOne(height - 1)) + 1 : InvertLowestOne(height);
}

CBlockIndex* CBlockIndex::GetAncestor(int height)
{
    if (height > nHeight || height < 0)
        return NULL;

    CBlockIndex* pindexWalk = this;
    int heightWalk = nHeight;
    while (heightWalk > height) {
        int heightSkip = GetSkipHeight(heightWalk);
        int heightSkipPrev = GetSkipHeight(heightWalk - 1);
        if (heightSkip == height ||
            (heightSkip > height && !(heightSkipPrev < heightSkip - 2 && heightSkipPrev >= height))) {
            // Only follow pskip if pprev->pskip isn't better than pskip->pprev.
            pindexWalk = pindexWalk->pskip;
            heightWalk = heightSkip;
        } else {
            pindexWalk = pindexWalk->pprev;
            heightWalk--;
        }
    }
    return pindexWalk;
}

const CBlockIndex* CBlockIndex::GetAncestor(int height) const
{
    return const_cast<CBlockIndex*>(this)->GetAncestor(height);
}

void CBlockIndex::BuildSkip()
{
    if (pprev)
        pskip = pprev->GetAncestor(GetSkipHeight(nHeight));
}

bool ProcessNewBlock(CValidationState& state, CNode* pfrom, CBlock* pblock, CDiskBlockPos* dbp)
{
    // Preliminary checks
    int64_t nStartTime = GetTimeMillis();
    bool checked = CheckBlock(*pblock, state);
    // ppcoin: check proof-of-stake
    // Limited duplicity on stake: prevents block flood attack
    // Duplicate stake allowed only when there is orphan child block
    if (pblock->IsProofOfStake() && setStakeSeen.count(pblock->GetProofOfStake()) /* && !mapOrphanBlocksByPrev.count(hash)*/)
        return error("ProcessNewBlock() : duplicate proof-of-stake (%s, %d) for block %s", pblock->GetProofOfStake().first.ToString().c_str(), pblock->GetProofOfStake().second, pblock->GetHash().ToString().c_str());
    // NovaCoin: check proof-of-stake block signature
    if (!pblock->IsPoABlockByVersion() && !pblock->CheckBlockSignature())
        return error("ProcessNewBlock() : bad proof-of-stake block signature");

    if (pblock->GetHash() != Params().HashGenesisBlock() && pfrom != NULL) {
        //if we get this far, check if the prev block is our prev block, if not then request sync and return false
        BlockMap::iterator mi = mapBlockIndex.find(pblock->hashPrevBlock);
        if (mi == mapBlockIndex.end() || (mi != mapBlockIndex.end() && mi->second == NULL)) {
            mapBlockIndex.erase(pblock->hashPrevBlock);
            pfrom->PushMessage("getblocks", chainActive.GetLocator(), uint256(0));
            return false;
        } else {
            CBlock r;
            if (!ReadBlockFromDisk(r, mapBlockIndex[pblock->hashPrevBlock])) {
                pfrom->PushMessage("getblocks", chainActive.GetLocator(), uint256(0));
                return false;
            }
        }
    }
    {
        LOCK(cs_main); // Replaces the former TRY_LOCK loop because busy waiting wastes too much resources

        MarkBlockAsReceived(pblock->GetHash());
        if (!checked) {
            return error("%s : CheckBlock FAILED for block %s", __func__, pblock->GetHash().GetHex());
        }

        // Store to disk
        CBlockIndex* pindex = NULL;
        bool ret = AcceptBlock(*pblock, state, &pindex, dbp, checked);
        if (pindex && pfrom) {
            mapBlockSource[pindex->GetBlockHash()] = pfrom->GetId();
        }
        CheckBlockIndex();
        if (!ret) {
            if (pfrom) {
                pfrom->PushMessage("getblocks", chainActive.GetLocator(pindexBestForkTip), pblock->GetHash());
            }
            if (pwalletMain)
            {
                LOCK(pwalletMain->cs_wallet);
                if (pblock->IsProofOfStake()) {
                    if (pwalletMain->IsMine(pblock->vtx[1].vin[0])) {
                        pwalletMain->mapWallet.erase(pblock->vtx[1].GetHash());
                    }
                }
            }
            return error("%s : AcceptBlock FAILED", __func__);
        }
    }
    if (!ActivateBestChain(state, pblock, checked))
        return error("%s : ActivateBestChain failed", __func__);
    if (!fLiteMode) {
        if (masternodeSync.RequestedMasternodeAssets > MASTERNODE_SYNC_LIST) {
            obfuScationPool.NewBlock();
            masternodePayments.ProcessBlock(GetHeight() + 10);
            budget.NewBlock();
        }
    }

    if (pwalletMain) {
        // If turned on MultiSend will send a transaction (or more) on the after maturity of a stake
        if (pwalletMain->isMultiSendEnabled())
            pwalletMain->MultiSend();

        // If turned on Auto Combine will scan wallet for dust to combine
        if (pwalletMain->fCombineDust && chainActive.Height() % 15 == 0)
            pwalletMain->AutoCombineDust();

        if (chainActive.Height() % 15 == 0) {
            RemoveInvalidTransactionsFromMempool();
        }
        pwalletMain->resetPendingOutPoints();
    }

    //Block is accepted, let's update decoys pool
    //First, update user decoy pool
    int userTxStartIdx = 1;
    int coinbaseIdx = 0;
    if (pwalletMain) {
        LOCK2(cs_main, pwalletMain->cs_wallet);
        {
            if (pblock->IsProofOfStake()) {
                userTxStartIdx = 2;
                coinbaseIdx = 1;
            }

            if (pblock->IsProofOfStake()) {
                if (pwalletMain->userDecoysPool.count(pblock->vtx[1].vin[0].prevout) == 1) {
                    pwalletMain->userDecoysPool.erase(pblock->vtx[1].vin[0].prevout);
                }

                if (pwalletMain->coinbaseDecoysPool.count(pblock->vtx[1].vin[0].prevout) == 1) {
                    pwalletMain->coinbaseDecoysPool.erase(pblock->vtx[1].vin[0].prevout);
                }
            }

            if ((int)pblock->vtx.size() > userTxStartIdx) {
                for (int i = userTxStartIdx; i < (int)pblock->vtx.size(); i++) {
                    for (int j = 0; j < (int)pblock->vtx[i].vout.size(); j++) {
                        if ((secp256k1_rand32() % 100) <= CWallet::PROBABILITY_NEW_COIN_SELECTED) {
                            COutPoint newOutPoint(pblock->vtx[i].GetHash(), j);
                            if (pwalletMain->userDecoysPool.count(newOutPoint) == 1) {
                                continue;
                            }
                            //add new user transaction to the pool
                            if ((int32_t)pwalletMain->userDecoysPool.size() >= CWallet::MAX_DECOY_POOL) {
                                int selected = secp256k1_rand32() % CWallet::MAX_DECOY_POOL;
                                map<COutPoint, uint256>::const_iterator it = std::next(pwalletMain->userDecoysPool.begin(), selected);
                                pwalletMain->userDecoysPool.erase(it->first);
                                pwalletMain->userDecoysPool[newOutPoint] = pblock->GetHash();
                            } else {
                                pwalletMain->userDecoysPool[newOutPoint] = pblock->GetHash();
                            }
                        }
                    }
                }
            }

            if (chainActive.Height() > Params().COINBASE_MATURITY()) {
                //read block chainActive.Height() - Params().COINBASE_MATURITY()
                CBlockIndex* p = chainActive[chainActive.Height() - Params().COINBASE_MATURITY()];
                CBlock b;
                if (ReadBlockFromDisk(b, p)) {
                    coinbaseIdx = 0;
                    if (p->IsProofOfStake()) {
                        coinbaseIdx = 1;
                    }
                    CTransaction& coinbase = b.vtx[coinbaseIdx];

                    for (int i = 0; i < (int)coinbase.vout.size(); i++) {
                        if (!coinbase.vout[i].IsNull() && !coinbase.vout[i].IsEmpty()) {
                            if ((secp256k1_rand32() % 100) <= CWallet::PROBABILITY_NEW_COIN_SELECTED) {
                                COutPoint newOutPoint(coinbase.GetHash(), i);
                                if (pwalletMain->coinbaseDecoysPool.count(newOutPoint) == 1) {
                                    continue;
                                }
                                //add new coinbase transaction to the pool
                                if ((int)pwalletMain->coinbaseDecoysPool.size() >= CWallet::MAX_DECOY_POOL) {
                                    int selected = secp256k1_rand32() % CWallet::MAX_DECOY_POOL;
                                    map<COutPoint, uint256>::const_iterator it = std::next(pwalletMain->coinbaseDecoysPool.begin(), selected);
                                    pwalletMain->coinbaseDecoysPool.erase(it->first);
                                    pwalletMain->coinbaseDecoysPool[newOutPoint] = pblock->GetHash();
                                } else {
                                    pwalletMain->coinbaseDecoysPool[newOutPoint] = pblock->GetHash();
                                }
                            }
                        }
                    }
                }
            }
            LogPrintf("\n%s: Coinbase decoys = %d, user decoys = %d\n", __func__, pwalletMain->coinbaseDecoysPool.size(), pwalletMain->userDecoysPool.size());
        }
    }


    LogPrintf("%s : ACCEPTED in %ld milliseconds with size=%d, height=%d\n", __func__, GetTimeMillis() - nStartTime,
        pblock->GetSerializeSize(SER_DISK, CLIENT_VERSION), chainActive.Height());

    return true;
}

bool TestBlockValidity(CValidationState& state, const CBlock& block, CBlockIndex* const pindexPrev, bool fCheckPOW, bool fCheckMerkleRoot)
{
    AssertLockHeld(cs_main);
    assert(pindexPrev);
    if (pindexPrev != chainActive.Tip()) {
        LogPrintf("%s : No longer working on chain tip\n", __func__);
        return false;
    }

    CCoinsViewCache viewNew(pcoinsTip);
    CBlockIndex indexDummy(block);
    indexDummy.pprev = pindexPrev;
    indexDummy.nHeight = pindexPrev->nHeight + 1;

    // NOTE: CheckBlockHeader is called by CheckBlock
    if (!ContextualCheckBlockHeader(block, state, pindexPrev))
        return false;
    if (!CheckBlock(block, state, fCheckPOW, fCheckMerkleRoot))
        return false;
    if (!ContextualCheckBlock(block, state, pindexPrev))
        return false;
    if (!ConnectBlock(block, state, &indexDummy, viewNew, true))
        return false;
    assert(state.IsValid());

    return true;
}


bool AbortNode(const std::string& strMessage, const std::string& userMessage)
{
    strMiscWarning = strMessage;
    LogPrintf("*** %s\n", strMessage);
    uiInterface.ThreadSafeMessageBox(
        userMessage.empty() ? _("Error: A fatal internal error occured, see debug.log for details") : userMessage,
        "", CClientUIInterface::MSG_ERROR);
    StartShutdown();
    return false;
}

bool CheckDiskSpace(uint64_t nAdditionalBytes)
{
    uint64_t nFreeBytesAvailable = filesystem::space(GetDataDir()).available;

    // Check for nMinDiskSpace bytes (currently 50MB)
    if (nFreeBytesAvailable < nMinDiskSpace + nAdditionalBytes)
        return AbortNode("Disk space is low!", _("Error: Disk space is low!"));

    return true;
}

FILE* OpenDiskFile(const CDiskBlockPos& pos, const char* prefix, bool fReadOnly)
{
    if (pos.IsNull())
        return NULL;
    boost::filesystem::path path = GetBlockPosFilename(pos, prefix);
    boost::filesystem::create_directories(path.parent_path());
    FILE* file = fopen(path.string().c_str(), "rb+");
    if (!file && !fReadOnly)
        file = fopen(path.string().c_str(), "wb+");
    if (!file) {
        LogPrintf("Unable to open file %s\n", path.string());
        return NULL;
    }
    if (pos.nPos) {
        if (fseek(file, pos.nPos, SEEK_SET)) {
            LogPrintf("Unable to seek to position %u of %s\n", pos.nPos, path.string());
            fclose(file);
            return NULL;
        }
    }
    return file;
}

FILE* OpenBlockFile(const CDiskBlockPos& pos, bool fReadOnly)
{
    return OpenDiskFile(pos, "blk", fReadOnly);
}

FILE* OpenUndoFile(const CDiskBlockPos& pos, bool fReadOnly)
{
    return OpenDiskFile(pos, "rev", fReadOnly);
}

boost::filesystem::path GetBlockPosFilename(const CDiskBlockPos& pos, const char* prefix)
{
    return GetDataDir() / "blocks" / strprintf("%s%05u.dat", prefix, pos.nFile);
}

CBlockIndex* InsertBlockIndex(uint256 hash)
{
    if (hash == 0)
        return NULL;

    // Return existing
    BlockMap::iterator mi = mapBlockIndex.find(hash);
    if (mi != mapBlockIndex.end())
        return (*mi).second;

    // Create new
    CBlockIndex* pindexNew = new CBlockIndex();
    if (!pindexNew)
        throw runtime_error("LoadBlockIndex() : new CBlockIndex failed");
    mi = mapBlockIndex.insert(make_pair(hash, pindexNew)).first;

    //mark as PoS seen
    if (pindexNew->IsProofOfStake())
        setStakeSeen.insert(make_pair(pindexNew->prevoutStake, pindexNew->nStakeTime));

    pindexNew->phashBlock = &((*mi).first);

    return pindexNew;
}

bool static LoadBlockIndexDB(string& strError)
{
    if (!pblocktree->LoadBlockIndexGuts())
        return false;

    boost::this_thread::interruption_point();

    // Calculate nChainWork
    vector<pair<int, CBlockIndex*> > vSortedByHeight;
    vSortedByHeight.reserve(mapBlockIndex.size());
    for (const PAIRTYPE(uint256, CBlockIndex*) & item : mapBlockIndex) {
        CBlockIndex* pindex = item.second;
        vSortedByHeight.push_back(make_pair(pindex->nHeight, pindex));
    }
    sort(vSortedByHeight.begin(), vSortedByHeight.end());
    BOOST_FOREACH (
        const PAIRTYPE(int, CBlockIndex*) & item, vSortedByHeight) {
        CBlockIndex* pindex = item.second;
        pindex->nChainWork = (pindex->pprev ? pindex->pprev->nChainWork : 0) + GetBlockProof(*pindex);
        if (pindex->nStatus & BLOCK_HAVE_DATA) {
            if (pindex->pprev) {
                if (pindex->pprev->nChainTx) {
                    pindex->nChainTx = pindex->pprev->nChainTx + pindex->nTx;
                } else {
                    pindex->nChainTx = 0;
                    mapBlocksUnlinked.insert(std::make_pair(pindex->pprev, pindex));
                }
            } else {
                pindex->nChainTx = pindex->nTx;
            }
        }
        if (pindex->IsValid(BLOCK_VALID_TRANSACTIONS) && (pindex->nChainTx || pindex->pprev == NULL))
            setBlockIndexCandidates.insert(pindex);
        if (pindex->nStatus & BLOCK_FAILED_MASK &&
            (!pindexBestInvalid || pindex->nChainWork > pindexBestInvalid->nChainWork))
            pindexBestInvalid = pindex;
        if (pindex->pprev)
            pindex->BuildSkip();
        if (pindex->IsValid(BLOCK_VALID_TREE) &&
            (pindexBestHeader == NULL || CBlockIndexWorkComparator()(pindexBestHeader, pindex)))
            pindexBestHeader = pindex;
    }

    // Load block file info
    pblocktree->ReadLastBlockFile(nLastBlockFile);
    vinfoBlockFile.resize(nLastBlockFile + 1);
    LogPrintf("%s: last block file = %i\n", __func__, nLastBlockFile);
    for (int nFile = 0; nFile <= nLastBlockFile; nFile++) {
        pblocktree->ReadBlockFileInfo(nFile, vinfoBlockFile[nFile]);
    }
    LogPrintf("%s: last block file info: %s\n", __func__, vinfoBlockFile[nLastBlockFile].ToString());
    for (int nFile = nLastBlockFile + 1; true; nFile++) {
        CBlockFileInfo info;
        if (pblocktree->ReadBlockFileInfo(nFile, info)) {
            vinfoBlockFile.push_back(info);
        } else {
            break;
        }
    }

    // Check presence of blk files
    LogPrintf("Checking all blk files are present...\n");
    set<int> setBlkDataFiles;
    for (const PAIRTYPE(uint256, CBlockIndex*) & item : mapBlockIndex) {
        CBlockIndex* pindex = item.second;
        if (pindex->nStatus & BLOCK_HAVE_DATA) {
            setBlkDataFiles.insert(pindex->nFile);
        }
    }
    for (std::set<int>::iterator it = setBlkDataFiles.begin(); it != setBlkDataFiles.end(); it++) {
        CDiskBlockPos pos(*it, 0);
        if (CAutoFile(OpenBlockFile(pos, true), SER_DISK, CLIENT_VERSION).IsNull()) {
            return false;
        }
    }

    //Check if the shutdown procedure was followed on last client exit
    bool fLastShutdownWasPrepared = true;
    pblocktree->ReadFlag("shutdown", fLastShutdownWasPrepared);
    LogPrintf("%s: Last shutdown was prepared: %s\n", __func__, fLastShutdownWasPrepared);

    //Check for inconsistency with block file info and internal state
    if (!fLastShutdownWasPrepared && !GetBoolArg("-forcestart", false) && !GetBoolArg("-reindex", false)) {
        unsigned int nHeightLastBlockFile = vinfoBlockFile[nLastBlockFile].nHeightLast + 1;
        if (vSortedByHeight.size() > nHeightLastBlockFile &&
            pcoinsTip->GetBestBlock() != vSortedByHeight[nHeightLastBlockFile].second->GetBlockHash()) {
            //The database is in a state where a block has been accepted and written to disk, but the
            //transaction database (pcoinsTip) was not flushed to disk, and is therefore not in sync with
            //the block index database.

            if (!mapBlockIndex.count(pcoinsTip->GetBestBlock())) {
                strError = "The wallet has been not been closed gracefully, causing the transaction database to be out of sync with the block database";
                return false;
            }
            LogPrintf("%s : pcoinstip synced to block height %d, block index height %d\n", __func__,
                mapBlockIndex[pcoinsTip->GetBestBlock()]->nHeight, vSortedByHeight.size());

            //get the index associated with the point in the chain that pcoinsTip is synced to
            CBlockIndex* pindexLastMeta = vSortedByHeight[vinfoBlockFile[nLastBlockFile].nHeightLast + 1].second;
            CBlockIndex* pindex = vSortedByHeight[0].second;
            unsigned int nSortedPos = 0;
            for (unsigned int i = 0; i < vSortedByHeight.size(); i++) {
                nSortedPos = i;
                if (vSortedByHeight[i].first == mapBlockIndex[pcoinsTip->GetBestBlock()]->nHeight + 1) {
                    pindex = vSortedByHeight[i].second;
                    break;
                }
            }

            // Start at the last block that was successfully added to the txdb (pcoinsTip) and manually add all transactions that occurred for each block up until
            // the best known block from the block index db.
            CCoinsViewCache view(pcoinsTip);
            while (nSortedPos < vSortedByHeight.size()) {
                CBlock block;
                if (!ReadBlockFromDisk(block, pindex)) {
                    strError = "The wallet has been not been closed gracefully and has caused corruption of blocks stored to disk. Data directory is in an unusable state";
                    return false;
                }

                vector<CTxUndo> vtxundo;
                vtxundo.reserve(block.vtx.size() - 1);
                uint256 hashBlock = block.GetHash();
                for (unsigned int i = 0; i < block.vtx.size(); i++) {
                    CValidationState state;
                    CTxUndo undoDummy;
                    if (i > 0)
                        vtxundo.push_back(CTxUndo());
                    UpdateCoins(block.vtx[i], state, view, i == 0 ? undoDummy : vtxundo.back(), pindex->nHeight);
                    view.SetBestBlock(hashBlock);
                }

                if (pindex->nHeight >= pindexLastMeta->nHeight)
                    break;

                pindex = vSortedByHeight[++nSortedPos].second;
            }

            // Save the updates to disk
            if (!view.Flush() || !pcoinsTip->Flush())
                LogPrintf("%s : failed to flush view\n", __func__);

            LogPrintf("%s: Last block properly recorded: #%d %s\n", __func__, pindexLastMeta->nHeight,
                pindexLastMeta->GetBlockHash().ToString().c_str());
            LogPrintf("%s : pcoinstip=%d %s\n", __func__, mapBlockIndex[pcoinsTip->GetBestBlock()]->nHeight,
                pcoinsTip->GetBestBlock().GetHex());
        }
    }

    // Check whether we need to continue reindexing
    bool fReindexing = false;
    pblocktree->ReadReindexing(fReindexing);
    fReindex |= fReindexing;

    // Check whether we have a transaction index
    pblocktree->ReadFlag("txindex", fTxIndex);
    LogPrintf("LoadBlockIndexDB(): transaction index %s\n", fTxIndex ? "enabled" : "disabled");

    // If this is written true before the next client init, then we know the shutdown process failed
    pblocktree->WriteFlag("shutdown", false);

    // Load pointer to end of best chain
    BlockMap::iterator it = mapBlockIndex.find(pcoinsTip->GetBestBlock());
    if (it == mapBlockIndex.end())
        return true;
    chainActive.SetTip(it->second);

    PruneBlockIndexCandidates();

    LogPrintf("LoadBlockIndexDB(): hashBestChain=%s height=%d date=%s progress=%f\n",
        chainActive.Tip()->GetBlockHash().ToString(), chainActive.Height(),
        DateTimeStrFormat("%Y-%m-%d %H:%M:%S", chainActive.Tip()->GetBlockTime()),
        Checkpoints::GuessVerificationProgress(chainActive.Tip()));

    return true;
}

CVerifyDB::CVerifyDB()
{
    uiInterface.ShowProgress(_("Verifying blocks..."), 0);
}

CVerifyDB::~CVerifyDB()
{
    uiInterface.ShowProgress("", 100);
}

bool CVerifyDB::VerifyDB(CCoinsView* coinsview, int nCheckLevel, int nCheckDepth)
{
    LOCK(cs_main);
    if (chainActive.Tip() == NULL || chainActive.Tip()->pprev == NULL)
        return true;

    // Verify blocks in the best chain
    if (nCheckDepth <= 0)
        nCheckDepth = 1000000000; // suffices until the year 19000
    if (nCheckDepth > chainActive.Height())
        nCheckDepth = chainActive.Height();
    nCheckLevel = std::max(0, std::min(4, nCheckLevel));
    LogPrintf("Verifying last %i blocks at level %i\n", nCheckDepth, nCheckLevel);
    CCoinsViewCache coins(coinsview);
    CBlockIndex* pindexState = chainActive.Tip();
    CBlockIndex* pindexFailure = NULL;
    int nGoodTransactions = 0;
    CValidationState state;
    for (CBlockIndex* pindex = chainActive.Tip(); pindex && pindex->pprev; pindex = pindex->pprev) {
        boost::this_thread::interruption_point();
        uiInterface.ShowProgress(_("Verifying blocks..."), std::max(1, std::min(99,
                                                                           (int)(((double)(chainActive.Height() -
                                                                                           pindex->nHeight)) /
                                                                                 (double)nCheckDepth *
                                                                                 (nCheckLevel >= 4 ? 50 : 100)))));
        if (pindex->nHeight < chainActive.Height() - nCheckDepth)
            break;
        CBlock block;
        // check level 0: read from disk
        if (!ReadBlockFromDisk(block, pindex))
            return error("VerifyDB() : *** ReadBlockFromDisk failed at %d, hash=%s", pindex->nHeight,
                pindex->GetBlockHash().ToString());
        // check level 1: verify block validity
        if (nCheckLevel >= 1 && !CheckBlock(block, state))
            return error("VerifyDB() : *** found bad block at %d, hash=%s\n", pindex->nHeight,
                pindex->GetBlockHash().ToString());
        // check level 2: verify undo validity
        if (nCheckLevel >= 2 && pindex) {
            CBlockUndo undo;
            CDiskBlockPos pos = pindex->GetUndoPos();
            if (!pos.IsNull()) {
                if (!undo.ReadFromDisk(pos, pindex->pprev->GetBlockHash()))
                    return error("VerifyDB() : *** found bad undo data at %d, hash=%s\n", pindex->nHeight,
                        pindex->GetBlockHash().ToString());
            }
        }
        // check level 3: check for inconsistencies during memory-only disconnect of tip blocks
        if (nCheckLevel >= 3 && pindex == pindexState &&
            (coins.GetCacheSize() + pcoinsTip->GetCacheSize()) <= nCoinCacheSize) {
            bool fClean = true;
            if (!DisconnectBlock(block, state, pindex, coins, &fClean))
                return error("VerifyDB() : *** irrecoverable inconsistency in block data at %d, hash=%s",
                    pindex->nHeight, pindex->GetBlockHash().ToString());
            pindexState = pindex->pprev;
            if (!fClean) {
                nGoodTransactions = 0;
                pindexFailure = pindex;
            } else
                nGoodTransactions += block.vtx.size();
        }
        if (ShutdownRequested())
            return true;
    }
    if (pindexFailure)
        return error(
            "VerifyDB() : *** coin database inconsistencies found (last %i blocks, %i good transactions before that)\n",
            chainActive.Height() - pindexFailure->nHeight + 1, nGoodTransactions);

    // check level 4: try reconnecting blocks
    if (nCheckLevel >= 4) {
        CBlockIndex* pindex = pindexState;
        while (pindex != chainActive.Tip()) {
            boost::this_thread::interruption_point();
            uiInterface.ShowProgress(_("Verifying blocks..."), std::max(1, std::min(99, 100 - (int)(((double)(chainActive.Height() - pindex->nHeight)) / (double)nCheckDepth * 50))));
            pindex = chainActive.Next(pindex);
            CBlock block;
            if (!ReadBlockFromDisk(block, pindex))
                return error("VerifyDB() : *** ReadBlockFromDisk failed at %d, hash=%s", pindex->nHeight,
                    pindex->GetBlockHash().ToString());
            if (!ConnectBlock(block, state, pindex, coins, false))
                return error("VerifyDB() : *** found unconnectable block at %d, hash=%s", pindex->nHeight,
                    pindex->GetBlockHash().ToString());
        }
    }

    LogPrintf("No coin database inconsistencies in last %i blocks (%i transactions)\n",
        chainActive.Height() - pindexState->nHeight, nGoodTransactions);

    return true;
}

void UnloadBlockIndex()
{
    mapBlockIndex.clear();
    setBlockIndexCandidates.clear();
    chainActive.SetTip(NULL);
    pindexBestInvalid = NULL;
}

bool LoadBlockIndex(string& strError)
{
    // Load block index from databases
    if (!fReindex && !LoadBlockIndexDB(strError))
        return false;
    return true;
}


bool InitBlockIndex()
{
    LOCK(cs_main);
    // Check whether we're already initialized
    if (chainActive.Genesis() != NULL)
        return true;

    // Use the provided setting for -txindex in the new database
    fTxIndex = GetBoolArg("-txindex", true);
    pblocktree->WriteFlag("txindex", fTxIndex);
    LogPrintf("Initializing databases...\n");

    // Only add the genesis block if not reindexing (in which case we reuse the one already on disk)
    if (!fReindex) {
        try {
            CBlock& block = const_cast<CBlock&>(Params().GenesisBlock());
            // Start new block file
            unsigned int nBlockSize = ::GetSerializeSize(block, SER_DISK, CLIENT_VERSION);
            CDiskBlockPos blockPos;
            CValidationState state;
            if (!FindBlockPos(state, blockPos, nBlockSize + 8, 0, block.GetBlockTime()))
                return error("LoadBlockIndex() : FindBlockPos failed");
            if (!WriteBlockToDisk(block, blockPos))
                return error("LoadBlockIndex() : writing genesis block to disk failed");
            CBlockIndex* pindex = AddToBlockIndex(block);
            if (!ReceivedBlockTransactions(block, state, pindex, blockPos))
                return error("LoadBlockIndex() : genesis block not accepted");
            if (!ActivateBestChain(state, &block))
                return error("LoadBlockIndex() : genesis block cannot be activated");
            // Force a chainstate write so that when we VerifyDB in a moment, it doesnt check stale data
            return FlushStateToDisk(state, FLUSH_STATE_ALWAYS);
        } catch (std::runtime_error& e) {
            return error("LoadBlockIndex() : failed to initialize block database: %s", e.what());
        }
    }

    return true;
}


bool LoadExternalBlockFile(FILE* fileIn, CDiskBlockPos* dbp)
{
    // Map of disk positions for blocks with unknown parent (only used for reindex)
    static std::multimap<uint256, CDiskBlockPos> mapBlocksUnknownParent;
    int64_t nStart = GetTimeMillis();

    int nLoaded = 0;
    try {
        // This takes over fileIn and calls fclose() on it in the CBufferedFile destructor
        CBufferedFile blkdat(fileIn, 2 * MAX_BLOCK_SIZE_CURRENT, MAX_BLOCK_SIZE_CURRENT + 8, SER_DISK, CLIENT_VERSION);
        uint64_t nRewind = blkdat.GetPos();
        while (!blkdat.eof()) {
            boost::this_thread::interruption_point();

            blkdat.SetPos(nRewind);
            nRewind++;         // start one byte further next time, in case of failure
            blkdat.SetLimit(); // remove former limit
            unsigned int nSize = 0;
            try {
                // locate a header
                unsigned char buf[MESSAGE_START_SIZE];
                blkdat.FindByte(Params().MessageStart()[0]);
                nRewind = blkdat.GetPos() + 1;
                blkdat >> FLATDATA(buf);
                if (memcmp(buf, Params().MessageStart(), MESSAGE_START_SIZE))
                    continue;
                // read size
                blkdat >> nSize;
                if (nSize < 80 || nSize > MAX_BLOCK_SIZE_CURRENT)
                    continue;
            } catch (const std::exception&) {
                // no valid block header found; don't complain
                break;
            }
            try {
                // read block
                uint64_t nBlockPos = blkdat.GetPos();
                if (dbp)
                    dbp->nPos = nBlockPos;
                blkdat.SetLimit(nBlockPos + nSize);
                blkdat.SetPos(nBlockPos);
                CBlock block;
                blkdat >> block;
                nRewind = blkdat.GetPos();

                // detect out of order blocks, and store them for later
                uint256 hash = block.GetHash();
                if (hash != Params().HashGenesisBlock() &&
                    mapBlockIndex.find(block.hashPrevBlock) == mapBlockIndex.end()) {
                    LogPrint("reindex", "%s: Out of order block %s, parent %s not known\n", __func__, hash.ToString(),
                        block.hashPrevBlock.ToString());
                    if (dbp)
                        mapBlocksUnknownParent.insert(std::make_pair(block.hashPrevBlock, *dbp));
                    continue;
                }

                // process in case the block isn't known yet
                if (mapBlockIndex.count(hash) == 0 || (mapBlockIndex[hash] == NULL) || (mapBlockIndex[hash]->nStatus & BLOCK_HAVE_DATA) == 0) {
                    CValidationState state;
                    if (ProcessNewBlock(state, NULL, &block, dbp))
                        nLoaded++;
                    if (state.IsError())
                        break;
                } else if (hash != Params().HashGenesisBlock() && mapBlockIndex[hash]->nHeight % 1000 == 0) {
                    LogPrintf("Block Import: already had block %s at height %d\n", hash.ToString(),
                        mapBlockIndex[hash]->nHeight);
                }

                // Recursively process earlier encountered successors of this block
                deque<uint256> queue;
                queue.push_back(hash);
                while (!queue.empty()) {
                    uint256 head = queue.front();
                    queue.pop_front();
                    std::pair<std::multimap<uint256, CDiskBlockPos>::iterator, std::multimap<uint256, CDiskBlockPos>::iterator> range = mapBlocksUnknownParent.equal_range(
                        head);
                    while (range.first != range.second) {
                        std::multimap<uint256, CDiskBlockPos>::iterator it = range.first;
                        if (ReadBlockFromDisk(block, it->second)) {
                            LogPrintf("%s: Processing out of order child %s of %s\n", __func__,
                                block.GetHash().ToString(),
                                head.ToString());
                            CValidationState dummy;
                            if (ProcessNewBlock(dummy, NULL, &block, &it->second)) {
                                nLoaded++;
                                queue.push_back(block.GetHash());
                            }
                        }
                        range.first++;
                        mapBlocksUnknownParent.erase(it);
                    }
                }
            } catch (std::exception& e) {
                LogPrintf("%s : Deserialize or I/O error - %s", __func__, e.what());
            }
        }
    } catch (std::runtime_error& e) {
        AbortNode(std::string("System error: ") + e.what());
    }
    if (nLoaded > 0)
        LogPrintf("Loaded %i blocks from external file in %dms\n", nLoaded, GetTimeMillis() - nStart);
    return nLoaded > 0;
}

void static CheckBlockIndex()
{
    if (!fCheckBlockIndex) {
        return;
    }

    LOCK(cs_main);

    // During a reindex, we read the genesis block and call CheckBlockIndex before ActivateBestChain,
    // so we have the genesis block in mapBlockIndex but no active chain.  (A few of the tests when
    // iterating the block tree require that chainActive has been initialized.)
    if (chainActive.Height() < 0) {
        assert(mapBlockIndex.size() <= 1);
        return;
    }

    // Build forward-pointing map of the entire block tree.
    std::multimap<CBlockIndex*, CBlockIndex*> forward;
    for (BlockMap::iterator it = mapBlockIndex.begin(); it != mapBlockIndex.end(); it++) {
        forward.insert(std::make_pair(it->second->pprev, it->second));
    }

    assert(forward.size() == mapBlockIndex.size());

    std::pair<std::multimap<CBlockIndex*, CBlockIndex*>::iterator, std::multimap<CBlockIndex*, CBlockIndex*>::iterator> rangeGenesis = forward.equal_range(
        NULL);
    CBlockIndex* pindex = rangeGenesis.first->second;
    rangeGenesis.first++;
    assert(rangeGenesis.first == rangeGenesis.second); // There is only one index entry with parent NULL.

    // Iterate over the entire block tree, using depth-first search.
    // Along the way, remember whether there are blocks on the path from genesis
    // block being explored which are the first to have certain properties.
    size_t nNodes = 0;
    int nHeight = 0;
    CBlockIndex* pindexFirstInvalid = NULL;         // Oldest ancestor of pindex which is invalid.
    CBlockIndex* pindexFirstMissing = NULL;         // Oldest ancestor of pindex which does not have BLOCK_HAVE_DATA.
    CBlockIndex* pindexFirstNotTreeValid = NULL;    // Oldest ancestor of pindex which does not have BLOCK_VALID_TREE (regardless of being valid or not).
    CBlockIndex* pindexFirstNotChainValid = NULL;   // Oldest ancestor of pindex which does not have BLOCK_VALID_CHAIN (regardless of being valid or not).
    CBlockIndex* pindexFirstNotScriptsValid = NULL; // Oldest ancestor of pindex which does not have BLOCK_VALID_SCRIPTS (regardless of being valid or not).
    while (pindex != NULL) {
        nNodes++;
        if (pindexFirstInvalid == NULL && pindex->nStatus & BLOCK_FAILED_VALID) pindexFirstInvalid = pindex;
        if (pindexFirstMissing == NULL && !(pindex->nStatus & BLOCK_HAVE_DATA)) pindexFirstMissing = pindex;
        if (pindex->pprev != NULL && pindexFirstNotTreeValid == NULL &&
            (pindex->nStatus & BLOCK_VALID_MASK) < BLOCK_VALID_TREE)
            pindexFirstNotTreeValid = pindex;
        if (pindex->pprev != NULL && pindexFirstNotChainValid == NULL &&
            (pindex->nStatus & BLOCK_VALID_MASK) < BLOCK_VALID_CHAIN)
            pindexFirstNotChainValid = pindex;
        if (pindex->pprev != NULL && pindexFirstNotScriptsValid == NULL &&
            (pindex->nStatus & BLOCK_VALID_MASK) < BLOCK_VALID_SCRIPTS)
            pindexFirstNotScriptsValid = pindex;

        // Begin: actual consistency checks.
        if (pindex->pprev == NULL) {
            // Genesis block checks.
            assert(pindex->GetBlockHash() == Params().HashGenesisBlock()); // Genesis block's hash must match.
            assert(pindex ==
                   chainActive.Genesis()); // The current active chain's genesis block must be this block.
        }
        // HAVE_DATA is equivalent to VALID_TRANSACTIONS and equivalent to nTx > 0 (we stored the number of transactions in the block)
        assert(!(pindex->nStatus & BLOCK_HAVE_DATA) == (pindex->nTx == 0));
        assert(((pindex->nStatus & BLOCK_VALID_MASK) >= BLOCK_VALID_TRANSACTIONS) == (pindex->nTx > 0));
        if (pindex->nChainTx == 0)
            assert(pindex->nSequenceId == 0); // nSequenceId can't be set for blocks that aren't linked
        // All parents having data is equivalent to all parents being VALID_TRANSACTIONS, which is equivalent to nChainTx being set.
        assert((pindexFirstMissing != NULL) == (pindex->nChainTx ==
                                                   0)); // nChainTx == 0 is used to signal that all parent block's transaction data is available.
        assert(pindex->nHeight ==
               nHeight); // nHeight must be consistent.
        assert(pindex->pprev == NULL || pindex->nChainWork >=
                                            pindex->pprev->nChainWork); // For every block except the genesis block, the chainwork must be larger than the parent's.
        assert(nHeight < 2 || (pindex->pskip && (pindex->pskip->nHeight <
                                                    nHeight))); // The pskip pointer must point back for all but the first 2 blocks.
        assert(pindexFirstNotTreeValid ==
               NULL); // All mapBlockIndex entries must at least be TREE valid
        if ((pindex->nStatus & BLOCK_VALID_MASK) >= BLOCK_VALID_TREE)
            assert(pindexFirstNotTreeValid == NULL); // TREE valid implies all parents are TREE valid
        if ((pindex->nStatus & BLOCK_VALID_MASK) >= BLOCK_VALID_CHAIN)
            assert(pindexFirstNotChainValid == NULL); // CHAIN valid implies all parents are CHAIN valid
        if ((pindex->nStatus & BLOCK_VALID_MASK) >= BLOCK_VALID_SCRIPTS)
            assert(pindexFirstNotScriptsValid == NULL); // SCRIPTS valid implies all parents are SCRIPTS valid
        if (pindexFirstInvalid == NULL) {
            // Checks for not-invalid blocks.
            assert((pindex->nStatus & BLOCK_FAILED_MASK) ==
                   0); // The failed mask cannot be set for blocks without invalid parents.
        }
        if (!CBlockIndexWorkComparator()(pindex, chainActive.Tip()) && pindexFirstMissing == NULL) {
            if (pindexFirstInvalid ==
                NULL) { // If this block sorts at least as good as the current tip and is valid, it must be in setBlockIndexCandidates.
                assert(setBlockIndexCandidates.count(pindex));
            }
        } else { // If this block sorts worse than the current tip, it cannot be in setBlockIndexCandidates.
            assert(setBlockIndexCandidates.count(pindex) == 0);
        }
        // Check whether this block is in mapBlocksUnlinked.
        std::pair<std::multimap<CBlockIndex*, CBlockIndex*>::iterator, std::multimap<CBlockIndex*, CBlockIndex*>::iterator> rangeUnlinked = mapBlocksUnlinked.equal_range(
            pindex->pprev);
        bool foundInUnlinked = false;
        while (rangeUnlinked.first != rangeUnlinked.second) {
            assert(rangeUnlinked.first->first == pindex->pprev);
            if (rangeUnlinked.first->second == pindex) {
                foundInUnlinked = true;
                break;
            }
            rangeUnlinked.first++;
        }
        if (pindex->pprev && pindex->nStatus & BLOCK_HAVE_DATA && pindexFirstMissing != NULL) {
            if (pindexFirstInvalid ==
                NULL) { // If this block has block data available, some parent doesn't, and has no invalid parents, it must be in mapBlocksUnlinked.
                assert(foundInUnlinked);
            }
        } else { // If this block does not have block data available, or all parents do, it cannot be in mapBlocksUnlinked.
            assert(!foundInUnlinked);
        }
        // assert(pindex->GetBlockHash() == pindex->GetBlockHeader().GetHash()); // Perhaps too slow
        // End: actual consistency checks.

        // Try descending into the first subnode.
        std::pair<std::multimap<CBlockIndex*, CBlockIndex*>::iterator, std::multimap<CBlockIndex*, CBlockIndex*>::iterator> range = forward.equal_range(
            pindex);
        if (range.first != range.second) {
            // A subnode was found.
            pindex = range.first->second;
            nHeight++;
            continue;
        }
        // This is a leaf node.
        // Move upwards until we reach a node of which we have not yet visited the last child.
        while (pindex) {
            // We are going to either move to a parent or a sibling of pindex.
            // If pindex was the first with a certain property, unset the corresponding variable.
            if (pindex == pindexFirstInvalid) pindexFirstInvalid = NULL;
            if (pindex == pindexFirstMissing) pindexFirstMissing = NULL;
            if (pindex == pindexFirstNotTreeValid) pindexFirstNotTreeValid = NULL;
            if (pindex == pindexFirstNotChainValid) pindexFirstNotChainValid = NULL;
            if (pindex == pindexFirstNotScriptsValid) pindexFirstNotScriptsValid = NULL;
            // Find our parent.
            CBlockIndex* pindexPar = pindex->pprev;
            // Find which child we just visited.
            std::pair<std::multimap<CBlockIndex*, CBlockIndex*>::iterator, std::multimap<CBlockIndex*, CBlockIndex*>::iterator> rangePar = forward.equal_range(
                pindexPar);
            while (rangePar.first->second != pindex) {
                assert(rangePar.first !=
                       rangePar.second); // Our parent must have at least the node we're coming from as child.
                rangePar.first++;
            }
            // Proceed to the next one.
            rangePar.first++;
            if (rangePar.first != rangePar.second) {
                // Move to the sibling.
                pindex = rangePar.first->second;
                break;
            } else {
                // Move up further.
                pindex = pindexPar;
                nHeight--;
                continue;
            }
        }
    }

    // Check that we actually traversed the entire map.
    assert(nNodes == forward.size());
}

//////////////////////////////////////////////////////////////////////////////
//
// CAlert
//

string GetWarnings(string strFor)
{
    int nPriority = 0;
    string strStatusBar;
    string strRPC;

    if (!CLIENT_VERSION_IS_RELEASE)
        strStatusBar = _(
            "This is a pre-release test build - use at your own risk - do not use for staking or merchant applications!");

    if (GetBoolArg("-testsafemode", false))
        strStatusBar = strRPC = "testsafemode enabled";

    // Misc warnings like out of disk space and clock is wrong
    if (strMiscWarning != "") {
        nPriority = 1000;
        strStatusBar = strMiscWarning;
    }

    if (fLargeWorkForkFound) {
        nPriority = 2000;
        strStatusBar = strRPC = _(
            "Warning: The network does not appear to fully agree! Some miners appear to be experiencing issues.");
    } else if (fLargeWorkInvalidChainFound) {
        nPriority = 2000;
        strStatusBar = strRPC = _(
            "Warning: We do not appear to fully agree with our peers! You may need to upgrade, or other nodes may need to upgrade.");
    }

    // Alerts
    {
        LOCK(cs_mapAlerts);
        BOOST_FOREACH (PAIRTYPE(const uint256, CAlert) & item, mapAlerts) {
            const CAlert& alert = item.second;
            if (alert.AppliesToMe() && alert.nPriority > nPriority) {
                nPriority = alert.nPriority;
                strStatusBar = alert.strStatusBar;
            }
        }
    }

    if (strFor == "statusbar")
        return strStatusBar;
    else if (strFor == "rpc")
        return strRPC;
    assert(!"GetWarnings() : invalid parameter");
    return "error";
}


//////////////////////////////////////////////////////////////////////////////
//
// Messages
//


bool static AlreadyHave(const CInv& inv)
{
    switch (inv.type) {
    case MSG_TX: {
        bool txInMap = false;
        txInMap = mempool.exists(inv.hash);
        return txInMap || mapOrphanTransactions.count(inv.hash) ||
               pcoinsTip->HaveCoins(inv.hash);
    }
    case MSG_DSTX:
        return mapObfuscationBroadcastTxes.count(inv.hash);
    case MSG_BLOCK:
        return mapBlockIndex.count(inv.hash);
    case MSG_TXLOCK_REQUEST:
        return mapTxLockReq.count(inv.hash) ||
               mapTxLockReqRejected.count(inv.hash);
    case MSG_TXLOCK_VOTE:
        return mapTxLockVote.count(inv.hash);
    case MSG_MASTERNODE_WINNER:
        if (masternodePayments.mapMasternodePayeeVotes.count(inv.hash)) {
            masternodeSync.AddedMasternodeWinner(inv.hash);
            return true;
        }
        return false;
    case MSG_BUDGET_VOTE:
        if (budget.mapSeenMasternodeBudgetVotes.count(inv.hash)) {
            masternodeSync.AddedBudgetItem(inv.hash);
            return true;
        }
        return false;
    case MSG_BUDGET_PROPOSAL:
        if (budget.mapSeenMasternodeBudgetProposals.count(inv.hash)) {
            masternodeSync.AddedBudgetItem(inv.hash);
            return true;
        }
        return false;
    case MSG_BUDGET_FINALIZED_VOTE:
        if (budget.mapSeenFinalizedBudgetVotes.count(inv.hash)) {
            masternodeSync.AddedBudgetItem(inv.hash);
            return true;
        }
        return false;
    case MSG_BUDGET_FINALIZED:
        if (budget.mapSeenFinalizedBudgets.count(inv.hash)) {
            masternodeSync.AddedBudgetItem(inv.hash);
            return true;
        }
        return false;
    case MSG_MASTERNODE_ANNOUNCE:
        if (mnodeman.mapSeenMasternodeBroadcast.count(inv.hash)) {
            masternodeSync.AddedMasternodeList(inv.hash);
            return true;
        }
        return false;
    case MSG_MASTERNODE_PING:
        return mnodeman.mapSeenMasternodePing.count(inv.hash);
    }
    // Don't know what it is, just say we already got one
    return true;
}


void static ProcessGetData(CNode* pfrom)
{
    std::deque<CInv>::iterator it = pfrom->vRecvGetData.begin();

    vector<CInv> vNotFound;

    LOCK(cs_main);

    while (it != pfrom->vRecvGetData.end()) {
        // Don't bother if send buffer is too full to respond anyway
        if (pfrom->nSendSize >= SendBufferSize())
            break;

        const CInv& inv = *it;
        {
            boost::this_thread::interruption_point();
            it++;

            if (inv.type == MSG_BLOCK || inv.type == MSG_FILTERED_BLOCK) {
                bool send = false;
                BlockMap::iterator mi = mapBlockIndex.find(inv.hash);
                if (mi != mapBlockIndex.end()) {
                    if (chainActive.Contains(mi->second)) {
                        send = true;
                    } else {
                        // To prevent fingerprinting attacks, only send blocks outside of the active
                        // chain if they are valid, and no more than a max reorg depth than the best header
                        // chain we know about.
                        send = mi->second->IsValid(BLOCK_VALID_SCRIPTS) && (pindexBestHeader != NULL) &&
                               (chainActive.Height() - mi->second->nHeight < Params().MaxReorganizationDepth());
                        if (!send) {
                            LogPrintf(
                                "ProcessGetData(): ignoring request from peer=%i for old block that isn't in the main chain\n",
                                pfrom->GetId());
                        }
                    }
                }
                // Don't send not-validated blocks
                if (send && (mi->second->nStatus & BLOCK_HAVE_DATA)) {
                    // Send block from disk
                    CBlock block;
                    if (!ReadBlockFromDisk(block, (*mi).second))
                        assert(!"cannot load block from disk");
                    if (inv.type == MSG_BLOCK)
                        pfrom->PushMessage("block", block);
                    else // MSG_FILTERED_BLOCK)
                    {
                        LOCK(pfrom->cs_filter);
                        if (pfrom->pfilter) {
                            CMerkleBlock merkleBlock(block, *pfrom->pfilter);
                            pfrom->PushMessage("merkleblock", merkleBlock);
                            // CMerkleBlock just contains hashes, so also push any transactions in the block the client did not see
                            // This avoids hurting performance by pointlessly requiring a round-trip
                            // Note that there is currently no way for a node to request any single transactions we didnt send here -
                            // they must either disconnect and retry or request the full block.
                            // Thus, the protocol spec specified allows for us to provide duplicate txn here,
                            // however we MUST always provide at least what the remote peer needs
                            typedef std::pair<unsigned int, uint256> PairType;
                            BOOST_FOREACH (PairType& pair, merkleBlock.vMatchedTxn)
                                if (!pfrom->setInventoryKnown.count(CInv(MSG_TX, pair.second)))
                                    pfrom->PushMessage("tx", block.vtx[pair.first]);
                        }
                        // else
                        // no response
                    }

                    // Trigger them to send a getblocks request for the next batch of inventory
                    if (inv.hash == pfrom->hashContinue) {
                        // Bypass PushInventory, this must send even if redundant,
                        // and we want it right after the last block so they don't
                        // wait for other stuff first.
                        vector<CInv> vInv;
                        vInv.push_back(CInv(MSG_BLOCK, chainActive.Tip()->GetBlockHash()));
                        pfrom->PushMessage("inv", vInv);
                        pfrom->hashContinue = 0;
                    }
                }
            } else if (inv.IsKnownType()) {
                // Send stream from relay memory
                bool pushed = false;
                {
                    LOCK(cs_mapRelay);
                    map<CInv, CDataStream>::iterator mi = mapRelay.find(inv);
                    if (mi != mapRelay.end()) {
                        pfrom->PushMessage(inv.GetCommand(), (*mi).second);
                        pushed = true;
                    }
                }

                if (!pushed && inv.type == MSG_TX) {
                    CTransaction tx;
                    if (mempool.lookup(inv.hash, tx)) {
                        CDataStream ss(SER_NETWORK, PROTOCOL_VERSION);
                        ss.reserve(1000);
                        ss << tx;
                        pfrom->PushMessage("tx", ss);
                        pushed = true;
                    }
                }
                if (!pushed && inv.type == MSG_TXLOCK_VOTE) {
                    if (mapTxLockVote.count(inv.hash)) {
                        CDataStream ss(SER_NETWORK, PROTOCOL_VERSION);
                        ss.reserve(1000);
                        ss << mapTxLockVote[inv.hash];
                        pfrom->PushMessage("txlvote", ss);
                        pushed = true;
                    }
                }
                if (!pushed && inv.type == MSG_TXLOCK_REQUEST) {
                    if (mapTxLockReq.count(inv.hash)) {
                        CDataStream ss(SER_NETWORK, PROTOCOL_VERSION);
                        ss.reserve(1000);
                        ss << mapTxLockReq[inv.hash];
                        pfrom->PushMessage("ix", ss);
                        pushed = true;
                    }
                }
                if (!pushed && inv.type == MSG_MASTERNODE_WINNER) {
                    if (masternodePayments.mapMasternodePayeeVotes.count(inv.hash)) {
                        CDataStream ss(SER_NETWORK, PROTOCOL_VERSION);
                        ss.reserve(1000);
                        ss << masternodePayments.mapMasternodePayeeVotes[inv.hash];
                        pfrom->PushMessage("mnw", ss);
                        pushed = true;
                    }
                }
                if (!pushed && inv.type == MSG_BUDGET_VOTE) {
                    if (budget.mapSeenMasternodeBudgetVotes.count(inv.hash)) {
                        CDataStream ss(SER_NETWORK, PROTOCOL_VERSION);
                        ss.reserve(1000);
                        ss << budget.mapSeenMasternodeBudgetVotes[inv.hash];
                        pfrom->PushMessage("mvote", ss);
                        pushed = true;
                    }
                }

                if (!pushed && inv.type == MSG_BUDGET_PROPOSAL) {
                    if (budget.mapSeenMasternodeBudgetProposals.count(inv.hash)) {
                        CDataStream ss(SER_NETWORK, PROTOCOL_VERSION);
                        ss.reserve(1000);
                        ss << budget.mapSeenMasternodeBudgetProposals[inv.hash];
                        pfrom->PushMessage("mprop", ss);
                        pushed = true;
                    }
                }

                if (!pushed && inv.type == MSG_BUDGET_FINALIZED_VOTE) {
                    if (budget.mapSeenFinalizedBudgetVotes.count(inv.hash)) {
                        CDataStream ss(SER_NETWORK, PROTOCOL_VERSION);
                        ss.reserve(1000);
                        ss << budget.mapSeenFinalizedBudgetVotes[inv.hash];
                        pfrom->PushMessage("fbvote", ss);
                        pushed = true;
                    }
                }

                if (!pushed && inv.type == MSG_BUDGET_FINALIZED) {
                    if (budget.mapSeenFinalizedBudgets.count(inv.hash)) {
                        CDataStream ss(SER_NETWORK, PROTOCOL_VERSION);
                        ss.reserve(1000);
                        ss << budget.mapSeenFinalizedBudgets[inv.hash];
                        pfrom->PushMessage("fbs", ss);
                        pushed = true;
                    }
                }

                if (!pushed && inv.type == MSG_MASTERNODE_ANNOUNCE) {
                    if (mnodeman.mapSeenMasternodeBroadcast.count(inv.hash)) {
                        CDataStream ss(SER_NETWORK, PROTOCOL_VERSION);
                        ss.reserve(1000);
                        ss << mnodeman.mapSeenMasternodeBroadcast[inv.hash];
                        pfrom->PushMessage("mnb", ss);
                        pushed = true;
                    }
                }

                if (!pushed && inv.type == MSG_MASTERNODE_PING) {
                    if (mnodeman.mapSeenMasternodePing.count(inv.hash)) {
                        CDataStream ss(SER_NETWORK, PROTOCOL_VERSION);
                        ss.reserve(1000);
                        ss << mnodeman.mapSeenMasternodePing[inv.hash];
                        pfrom->PushMessage("mnp", ss);
                        pushed = true;
                    }
                }

                if (!pushed && inv.type == MSG_DSTX) {
                    if (mapObfuscationBroadcastTxes.count(inv.hash)) {
                        CDataStream ss(SER_NETWORK, PROTOCOL_VERSION);
                        ss.reserve(1000);
                        ss << mapObfuscationBroadcastTxes[inv.hash].tx << mapObfuscationBroadcastTxes[inv.hash].vin
                           << mapObfuscationBroadcastTxes[inv.hash].vchSig
                           << mapObfuscationBroadcastTxes[inv.hash].sigTime;

                        pfrom->PushMessage("dstx", ss);
                        pushed = true;
                    }
                }


                if (!pushed) {
                    vNotFound.push_back(inv);
                }
            }

            // Track requests for our stuff.
            g_signals.Inventory(inv.hash);

            if (inv.type == MSG_BLOCK || inv.type == MSG_FILTERED_BLOCK)
                break;
        }
    }

    pfrom->vRecvGetData.erase(pfrom->vRecvGetData.begin(), it);

    if (!vNotFound.empty()) {
        // Let the peer know that we didn't find what it asked for, so it doesn't
        // have to wait around forever. Currently only SPV clients actually care
        // about this message: it's needed when they are recursively walking the
        // dependencies of relevant unconfirmed transactions. SPV clients want to
        // do that because they want to know about (and store and rebroadcast and
        // risk analyze) the dependencies of transactions relevant to them, without
        // having to download the entire memory pool.
        pfrom->PushMessage("notfound", vNotFound);
    }
}

bool static ProcessMessage(CNode* pfrom, string strCommand, CDataStream& vRecv, int64_t nTimeReceived)
{
    RandAddSeedPerfmon();
    if (fDebug)
        LogPrintf("received: %s (%u bytes) peer=%d, chainheight=%d\n", SanitizeString(strCommand), vRecv.size(), pfrom->id, chainActive.Height());
    if (mapArgs.count("-dropmessagestest") && GetRand(atoi(mapArgs["-dropmessagestest"])) == 0) {
        LogPrintf("dropmessagestest DROPPING RECV MESSAGE\n");
        return true;
    }
    if (strCommand == "version") {
        // Each connection can only send one version message
        if (pfrom->nVersion != 0) {
            pfrom->PushMessage("reject", strCommand, REJECT_DUPLICATE, string("Duplicate version message"));
            Misbehaving(pfrom->GetId(), 1);
            return false;
        }

        int64_t nTime;
        CAddress addrMe;
        CAddress addrFrom;
        uint64_t nNonce = 1;
        vRecv >> pfrom->nVersion >> pfrom->nServices >> nTime >> addrMe;
        if (pfrom->DisconnectOldProtocol(ActiveProtocol(), strCommand))
            return false;

        if (pfrom->nVersion == 10300)
            pfrom->nVersion = 300;
        if (!vRecv.empty())
            vRecv >> addrFrom >> nNonce;
        if (!vRecv.empty()) {
            vRecv >> LIMITED_STRING(pfrom->strSubVer, 256);
            pfrom->cleanSubVer = SanitizeString(pfrom->strSubVer);
        }
        uint32_t banningTime = GetAdjustedTime();
        if (banningTime >= 1572220800) { //Monday, Oct 28 at midnight UTC - 1572220800
            if (pfrom->strSubVer == "/DAPScoin:0.27.5.1/") {
                // disconnect from peers other than these sub versions
                LogPrintf("partner %s using obsolete version %s; disconnecting\n", pfrom->addr.ToString().c_str(), pfrom->strSubVer.c_str());
                pfrom->fDisconnect = true;
                return false;
            }
        }
        if (banningTime >= 1572307200) { //Tuesday, Oct 29 at midnight UTC - 1572307200
            if (pfrom->strSubVer == "/DAPScoin:0.27.5.1/" || pfrom->strSubVer == "/DAPScoin:1.0.0/") {
                // disconnect from peers other than these sub versions
                LogPrintf("partner %s using obsolete version %s; disconnecting\n", pfrom->addr.ToString().c_str(), pfrom->strSubVer.c_str());
                pfrom->fDisconnect = true;
                return false;
            }
        }
        if (banningTime >= 1572393600) { //Wed, Oct 30 at midnight UTC - 1572393600
            if (pfrom->strSubVer == "/DAPScoin:0.27.5.1/" || pfrom->strSubVer == "/DAPScoin:1.0.0/" || pfrom->strSubVer == "/DAPScoin:1.0.1/" || pfrom->strSubVer == "/DAPS:1.0.1.3/") {
                // disconnect from peers other than these sub versions
                LogPrintf("partner %s using obsolete version %s; disconnecting\n", pfrom->addr.ToString().c_str(), pfrom->strSubVer.c_str());
                pfrom->fDisconnect = true;
                return false;
            }
        }
        if (banningTime >= 1572480000) { //Thursday, Oct 31 at midnight UTC - 1572480000
            if (pfrom->strSubVer == "/DAPScoin:0.27.5.1/" || pfrom->strSubVer == "/DAPScoin:1.0.0/" || pfrom->strSubVer == "/DAPScoin:1.0.1/" || pfrom->strSubVer == "/DAPS:1.0.1.3/" || pfrom->strSubVer == "/DAPS:1.0.2/") {
                // disconnect from peers other than these sub versions
                LogPrintf("partner %s using obsolete version %s; disconnecting\n", pfrom->addr.ToString().c_str(), pfrom->strSubVer.c_str());
                pfrom->fDisconnect = true;
                return false;
            }
        }
        if (!vRecv.empty())
            vRecv >> pfrom->nStartingHeight;
        if (!vRecv.empty())
            vRecv >> pfrom->fRelayTxes; // set to true after we get the first filter* message
        else
            pfrom->fRelayTxes = true;

        // Disconnect if we connected to ourself
        if (nNonce == nLocalHostNonce && nNonce > 1) {
            LogPrintf("connected to self at %s, disconnecting\n", pfrom->addr.ToString());
            pfrom->fDisconnect = true;
            return true;
        }

        pfrom->addrLocal = addrMe;
        if (pfrom->fInbound && addrMe.IsRoutable()) {
            SeenLocal(addrMe);
        }

        // Be shy and don't send version until we hear
        if (pfrom->fInbound)
            pfrom->PushVersion();

        pfrom->fClient = !(pfrom->nServices & NODE_NETWORK);

        // Potentially mark this peer as a preferred download peer.
        UpdatePreferredDownload(pfrom, State(pfrom->GetId()));

        // Change version
        pfrom->PushMessage("verack");
        pfrom->ssSend.SetVersion(min(pfrom->nVersion, PROTOCOL_VERSION));

        if (!pfrom->fInbound) {
            // Advertise our address
            if (fListen && !IsInitialBlockDownload()) {
                CAddress addr = GetLocalAddress(&pfrom->addr);
                if (addr.IsRoutable()) {
                    pfrom->PushAddress(addr);
                } else if (IsPeerAddrLocalGood(pfrom)) {
                    addr.SetIP(pfrom->addrLocal);
                    pfrom->PushAddress(addr);
                }
            }

            // Get recent addresses
            if (pfrom->fOneShot || pfrom->nVersion >= CADDR_TIME_VERSION || addrman.size() < 1000) {
                pfrom->PushMessage("getaddr");
                pfrom->fGetAddr = true;
            }
            addrman.Good(pfrom->addr);
        } else {
            if (((CNetAddr)pfrom->addr) == (CNetAddr)addrFrom) {
                addrman.Add(addrFrom, addrFrom);
                addrman.Good(addrFrom);
            }
        }

        // Relay alerts
        {
            LOCK(cs_mapAlerts);
            BOOST_FOREACH (PAIRTYPE(const uint256, CAlert) & item, mapAlerts)
                item.second.RelayTo(pfrom);
        }

        pfrom->fSuccessfullyConnected = true;

        string remoteAddr;
        if (fLogIPs)
            remoteAddr = ", peeraddr=" + pfrom->addr.ToString();

        LogPrintf("receive version message: %s: version %d, blocks=%d, us=%s, peer=%d%s\n",
            pfrom->cleanSubVer, pfrom->nVersion,
            pfrom->nStartingHeight, addrMe.ToString(), pfrom->id,
            remoteAddr);

        int64_t nTimeOffset = nTime - GetTime();
        pfrom->nTimeOffset = nTimeOffset;
        AddTimeData(pfrom->addr, nTimeOffset);
    } else if (pfrom->nVersion == 0) {
        // Must have a version message before anything else
        Misbehaving(pfrom->GetId(), 1);
        return false;
    } else if (strCommand == "verack") {
        pfrom->SetRecvVersion(min(pfrom->nVersion, PROTOCOL_VERSION));

        // Mark this node as currently connected, so we update its timestamp later.
        if (pfrom->fNetworkNode) {
            LOCK(cs_main);
            State(pfrom->GetId())->fCurrentlyConnected = true;
        }
    } else if (strCommand == "addr") {
        vector<CAddress> vAddr;
        vRecv >> vAddr;

        // Don't want addr from older versions unless seeding
        if (pfrom->nVersion < CADDR_TIME_VERSION && addrman.size() > 1000)
            return true;
        if (vAddr.size() > 1000) {
            Misbehaving(pfrom->GetId(), 20);
            return error("message addr size() = %u", vAddr.size());
        }

        // Store the new addresses
        vector<CAddress> vAddrOk;
        int64_t nNow = GetAdjustedTime();
        int64_t nSince = nNow - 10 * 60;
        BOOST_FOREACH (CAddress& addr, vAddr) {
            boost::this_thread::interruption_point();

            if (addr.nTime <= 100000000 || addr.nTime > nNow + 10 * 60)
                addr.nTime = nNow - 5 * 24 * 60 * 60;
            pfrom->AddAddressKnown(addr);
            bool fReachable = IsReachable(addr);
            if (addr.nTime > nSince && !pfrom->fGetAddr && vAddr.size() <= 10 && addr.IsRoutable()) {
                // Relay to a limited number of other nodes
                {
                    LOCK(cs_vNodes);
                    // Use deterministic randomness to send to the same nodes for 24 hours
                    // at a time so the setAddrKnowns of the chosen nodes prevent repeats
                    static uint256 hashSalt;
                    if (hashSalt == 0)
                        hashSalt = GetRandHash();
                    uint64_t hashAddr = addr.GetHash();
                    uint256 hashRand = hashSalt ^ (hashAddr << 32) ^ ((GetTime() + hashAddr) / (24 * 60 * 60));
                    hashRand = Hash(BEGIN(hashRand), END(hashRand));
                    multimap<uint256, CNode*> mapMix;
                    BOOST_FOREACH (CNode* pnode, vNodes) {
                        if (pnode->nVersion < CADDR_TIME_VERSION)
                            continue;
                        unsigned int nPointer;
                        memcpy(&nPointer, &pnode, sizeof(nPointer));
                        uint256 hashKey = hashRand ^ nPointer;
                        hashKey = Hash(BEGIN(hashKey), END(hashKey));
                        mapMix.insert(make_pair(hashKey, pnode));
                    }
                    int nRelayNodes = fReachable ? 2 : 1; // limited relaying of addresses outside our network(s)
                    for (multimap<uint256, CNode*>::iterator mi = mapMix.begin();
                         mi != mapMix.end() && nRelayNodes-- > 0; ++mi)
                        ((*mi).second)->PushAddress(addr);
                }
            }
            // Do not store addresses outside our network
            if (fReachable)
                vAddrOk.push_back(addr);
        }
        addrman.Add(vAddrOk, pfrom->addr, 2 * 60 * 60);
        if (vAddr.size() < 1000)
            pfrom->fGetAddr = false;
        if (pfrom->fOneShot)
            pfrom->fDisconnect = true;
    } else if (strCommand == "inv") {
        vector<CInv> vInv;
        vRecv >> vInv;
        if (vInv.size() > MAX_INV_SZ) {
            Misbehaving(pfrom->GetId(), 20);
            return error("message inv size() = %u", vInv.size());
        }

        // find last block in inv vector
        unsigned int nLastBlock = (unsigned int)(-1);
        for (unsigned int nInv = 0; nInv < vInv.size(); nInv++) {
            if (vInv[vInv.size() - 1 - nInv].type == MSG_BLOCK) {
                nLastBlock = vInv.size() - 1 - nInv;
                break;
            }
        }

        LOCK(cs_main);

        std::vector<CInv> vToFetch;
        for (unsigned int nInv = 0; nInv < vInv.size(); nInv++) {
            const CInv& inv = vInv[nInv];

            boost::this_thread::interruption_point();
            pfrom->AddInventoryKnown(inv);

            bool fAlreadyHave = AlreadyHave(inv);
            LogPrint("net", "got inv: %s  %s peer=%d, inv.type=%d, mapBlocksInFlight.count(inv.hash)=%d\n", inv.ToString(), fAlreadyHave ? "have" : "new", pfrom->id, inv.type, mapBlocksInFlight.count(inv.hash));

            if (!fAlreadyHave && pfrom)
                pfrom->AskFor(inv, IsInitialBlockDownload()); // peershares: immediate retry during initial download
            if (inv.type == MSG_BLOCK) {
                UpdateBlockAvailability(pfrom->GetId(), inv.hash);
                if (!fAlreadyHave && !fImporting && !fReindex && !mapBlocksInFlight.count(inv.hash)) {
                    // Add this to the list of blocks to request
                    vToFetch.push_back(inv);
                    LogPrint("net", "getblocks (%d) %s to peer=%d\n", pindexBestHeader->nHeight, inv.hash.ToString(),
                        pfrom->id);
                }
            } else if (nInv == nLastBlock) {
                // In case we are on a very long side-chain, it is possible that we already have
                // the last block in an inv bundle sent in response to getblocks. Try to detect
                // this situation and push another getblocks to continue.
                std::vector<CInv> vGetData(1,inv);
                
                if (pfrom) {
                    pfrom->PushMessage("getblocks", chainActive.GetLocator(mapBlockIndex[inv.hash]), uint256(0));
                }
                if (fDebug)
                    printf("force request: %s\n", inv.ToString().c_str());
            }

            // Track requests for our stuff
            g_signals.Inventory(inv.hash);
            if (pfrom->nSendSize > (SendBufferSize() * 2)) {
                Misbehaving(pfrom->GetId(), 50);
                return error("send buffer size() = %u", pfrom->nSendSize);
            }
        }

        if (!vToFetch.empty())
            pfrom->PushMessage("getdata", vToFetch);
    } else if (strCommand == "getdata") {
        vector<CInv> vInv;
        vRecv >> vInv;
        if (vInv.size() > MAX_INV_SZ) {
            Misbehaving(pfrom->GetId(), 20);
            return error("message getdata size() = %u", vInv.size());
        }

        if (fDebug || (vInv.size() != 1))
            LogPrint("net", "received getdata (%u invsz) peer=%d\n", vInv.size(), pfrom->id);

        if ((fDebug && vInv.size() > 0) || (vInv.size() == 1))
            LogPrint("net", "received getdata for: %s peer=%d\n", vInv[0].ToString(), pfrom->id);

        pfrom->vRecvGetData.insert(pfrom->vRecvGetData.end(), vInv.begin(), vInv.end());
        ProcessGetData(pfrom);
    } else if (strCommand == "getblocks" || strCommand == "getheaders") {
        CBlockLocator locator;
        uint256 hashStop;
        vRecv >> locator >> hashStop;

        LOCK(cs_main);

        // Find the last block the caller has in the main chain
        CBlockIndex* pindex = FindForkInGlobalIndex(chainActive, locator);

        // Send the rest of the chain
        if (pindex)
            pindex = chainActive.Next(pindex);
        int nLimit = 500;
        LogPrint("net", "getblocks %d to %s limit %d from peer=%d\n", (pindex ? pindex->nHeight : -1),
            hashStop == uint256(0) ? "end" : hashStop.ToString(), nLimit, pfrom->id);
        for (; pindex; pindex = chainActive.Next(pindex)) {
            if (pindex->GetBlockHash() == hashStop) {
                LogPrint("net", "  getblocks stopping at %d %s\n", pindex->nHeight, pindex->GetBlockHash().ToString());
                break;
            }
            pfrom->PushInventory(CInv(MSG_BLOCK, pindex->GetBlockHash()));
            if (--nLimit <= 0) {
                // When this block is requested, we'll send an inv that'll make them
                // getblocks the next batch of inventory.
                LogPrint("net", "  getblocks stopping at limit %d %s\n", pindex->nHeight,
                    pindex->GetBlockHash().ToString());
                pfrom->hashContinue = pindex->GetBlockHash();
                break;
            }
        }
    } else if (strCommand == "headers" && Params().HeadersFirstSyncingActive()) {
        CBlockLocator locator;
        uint256 hashStop;
        vRecv >> locator >> hashStop;

        LOCK(cs_main);

        if (IsInitialBlockDownload())
            return true;

        CBlockIndex* pindex = NULL;
        if (locator.IsNull()) {
            // If locator is null, return the hashStop block
            BlockMap::iterator mi = mapBlockIndex.find(hashStop);
            if (mi == mapBlockIndex.end())
                return true;
            pindex = (*mi).second;
        } else {
            // Find the last block the caller has in the main chain
            pindex = FindForkInGlobalIndex(chainActive, locator);
            if (pindex)
                pindex = chainActive.Next(pindex);
        }

        // we must use CBlocks, as CBlockHeaders won't include the 0x00 nTx count at the end
        vector<CBlock> vHeaders;
        int nLimit = MAX_HEADERS_RESULTS;
        if (fDebug)
            LogPrintf("getheaders %d to %s from peer=%d\n", (pindex ? pindex->nHeight : -1), hashStop.ToString(),
                pfrom->id);
        for (; pindex; pindex = chainActive.Next(pindex)) {
            vHeaders.push_back(pindex->GetBlockHeader());
            if (--nLimit <= 0 || pindex->GetBlockHash() == hashStop)
                break;
        }
        pfrom->PushMessage("headers", vHeaders);
    } else if (strCommand == "tx" || strCommand == "dstx") {
        vector<uint256> vWorkQueue;
        vector<uint256> vEraseQueue;
        CTransaction tx;

        //masternode signed transaction
        bool ignoreFees = false;
        CTxIn vin;
        vector<unsigned char> vchSig;
        int64_t sigTime;

        if (strCommand == "tx") {
            vRecv >> tx;
        } else if (strCommand == "dstx") {
            //these allow masternodes to publish a limited amount of free transactions
            vRecv >> tx >> vin >> vchSig >> sigTime;

            CMasternode* pmn = mnodeman.Find(vin);
            if (pmn != NULL) {
                if (!pmn->allowFreeTx) {
                    //multiple peers can send us a valid masternode transaction
                    if (fDebug)
                        LogPrintf("dstx: Masternode sending too many transactions %s\n", tx.GetHash().ToString());
                    return true;
                }

                std::string strMessage = tx.GetHash().ToString() + boost::lexical_cast<std::string>(sigTime);

                std::string errorMessage = "";
                if (!obfuScationSigner.VerifyMessage(pmn->pubKeyMasternode, vchSig, strMessage, errorMessage)) {
                    LogPrintf("dstx: Got bad masternode address signature %s \n", vin.ToString());
                    //pfrom->Misbehaving(20);
                    return false;
                }

                LogPrintf("dstx: Got Masternode transaction %s\n", tx.GetHash().ToString());

                ignoreFees = true;
                pmn->allowFreeTx = false;

                if (!mapObfuscationBroadcastTxes.count(tx.GetHash())) {
                    CObfuscationBroadcastTx dstx;
                    dstx.tx = tx;
                    dstx.vin = vin;
                    dstx.vchSig = vchSig;
                    dstx.sigTime = sigTime;

                    mapObfuscationBroadcastTxes.insert(make_pair(tx.GetHash(), dstx));
                }
            }
        }

        CInv inv(MSG_TX, tx.GetHash());
        pfrom->AddInventoryKnown(inv);

        LOCK(cs_main);

        bool fMissingInputs = false;
        CValidationState state;

        mapAlreadyAskedFor.erase(inv);

        if (AcceptToMemoryPool(mempool, state, tx, true, &fMissingInputs, false, ignoreFees)) {
            mempool.check(pcoinsTip);
            RelayTransaction(tx);
            vWorkQueue.push_back(inv.hash);

            LogPrint("mempool", "AcceptToMemoryPool: peer=%d %s : accepted %s (poolsz %u)\n",
                pfrom->id, pfrom->cleanSubVer,
                tx.GetHash().ToString(),
                mempool.mapTx.size());

            // Recursively process any orphan transactions that depended on this one
            set<NodeId> setMisbehaving;
            for (unsigned int i = 0; i < vWorkQueue.size(); i++) {
                map<uint256, set<uint256> >::iterator
                    itByPrev = mapOrphanTransactionsByPrev.find(vWorkQueue[i]);
                if (itByPrev == mapOrphanTransactionsByPrev.end())
                    continue;
                for (set<uint256>::iterator mi = itByPrev->second.begin();
                     mi != itByPrev->second.end();
                     ++mi) {
                    const uint256& orphanHash = *mi;
                    const CTransaction& orphanTx = mapOrphanTransactions[orphanHash].tx;
                    NodeId fromPeer = mapOrphanTransactions[orphanHash].fromPeer;
                    bool fMissingInputs2 = false;
                    // Use a dummy CValidationState so someone can't setup nodes to counter-DoS based on orphan
                    // resolution (that is, feeding people an invalid transaction based on LegitTxX in order to get
                    // anyone relaying LegitTxX banned)
                    CValidationState stateDummy;


                    if (setMisbehaving.count(fromPeer))
                        continue;
                    if (AcceptToMemoryPool(mempool, stateDummy, orphanTx, true, &fMissingInputs2)) {
                        LogPrint("mempool", "   accepted orphan tx %s\n", orphanHash.ToString());
                        RelayTransaction(orphanTx);
                        vWorkQueue.push_back(orphanHash);
                        vEraseQueue.push_back(orphanHash);
                    } else if (!fMissingInputs2) {
                        int nDos = 0;
                        if (stateDummy.IsInvalid(nDos) && nDos > 0) {
                            // Punish peer that gave us an invalid orphan tx
                            Misbehaving(fromPeer, nDos);
                            setMisbehaving.insert(fromPeer);
                            LogPrint("mempool", "   invalid orphan tx %s\n", orphanHash.ToString());
                        }
                        // Has inputs but not accepted to mempool
                        // Probably non-standard or insufficient fee/priority
                        LogPrint("mempool", "   removed orphan tx %s\n", orphanHash.ToString());
                        vEraseQueue.push_back(orphanHash);
                    }
                    mempool.check(pcoinsTip);
                }
            }

            BOOST_FOREACH (uint256 hash, vEraseQueue)
                EraseOrphanTx(hash);
        } else if (fMissingInputs) {
            AddOrphanTx(tx, pfrom->GetId());

            // DoS prevention: do not allow mapOrphanTransactions to grow unbounded
            unsigned int nMaxOrphanTx = (unsigned int)std::max((int64_t)0, GetArg("-maxorphantx",
                                                                               DEFAULT_MAX_ORPHAN_TRANSACTIONS));
            unsigned int nEvicted = LimitOrphanTxSize(nMaxOrphanTx);
            if (nEvicted > 0)
                LogPrint("mempool", "mapOrphan overflow, removed %u tx\n", nEvicted);
        } else if (pfrom->fWhitelisted) {
            // Always relay transactions received from whitelisted peers, even
            // if they are already in the mempool (allowing the node to function
            // as a gateway for nodes hidden behind it).

            RelayTransaction(tx);
        }

        if (strCommand == "dstx") {
            CInv inv(MSG_DSTX, tx.GetHash());
            RelayInv(inv);
        }

        int nDoS = 0;
        if (state.IsInvalid(nDoS)) {
            LogPrint("mempool", "%s from peer=%d %s was not accepted into the memory pool: %s\n",
                tx.GetHash().ToString(),
                pfrom->id, pfrom->cleanSubVer,
                state.GetRejectReason());
            pfrom->PushMessage("reject", strCommand, state.GetRejectCode(),
                state.GetRejectReason().substr(0, MAX_REJECT_MESSAGE_LENGTH), inv.hash);
            if (nDoS > 0)
                Misbehaving(pfrom->GetId(), nDoS);
        }
    } else if (strCommand == "headers" && Params().HeadersFirstSyncingActive() && !fImporting &&
               !fReindex) // Ignore headers received while importing
    {
        std::vector<CBlockHeader> headers;

        // Bypass the normal CBlock deserialization, as we don't want to risk deserializing 2000 full blocks.
        unsigned int nCount = ReadCompactSize(vRecv);
        if (nCount > MAX_HEADERS_RESULTS) {
            Misbehaving(pfrom->GetId(), 20);
            return error("headers message size = %u", nCount);
        }
        headers.resize(nCount);
        for (unsigned int n = 0; n < nCount; n++) {
            vRecv >> headers[n];
            ReadCompactSize(vRecv); // ignore tx count; assume it is 0.
        }

        LOCK(cs_main);

        if (nCount == 0) {
            // Nothing interesting. Stop asking this peers for more headers.
            return true;
        }
        CBlockIndex* pindexLast = NULL;
        BOOST_FOREACH (
            const CBlockHeader& header, headers) {
            CValidationState state;
            if (pindexLast != NULL && header.hashPrevBlock != pindexLast->GetBlockHash()) {
                Misbehaving(pfrom->GetId(), 20);
                return error("non-continuous headers sequence");
            }

            /*TODO: this has a CBlock cast on it so that it will compile. There should be a solution for this
             * before headers are reimplemented on mainnet
             */
            if (!AcceptBlockHeader((CBlock)header, state, &pindexLast)) {
                int nDoS;
                if (state.IsInvalid(nDoS)) {
                    if (nDoS > 0)
                        Misbehaving(pfrom->GetId(), nDoS);
                    std::string strError = "invalid header received " + header.GetHash().ToString();
                    return error(strError.c_str());
                }
            }
        }

        if (pindexLast)
            UpdateBlockAvailability(pfrom->GetId(), pindexLast->GetBlockHash());

        if (nCount == MAX_HEADERS_RESULTS && pindexLast) {
            // Headers message had its maximum size; the peer may have more headers.
            // TODO: optimize: if pindexLast is an ancestor of chainActive.Tip or pindexBestHeader, continue
            // from there instead.
            LogPrintf("more getheaders (%d) to end to peer=%d (startheight:%d)\n", pindexLast->nHeight, pfrom->id,
                pfrom->nStartingHeight);
            pfrom->PushMessage("getheaders", chainActive.GetLocator(pindexLast), uint256(0));
        }

        CheckBlockIndex();
    } else if (strCommand == "block" && !fImporting && !fReindex) // Ignore blocks received while importing
    {
        CBlock block;
        vRecv >> block;
        uint256 hashBlock = block.GetHash();
        CInv inv(MSG_BLOCK, hashBlock);
        LogPrint("net", "received block %s peer=%d, height=%d\n", inv.hash.ToString(), pfrom->id, chainActive.Height());

        //sometimes we will be sent their most recent block and its not the one we want, in that case tell where we are
        if (!mapBlockIndex.count(block.hashPrevBlock)) {
            if (find(pfrom->vBlockRequested.begin(), pfrom->vBlockRequested.end(), hashBlock) != pfrom->vBlockRequested.end()) {
                //we already asked for this block, so lets work backwards and ask for the previous block
                pfrom->PushMessage("getblocks", chainActive.GetLocator(), block.hashPrevBlock);
                pfrom->vBlockRequested.push_back(block.hashPrevBlock);
            } else {
                //ask to sync to this block
                pfrom->PushMessage("getblocks", chainActive.GetLocator(), hashBlock);
                pfrom->vBlockRequested.push_back(hashBlock);
            }
        } else {
            pfrom->AddInventoryKnown(inv);
            CValidationState state;
            if (!mapBlockIndex.count(block.GetHash())) {
                ProcessNewBlock(state, pfrom, &block);
                int nDoS;
                if (state.IsInvalid(nDoS)) {
                    pfrom->PushMessage("reject", strCommand, state.GetRejectCode(),
                        state.GetRejectReason().substr(0, MAX_REJECT_MESSAGE_LENGTH), inv.hash);
                    if (nDoS > 0) {
                        TRY_LOCK(cs_main, lockMain);
                        if (lockMain) Misbehaving(pfrom->GetId(), nDoS);
                    }
                }
                //disconnect this node if its old protocol version
                pfrom->DisconnectOldProtocol(ActiveProtocol(), strCommand);
                if (mapBlockIndex.count(block.GetHash())) {
                    LogPrint("net", "Added block %s to block index map", block.GetHash().GetHex());
                }
            } else {
                LogPrint("net", "%s : Already processed block %s, skipping ProcessNewBlock()\n", __func__,
                    block.GetHash().GetHex());
            }
        }
    }


    // This asymmetric behavior for inbound and outbound connections was introduced
    // to prevent a fingerprinting attack: an attacker can send specific fake addresses
    // to users' AddrMan and later request them by sending getaddr messages.
    // Making users (which are behind NAT and can only make outgoing connections) ignore
    // getaddr message mitigates the attack.
    else if ((strCommand == "getaddr") && (pfrom->fInbound)) {
        pfrom->vAddrToSend.clear();
        vector<CAddress> vAddr = addrman.GetAddr();
        BOOST_FOREACH (
            const CAddress& addr, vAddr)
            pfrom->PushAddress(addr);
    } else if (strCommand == "mempool") {
        LOCK2(cs_main, pfrom->cs_filter);

        std::vector<uint256> vtxid;
        mempool.queryHashes(vtxid);
        vector<CInv> vInv;
        BOOST_FOREACH (uint256& hash, vtxid) {
            CInv inv(MSG_TX, hash);
            CTransaction tx;
            bool fInMemPool = mempool.lookup(hash, tx);
            if (!fInMemPool) continue; // another thread removed since queryHashes, maybe...
            if ((pfrom->pfilter && pfrom->pfilter->IsRelevantAndUpdate(tx)) ||
                (!pfrom->pfilter))
                vInv.push_back(inv);
            if (vInv.size() == MAX_INV_SZ) {
                pfrom->PushMessage("inv", vInv);
                vInv.clear();
            }
        }
        if (vInv.size() > 0)
            pfrom->PushMessage("inv", vInv);
    } else if (strCommand == "ping") {
        if (pfrom->nVersion > BIP0031_VERSION) {
            uint64_t nonce = 0;
            vRecv >> nonce;
            // Echo the message back with the nonce. This allows for two useful features:
            //
            // 1) A remote node can quickly check if the connection is operational
            // 2) Remote nodes can measure the latency of the network thread. If this node
            //    is overloaded it won't respond to pings quickly and the remote node can
            //    avoid sending us more work, like chain download requests.
            //
            // The nonce stops the remote getting confused between different pings: without
            // it, if the remote node sends a ping once per second and this node takes 5
            // seconds to respond to each, the 5th ping the remote sends would appear to
            // return very quickly.
            pfrom->PushMessage("pong", nonce);
        }
    } else if (strCommand == "pong") {
        int64_t pingUsecEnd = nTimeReceived;
        uint64_t nonce = 0;
        size_t nAvail = vRecv.in_avail();
        bool bPingFinished = false;
        std::string sProblem;

        if (nAvail >= sizeof(nonce)) {
            vRecv >> nonce;

            // Only process pong message if there is an outstanding ping (old ping without nonce should never pong)
            if (pfrom->nPingNonceSent != 0) {
                if (nonce == pfrom->nPingNonceSent) {
                    // Matching pong received, this ping is no longer outstanding
                    bPingFinished = true;
                    int64_t pingUsecTime = pingUsecEnd - pfrom->nPingUsecStart;
                    if (pingUsecTime > 0) {
                        // Successful ping time measurement, replace previous
                        pfrom->nPingUsecTime = pingUsecTime;
                    } else {
                        // This should never happen
                        sProblem = "Timing mishap";
                    }
                } else {
                    // Nonce mismatches are normal when pings are overlapping
                    sProblem = "Nonce mismatch";
                    if (nonce == 0) {
                        // This is most likely a bug in another implementation somewhere, cancel this ping
                        bPingFinished = true;
                        sProblem = "Nonce zero";
                    }
                }
            } else {
                sProblem = "Unsolicited pong without ping";
            }
        } else {
            // This is most likely a bug in another implementation somewhere, cancel this ping
            bPingFinished = true;
            sProblem = "Short payload";
        }

        if (!(sProblem.empty())) {
            LogPrint("net", "pong peer=%d %s: %s, %x expected, %x received, %u bytes\n",
                pfrom->id,
                pfrom->cleanSubVer,
                sProblem,
                pfrom->nPingNonceSent,
                nonce,
                nAvail);
        }
        if (bPingFinished) {
            pfrom->nPingNonceSent = 0;
        }
    } else if (fAlerts && strCommand == "alert") {
        CAlert alert;
        vRecv >> alert;

        uint256 alertHash = alert.GetHash();
        if (pfrom->setKnown.count(alertHash) == 0) {
            if (alert.ProcessAlert()) {
                // Relay
                pfrom->setKnown.insert(alertHash);
                {
                    LOCK(cs_vNodes);
                    BOOST_FOREACH (CNode* pnode, vNodes)
                        alert.RelayTo(pnode);
                }
            } else {
                // Small DoS penalty so peers that send us lots of
                // duplicate/expired/invalid-signature/whatever alerts
                // eventually get banned.
                // This isn't a Misbehaving(100) (immediate ban) because the
                // peer might be an older or different implementation with
                // a different signature key, etc.
                Misbehaving(pfrom->GetId(), 10);
            }
        }
    } else if (!(nLocalServices & NODE_BLOOM) &&
               (strCommand == "filterload" ||
                   strCommand == "filteradd" ||
                   strCommand == "filterclear")) {
        LogPrintf("bloom message=%s\n", strCommand);
        Misbehaving(pfrom->GetId(), 100);
    } else if (strCommand == "filterload") {
        CBloomFilter filter;
        vRecv >> filter;

        if (!filter.IsWithinSizeConstraints())
            // There is no excuse for sending a too-large filter
            Misbehaving(pfrom->GetId(), 100);
        else {
            LOCK(pfrom->cs_filter);
            delete pfrom->pfilter;
            pfrom->pfilter = new CBloomFilter(filter);
            pfrom->pfilter->UpdateEmptyFull();
        }
        pfrom->fRelayTxes = true;
    } else if (strCommand == "filteradd") {
        vector<unsigned char> vData;
        vRecv >> vData;

        // Nodes must NEVER send a data item > 520 bytes (the max size for a script data object,
        // and thus, the maximum size any matched object can have) in a filteradd message
        if (vData.size() > MAX_SCRIPT_ELEMENT_SIZE) {
            Misbehaving(pfrom->GetId(), 100);
        } else {
            LOCK(pfrom->cs_filter);
            if (pfrom->pfilter)
                pfrom->pfilter->insert(vData);
            else
                Misbehaving(pfrom->GetId(), 100);
        }
    } else if (strCommand == "filterclear") {
        LOCK(pfrom->cs_filter);
        delete pfrom->pfilter;
        pfrom->pfilter = new CBloomFilter();
        pfrom->fRelayTxes = true;
    } else if (strCommand == "reject") {
        if (fDebug) {
            try {
                string strMsg;
                unsigned char ccode;
                string strReason;
                vRecv >> LIMITED_STRING(strMsg, CMessageHeader::COMMAND_SIZE) >> ccode >> LIMITED_STRING(strReason, MAX_REJECT_MESSAGE_LENGTH);

                ostringstream ss;
                ss << strMsg << " code " << itostr(ccode) << ": " << strReason;

                if (strMsg == "block" || strMsg == "tx") {
                    uint256 hash;
                    vRecv >> hash;
                    ss << ": hash " << hash.ToString();
                }
                LogPrint("net", "Reject %s\n", SanitizeString(ss.str()));
            } catch (std::ios_base::failure& e) {
                // Avoid feedback loops by preventing reject messages from triggering a new reject message.
                LogPrint("net", "Unparseable reject message received\n");
            }
        }
    } else {
        //probably one the extensions
        obfuScationPool.ProcessMessageObfuscation(pfrom, strCommand, vRecv);
        mnodeman.ProcessMessage(pfrom, strCommand, vRecv);
        budget.ProcessMessage(pfrom, strCommand, vRecv);
        masternodePayments.ProcessMessageMasternodePayments(pfrom, strCommand, vRecv);
        ProcessMessageSwiftTX(pfrom, strCommand, vRecv);
        masternodeSync.ProcessMessage(pfrom, strCommand, vRecv);
    }


    return true;
}

// Note: whenever a protocol update is needed toggle between both implementations (comment out the formerly active one)
//       it was the one which was commented out
int ActiveProtocol()
{
    return MIN_PEER_PROTO_VERSION_BEFORE_ENFORCEMENT;
}

bool ProcessMessages(CNode* pfrom)
{
    // Message format
    //  (4) message start
    //  (12) command
    //  (4) size
    //  (4) checksum
    //  (x) data
    //
    bool fOk = true;

    if (!pfrom) return false;

    if (!pfrom->vRecvGetData.empty()) {
        ProcessGetData(pfrom);
    }

    // this maintains the order of responses
    if (!pfrom->vRecvGetData.empty()) return fOk;

    std::deque<CNetMessage>::iterator it = pfrom->vRecvMsg.begin();
    while (!pfrom->fDisconnect && it != pfrom->vRecvMsg.end()) {
        // Don't bother if send buffer is too full to respond anyway
        if (pfrom->nSendSize >= SendBufferSize())
            break;
        // get next message
        CNetMessage& msg = *it;

        // end, if an incomplete message is found
        if (!msg.complete())
            break;

        // at this point, any failure means we can delete the current message
        it++;

        // Scan for message start
        if (memcmp(msg.hdr.pchMessageStart, Params().MessageStart(), MESSAGE_START_SIZE) != 0) {
            LogPrintf("PROCESSMESSAGE: INVALID MESSAGESTART %s peer=%d\n", SanitizeString(msg.hdr.GetCommand()),
                pfrom->id);
            fOk = false;
            break;
        }

        // Read header
        CMessageHeader& hdr = msg.hdr;
        if (!hdr.IsValid()) {
            LogPrintf("PROCESSMESSAGE: ERRORS IN HEADER %s peer=%d\n", SanitizeString(hdr.GetCommand()), pfrom->id);
            continue;
        }
        string strCommand = hdr.GetCommand();

        // Message size
        unsigned int nMessageSize = hdr.nMessageSize;

        // Checksum
        CDataStream& vRecv = msg.vRecv;
        uint256 hash = Hash(vRecv.begin(), vRecv.begin() + nMessageSize);
        unsigned int nChecksum = 0;
        memcpy(&nChecksum, &hash, sizeof(nChecksum));
        if (nChecksum != hdr.nChecksum) {
            LogPrintf("ProcessMessages(%s, %u bytes): CHECKSUM ERROR nChecksum=%08x hdr.nChecksum=%08x\n",
                SanitizeString(strCommand), nMessageSize, nChecksum, hdr.nChecksum);
            continue;
        }
        // Process message
        bool fRet = false;
        try {
            fRet = ProcessMessage(pfrom, strCommand, vRecv, msg.nTime);
            boost::this_thread::interruption_point();
        } catch (std::ios_base::failure& e) {
            pfrom->PushMessage("reject", strCommand, REJECT_MALFORMED, string("error parsing message"));
            if (strstr(e.what(), "end of data")) {
                // Allow exceptions from under-length message on vRecv
                LogPrintf(
                    "ProcessMessages(%s, %u bytes): Exception '%s' caught, normally caused by a message being shorter than its stated length\n",
                    SanitizeString(strCommand), nMessageSize, e.what());
            } else if (strstr(e.what(), "size too large")) {
                // Allow exceptions from over-long size
                LogPrintf("ProcessMessages(%s, %u bytes): Exception '%s' caught\n", SanitizeString(strCommand),
                    nMessageSize, e.what());
            } else {
                PrintExceptionContinue(&e, "ProcessMessages()");
            }
        } catch (boost::thread_interrupted) {
            throw;
        } catch (std::exception& e) {
            PrintExceptionContinue(&e, "ProcessMessages()");
        } catch (...) {
            PrintExceptionContinue(NULL, "ProcessMessages()");
        }

        if (!fRet)
            LogPrintf("ProcessMessage(%s, %u bytes) FAILED peer=%d\n", SanitizeString(strCommand), nMessageSize,
                pfrom->id);

        break;
    }

    // In case the connection got shut down, its receive buffer was wiped
    if (!pfrom->fDisconnect)
        pfrom->vRecvMsg.erase(pfrom->vRecvMsg.begin(), it);
    return fOk;
}


bool SendMessages(CNode* pto, bool fSendTrickle)
{
    {
        // Don't send anything until we get their version message
        if (pto->nVersion == 0)
            return true;

        //
        // Message: ping
        //
        bool pingSend = false;
        if (pto->fPingQueued) {
            // RPC ping request by user
            pingSend = true;
        }
        if (pto->nPingNonceSent == 0 && pto->nPingUsecStart + PING_INTERVAL * 1000000 < GetTimeMicros()) {
            // Ping automatically sent as a latency probe & keepalive.
            pingSend = true;
        }
        if (pingSend) {
            uint64_t nonce = 0;
            while (nonce == 0) {
                GetRandBytes((unsigned char*)&nonce, sizeof(nonce));
            }
            pto->fPingQueued = false;
            pto->nPingUsecStart = GetTimeMicros();
            if (pto->nVersion > BIP0031_VERSION) {
                pto->nPingNonceSent = nonce;
                pto->PushMessage("ping", nonce);
            } else {
                // Peer is too old to support ping command with nonce, pong will never arrive.
                pto->nPingNonceSent = 0;
                pto->PushMessage("ping");
            }
        }

        TRY_LOCK(cs_main, lockMain); // Acquire cs_main for IsInitialBlockDownload() and CNodeState()
        if (!lockMain)
            return true;

        // Address refresh broadcast
        static int64_t nLastRebroadcast;
        if (!IsInitialBlockDownload() && (GetTime() - nLastRebroadcast > 24 * 60 * 60)) {
            LOCK(cs_vNodes);
            BOOST_FOREACH (CNode* pnode, vNodes) {
                // Periodically clear setAddrKnown to allow refresh broadcasts
                if (nLastRebroadcast)
                    pnode->setAddrKnown.clear();

                // Rebroadcast our address
                AdvertizeLocal(pnode);
            }
            if (!vNodes.empty())
                nLastRebroadcast = GetTime();
        }

        //
        // Message: addr
        //
        if (fSendTrickle) {
            vector<CAddress> vAddr;
            vAddr.reserve(pto->vAddrToSend.size());
            BOOST_FOREACH (
                const CAddress& addr, pto->vAddrToSend) {
                // returns true if wasn't already contained in the set
                if (pto->setAddrKnown.insert(addr).second) {
                    vAddr.push_back(addr);
                    // receiver rejects addr messages larger than 1000
                    if (vAddr.size() >= 1000) {
                        pto->PushMessage("addr", vAddr);
                        vAddr.clear();
                    }
                }
            }
            pto->vAddrToSend.clear();
            if (!vAddr.empty())
                pto->PushMessage("addr", vAddr);
        }

        CNodeState& state = *State(pto->GetId());
        if (state.fShouldBan) {
            if (pto->fWhitelisted)
                LogPrintf("Warning: not punishing whitelisted peer %s!\n", pto->addr.ToString());
            else {
                pto->fDisconnect = true;
                if (pto->addr.IsLocal())
                    LogPrintf("Warning: not banning local peer %s!\n", pto->addr.ToString());
                else {
                    CNode::Ban(pto->addr, BanReasonNodeMisbehaving);
                }
            }
            state.fShouldBan = false;
        }

        BOOST_FOREACH (
            const CBlockReject& reject, state.rejects)
            pto->PushMessage("reject", (string) "block", reject.chRejectCode, reject.strRejectReason, reject.hashBlock);
        state.rejects.clear();

        // Start block sync
        if (pindexBestHeader == NULL)
            pindexBestHeader = chainActive.Tip();
        bool fFetch = state.fPreferredDownload || (nPreferredDownload == 0 && !pto->fClient &&
                                                      !pto->fOneShot); // Download if this is a nice peer, or we have no nice peers and this one might do.
        if (!state.fSyncStarted && !pto->fClient && fFetch /*&& !fImporting*/ && !fReindex) {
            // Only actively request headers from a single peer, unless we're close to end of initial download.
            if (nSyncStarted == 0 || pindexBestHeader->GetBlockTime() >
                                         GetAdjustedTime() - 6 * 60 * 60) { // NOTE: was "close to today" and 24h in Bitcoin
                state.fSyncStarted = true;
                nSyncStarted++;

                pto->PushMessage("getblocks", chainActive.GetLocator(chainActive.Tip()), uint256(0));
            }
        }

        // Resend wallet transactions that haven't gotten in a block yet
        // Except during reindex, importing and IBD, when old wallet
        // transactions become unconfirmed and spams other nodes.
        if (!fReindex) {
            g_signals.Broadcast();
        }

        //
        // Message: inventory
        //
        vector<CInv> vInv;
        vector<CInv> vInvWait;
        {
            LOCK(pto->cs_inventory);
            vInv.reserve(pto->vInventoryToSend.size());
            vInvWait.reserve(pto->vInventoryToSend.size());
            BOOST_FOREACH (
                const CInv& inv, pto->vInventoryToSend) {
                if (pto->setInventoryKnown.count(inv))
                    continue;

                // trickle out tx inv to protect privacy
                if (inv.type == MSG_TX && !fSendTrickle) {
                    // 1/4 of tx invs blast to all immediately
                    static uint256 hashSalt;
                    if (hashSalt == 0)
                        hashSalt = GetRandHash();
                    uint256 hashRand = inv.hash ^ hashSalt;
                    hashRand = Hash(BEGIN(hashRand), END(hashRand));
                    bool fTrickleWait = ((hashRand & 3) != 0);

                    if (fTrickleWait) {
                        vInvWait.push_back(inv);
                        continue;
                    }
                }

                // returns true if wasn't already contained in the set
                if (pto->setInventoryKnown.insert(inv).second) {
                    vInv.push_back(inv);
                    if (vInv.size() >= 1000) {
                        pto->PushMessage("inv", vInv);
                        vInv.clear();
                    }
                }
            }
            pto->vInventoryToSend = vInvWait;
        }
        if (!vInv.empty())
            pto->PushMessage("inv", vInv);

        // Detect whether we're stalling
        int64_t nNow = GetTimeMicros();
        if (!pto->fDisconnect && state.nStallingSince &&
            state.nStallingSince < nNow - 1000000 * BLOCK_STALLING_TIMEOUT) {
            // Stalling only triggers when the block download window cannot move. During normal steady state,
            // the download window should be much larger than the to-be-downloaded set of blocks, so disconnection
            // should only happen during initial block download.
            LogPrintf("Peer=%d is stalling block download, disconnecting\n", pto->id);
            pto->fDisconnect = true;
        }
        // In case there is a block that has been in flight from this peer for (2 + 0.5 * N) times the block interval
        // (with N the number of validated blocks that were in flight at the time it was requested), disconnect due to
        // timeout. We compensate for in-flight blocks to prevent killing off peers due to our own downstream link
        // being saturated. We only count validated in-flight blocks so peers can't advertize nonexisting block hashes
        // to unreasonably increase our timeout.
        if (!pto->fDisconnect && state.vBlocksInFlight.size() > 0 && state.vBlocksInFlight.front().nTime < nNow - 500000 * Params().TargetSpacing() * (4 + state.vBlocksInFlight.front().nValidatedQueuedBefore)) {
            LogPrintf("Timeout downloading block %s from peer=%d, disconnecting\n",
                state.vBlocksInFlight.front().hash.ToString(), pto->id);
            pto->fDisconnect = true;
        }

        //
        // Message: getdata (blocks)
        //
        vector<CInv> vGetData;
        if (!pto->fDisconnect && !pto->fClient && fFetch && state.nBlocksInFlight < MAX_BLOCKS_IN_TRANSIT_PER_PEER) {
            vector<CBlockIndex*> vToDownload;
            NodeId staller = -1;
            FindNextBlocksToDownload(pto->GetId(), MAX_BLOCKS_IN_TRANSIT_PER_PEER - state.nBlocksInFlight, vToDownload,
                staller);
            BOOST_FOREACH (CBlockIndex* pindex, vToDownload) {
                vGetData.push_back(CInv(MSG_BLOCK, pindex->GetBlockHash()));
                MarkBlockAsInFlight(pto->GetId(), pindex->GetBlockHash(), pindex);
                LogPrintf("Requesting block %s (%d) peer=%d\n", pindex->GetBlockHash().ToString(),
                    pindex->nHeight, pto->id);
            }
            if (state.nBlocksInFlight == 0 && staller != -1) {
                if (State(staller)->nStallingSince == 0) {
                    State(staller)->nStallingSince = nNow;
                    LogPrint("net", "Stall started peer=%d\n", staller);
                }
            }
        }

        //
        // Message: getdata (non-blocks)
        //
        while (!pto->fDisconnect && !pto->mapAskFor.empty() && (*pto->mapAskFor.begin()).first <= nNow) {
            const CInv& inv = (*pto->mapAskFor.begin()).second;
            if (!AlreadyHave(inv)) {
                if (fDebug)
                    LogPrint("net", "Requesting %s peer=%d\n", inv.ToString(), pto->id);
                vGetData.push_back(inv);
                if (vGetData.size() >= 1000) {
                    pto->PushMessage("getdata", vGetData);
                    vGetData.clear();
                }
            }
            pto->mapAskFor.erase(pto->mapAskFor.begin());
        }
        if (!vGetData.empty())
            pto->PushMessage("getdata", vGetData);
    }
    return true;
}


bool CBlockUndo::WriteToDisk(CDiskBlockPos& pos, const uint256& hashBlock)
{
    // Open history file to append
    CAutoFile fileout(OpenUndoFile(pos), SER_DISK, CLIENT_VERSION);
    if (fileout.IsNull())
        return error("CBlockUndo::WriteToDisk : OpenUndoFile failed");

    // Write index header
    unsigned int nSize = fileout.GetSerializeSize(*this);
    fileout << FLATDATA(Params().MessageStart()) << nSize;

    // Write undo data
    long fileOutPos = ftell(fileout.Get());
    if (fileOutPos < 0)
        return error("CBlockUndo::WriteToDisk : ftell failed");
    pos.nPos = (unsigned int)fileOutPos;
    fileout << *this;

    // calculate & write checksum
    CHashWriter hasher(SER_GETHASH, PROTOCOL_VERSION);
    hasher << hashBlock;
    hasher << *this;
    fileout << hasher.GetHash();

    return true;
}

bool CBlockUndo::ReadFromDisk(const CDiskBlockPos& pos, const uint256& hashBlock)
{
    // Open history file to read
    CAutoFile filein(OpenUndoFile(pos, true), SER_DISK, CLIENT_VERSION);
    if (filein.IsNull())
        return error("CBlockUndo::ReadFromDisk : OpenBlockFile failed");

    // Read block
    uint256 hashChecksum;
    try {
        filein >> *this;
        filein >> hashChecksum;
    } catch (std::exception& e) {
        return error("%s : Deserialize or I/O error - %s", __func__, e.what());
    }

    // Verify checksum
    CHashWriter hasher(SER_GETHASH, PROTOCOL_VERSION);
    hasher << hashBlock;
    hasher << *this;
    if (hashChecksum != hasher.GetHash())
        return error("CBlockUndo::ReadFromDisk : Checksum mismatch");

    return true;
}

std::string CBlockFileInfo::ToString() const
{
    return strprintf("CBlockFileInfo(blocks=%u, size=%u, heights=%u...%u, time=%s...%s)", nBlocks, nSize, nHeightFirst,
        nHeightLast, DateTimeStrFormat("%Y-%m-%d", nTimeFirst), DateTimeStrFormat("%Y-%m-%d", nTimeLast));
}


class CMainCleanup
{
public:
    CMainCleanup() {}

    ~CMainCleanup()
    {
        // block headers
        BlockMap::iterator it1 = mapBlockIndex.begin();
        for (; it1 != mapBlockIndex.end(); it1++)
            delete (*it1).second;
        mapBlockIndex.clear();

        // orphan transactions
        mapOrphanTransactions.clear();
        mapOrphanTransactionsByPrev.clear();
    }
};<|MERGE_RESOLUTION|>--- conflicted
+++ resolved
@@ -384,11 +384,7 @@
 secp256k1_scratch_space2* GetScratch()
 {
     static secp256k1_scratch_space2* scratch;
-<<<<<<< HEAD
-    if (!scratch) scratch = secp256k1_scratch_space_create(GetContext(), 1024 * 1024 * 128);
-=======
     if (!scratch) scratch = secp256k1_scratch_space_create(GetContext(), 1024 * 1024 * 512);
->>>>>>> 564461b7
     return scratch;
 }
 
@@ -875,7 +871,7 @@
 
     if (!state)
         return;
-    
+
     if (state->fSyncStarted)
         nSyncStarted--;
 
@@ -3389,7 +3385,7 @@
     // Update chainActive and related variables.
     UpdateTip(pindexDelete->pprev);
     // Let wallets know transactions went from 1-confirmed to
-    // 0-confirmed or conflicted:void 
+    // 0-confirmed or conflicted:void
 
     BOOST_FOREACH (
         const CTransaction& tx, block.vtx) {
@@ -3517,8 +3513,6 @@
                     break;
                 }
             }
-<<<<<<< HEAD
-=======
             bool needsBreak = false;
             std::vector<COutPoint> decoys = tx.vin[i].decoys;
             decoys.push_back(tx.vin[i].prevout);
@@ -3546,7 +3540,6 @@
                 }
             }
             if (needsBreak) break;
->>>>>>> 564461b7
         }
     }
     std::list<CTransaction> removed;
@@ -6123,7 +6116,7 @@
                 // the last block in an inv bundle sent in response to getblocks. Try to detect
                 // this situation and push another getblocks to continue.
                 std::vector<CInv> vGetData(1,inv);
-                
+
                 if (pfrom) {
                     pfrom->PushMessage("getblocks", chainActive.GetLocator(mapBlockIndex[inv.hash]), uint256(0));
                 }
