// Copyright (c) 2009-2010 Satoshi Nakamoto
// Copyright (c) 2009-2014 The Bitcoin developers
// Copyright (c) 2014-2015 The Dash developers
// Copyright (c) 2015-2018 The PIVX developers
// Copyright (c) 2018-2019 The DAPScoin developers
// Distributed under the MIT software license, see the accompanying
// file COPYING or http://www.opensource.org/licenses/mit-license.php.

#include "main.h"

#include "addrman.h"
#include "alert.h"
#include "chainparams.h"
#include "checkpoints.h"
#include "checkqueue.h"
#include "init.h"
#include "kernel.h"
#include "masternode-budget.h"
#include "masternode-payments.h"
#include "masternodeman.h"
#include "merkleblock.h"
#include "net.h"
#include "obfuscation.h"
#include "poa.h"
#include "pow.h"
#include "swifttx.h"
#include "txdb.h"
#include "txmempool.h"
#include "ui_interface.h"
#include "util.h"
#include "utilmoneystr.h"

#include <sstream>

#include <boost/algorithm/string/replace.hpp>
#include <boost/filesystem.hpp>
#include <boost/filesystem/fstream.hpp>
#include <boost/lexical_cast.hpp>
#include <boost/thread.hpp>

using namespace boost;
using namespace std;

#if defined(NDEBUG)
#error "DAPScoin cannot be compiled without assertions."
#endif

// 6 comes from OPCODE (1) + vch.size() (1) + BIGNUM size (4)
#define SCRIPT_OFFSET 6
// For Script size (BIGNUM/Uint256 size)
#define BIGNUM_SIZE 4
/**
 * Global state
 */

CCriticalSection cs_main;

BlockMap mapBlockIndex;
map<uint256, uint256> mapProofOfStake;
set<pair<COutPoint, unsigned int> > setStakeSeen;
map<unsigned int, unsigned int> mapHashedBlocks;
CChain chainActive;
CBlockIndex* pindexBestHeader = NULL;
int64_t nTimeBestReceived = 0;
CWaitableCriticalSection csBestBlock;
CConditionVariable cvBlockChange;
int nScriptCheckThreads = 0;
bool fImporting = false;
bool fReindex = false;
bool fTxIndex = true;
bool fIsBareMultisigStd = true;
bool fCheckBlockIndex = false;
bool fVerifyingBlocks = false;
unsigned int nCoinCacheSize = 5000;
bool fAlerts = DEFAULT_ALERTS;

unsigned int nStakeMinAge = 60 * 60;
int64_t nReserveBalance = 0;

const int MIN_RING_SIZE = 11;
const int MAX_RING_SIZE = 15;
const int MAX_TX_INPUTS = 50;
const int MIN_TX_INPUTS_FOR_SWEEPING = 25;

/** Fees smaller than this (in duffs) are considered zero fee (for relaying and mining)
 * We are ~100 times smaller then bitcoin now (2015-06-23), set minRelayTxFee only 10 times higher
 * so it's still 10 times lower comparing to bitcoin.
 */
CFeeRate minRelayTxFee = CFeeRate(10000);

CTxMemPool mempool(::minRelayTxFee);

struct COrphanTx {
    CTransaction tx;
    NodeId fromPeer;
};
map<uint256, COrphanTx> mapOrphanTransactions;
map<uint256, set<uint256> > mapOrphanTransactionsByPrev;
map<uint256, int64_t> mapRejectedBlocks;

void EraseOrphansFor(NodeId peer);

static void CheckBlockIndex();

/** Constant stuff for coinbase transactions we create: */
CScript COINBASE_FLAGS;

const string strMessageMagic = "DarkNet Signed Message:\n";

// Internal stuff
namespace
{
struct CBlockIndexWorkComparator {
    bool operator()(CBlockIndex* pa, CBlockIndex* pb) const
    {
        // First sort by most total work, ...
        if (pa->nChainWork > pb->nChainWork) return false;
        if (pa->nChainWork < pb->nChainWork) return true;

        // ... then by earliest time received, ...
        if (pa->nSequenceId < pb->nSequenceId) return false;
        if (pa->nSequenceId > pb->nSequenceId) return true;

        // Use pointer address as tie breaker (should only happen with blocks
        // loaded from disk, as those all have id 0).
        if (pa < pb) return false;
        if (pa > pb) return true;

        // Identical blocks.
        return false;
    }
};

CBlockIndex* pindexBestInvalid;

/**
     * The set of all CBlockIndex entries with BLOCK_VALID_TRANSACTIONS (for itself and all ancestors) and
     * as good as our current tip or better. Entries may be failed, though.
     */
set<CBlockIndex*, CBlockIndexWorkComparator> setBlockIndexCandidates;
/** Number of nodes with fSyncStarted. */
int nSyncStarted = 0;
/** All pairs A->B, where A (or one if its ancestors) misses transactions, but B has transactions. */
multimap<CBlockIndex*, CBlockIndex*> mapBlocksUnlinked;

CCriticalSection cs_LastBlockFile;
std::vector<CBlockFileInfo> vinfoBlockFile;
int nLastBlockFile = 0;

/**
     * Every received block is assigned a unique and increasing identifier, so we
     * know which one to give priority in case of a fork.
     */
CCriticalSection cs_nBlockSequenceId;
/** Blocks loaded from disk are assigned id 0, so start the counter at 1. */
uint32_t nBlockSequenceId = 1;

/**
     * Sources of received blocks, to be able to send them reject messages or ban
     * them, if processing happens afterwards. Protected by cs_main.
     */
map<uint256, NodeId> mapBlockSource;

/** Blocks that are in flight, and that are in the queue to be downloaded. Protected by cs_main. */
struct QueuedBlock {
    uint256 hash;
    CBlockIndex* pindex;        //! Optional.
    int64_t nTime;              //! Time of "getdata" request in microseconds.
    int nValidatedQueuedBefore; //! Number of blocks queued with validated headers (globally) at the time this one is requested.
    bool fValidatedHeaders;     //! Whether this block has validated headers at the time of request.
};
map<uint256, pair<NodeId, list<QueuedBlock>::iterator> > mapBlocksInFlight;

/** Number of blocks in flight with validated headers. */
int nQueuedValidatedHeaders = 0;

/** Number of preferable block download peers. */
int nPreferredDownload = 0;

/** Dirty block index entries. */
set<CBlockIndex*> setDirtyBlockIndex;

/** Dirty block file entries. */
set<int> setDirtyFileInfo;
} // namespace

//////////////////////////////////////////////////////////////////////////////
//
// dispatching functions
//

// These functions dispatch to one or all registered wallets

namespace
{
struct CMainSignals {
    /** Notifies listeners of updated transaction data (transaction, and optionally the block it is found in. */
    boost::signals2::signal<void(const CTransaction&, const CBlock*)> SyncTransaction;
    /** Notifies listeners of an erased transaction (currently disabled, requires transaction replacement). */
    // XX42    boost::signals2::signal<void(const uint256&)> EraseTransaction;
    /** Notifies listeners of an updated transaction without new data (for now: a coinbase potentially becoming visible). */
    boost::signals2::signal<void(const uint256&)> UpdatedTransaction;
    /** Notifies listeners of a new active block chain. */
    boost::signals2::signal<void(const CBlockLocator&)> SetBestChain;
    /** Notifies listeners about an inventory item being seen on the network. */
    boost::signals2::signal<void(const uint256&)> Inventory;
    /** Tells listeners to broadcast their data. */
    boost::signals2::signal<void()> Broadcast;
    /** Notifies listeners of a block validation result */
    boost::signals2::signal<void(const CBlock&, const CValidationState&)> BlockChecked;
} g_signals;

} // namespace

void RegisterValidationInterface(CValidationInterface* pwalletIn)
{
    g_signals.SyncTransaction.connect(boost::bind(&CValidationInterface::SyncTransaction, pwalletIn, _1, _2));
    g_signals.UpdatedTransaction.connect(boost::bind(&CValidationInterface::UpdatedTransaction, pwalletIn, _1));
    g_signals.SetBestChain.connect(boost::bind(&CValidationInterface::SetBestChain, pwalletIn, _1));
    g_signals.Inventory.connect(boost::bind(&CValidationInterface::Inventory, pwalletIn, _1));
    g_signals.Broadcast.connect(boost::bind(&CValidationInterface::ResendWalletTransactions, pwalletIn));
    g_signals.BlockChecked.connect(boost::bind(&CValidationInterface::BlockChecked, pwalletIn, _1, _2));
}

void UnregisterValidationInterface(CValidationInterface* pwalletIn)
{
    g_signals.BlockChecked.disconnect(boost::bind(&CValidationInterface::BlockChecked, pwalletIn, _1, _2));
    g_signals.Broadcast.disconnect(boost::bind(&CValidationInterface::ResendWalletTransactions, pwalletIn));
    g_signals.Inventory.disconnect(boost::bind(&CValidationInterface::Inventory, pwalletIn, _1));
    g_signals.SetBestChain.disconnect(boost::bind(&CValidationInterface::SetBestChain, pwalletIn, _1));
    g_signals.UpdatedTransaction.disconnect(boost::bind(&CValidationInterface::UpdatedTransaction, pwalletIn, _1));
    g_signals.SyncTransaction.disconnect(boost::bind(&CValidationInterface::SyncTransaction, pwalletIn, _1, _2));
}

void UnregisterAllValidationInterfaces()
{
    g_signals.BlockChecked.disconnect_all_slots();
    g_signals.Broadcast.disconnect_all_slots();
    g_signals.Inventory.disconnect_all_slots();
    g_signals.SetBestChain.disconnect_all_slots();
    g_signals.UpdatedTransaction.disconnect_all_slots();
    g_signals.SyncTransaction.disconnect_all_slots();
}

void SyncWithWallets(const CTransaction& tx, const CBlock* pblock)
{
    g_signals.SyncTransaction(tx, pblock);
}

CAmount GetValueIn(CCoinsViewCache view, const CTransaction& tx)
{
    if (tx.IsCoinBase())
        return 0;

    CAmount nResult = 0;

    if (tx.IsCoinStake()) {
        for (unsigned int i = 0; i < tx.vin.size(); i++) {
            CAmount nValueIn; // = txPrev.vout[prevout.n].nValue;
            uint256 hashBlock;
            CTransaction txPrev;
            GetTransaction(tx.vin[i].prevout.hash, txPrev, hashBlock, true);
            const CTxOut& out = txPrev.vout[tx.vin[i].prevout.n];
            if (out.nValue > 0) {
                nResult += out.nValue;
            } else {
                uint256 val = out.maskValue.amount;
                uint256 mask = out.maskValue.mask;
                CKey decodedMask;
                CPubKey sharedSec;
                sharedSec.Set(tx.vin[i].encryptionKey.begin(), tx.vin[i].encryptionKey.begin() + 33);
                ECDHInfo::Decode(mask.begin(), val.begin(), sharedSec, decodedMask, nValueIn);
                //Verify commitment
                std::vector<unsigned char> commitment;
                CWallet::CreateCommitment(decodedMask.begin(), nValueIn, commitment);
                if (commitment != out.commitment) {
                    throw runtime_error("Commitment for coinstake not correct");
                }
                nResult += nValueIn;
            }
        }
    }

    return nResult;
}

//! Return priority of tx at height nHeight
double GetPriority(const CTransaction& tx, int nHeight)
{
    if (tx.IsCoinBase() || tx.IsCoinStake())
        return 0.0;
    double dResult = 0.0;
    /*for (const CTxIn& txin:  tx.vin) {
    	std::vector<COutPoint> alldecoys = txin.decoys;
    	alldecoys.push_back(txin.prevout);
    	for (size_t j = 0; j < alldecoys.size(); j++) {
    		CTransaction prev;
    		uint256 bh;
    		if (!GetTransaction(alldecoys[j].hash, prev, bh, true)) {
    			return false;
    		}

    		if (mapBlockIndex.count(bh) < 1) continue;
    		if (mapBlockIndex[bh]->nHeight < nHeight) {
    			dResult += 1000 * COIN * (nHeight - mapBlockIndex[bh]->nHeight);
    		}
    	}
    }*/
    return tx.ComputePriority(dResult);
}

bool IsKeyImageSpend1(const std::string& kiHex, const uint256& againsHash)
{
    if (kiHex.empty()) return false;
    uint256 bh;
    if (!pblocktree->ReadKeyImage(kiHex, bh)) {
        //not spent yet because not found in database
        return false;
    }
    if (bh.IsNull()) {
        return false;
    }

    if (againsHash.IsNull()) {
        //check if bh is in main chain
        // Find the block it claims to be in
        BlockMap::iterator mi = mapBlockIndex.find(bh);
        if (mi == mapBlockIndex.end())
            return false;
        CBlockIndex* pindex = (*mi).second;
        if (!pindex || !chainActive.Contains(pindex))
            return false;
        return true; //receive from mempool
    }
    if (bh == againsHash && !againsHash.IsNull()) return false;

    //check whether bh and againsHash is in the same fork
    if (mapBlockIndex.count(bh) < 1) return false;
    CBlockIndex* pindex = mapBlockIndex[againsHash];
    CBlockIndex* bhIndex = mapBlockIndex[bh];
    CBlockIndex* ancestor = pindex->GetAncestor(bhIndex->nHeight);
    return ancestor == bhIndex;
}

secp256k1_context2* GetContext()
{
    static secp256k1_context2* both;
    if (!both) both = secp256k1_context_create2(SECP256K1_CONTEXT_SIGN | SECP256K1_CONTEXT_VERIFY);
    return both;
}

secp256k1_scratch_space2* GetScratch()
{
    static secp256k1_scratch_space2* scratch;
    if (!scratch) scratch = secp256k1_scratch_space_create(GetContext(), 1024 * 1024 * 128);
    return scratch;
}

secp256k1_bulletproof_generators* GetGenerator()
{
    static secp256k1_bulletproof_generators* generator;
    if (!generator) generator = secp256k1_bulletproof_generators_create(GetContext(), &secp256k1_generator_const_g, 64 * 1024);
    return generator;
}

void DestroyContext()
{
    secp256k1_bulletproof_generators_destroy(GetContext(), GetGenerator());
    secp256k1_scratch_space_destroy(GetScratch());
    secp256k1_context_destroy(GetContext());
}

bool VerifyBulletProofAggregate(const CTransaction& tx)
{
    if (IsInitialBlockDownload()) return true;
    size_t len = tx.bulletproofs.size();
    if (tx.vout.size() >= 5) return false;

    if (len == 0) return false;
    const size_t MAX_VOUT = 5;
    secp256k1_pedersen_commitment commitments[MAX_VOUT];
    size_t i = 0;
    for (i = 0; i < tx.vout.size(); i++) {
        if (!secp256k1_pedersen_commitment_parse(GetContext(), &commitments[i], &(tx.vout[i].commitment[0])))
            throw runtime_error("Failed to parse pedersen commitment");
    }
    return secp256k1_bulletproof_rangeproof_verify(GetContext(), GetScratch(), GetGenerator(), &(tx.bulletproofs[0]), len, NULL, commitments, tx.vout.size(), 64, &secp256k1_generator_const_h, NULL, 0);
}

bool VerifyRingSignatureWithTxFee(const CTransaction& tx, CBlockIndex* pindex)
{
    if (IsInitialBlockDownload()) return true;
    const size_t MAX_VIN = MAX_TX_INPUTS;
    const size_t MAX_DECOYS = MAX_RING_SIZE; //padding 1 for safety reasons
    const size_t MAX_VOUT = 5;

    if (tx.vin.size() > MAX_VIN) {
        LogPrintf("\nTx input too many\n");
        return false;
    }
    for (size_t i = 1; i < tx.vin.size(); i++) {
        if (tx.vin[i].decoys.size() != tx.vin[0].decoys.size()) {
            LogPrintf("\nThe number of decoys not equal for all inputs, input %d has %d decoys but input 0 has only %d\n", i, tx.vin[i].decoys.size(), tx.vin[0].decoys.size());
            return false;
        }
    }
    if (tx.vin.size() == 0) {
        LogPrintf("\nTransaction %s has no inputs\n", tx.GetHash().GetHex());
        return false;
    }

    if (tx.vin[0].decoys.size() > MAX_DECOYS || tx.vin[0].decoys.size() < MIN_RING_SIZE) {
        LogPrintf("\nThe number of decoys RingSize %d not within range [%d, %d]\n", tx.vin[0].decoys.size(), MIN_RING_SIZE, MAX_RING_SIZE);
        return false; //maximum decoys = 15
    }

    unsigned char allInPubKeys[MAX_VIN + 1][MAX_DECOYS + 1][33];
    unsigned char allKeyImages[MAX_VIN + 1][33];
    unsigned char allInCommitments[MAX_VIN][MAX_DECOYS + 1][33];
    unsigned char allOutCommitments[MAX_VOUT][33];

    unsigned char SIJ[MAX_VIN + 1][MAX_DECOYS + 1][32];
    unsigned char LIJ[MAX_VIN + 1][MAX_DECOYS + 1][33];
    unsigned char RIJ[MAX_VIN + 1][MAX_DECOYS + 1][33];

    secp256k1_context2* both = GetContext();

    //generating LIJ and RIJ at PI
    for (size_t j = 0; j < tx.vin.size(); j++) {
        memcpy(allKeyImages[j], tx.vin[j].keyImage.begin(), 33);
    }

    //extract all public keys
    for (size_t i = 0; i < tx.vin.size(); i++) {
        std::vector<COutPoint> decoysForIn;
        decoysForIn.push_back(tx.vin[i].prevout);
        for (size_t j = 0; j < tx.vin[i].decoys.size(); j++) {
            decoysForIn.push_back(tx.vin[i].decoys[j]);
        }
        for (size_t j = 0; j < tx.vin[0].decoys.size() + 1; j++) {
            CTransaction txPrev;
            uint256 hashBlock;
            if (!GetTransaction(decoysForIn[j].hash, txPrev, hashBlock)) {
                LogPrintf("\nfailed to find transaction %s\n", decoysForIn[j].hash.GetHex());
                return false;
            }
            CBlockIndex* tip = chainActive.Tip();
            if (!pindex) tip = pindex;

            uint256 hashTip = tip->GetBlockHash();
            //verify that tip and hashBlock must be in the same fork
            CBlockIndex* atTheblock = mapBlockIndex[hashBlock];
            if (!atTheblock) {
                LogPrintf("\nDecoy for transactions %s not in the same chain with block %s\n", decoysForIn[j].hash.GetHex(), tip->GetBlockHash().GetHex());
                return false;
            } else {
                CBlockIndex* ancestor = tip->GetAncestor(atTheblock->nHeight);
                if (ancestor != atTheblock) {
                    LogPrintf("\nDecoy for transactions %s not in the same chain with block %s\n", decoysForIn[j].hash.GetHex(), tip->GetBlockHash().GetHex());
                    return false;
                }
            }

            CPubKey extractedPub;
            if (!ExtractPubKey(txPrev.vout[decoysForIn[j].n].scriptPubKey, extractedPub)) {
                LogPrintf("\nfailed to extract pubkey\n");
                return false;
            }
            memcpy(allInPubKeys[i][j], extractedPub.begin(), 33);
            memcpy(allInCommitments[i][j], &(txPrev.vout[decoysForIn[j].n].commitment[0]), 33);
        }
    }
    memcpy(allKeyImages[tx.vin.size()], tx.ntxFeeKeyImage.begin(), 33);

    for (size_t i = 0; i < tx.vin[0].decoys.size() + 1; i++) {
        std::vector<uint256> S_column = tx.S[i];
        for (size_t j = 0; j < tx.vin.size() + 1; j++) {
            memcpy(SIJ[j][i], S_column[j].begin(), 32);
        }
    }

    //compute allInPubKeys[tx.vin.size()][..]
    secp256k1_pedersen_commitment allInCommitmentsPacked[MAX_VIN][MAX_DECOYS + 1];
    secp256k1_pedersen_commitment allOutCommitmentsPacked[MAX_VOUT + 1]; //+1 for tx fee

    for (size_t i = 0; i < tx.vout.size(); i++) {
        memcpy(allOutCommitments[i], &(tx.vout[i].commitment[0]), 33);
        if (!secp256k1_pedersen_commitment_parse(both, &allOutCommitmentsPacked[i], allOutCommitments[i])) {
            LogPrintf("\nfailed to parse commitment\n");
            return false;
        }
    }

    //commitment to tx fee, blind = 0
    unsigned char txFeeBlind[32];
    memset(txFeeBlind, 0, 32);
    if (!secp256k1_pedersen_commit(both, &allOutCommitmentsPacked[tx.vout.size()], txFeeBlind, tx.nTxFee, &secp256k1_generator_const_h, &secp256k1_generator_const_g))
        throw runtime_error("Failed to computed commitment");

    //filling the additional pubkey elements for decoys: allInPubKeys[wtxNew.vin.size()][..]
    //allInPubKeys[wtxNew.vin.size()][j] = sum of allInPubKeys[..][j] + sum of allInCommitments[..][j] + sum of allOutCommitments
    const secp256k1_pedersen_commitment* outCptr[MAX_VOUT + 1];
    for (size_t i = 0; i < tx.vout.size() + 1; i++) {
        outCptr[i] = &allOutCommitmentsPacked[i];
    }

    secp256k1_pedersen_commitment inPubKeysToCommitments[MAX_VIN][MAX_DECOYS + 1];
    for (size_t i = 0; i < tx.vin.size(); i++) {
        for (size_t j = 0; j < tx.vin[0].decoys.size() + 1; j++) {
            secp256k1_pedersen_serialized_pubkey_to_commitment(allInPubKeys[i][j], 33, &inPubKeysToCommitments[i][j]);
        }
    }

    for (size_t j = 0; j < tx.vin[0].decoys.size() + 1; j++) {
        const secp256k1_pedersen_commitment* inCptr[MAX_VIN * 2];
        for (size_t k = 0; k < tx.vin.size(); k++) {
            if (!secp256k1_pedersen_commitment_parse(both, &allInCommitmentsPacked[k][j], allInCommitments[k][j])) {
                LogPrintf("\nfailed to parse commitment\n");
                return false;
            }
            inCptr[k] = &allInCommitmentsPacked[k][j];
        }

        for (size_t k = tx.vin.size(); k < 2 * tx.vin.size(); k++) {
            inCptr[k] = &inPubKeysToCommitments[k - tx.vin.size()][j];
        }
        secp256k1_pedersen_commitment out;
        size_t length;
        if (!secp256k1_pedersen_commitment_sum(both, inCptr, tx.vin.size() * 2, outCptr, tx.vout.size() + 1, &out)) {
            LogPrintf("\nfailed to secp256k1_pedersen_commitment_sum\n");
            return false;
        }
        if (!secp256k1_pedersen_commitment_to_serialized_pubkey(&out, allInPubKeys[tx.vin.size()][j], &length)) {
            LogPrintf("\nfailed to serialized pubkey\n");
            return false;
        }
    }


    //verification
    unsigned char C[32];
    memcpy(C, tx.c.begin(), 32);
    for (size_t j = 0; j < tx.vin[0].decoys.size() + 1; j++) {
        for (size_t i = 0; i < tx.vin.size() + 1; i++) {
            //compute LIJ, RIJ
            unsigned char P[33];
            memcpy(P, allInPubKeys[i][j], 33);
            if (!secp256k1_ec_pubkey_tweak_mul(P, 33, C)) {
                LogPrintf("\nfailed to mul pubkey\n");
                return false;
            }

            if (!secp256k1_ec_pubkey_tweak_add(P, 33, SIJ[i][j])) {
                LogPrintf("\nfailed to add pubkey\n");
                return false;
            }

            memcpy(LIJ[i][j], P, 33);

            //compute RIJ
            unsigned char sh[33];
            CPubKey pkij;
            pkij.Set(allInPubKeys[i][j], allInPubKeys[i][j] + 33);
            PointHashingSuccessively(pkij, SIJ[i][j], sh);

            unsigned char ci[33];
            memcpy(ci, allKeyImages[i], 33);
            if (!secp256k1_ec_pubkey_tweak_mul(ci, 33, C)) {
                LogPrintf("\nfailed to mul tweak\n");
                return false;
            }

            //convert shp into commitment
            secp256k1_pedersen_commitment SHP_commitment;
            secp256k1_pedersen_serialized_pubkey_to_commitment(sh, 33, &SHP_commitment);

            //convert CI*I into commitment
            secp256k1_pedersen_commitment cii_commitment;
            secp256k1_pedersen_serialized_pubkey_to_commitment(ci, 33, &cii_commitment);

            const secp256k1_pedersen_commitment* twoElements[2];
            twoElements[0] = &SHP_commitment;
            twoElements[1] = &cii_commitment;

            secp256k1_pedersen_commitment sum;
            if (!secp256k1_pedersen_commitment_sum_pos(both, twoElements, 2, &sum))
                throw runtime_error("failed to compute secp256k1_pedersen_commitment_sum_pos");
            size_t tempLength;
            if (!secp256k1_pedersen_commitment_to_serialized_pubkey(&sum, RIJ[i][j], &tempLength))
                throw runtime_error("failed to serialize pedersen commitment");
        }

        //compute C
        unsigned char tempForHash[2 * (MAX_VIN + 1) * 33 + 32];
        unsigned char* tempForHashPtr = tempForHash;
        for (size_t i = 0; i < tx.vin.size() + 1; i++) {
            memcpy(tempForHashPtr, &(LIJ[i][j][0]), 33);
            tempForHashPtr += 33;
            memcpy(tempForHashPtr, &(RIJ[i][j][0]), 33);
            tempForHashPtr += 33;
        }
        uint256 ctsHash = GetTxSignatureHash(tx);
        memcpy(tempForHashPtr, ctsHash.begin(), 32);

        uint256 temppi1 = Hash(tempForHash, tempForHash + 2 * (tx.vin.size() + 1) * 33 + 32);
        memcpy(C, temppi1.begin(), 32);
    }
    //LogPrintf("\nVerifying\n");
    return HexStr(tx.c.begin(), tx.c.end()) == HexStr(C, C + 32);
}

bool IsKeyImageSpend2(const std::string& kiHex, const uint256& bh)
{
    CBlock block;
    CBlockIndex* pblockindex = mapBlockIndex[bh];

    if (pblockindex && ReadBlockFromDisk(block, pblockindex)) {
        for (size_t i = 0; i < block.vtx.size(); i++) {
            for (size_t j = 0; j < block.vtx[i].vin.size(); j++) {
                if (block.vtx[i].vin[j].keyImage.GetHex() == kiHex) {
                    LogPrintf("%s: keyimage %s spent in block hash %s", __func__, kiHex, bh.GetHex());
                    if (pwalletMain) {
                        pwalletMain->keyImagesSpends[kiHex] = true;
                    }
                    return true;
                }
            }
        }
    }
    return false;
}

bool ReVerifyPoSBlock(CBlockIndex* pindex)
{
    LOCK(cs_main);
    {
        if (!pindex) return false;
        CBlock block;
        if (!ReadBlockFromDisk(block, pindex)) return false;
        if (!pindex->IsProofOfStake()) return false;
        CAmount nFees = 0;
        CAmount nValueIn = 0;
        CAmount nValueOut = 0;
        for (unsigned int i = 0; i < block.vtx.size(); i++) {
            const CTransaction& tx = block.vtx[i];
            if (!tx.IsCoinStake()) {
                if (!tx.IsCoinAudit()) {
                    if (!VerifyRingSignatureWithTxFee(tx, pindex))
                        return false;
                    if (!VerifyBulletProofAggregate(tx))
                        return false;
                }
                nFees += tx.nTxFee;
            }
        }

        const CTransaction coinstake = block.vtx[1];
        CCoinsViewCache view(pcoinsTip);
        nValueIn = GetValueIn(view, coinstake);
        nValueOut = coinstake.GetValueOut();

        size_t numUTXO = coinstake.vout.size();
        CAmount posBlockReward = PoSBlockReward();
        if (mapBlockIndex.count(block.hashPrevBlock) < 1) {
            LogPrintf("ReVerifyPoSBlock() : Previous block not found, received block %s, previous %s, current tip %s", block.GetHash().GetHex(), block.hashPrevBlock.GetHex(), chainActive.Tip()->GetBlockHash().GetHex());
            return false;
        }
        int thisBlockHeight = mapBlockIndex[block.hashPrevBlock]->nHeight + 1; //avoid potential block disorder during download
        CAmount blockValue = GetBlockValue(mapBlockIndex[block.hashPrevBlock]);
        if (blockValue > posBlockReward) {
            //numUTXO - 1 is team rewards, numUTXO - 2 is masternode reward
            const CTxOut& mnOut = coinstake.vout[numUTXO - 2];
            std::string mnsa(mnOut.masternodeStealthAddress.begin(), mnOut.masternodeStealthAddress.end());
            if (!VerifyDerivedAddress(mnOut, mnsa)) {
                LogPrintf("ReVerifyPoSBlock() : Incorrect derived address for masternode rewards");
                return false;
            }

            CAmount teamReward = blockValue - posBlockReward;
            const CTxOut& foundationOut = coinstake.vout[numUTXO - 1];
            if (foundationOut.nValue != teamReward) {
                LogPrintf("ReVerifyPoSBlock() : Incorrect amount PoS rewards for foundation, reward = %d while the correct reward = %d", foundationOut.nValue, teamReward);
                return false;
            }

            if (!VerifyDerivedAddress(foundationOut, FOUNDATION_WALLET)) {
                LogPrintf("ReVerifyPoSBlock() : Incorrect derived address PoS rewards for foundation");
                return false;
            }
        } else {
            //there is no team rewards in this block
            const CTxOut& mnOut = coinstake.vout[numUTXO - 1];
            std::string mnsa(mnOut.masternodeStealthAddress.begin(), mnOut.masternodeStealthAddress.end());
            if (!VerifyDerivedAddress(mnOut, mnsa)) {
                LogPrintf("ReVerifyPoSBlock() : Incorrect derived address for masternode rewards");
                return false;
            }
        }

        // track money supply and mint amount info
        CAmount nMoneySupplyPrev = pindex->pprev ? pindex->pprev->nMoneySupply : 0;
        pindex->nMoneySupply = nMoneySupplyPrev + nValueOut - nValueIn - nFees;
<<<<<<< HEAD
        LogPrintf("%s: nMoneySupplyPrev=%d, pindex->nMoneySupply=%d, nFees = %d", __func__, nMoneySupplyPrev, pindex->nMoneySupply, nFees);
=======
        //LogPrintf("%s: nMoneySupplyPrev=%d, pindex->nMoneySupply=%d, nFees = %d", __func__, nMoneySupplyPrev, pindex->nMoneySupply, nFees);
>>>>>>> 235fd2f5
        pindex->nMint = pindex->nMoneySupply - nMoneySupplyPrev + nFees;

        //PoW phase redistributed fees to miner. PoS stage destroys fees.
        CAmount nExpectedMint = GetBlockValue(pindex->pprev);
        nExpectedMint += nFees;

        if (!IsBlockValueValid(block, nExpectedMint, pindex->nMint)) {
            LogPrintf("ReVerifyPoSBlock() : reward pays too much (actual=%s vs limit=%s)", FormatMoney(pindex->nMint), FormatMoney(nExpectedMint));
            return false;
        }
        return true;
    }
}

uint256 GetTxSignatureHash(const CTransaction& tx)
{
    CTransactionSignature cts(tx);
    return cts.GetHash();
}

uint256 GetTxInSignatureHash(const CTxIn& txin)
{
    CTxInShortDigest cts(txin);
    return cts.GetHash();
}

//////////////////////////////////////////////////////////////////////////////
//
// Registration of network node signals.
//

namespace
{
struct CBlockReject {
    unsigned char chRejectCode;
    string strRejectReason;
    uint256 hashBlock;
};

/**
 * Maintain validation-specific state about nodes, protected by cs_main, instead
 * by CNode's own locks. This simplifies asynchronous operation, where
 * processing of incoming data is done after the ProcessMessage call returns,
 * and we're no longer holding the node's locks.
 */
struct CNodeState {
    //! The peer's address
    CService address;
    //! Whether we have a fully established connection.
    bool fCurrentlyConnected;
    //! Accumulated misbehaviour score for this peer.
    int nMisbehavior;
    //! Whether this peer should be disconnected and banned (unless whitelisted).
    bool fShouldBan;
    //! String name of this peer (debugging/logging purposes).
    std::string name;
    //! List of asynchronously-determined block rejections to notify this peer about.
    std::vector<CBlockReject> rejects;
    //! The best known block we know this peer has announced.
    CBlockIndex* pindexBestKnownBlock;
    //! The hash of the last unknown block this peer has announced.
    uint256 hashLastUnknownBlock;
    //! The last full block we both have.
    CBlockIndex* pindexLastCommonBlock;
    //! Whether we've started headers synchronization with this peer.
    bool fSyncStarted;
    //! Since when we're stalling block download progress (in microseconds), or 0.
    int64_t nStallingSince;
    list<QueuedBlock> vBlocksInFlight;
    int nBlocksInFlight;
    //! Whether we consider this a preferred download peer.
    bool fPreferredDownload;

    CNodeState()
    {
        fCurrentlyConnected = false;
        nMisbehavior = 0;
        fShouldBan = false;
        pindexBestKnownBlock = NULL;
        hashLastUnknownBlock = uint256(0);
        pindexLastCommonBlock = NULL;
        fSyncStarted = false;
        nStallingSince = 0;
        nBlocksInFlight = 0;
        fPreferredDownload = false;
    }
};

/** Map maintaining per-node state. Requires cs_main. */
map<NodeId, CNodeState> mapNodeState;

// Requires cs_main.
CNodeState* State(NodeId pnode)
{
    map<NodeId, CNodeState>::iterator it = mapNodeState.find(pnode);
    if (it == mapNodeState.end())
        return NULL;
    return &it->second;
}

int GetHeight()
{
    while (true) {
        TRY_LOCK(cs_main, lockMain);
        if (!lockMain) {
            MilliSleep(50);
            continue;
        }
        return chainActive.Height();
    }
}

void UpdatePreferredDownload(CNode* node, CNodeState* state)
{
    nPreferredDownload -= state->fPreferredDownload;

    // Whether this node should be marked as a preferred download node.
    state->fPreferredDownload = (!node->fInbound || node->fWhitelisted) && !node->fOneShot && !node->fClient;

    nPreferredDownload += state->fPreferredDownload;
}

void InitializeNode(NodeId nodeid, const CNode* pnode)
{
    LOCK(cs_main);
    CNodeState& state = mapNodeState.insert(std::make_pair(nodeid, CNodeState())).first->second;
    state.name = pnode->addrName;
    state.address = pnode->addr;
}

void FinalizeNode(NodeId nodeid)
{
    LOCK(cs_main);
    CNodeState* state = State(nodeid);

    if (!state)
        return;
    
    if (state->fSyncStarted)
        nSyncStarted--;

    if (state->nMisbehavior == 0 && state->fCurrentlyConnected) {
        AddressCurrentlyConnected(state->address);
    }

    BOOST_FOREACH (
        const QueuedBlock& entry, state->vBlocksInFlight)
        mapBlocksInFlight.erase(entry.hash);
    EraseOrphansFor(nodeid);
    nPreferredDownload -= state->fPreferredDownload;

    mapNodeState.erase(nodeid);
}

// Requires cs_main.
void MarkBlockAsReceived(const uint256& hash)
{
    map<uint256, pair<NodeId, list<QueuedBlock>::iterator> >::iterator
        itInFlight = mapBlocksInFlight.find(hash);
    if (itInFlight != mapBlocksInFlight.end()) {
        CNodeState* state = State(itInFlight->second.first);
        nQueuedValidatedHeaders -= itInFlight->second.second->fValidatedHeaders;
        state->vBlocksInFlight.erase(itInFlight->second.second);
        state->nBlocksInFlight--;
        state->nStallingSince = 0;
        mapBlocksInFlight.erase(itInFlight);
    }
}

// Requires cs_main.
void MarkBlockAsInFlight(NodeId nodeid, const uint256& hash, CBlockIndex* pindex = NULL)
{
    CNodeState* state = State(nodeid);
    assert(state != NULL);

    // Make sure it's not listed somewhere already.
    MarkBlockAsReceived(hash);

    QueuedBlock newentry = {hash, pindex, GetTimeMicros(), nQueuedValidatedHeaders, pindex != NULL};
    nQueuedValidatedHeaders += newentry.fValidatedHeaders;
    list<QueuedBlock>::iterator it = state->vBlocksInFlight.insert(state->vBlocksInFlight.end(), newentry);
    state->nBlocksInFlight++;
    mapBlocksInFlight[hash] = std::make_pair(nodeid, it);
}

/** Check whether the last unknown block a peer advertized is not yet known. */
void ProcessBlockAvailability(NodeId nodeid)
{
    CNodeState* state = State(nodeid);
    assert(state != NULL);

    if (state->hashLastUnknownBlock != 0) {
        BlockMap::iterator itOld = mapBlockIndex.find(state->hashLastUnknownBlock);
        if (itOld != mapBlockIndex.end() && itOld->second == NULL) {
            LogPrint("net", "erasing block %s", itOld->first.GetHex());
            mapBlockIndex.erase(itOld);
        }
        itOld = mapBlockIndex.find(state->hashLastUnknownBlock);
        if (itOld != mapBlockIndex.end() && itOld->second->nChainWork > 0) {
            if (state->pindexBestKnownBlock == NULL ||
                itOld->second->nChainWork >= state->pindexBestKnownBlock->nChainWork)
                state->pindexBestKnownBlock = itOld->second;
            state->hashLastUnknownBlock = uint256(0);
        }
    }
}

/** Update tracking information about which blocks a peer is assumed to have. */
void UpdateBlockAvailability(NodeId nodeid, const uint256& hash)
{
    CNodeState* state = State(nodeid);
    assert(state != NULL);
    ProcessBlockAvailability(nodeid);
    BlockMap::iterator it = mapBlockIndex.find(hash);
    if (it != mapBlockIndex.end() && it->second == NULL) {
        mapBlockIndex.erase(it);
    }
    it = mapBlockIndex.find(hash);
    if (it != mapBlockIndex.end() && it->second->nChainWork > 0) {
        // An actually better block was announced.
        if (state->pindexBestKnownBlock == NULL ||
            it->second->nChainWork >= state->pindexBestKnownBlock->nChainWork)
            state->pindexBestKnownBlock = it->second;
    } else {
        // An unknown block was announced; just assume that the latest one is the best one.
        state->hashLastUnknownBlock = hash;
    }
}

/** Find the last common ancestor two blocks have.
 *  Both pa and pb must be non-NULL. */
CBlockIndex* LastCommonAncestor(CBlockIndex* pa, CBlockIndex* pb)
{
    if (pa->nHeight > pb->nHeight) {
        pa = pa->GetAncestor(pb->nHeight);
    } else if (pb->nHeight > pa->nHeight) {
        pb = pb->GetAncestor(pa->nHeight);
    }

    while (pa != pb && pa && pb) {
        pa = pa->pprev;
        pb = pb->pprev;
    }

    // Eventually all chain branches meet at the genesis block.
    assert(pa == pb);
    return pa;
}

/** Update pindexLastCommonBlock and add not-in-flight missing successors to vBlocks, until it has
 *  at most count entries. */
void FindNextBlocksToDownload(NodeId nodeid, unsigned int count, std::vector<CBlockIndex*>& vBlocks, NodeId& nodeStaller)
{
    if (count == 0)
        return;

    vBlocks.reserve(vBlocks.size() + count);
    CNodeState* state = State(nodeid);
    assert(state != NULL);

    // Make sure pindexBestKnownBlock is up to date, we'll need it.
    ProcessBlockAvailability(nodeid);

    if (state->pindexBestKnownBlock == NULL ||
        state->pindexBestKnownBlock->nChainWork < chainActive.Tip()->nChainWork) {
        // This peer has nothing interesting.
        return;
    }

    if (state->pindexLastCommonBlock == NULL) {
        // Bootstrap quickly by guessing a parent of our best tip is the forking point.
        // Guessing wrong in either direction is not a problem.
        state->pindexLastCommonBlock = chainActive[std::min(state->pindexBestKnownBlock->nHeight,
            chainActive.Height())];
    }

    // If the peer reorganized, our previous pindexLastCommonBlock may not be an ancestor
    // of their current tip anymore. Go back enough to fix that.
    state->pindexLastCommonBlock = LastCommonAncestor(state->pindexLastCommonBlock, state->pindexBestKnownBlock);
    if (state->pindexLastCommonBlock == state->pindexBestKnownBlock)
        return;

    std::vector<CBlockIndex*> vToFetch;
    CBlockIndex* pindexWalk = state->pindexLastCommonBlock;
    // Never fetch further than the best block we know the peer has, or more than BLOCK_DOWNLOAD_WINDOW + 1 beyond the last
    // linked block we have in common with this peer. The +1 is so we can detect stalling, namely if we would be able to
    // download that next block if the window were 1 larger.
    int nWindowEnd = state->pindexLastCommonBlock->nHeight + BLOCK_DOWNLOAD_WINDOW;
    int nMaxHeight = std::min<int>(state->pindexBestKnownBlock->nHeight, nWindowEnd + 1);
    NodeId waitingfor = -1;
    while (pindexWalk->nHeight < nMaxHeight) {
        // Read up to 128 (or more, if more blocks than that are needed) successors of pindexWalk (towards
        // pindexBestKnownBlock) into vToFetch. We fetch 128, because CBlockIndex::GetAncestor may be as expensive
        // as iterating over ~100 CBlockIndex* entries anyway.
        int nToFetch = std::min(nMaxHeight - pindexWalk->nHeight, std::max<int>(count - vBlocks.size(), 128));
        vToFetch.resize(nToFetch);
        pindexWalk = state->pindexBestKnownBlock->GetAncestor(pindexWalk->nHeight + nToFetch);
        vToFetch[nToFetch - 1] = pindexWalk;
        for (unsigned int i = nToFetch - 1; i > 0; i--) {
            vToFetch[i - 1] = vToFetch[i]->pprev;
        }

        // Iterate over those blocks in vToFetch (in forward direction), adding the ones that
        // are not yet downloaded and not in flight to vBlocks. In the mean time, update
        // pindexLastCommonBlock as long as all ancestors are already downloaded.
        BOOST_FOREACH (CBlockIndex* pindex, vToFetch) {
            if (!pindex->IsValid(BLOCK_VALID_TREE)) {
                // We consider the chain that this peer is on invalid.
                return;
            }
            if (pindex->nStatus & BLOCK_HAVE_DATA) {
                if (pindex->nChainTx)
                    state->pindexLastCommonBlock = pindex;
            } else if (mapBlocksInFlight.count(pindex->GetBlockHash()) == 0) {
                // The block is not already downloaded, and not yet in flight.
                if (pindex->nHeight > nWindowEnd) {
                    // We reached the end of the window.
                    if (vBlocks.size() == 0 && waitingfor != nodeid) {
                        // We aren't able to fetch anything, but we would be if the download window was one larger.
                        nodeStaller = waitingfor;
                    }
                    return;
                }
                vBlocks.push_back(pindex);
                if (vBlocks.size() == count) {
                    return;
                }
            } else if (waitingfor == -1) {
                // This is the first already-in-flight block.
                waitingfor = mapBlocksInFlight[pindex->GetBlockHash()].first;
            }
        }
    }
}

} // namespace

bool GetNodeStateStats(NodeId nodeid, CNodeStateStats& stats)
{
    LOCK(cs_main);
    CNodeState* state = State(nodeid);
    if (state == NULL)
        return false;
    stats.nMisbehavior = state->nMisbehavior;
    stats.nSyncHeight = state->pindexBestKnownBlock ? state->pindexBestKnownBlock->nHeight : -1;
    stats.nCommonHeight = state->pindexLastCommonBlock ? state->pindexLastCommonBlock->nHeight : -1;
    BOOST_FOREACH (
        const QueuedBlock& queue, state->vBlocksInFlight) {
        if (queue.pindex)
            stats.vHeightInFlight.push_back(queue.pindex->nHeight);
    }
    return true;
}

void RegisterNodeSignals(CNodeSignals& nodeSignals)
{
    nodeSignals.GetHeight.connect(&GetHeight);
    nodeSignals.ProcessMessages.connect(&ProcessMessages);
    nodeSignals.SendMessages.connect(&SendMessages);
    nodeSignals.InitializeNode.connect(&InitializeNode);
    nodeSignals.FinalizeNode.connect(&FinalizeNode);
}

void UnregisterNodeSignals(CNodeSignals& nodeSignals)
{
    nodeSignals.GetHeight.disconnect(&GetHeight);
    nodeSignals.ProcessMessages.disconnect(&ProcessMessages);
    nodeSignals.SendMessages.disconnect(&SendMessages);
    nodeSignals.InitializeNode.disconnect(&InitializeNode);
    nodeSignals.FinalizeNode.disconnect(&FinalizeNode);
}

CBlockIndex* FindForkInGlobalIndex(const CChain& chain, const CBlockLocator& locator)
{
    // Find the first block the caller has in the main chain
    BOOST_FOREACH (
        const uint256& hash, locator.vHave) {
        BlockMap::iterator mi = mapBlockIndex.find(hash);
        if (mi != mapBlockIndex.end()) {
            CBlockIndex* pindex = (*mi).second;
            if (pindex && chain.Contains(pindex)) {
                return pindex;
            }
        }
    }
    return chain.Genesis();
}

CCoinsViewCache* pcoinsTip = NULL;
CBlockTreeDB* pblocktree = NULL;

//////////////////////////////////////////////////////////////////////////////
//
// mapOrphanTransactions
//

bool AddOrphanTx(const CTransaction& tx, NodeId peer)
{
    uint256 hash = tx.GetHash();
    if (mapOrphanTransactions.count(hash))
        return false;

    // Ignore big transactions, to avoid a
    // send-big-orphans memory exhaustion attack. If a peer has a legitimate
    // large transaction with a missing parent then we assume
    // it will rebroadcast it later, after the parent transaction(s)
    // have been mined or received.
    // 10,000 orphans, each of which is at most 5,000 bytes big is
    // at most 500 megabytes of orphans:
    unsigned int sz = tx.GetSerializeSize(SER_NETWORK, CTransaction::CURRENT_VERSION);
    if (sz > 5000) {
        LogPrint("mempool", "ignoring large orphan tx (size: %u, hash: %s)\n", sz, hash.ToString());
        return false;
    }

    mapOrphanTransactions[hash].tx = tx;
    mapOrphanTransactions[hash].fromPeer = peer;
    BOOST_FOREACH (
        const CTxIn& txin, tx.vin)
        mapOrphanTransactionsByPrev[txin.prevout.hash].insert(hash);

    LogPrint("mempool", "stored orphan tx %s (mapsz %u prevsz %u)\n", hash.ToString(),
        mapOrphanTransactions.size(), mapOrphanTransactionsByPrev.size());
    return true;
}

void static EraseOrphanTx(uint256 hash)
{
    map<uint256, COrphanTx>::iterator it = mapOrphanTransactions.find(hash);
    if (it == mapOrphanTransactions.end())
        return;
    BOOST_FOREACH (
        const CTxIn& txin, it->second.tx.vin) {
        map<uint256, set<uint256> >::iterator
            itPrev = mapOrphanTransactionsByPrev.find(txin.prevout.hash);
        if (itPrev == mapOrphanTransactionsByPrev.end())
            continue;
        itPrev->second.erase(hash);
        if (itPrev->second.empty())
            mapOrphanTransactionsByPrev.erase(itPrev);
    }
    mapOrphanTransactions.erase(it);
}

void EraseOrphansFor(NodeId peer)
{
    int nErased = 0;
    map<uint256, COrphanTx>::iterator iter = mapOrphanTransactions.begin();
    while (iter != mapOrphanTransactions.end()) {
        map<uint256, COrphanTx>::iterator maybeErase = iter++; // increment to avoid iterator becoming invalid
        if (maybeErase->second.fromPeer == peer) {
            EraseOrphanTx(maybeErase->second.tx.GetHash());
            ++nErased;
        }
    }
    if (nErased > 0) LogPrint("mempool", "Erased %d orphan tx from peer %d\n", nErased, peer);
}


unsigned int LimitOrphanTxSize(unsigned int nMaxOrphans)
{
    unsigned int nEvicted = 0;
    while (mapOrphanTransactions.size() > nMaxOrphans) {
        // Evict a random orphan:
        uint256 randomhash = GetRandHash();
        map<uint256, COrphanTx>::iterator it = mapOrphanTransactions.lower_bound(randomhash);
        if (it == mapOrphanTransactions.end())
            it = mapOrphanTransactions.begin();
        EraseOrphanTx(it->first);
        ++nEvicted;
    }
    return nEvicted;
}

bool IsStandardTx(const CTransaction& tx, string& reason)
{
    AssertLockHeld(cs_main);
    if (tx.nVersion > CTransaction::CURRENT_VERSION || tx.nVersion < 1) {
        reason = "version";
        return false;
    }

    // Treat non-final transactions as non-standard to prevent a specific type
    // of double-spend attack, as well as DoS attacks. (if the transaction
    // can't be mined, the attacker isn't expending resources broadcasting it)
    // Basically we don't want to propagate transactions that can't be included in
    // the next block.
    //
    // However, IsFinalTx() is confusing... Without arguments, it uses
    // chainActive.Height() to evaluate nLockTime; when a block is accepted, chainActive.Height()
    // is set to the value of nHeight in the block. However, when IsFinalTx()
    // is called within CBlock::AcceptBlock(), the height of the block *being*
    // evaluated is what is used. Thus if we want to know if a transaction can
    // be part of the *next* block, we need to call IsFinalTx() with one more
    // than chainActive.Height().
    //
    // Timestamps on the other hand don't get any special treatment, because we
    // can't know what timestamp the next block will have, and there aren't
    // timestamp applications where it matters.
    if (!IsFinalTx(tx, chainActive.Height() + 1)) {
        reason = "non-final";
        return false;
    }

    // Extremely large transactions with lots of inputs can cost the network
    // almost as much to process as they cost the sender in fees, because
    // computing signature hashes is O(ninputs*txsize). Limiting transactions
    // to MAX_STANDARD_TX_SIZE mitigates CPU exhaustion attacks.
    unsigned int sz = tx.GetSerializeSize(SER_NETWORK, CTransaction::CURRENT_VERSION);
    unsigned int nMaxSize = MAX_STANDARD_TX_SIZE;
    if (sz >= nMaxSize) {
        reason = "tx-size";
        return false;
    }

    for (const CTxIn& txin : tx.vin) {
        // Biggest 'standard' txin is a 15-of-15 P2SH multisig with compressed
        // keys. (remember the 520 byte limit on redeemScript size) That works
        // out to a (15*(33+1))+3=513 byte redeemScript, 513+1+15*(73+1)+3=1627
        // bytes of scriptSig, which we round off to 1650 bytes for some minor
        // future-proofing. That's also enough to spend a 20-of-20
        // CHECKMULTISIG scriptPubKey, though such a scriptPubKey is not
        // considered standard)
        if (txin.scriptSig.size() > 1650) {
            reason = "scriptsig-size";
            return false;
        }
        if (!txin.scriptSig.IsPushOnly()) {
            reason = "scriptsig-not-pushonly";
            return false;
        }
    }

    unsigned int nDataOut = 0;
    txnouttype whichType;
    BOOST_FOREACH (
        const CTxOut& txout, tx.vout) {
        if (!::IsStandard(txout.scriptPubKey, whichType)) {
            reason = "scriptpubkey";
            return false;
        }

        if (whichType == TX_NULL_DATA)
            nDataOut++;
        else if ((whichType == TX_MULTISIG) && (!fIsBareMultisigStd)) {
            reason = "bare-multisig";
            return false;
        } else if (txout.nValue != 0 && txout.IsDust(::minRelayTxFee)) {
            reason = "dust";
            return false;
        }
    }

    // only one OP_RETURN txout is permitted
    if (nDataOut > 1) {
        reason = "multi-op-return";
        return false;
    }

    return true;
}

bool IsFinalTx(const CTransaction& tx, int nBlockHeight, int64_t nBlockTime)
{
    AssertLockHeld(cs_main);
    // Time based nLockTime implemented in 0.1.6
    if (tx.nLockTime == 0)
        return true;
    if (nBlockHeight == 0)
        nBlockHeight = chainActive.Height();
    if (nBlockTime == 0)
        nBlockTime = GetAdjustedTime();
    if ((int64_t)tx.nLockTime < ((int64_t)tx.nLockTime < LOCKTIME_THRESHOLD ? (int64_t)nBlockHeight : nBlockTime))
        return true;
    BOOST_FOREACH (
        const CTxIn& txin, tx.vin)
        if (!txin.IsFinal())
            return false;
    return true;
}

/**
 * Check transaction inputs to mitigate two
 * potential denial-of-service attacks:
 *
 * 1. scriptSigs with extra data stuffed into them,
 *    not consumed by scriptPubKey (or P2SH script)
 * 2. P2SH scripts with a crazy number of expensive
 *    CHECKSIG/CHECKMULTISIG operations
 */
bool AreInputsStandard(const CTransaction& tx, const CCoinsViewCache& mapInputs)
{
    if (tx.IsCoinBase())
        return true; // coinbase has no inputs

    for (unsigned int i = 0; i < tx.vin.size(); i++) {
        CTransaction txPrev;
        uint256 hashBlockPrev;
        if (!GetTransaction(tx.vin[i].prevout.hash, txPrev, hashBlockPrev)) {
            LogPrintf("GetCoinAge: failed to find vin transaction \n");
            continue; // previous transaction not in main chain
        }

        const CTxOut& prev = txPrev.vout[tx.vin[i].prevout.n];

        vector<vector<unsigned char> > vSolutions;
        txnouttype whichType;
        // get the scriptPubKey corresponding to this input:
        const CScript& prevScript = prev.scriptPubKey;
        if (!Solver(prevScript, whichType, vSolutions))
            return false;
        int nArgsExpected = ScriptSigArgsExpected(whichType, vSolutions);
        if (nArgsExpected < 0)
            return false;

        if (tx.vin[i].decoys.size() > 0) {
            continue;
        }

        // Transactions with extra stuff in their scriptSigs are
        // non-standard. Note that this EvalScript() call will
        // be quick, because if there are any operations
        // beside "push data" in the scriptSig
        // IsStandard() will have already returned false
        // and this method isn't called.
        vector<vector<unsigned char> > stack;
        if (!EvalScript(stack, tx.vin[i].scriptSig, false, BaseSignatureChecker()))
            return false;

        if (whichType == TX_SCRIPTHASH) {
            if (stack.empty())
                return false;
            CScript subscript(stack.back().begin(), stack.back().end());
            vector<vector<unsigned char> > vSolutions2;
            txnouttype whichType2;
            if (Solver(subscript, whichType2, vSolutions2)) {
                int tmpExpected = ScriptSigArgsExpected(whichType2, vSolutions2);
                if (tmpExpected < 0)
                    return false;
                nArgsExpected += tmpExpected;
            } else {
                // Any other Script with less than 15 sigops OK:
                unsigned int sigops = subscript.GetSigOpCount(true);
                // ... extra data left on the stack after execution is OK, too:
                return (sigops <= MAX_P2SH_SIGOPS);
            }
        }

        if (stack.size() != (unsigned int)nArgsExpected)
            return false;
    }

    return true;
}

unsigned int GetLegacySigOpCount(const CTransaction& tx)
{
    unsigned int nSigOps = 0;
    BOOST_FOREACH (
        const CTxIn& txin, tx.vin) {
        nSigOps += txin.scriptSig.GetSigOpCount(false);
    }
    BOOST_FOREACH (
        const CTxOut& txout, tx.vout) {
        nSigOps += txout.scriptPubKey.GetSigOpCount(false);
    }
    return nSigOps;
}

int GetInputAge(CTxIn& vin)
{
    CCoinsView viewDummy;
    CCoinsViewCache view(&viewDummy);
    {
        LOCK(mempool.cs);
        CCoinsViewMemPool viewMempool(pcoinsTip, mempool);
        view.SetBackend(viewMempool); // temporarily switch cache backend to db+mempool view

        const CCoins* coins = view.AccessCoins(vin.prevout.hash);

        if (coins) {
            if (coins->nHeight < 0) return 0;
            return (chainActive.Tip()->nHeight + 1) - coins->nHeight;
        } else
            return -1;
    }
}

int GetInputAgeIX(uint256 nTXHash, CTxIn& vin)
{
    int sigs = 0;
    int nResult = GetInputAge(vin);
    if (nResult < 0) nResult = 0;

    if (nResult < 6) {
        std::map<uint256, CTransactionLock>::iterator i = mapTxLocks.find(nTXHash);
        if (i != mapTxLocks.end()) {
            sigs = (*i).second.CountSignatures();
        }
        if (sigs >= SWIFTTX_SIGNATURES_REQUIRED) {
            return nSwiftTXDepth + nResult;
        }
    }

    return -1;
}

int GetIXConfirmations(uint256 nTXHash)
{
    int sigs = 0;

    std::map<uint256, CTransactionLock>::iterator i = mapTxLocks.find(nTXHash);
    if (i != mapTxLocks.end()) {
        sigs = (*i).second.CountSignatures();
    }
    if (sigs >= SWIFTTX_SIGNATURES_REQUIRED) {
        return nSwiftTXDepth;
    }

    return 0;
}

// ppcoin: total coin age spent in transaction, in the unit of coin-days.
// Only those coins meeting minimum age requirement counts. As those
// transactions not in main chain are not currently indexed so we
// might not find out about their coin age. Older transactions are
// guaranteed to be in main chain by sync-checkpoint. This rule is
// introduced to help nodes establish a consistent view of the coin
// age (trust score) of competing branches.
bool GetCoinAge(const CTransaction& tx, const unsigned int nTxTime, uint64_t& nCoinAge)
{
    uint256 bnCentSecond = 0; // coin age in the unit of cent-seconds
    nCoinAge = 0;

    CBlockIndex* pindex = NULL;
    BOOST_FOREACH (
        const CTxIn& txin, tx.vin) {
        // First try finding the previous transaction in database
        CTransaction txPrev;
        uint256 hashBlockPrev;
        if (!GetTransaction(txin.prevout.hash, txPrev, hashBlockPrev)) {
            LogPrintf("GetCoinAge: failed to find vin transaction \n");
            continue; // previous transaction not in main chain
        }

        BlockMap::iterator it = mapBlockIndex.find(hashBlockPrev);
        if (it != mapBlockIndex.end())
            pindex = it->second;
        else {
            LogPrintf("GetCoinAge() failed to find block index \n");
            continue;
        }

        // Read block header
        CBlockHeader prevblock = pindex->GetBlockHeader();

        if (prevblock.nTime + nStakeMinAge > nTxTime)
            continue; // only count coins meeting min age requirement

        if (nTxTime < prevblock.nTime) {
            LogPrintf("GetCoinAge: Timestamp Violation: txtime less than txPrev.nTime");
            return false; // Transaction timestamp violation
        }

        int64_t nValueIn = txPrev.vout[txin.prevout.n].nValue;
        bnCentSecond += uint256(nValueIn) * (nTxTime - prevblock.nTime);
    }

    uint256 bnCoinDay = bnCentSecond / COIN / (24 * 60 * 60);
    LogPrintf("coin age bnCoinDay=%s\n", bnCoinDay.ToString().c_str());
    nCoinAge = bnCoinDay.GetCompact();
    return true;
}

bool IsSerialInBlockchain(const CBigNum& bnSerial, int& nHeightTx)
{
    uint256 txHash = 0;

    CTransaction tx;
    uint256 hashBlock;
    if (!GetTransaction(txHash, tx, hashBlock, true))
        return false;

    bool inChain = mapBlockIndex.count(hashBlock) && chainActive.Contains(mapBlockIndex[hashBlock]);
    if (inChain)
        nHeightTx = mapBlockIndex.at(hashBlock)->nHeight;

    return inChain;
}

bool VerifyShnorrKeyImageTxIn(const CTxIn& txin, uint256 ctsHash)
{
    COutPoint prevout = txin.prevout;
    CTransaction prev;
    uint256 bh;
    if (!GetTransaction(prevout.hash, prev, bh, true)) {
        return false;
    }
    uint256 s(txin.s);
    unsigned char S[33];
    CPubKey P;
    ExtractPubKey(prev.vout[prevout.n].scriptPubKey, P);
    PointHashingSuccessively(P, s.begin(), S);
    CPubKey R(txin.R.begin(), txin.R.end());

    //compute H(R)I = eI
    unsigned char buff[33 + 32];
    memcpy(buff, R.begin(), 33);
    memcpy(buff + 33, ctsHash.begin(), 32);
    uint256 e = Hash(buff, buff + 65);
    unsigned char eI[33];
    memcpy(eI, txin.keyImage.begin(), 33);
    if (!secp256k1_ec_pubkey_tweak_mul(eI, 33, e.begin())) return false;

    secp256k1_pedersen_commitment R_commitment;
    secp256k1_pedersen_serialized_pubkey_to_commitment(R.begin(), 33, &R_commitment);

    //convert CI*I into commitment
    secp256k1_pedersen_commitment eI_commitment;
    secp256k1_pedersen_serialized_pubkey_to_commitment(eI, 33, &eI_commitment);

    const secp256k1_pedersen_commitment* twoElements[2];
    twoElements[0] = &R_commitment;
    twoElements[1] = &eI_commitment;
    secp256k1_pedersen_commitment sum;
    if (!secp256k1_pedersen_commitment_sum_pos(GetContext(), twoElements, 2, &sum))
        throw runtime_error("failed to compute secp256k1_pedersen_commitment_sum_pos");
    size_t tempLength;
    unsigned char recomputed[33];
    if (!secp256k1_pedersen_commitment_to_serialized_pubkey(&sum, recomputed, &tempLength))
        throw runtime_error("failed to serialize pedersen commitment");

    for (int i = 0; i < 33; i++)
        if (S[i] != recomputed[i]) return false;
    return true;
}

bool VerifyShnorrKeyImageTx(const CTransaction& tx)
{
    //check if a transaction is staking or spending collateral
    //this assumes that the transaction is already checked for either a staking transaction or transactions spending only UTXOs of 1M DAPS
    if (!tx.IsCoinStake()) return true;
    uint256 cts = GetTxInSignatureHash(tx.vin[0]);
    return VerifyShnorrKeyImageTxIn(tx.vin[0], cts);
}

bool CheckTransaction(const CTransaction& tx, bool fzcActive, bool fRejectBadUTXO, CValidationState& state)
{
    // Basic checks that don't depend on any context
    if (tx.vin.empty())
        return state.DoS(10, error("CheckTransaction() : vin empty"),
            REJECT_INVALID, "bad-txns-vin-empty");
    if (tx.vout.empty())
        return state.DoS(10, error("CheckTransaction() : vout empty"),
            REJECT_INVALID, "bad-txns-vout-empty");

    // Size limits
    unsigned int nMaxSize = MAX_STANDARD_TX_SIZE;

    if (::GetSerializeSize(tx, SER_NETWORK, PROTOCOL_VERSION) > nMaxSize)
        return state.DoS(100, error("CheckTransaction() : size limits failed"),
            REJECT_INVALID, "bad-txns-oversize");

    // Check for negative or overflow output values
    BOOST_FOREACH (
        const CTxOut& txout, tx.vout) {
        if (txout.IsEmpty() && !tx.IsCoinBase() && !tx.IsCoinStake())
            return state.DoS(100, error("CheckTransaction(): txout empty for user transaction"));

        if (txout.nValue < 0)
            return state.DoS(100, error("CheckTransaction() : txout.nValue negative"),
                REJECT_INVALID, "bad-txns-vout-negative");
        if (txout.nValue > Params().MaxMoneyOut()) {
            return state.DoS(100, error("CheckTransaction() : txout.nValue too high"),
                REJECT_INVALID, "bad-txns-vout-toolarge");
        }
    }

    if (tx.IsCoinBase()) {
        if (tx.vin[0].scriptSig.size() < 2 || tx.vin[0].scriptSig.size() > 150)
            return state.DoS(100, error("CheckTransaction() : coinbase script size=%d", tx.vin[0].scriptSig.size()),
                REJECT_INVALID, "bad-cb-length");
    }

    return true;
}

bool CheckFinalTx(const CTransaction& tx, int flags)
{
    AssertLockHeld(cs_main);

    // By convention a negative value for flags indicates that the
    // current network-enforced consensus rules should be used. In
    // a future soft-fork scenario that would mean checking which
    // rules would be enforced for the next block and setting the
    // appropriate flags. At the present time no soft-forks are
    // scheduled, so no flags are set.
    flags = std::max(flags, 0);

    // CheckFinalTx() uses chainActive.Height()+1 to evaluate
    // nLockTime because when IsFinalTx() is called within
    // CBlock::AcceptBlock(), the height of the block *being*
    // evaluated is what is used. Thus if we want to know if a
    // transaction can be part of the *next* block, we need to call
    // IsFinalTx() with one more than chainActive.Height().
    const int nBlockHeight = chainActive.Height() + 1;

    // BIP113 will require that time-locked transactions have nLockTime set to
    // less than the median time of the previous block they're contained in.
    // When the next block is created its previous block will be the current
    // chain tip, so we use that to calculate the median time passed to
    // IsFinalTx() if LOCKTIME_MEDIAN_TIME_PAST is set.
    const int64_t nBlockTime = (flags & LOCKTIME_MEDIAN_TIME_PAST) ? chainActive.Tip()->GetMedianTimePast() : GetAdjustedTime();

    return IsFinalTx(tx, nBlockHeight, nBlockTime);
}

CAmount GetMinRelayFee(const CTransaction& tx, unsigned int nBytes, bool fAllowFree)
{
    {
        LOCK(mempool.cs);
        uint256 hash = tx.GetHash();
        double dPriorityDelta = 0;
        CAmount nFeeDelta = 0;
        mempool.ApplyDeltas(hash, dPriorityDelta, nFeeDelta);
        if (dPriorityDelta > 0 || nFeeDelta > 0)
            return 0;
    }

    CAmount nMinFee = ::minRelayTxFee.GetFee(nBytes);

    if (fAllowFree) {
        // There is a free transaction area in blocks created by most miners,
        // * If we are relaying we allow transactions up to DEFAULT_BLOCK_PRIORITY_SIZE - 1000
        //   to be considered to fall into this category. We don't want to encourage sending
        //   multiple transactions instead of one big transaction to avoid fees.
        if (nBytes < (DEFAULT_BLOCK_PRIORITY_SIZE - 1000))
            nMinFee = 0;
    }

    return nMinFee;
}

bool CheckHaveInputs(const CCoinsViewCache& view, const CTransaction& tx)
{
    CBlockIndex* pindexPrev = mapBlockIndex.find(view.GetBestBlock())->second;
    int nSpendHeight = pindexPrev->nHeight + 1;
    if (!tx.IsCoinBase()) {
        for (unsigned int i = 0; i < tx.vin.size(); i++) {
            //check output and decoys
            std::vector<COutPoint> alldecoys = tx.vin[i].decoys;

            alldecoys.push_back(tx.vin[i].prevout);
            for (size_t j = 0; j < alldecoys.size(); j++) {
                CTransaction prev;
                uint256 bh;
                if (!GetTransaction(alldecoys[j].hash, prev, bh, true)) {
                    return false;
                }

                //TODO-NOTE: 07/06/2019 Remove this condition as colateral will be cheated as a normal tx
                //UTXO with 1M DAPS can only be consumed in a transaction with that single UTXO
                /*if (decoysSize > 1 && prev.vout[alldecoys[j].n].nValue == 1000000 * COIN) {
					return false;
				}

				if (prev.vout[alldecoys[j].n].nValue == 1000000 * COIN) {
					if (!VerifyKeyImages(tx)) {
						LogPrintf("\nFailed to verify correctness of key image of collateralization spend\n");
						return false;
					}
				}*/

                if (mapBlockIndex.count(bh) < 1) return false;
                if (prev.IsCoinStake() || prev.IsCoinAudit() || prev.IsCoinBase()) {
                    if (nSpendHeight - mapBlockIndex[bh]->nHeight < Params().COINBASE_MATURITY()) return false;
                }

                CBlockIndex* tip = chainActive.Tip();
                if (!pindexPrev) tip = pindexPrev;

                uint256 hashTip = tip->GetBlockHash();
                //verify that tip and hashBlock must be in the same fork
                CBlockIndex* atTheblock = mapBlockIndex[bh];
                if (!atTheblock) {
                    LogPrintf("\nDecoy for transactions %s not in the same chain with block %s\n", alldecoys[j].hash.GetHex(), tip->GetBlockHash().GetHex());
                    return false;
                } else {
                    CBlockIndex* ancestor = tip->GetAncestor(atTheblock->nHeight);
                    if (ancestor != atTheblock) {
                        LogPrintf("\nDecoy for transactions %s not in the same chain with block %s\n", alldecoys[j].hash.GetHex(), tip->GetBlockHash().GetHex());
                        return false;
                    }
                }
            }
            if (!tx.IsCoinStake()) {
                if (tx.vin[i].decoys.size() != tx.vin[0].decoys.size()) {
                    LogPrintf("\nTransaction does not have the same ring size for inputs\n");
                    return false;
                }
            }
        }

        if (tx.IsCoinStake()) {
            if (!VerifyShnorrKeyImageTx(tx)) {
                LogPrintf("\nFailed to verify correctness of key image of staking transaction\n");
                return false;
            }
        }
    }
    return true;
}


bool AcceptToMemoryPool(CTxMemPool& pool, CValidationState& state, const CTransaction& tx, bool fLimitFree, bool* pfMissingInputs, bool fRejectInsaneFee, bool ignoreFees)
{
    AssertLockHeld(cs_main);
    if (tx.nTxFee <= BASE_FEE)
        return state.DoS(100, error("AcceptToMemoryPool: Fee less than base fee 1 DAPS"), REJECT_INVALID, "fee-too-low");
    if (pfMissingInputs)
        *pfMissingInputs = false;
    if (!CheckTransaction(tx, false, true, state))
        return state.DoS(100, error("AcceptToMemoryPool: : CheckTransaction failed"), REJECT_INVALID, "bad-tx");
    // Coinbase is only valid in a block, not as a loose transaction
    if (tx.IsCoinBase())
        return state.DoS(100, error("AcceptToMemoryPool: : coinbase as individual tx"),
            REJECT_INVALID, "coinbase");
    //Coinstake is also only valid in a block, not as a loose transaction
    if (tx.IsCoinStake()) {
        LogPrintf("\n%s: txRejected=%s\n", __func__, tx.GetHash().GetHex());
        return state.DoS(100, error("AcceptToMemoryPool: coinstake as individual tx"),
            REJECT_INVALID, "coinstake");
    }
    // Rather not work on nonstandard transactions (unless -testnet/-regtest)
    string reason;
    if (Params().RequireStandard() && !IsStandardTx(tx, reason))
        return state.DoS(0,
            error("AcceptToMemoryPool : nonstandard transaction: %s", reason),
            REJECT_NONSTANDARD, reason);
    // is it already in the memory pool?
    uint256 hash = tx.GetHash();
    if (pool.exists(hash)) {
        return false;
    }
    // ----------- swiftTX transaction scanning -----------

    {
        CCoinsView dummy;
        CCoinsViewCache view(&dummy);
        CAmount nValueIn = 0;
        {
            LOCK(pool.cs);
            CCoinsViewMemPool viewMemPool(pcoinsTip, pool);
            view.SetBackend(viewMemPool);
            // do we already have it?
            if (view.HaveCoins(hash)) {
                LogPrintf("%s: Error: Hash exists in the mempool", __func__);
                return false;
            }

            // are the actual inputs available?
            if (!CheckHaveInputs(view, tx)) {
                //check input spents

                return state.Invalid(error("AcceptToMemoryPool : inputs already spent"),
                    REJECT_DUPLICATE, "bad-txns-inputs-spent");
            }

            if (!tx.IsCoinStake() && !tx.IsCoinBase() && !tx.IsCoinAudit()) {
                if (!tx.IsCoinAudit()) {
                    if (!VerifyRingSignatureWithTxFee(tx, chainActive.Tip()))
                        return state.DoS(100, error("AcceptToMemoryPool() : Ring Signature check for transaction %s failed", tx.GetHash().ToString()),
                            REJECT_INVALID, "bad-ring-signature");
                    if (!VerifyBulletProofAggregate(tx))
                        return state.DoS(100, error("AcceptToMemoryPool() : Bulletproof check for transaction %s failed", tx.GetHash().ToString()),
                            REJECT_INVALID, "bad-bulletproof");
                }
            }

            // Check key images not duplicated with what in db
            for (const CTxIn& txin : tx.vin) {
                const CKeyImage& keyImage = txin.keyImage;
                if (IsKeyImageSpend1(keyImage.GetHex(), uint256())) {
                    return state.Invalid(error("AcceptToMemoryPool : key image already spent"),
                        REJECT_DUPLICATE, "bad-txns-inputs-spent");
                }
            }

            // Bring the best block into scope
            view.GetBestBlock();
            nValueIn = GetValueIn(view, tx);

            // we have all inputs cached now, so switch back to dummy, so we don't need to keep lock on mempool
            view.SetBackend(dummy);
        }

        // Check for non-standard pay-to-script-hash in inputs
        if (Params().RequireStandard() && !AreInputsStandard(tx, view))
            return error("AcceptToMemoryPool: : nonstandard transaction input");
        // Check that the transaction doesn't have an excessive number of
        // sigops, making it impossible to mine. Since the coinbase transaction
        // itself can contain sigops MAX_TX_SIGOPS is less than
        // MAX_BLOCK_SIGOPS; we still consider this an invalid rather than
        // merely non-standard transaction.
        {
            unsigned int nSigOps = GetLegacySigOpCount(tx);
            unsigned int nMaxSigOps = MAX_TX_SIGOPS_CURRENT;
            if (nSigOps > nMaxSigOps)
                return state.DoS(0,
                    error("AcceptToMemoryPool : too many sigops %s, %d > %d",
                        hash.ToString(), nSigOps, nMaxSigOps),
                    REJECT_NONSTANDARD, "bad-txns-too-many-sigops");
        }

        CAmount nFees = tx.nTxFee;
        double dPriority = GetPriority(tx, chainActive.Height());

        CTxMemPoolEntry entry(tx, nFees, GetTime(), dPriority, chainActive.Height());
        unsigned int nSize = entry.GetTxSize();

        // Don't accept it if it can't get into a block
        // but prioritise dstx and don't check fees for it
        if (mapObfuscationBroadcastTxes.count(hash)) {
            mempool.PrioritiseTransaction(hash, hash.ToString(), 1000, 0.1 * COIN);
        } else if (!ignoreFees) {
            CAmount txMinFee = GetMinRelayFee(tx, nSize, true);
            if (fLimitFree && nFees < txMinFee)
                return state.DoS(0, error("AcceptToMemoryPool : not enough fees %s, %d < %d", hash.ToString(), nFees, txMinFee),
                    REJECT_INSUFFICIENTFEE, "insufficient fee");

            // Continuously rate-limit free (really, very-low-fee) transactions
            // This mitigates 'penny-flooding' -- sending thousands of free transactions just to
            // be annoying or make others' transactions take longer to confirm.
            if (fLimitFree && nFees < ::minRelayTxFee.GetFee(nSize)) {
                static CCriticalSection csFreeLimiter;
                static double dFreeCount;
                static int64_t nLastTime;
                int64_t nNow = GetTime();

                LOCK(csFreeLimiter);

                // Use an exponentially decaying ~10-minute window:
                dFreeCount *= pow(1.0 - 1.0 / 600.0, (double)(nNow - nLastTime));
                nLastTime = nNow;
                // -limitfreerelay unit is thousand-bytes-per-minute
                // At default rate it would take over a month to fill 1GB
                if (dFreeCount >= GetArg("-limitfreerelay", 30) * 10 * 1000)
                    return state.DoS(0, error("AcceptToMemoryPool : free transaction rejected by rate limiter"),
                        REJECT_INSUFFICIENTFEE, "rate limited free transaction");
                LogPrint("mempool", "Rate limit dFreeCount: %g => %g\n", dFreeCount, dFreeCount + nSize);
                dFreeCount += nSize;
            }
        }

        // Check against previous transactions
        // This is done last to help prevent CPU exhaustion denial-of-service attacks.

        if (!CheckInputs(tx, state, view, true, STANDARD_SCRIPT_VERIFY_FLAGS, true)) {
            return error("AcceptToMemoryPool: : ConnectInputs failed %s", hash.ToString());
        }
        // Check again against just the consensus-critical mandatory script
        // verification flags, in case of bugs in the standard flags that cause
        // transactions to pass as valid when they're actually invalid. For
        // instance the STRICTENC flag was incorrectly allowing certain
        // CHECKSIG NOT scripts to pass, even though they were invalid.
        //
        // There is a similar check in CreateNewBlock() to prevent creating
        // invalid blocks, however allowing such transactions into the mempool
        // can be exploited as a DoS attack.
        if (!CheckInputs(tx, state, view, true, MANDATORY_SCRIPT_VERIFY_FLAGS, true)) {
            return error(
                "AcceptToMemoryPool: : BUG! PLEASE REPORT THIS! ConnectInputs failed against MANDATORY but not STANDARD flags %s",
                hash.ToString());
        }
        // Store transaction in memory
        pool.addUnchecked(hash, entry);
    }
    SyncWithWallets(tx, NULL);

    if (pwalletMain) {
        LOCK(pwalletMain->cs_wallet);
        if (pwalletMain->mapWallet.count(tx.GetHash()) == 1) {
            for (size_t i = 0; i < tx.vin.size(); i++) {
                std::string outpoint = tx.vin[i].prevout.hash.GetHex() + std::to_string(tx.vin[i].prevout.n);
                if (pwalletMain->outpointToKeyImages[outpoint] == tx.vin[i].keyImage) {
                    pwalletMain->inSpendQueueOutpoints[tx.vin[i].prevout] = true;
                    continue;
                }

                for (size_t j = 0; j < tx.vin[i].decoys.size(); j++) {
                    std::string outpoint = tx.vin[i].decoys[j].hash.GetHex() + std::to_string(tx.vin[i].decoys[j].n);
                    if (pwalletMain->outpointToKeyImages[outpoint] == tx.vin[i].keyImage) {
                        pwalletMain->inSpendQueueOutpoints[tx.vin[i].decoys[j]] = true;
                        break;
                    }
                }
            }
        }
    }

    return true;
}

bool AcceptableInputs(CTxMemPool& pool, CValidationState& state, const CTransaction& tx, bool fLimitFree, bool* pfMissingInputs, bool fRejectInsaneFee, bool isDSTX)
{
    AssertLockHeld(cs_main);
    if (pfMissingInputs)
        *pfMissingInputs = false;

    if (!CheckTransaction(tx, false, true, state))
        return error("AcceptableInputs: : CheckTransaction failed");

    // Coinbase is only valid in a block, not as a loose transaction
    if (tx.IsCoinBase())
        return state.DoS(100, error("AcceptableInputs: : coinbase as individual tx"),
            REJECT_INVALID, "coinbase");

    // Rather not work on nonstandard transactions (unless -testnet/-regtest)
    string reason;

    // is it already in the memory pool?
    uint256 hash = tx.GetHash();
    if (pool.exists(hash))
        return false;

    // ----------- swiftTX transaction scanning -----------

    BOOST_FOREACH (
        const CTxIn& in, tx.vin) {
        if (mapLockedInputs.count(in.prevout)) {
            if (mapLockedInputs[in.prevout] != tx.GetHash()) {
                return state.DoS(0,
                    error("AcceptableInputs : conflicts with existing transaction lock: %s", reason),
                    REJECT_INVALID, "tx-lock-conflict");
            }
        }
    }

    // Check for conflicts with in-memory transactions
    {
        LOCK(pool.cs); // protect pool.mapNextTx
        for (unsigned int i = 0; i < tx.vin.size(); i++) {
            COutPoint outpoint = tx.vin[i].prevout;
            if (pool.mapNextTx.count(outpoint)) {
                // Disable replacement feature for now
                return false;
            }
        }
    }


    {
        CCoinsView dummy;
        CCoinsViewCache view(&dummy);

        CAmount nValueIn = 0;
        {
            LOCK(pool.cs);
            CCoinsViewMemPool viewMemPool(pcoinsTip, pool);
            view.SetBackend(viewMemPool);

            // do we already have it?
            if (view.HaveCoins(hash))
                return false;

            // do all inputs exist?
            // Note that this does not check for the presence of actual outputs (see the next check for that),
            // only helps filling in pfMissingInputs (to determine missing vs spent).
            for (const CTxIn txin : tx.vin) {
                if (!view.HaveCoins(txin.prevout.hash)) {
                    if (pfMissingInputs)
                        *pfMissingInputs = true;
                    return false;
                }

                // check for invalid/fraudulent inputs
                if (!ValidOutPoint(txin.prevout, chainActive.Height())) {
                    return state.Invalid(
                        error("%s : tried to spend invalid input %s in tx %s", __func__, txin.prevout.ToString(),
                            tx.GetHash().GetHex()),
                        REJECT_INVALID, "bad-txns-invalid-inputs");
                }
            }

            // are the actual inputs available?
            if (!CheckHaveInputs(view, tx))
                return state.Invalid(error("AcceptableInputs : inputs already spent"),
                    REJECT_DUPLICATE, "bad-txns-inputs-spent");

            // Bring the best block into scope
            view.GetBestBlock();

            nValueIn = GetValueIn(view, tx);

            // we have all inputs cached now, so switch back to dummy, so we don't need to keep lock on mempool
            view.SetBackend(dummy);
        }

        // Check that the transaction doesn't have an excessive number of
        // sigops, making it impossible to mine. Since the coinbase transaction
        // itself can contain sigops MAX_TX_SIGOPS is less than
        // MAX_BLOCK_SIGOPS; we still consider this an invalid rather than
        // merely non-standard transaction.
        unsigned int nSigOps = GetLegacySigOpCount(tx);
        unsigned int nMaxSigOps = MAX_TX_SIGOPS_CURRENT;
        if (nSigOps > nMaxSigOps)
            return state.DoS(0,
                error("AcceptableInputs : too many sigops %s, %d > %d",
                    hash.ToString(), nSigOps, nMaxSigOps),
                REJECT_NONSTANDARD, "bad-txns-too-many-sigops");

        CAmount nValueOut = tx.GetValueOut();
        CAmount nFees = nValueIn - nValueOut;
        double dPriority = GetPriority(tx, chainActive.Height());

        CTxMemPoolEntry entry(tx, nFees, GetTime(), dPriority, chainActive.Height());
        unsigned int nSize = entry.GetTxSize();

        // Don't accept it if it can't get into a block
        // but prioritise dstx and don't check fees for it
        if (isDSTX) {
            mempool.PrioritiseTransaction(hash, hash.ToString(), 1000, 0.1 * COIN);
        } else { // same as !ignoreFees for AcceptToMemoryPool
            CAmount txMinFee = GetMinRelayFee(tx, nSize, true);
            if (fLimitFree && nFees < txMinFee)
                return state.DoS(0, error("AcceptableInputs : not enough fees %s, %d < %d", hash.ToString(), nFees, txMinFee),
                    REJECT_INSUFFICIENTFEE, "insufficient fee");

            // Require that free transactions have sufficient priority to be mined in the next block.
            //TODO: @campv need to recompute the fee
            /*if (GetBoolArg("-relaypriority", true) && nFees < ::minRelayTxFee.GetFee(nSize) &&
                !AllowFree(view.GetPriority(tx, chainActive.Height() + 1))) {
                return state.DoS(0, false, REJECT_INSUFFICIENTFEE, "insufficient priority");
            }*/

            // Continuously rate-limit free (really, very-low-fee) transactions
            // This mitigates 'penny-flooding' -- sending thousands of free transactions just to
            // be annoying or make others' transactions take longer to confirm.
            if (fLimitFree && nFees < ::minRelayTxFee.GetFee(nSize)) {
                static CCriticalSection csFreeLimiter;
                static double dFreeCount;
                static int64_t nLastTime;
                int64_t nNow = GetTime();

                LOCK(csFreeLimiter);

                // Use an exponentially decaying ~10-minute window:
                dFreeCount *= pow(1.0 - 1.0 / 600.0, (double)(nNow - nLastTime));
                nLastTime = nNow;
                // -limitfreerelay unit is thousand-bytes-per-minute
                // At default rate it would take over a month to fill 1GB
                if (dFreeCount >= GetArg("-limitfreerelay", 30) * 10 * 1000)
                    return state.DoS(0, error("AcceptableInputs : free transaction rejected by rate limiter"),
                        REJECT_INSUFFICIENTFEE, "rate limited free transaction");
                LogPrint("mempool", "Rate limit dFreeCount: %g => %g\n", dFreeCount, dFreeCount + nSize);
                dFreeCount += nSize;
            }
        }

        if (fRejectInsaneFee && nFees > ::minRelayTxFee.GetFee(nSize) * 10000)
            return error("AcceptableInputs: : insane fees %s, %d > %d",
                hash.ToString(),
                nFees, ::minRelayTxFee.GetFee(nSize) * 10000);

        // Check against previous transactions
        // This is done last to help prevent CPU exhaustion denial-of-service attacks.
        if (!CheckInputs(tx, state, view, false, STANDARD_SCRIPT_VERIFY_FLAGS, true)) {
            return error("AcceptableInputs: : ConnectInputs failed %s", hash.ToString());
        }

        // Check again against just the consensus-critical mandatory script
        // verification flags, in case of bugs in the standard flags that cause
        // transactions to pass as valid when they're actually invalid. For
        // instance the STRICTENC flag was incorrectly allowing certain
        // CHECKSIG NOT scripts to pass, even though they were invalid.
        //
        // There is a similar check in CreateNewBlock() to prevent creating
        // invalid blocks, however allowing such transactions into the mempool
        // can be exploited as a DoS attack.
        // for any real tx this will be checked on AcceptToMemoryPool anyway
    }

    return true;
}

/** Return transaction in tx, and if it was found inside a block, its hash is placed in hashBlock */
bool GetTransaction(const uint256& hash, CTransaction& txOut, uint256& hashBlock, bool fAllowSlow)
{
    CBlockIndex* pindexSlow = NULL;
    {
        LOCK(cs_main);
        {
            if (mempool.lookup(hash, txOut)) {
                return true;
            }
        }

        if (fTxIndex) {
            CDiskTxPos postx;
            if (pblocktree->ReadTxIndex(hash, postx)) {
                CAutoFile file(OpenBlockFile(postx, true), SER_DISK, CLIENT_VERSION);
                if (file.IsNull())
                    return error("%s: OpenBlockFile failed", __func__);
                CBlockHeader header;
                try {
                    file >> header;
                    fseek(file.Get(), postx.nTxOffset, SEEK_CUR);
                    file >> txOut;
                } catch (std::exception& e) {
                    return error("%s : Deserialize or I/O error - %s", __func__, e.what());
                }
                hashBlock = header.GetHash();
                if (txOut.GetHash() != hash)
                    return error("%s : txid mismatch, %s, %s", __func__, txOut.GetHash().GetHex(), hash.GetHex());
                return true;
            }

            // transaction not found in the index, nothing more can be done
            return false;
        }

        if (fAllowSlow) { // use coin database to locate block that contains transaction, and scan it
            int nHeight = -1;
            {
                CCoinsViewCache& view = *pcoinsTip;
                const CCoins* coins = view.AccessCoins(hash);
                if (coins)
                    nHeight = coins->nHeight;
            }
            if (nHeight > 0)
                pindexSlow = chainActive[nHeight];
        }
    }

    if (pindexSlow) {
        CBlock block;
        if (ReadBlockFromDisk(block, pindexSlow)) {
            BOOST_FOREACH (
                const CTransaction& tx, block.vtx) {
                if (tx.GetHash() == hash) {
                    txOut = tx;
                    hashBlock = pindexSlow->GetBlockHash();
                    return true;
                }
            }
        }
    }

    return false;
}


//////////////////////////////////////////////////////////////////////////////
//
// CBlock and CBlockIndex
//

bool WriteBlockToDisk(CBlock& block, CDiskBlockPos& pos)
{
    // Open history file to append
    CAutoFile fileout(OpenBlockFile(pos), SER_DISK, CLIENT_VERSION);
    if (fileout.IsNull())
        return error("WriteBlockToDisk : OpenBlockFile failed");

    // Write index header
    unsigned int nSize = fileout.GetSerializeSize(block);
    fileout << FLATDATA(Params().MessageStart()) << nSize;

    // Write block
    long fileOutPos = ftell(fileout.Get());
    if (fileOutPos < 0)
        return error("WriteBlockToDisk : ftell failed");
    pos.nPos = (unsigned int)fileOutPos;
    fileout << block;

    return true;
}

bool ReadBlockFromDisk(CBlock& block, const CDiskBlockPos& pos)
{
    block.SetNull();

    // Open history file to read
    CAutoFile filein(OpenBlockFile(pos, true), SER_DISK, CLIENT_VERSION);
    if (filein.IsNull())
        return error("ReadBlockFromDisk : OpenBlockFile failed");

    // Read block
    try {
        filein >> block;
    } catch (std::exception& e) {
        return error("%s : Deserialize or I/O error - %s", __func__, e.what());
    }

    // Check the header
    if (block.IsProofOfWork()) {
        if (!CheckProofOfWork(block.GetHash(), block.nBits))
            return error("ReadBlockFromDisk : Errors in block header");
    }

    return true;
}

bool ReadBlockFromDisk(CBlock& block, const CBlockIndex* pindex)
{
    if (!ReadBlockFromDisk(block, pindex->GetBlockPos()))
        return false;
    if (block.GetHash() != pindex->GetBlockHash()) {
        LogPrintf("%s : block=%s index=%s\n", __func__, block.GetHash().ToString().c_str(),
            pindex->GetBlockHash().ToString().c_str());
        return error("ReadBlockFromDisk(CBlock&, CBlockIndex*) : GetHash() doesn't match index");
    }
    return true;
}


double ConvertBitsToDouble(unsigned int nBits)
{
    int nShift = (nBits >> 24) & 0xff;

    double dDiff =
        (double)0x0000ffff / (double)(nBits & 0x00ffffff);

    while (nShift < 29) {
        dDiff *= 256.0;
        nShift++;
    }
    while (nShift > 29) {
        dDiff /= 256.0;
        nShift--;
    }

    return dDiff;
}

CAmount PoSBlockReward()
{
    return 900 * COIN;
}

CAmount TeamRewards(const CBlockIndex* ptip)
{
    const CBlockIndex* pForkTip = ptip;
    if (!ptip) {
        pForkTip = chainActive.Tip();
    }

    if (!pForkTip->IsProofOfAudit()) return 0;
    const CBlockIndex* lastPoABlock = pForkTip;
    if (lastPoABlock->hashPrevPoABlock.IsNull()) {
        //pay daps team after the first PoA block
        return (pForkTip->nHeight - Params().LAST_POW_BLOCK() - 1 + 1 /*+1 for the being created PoS block*/) * 50 * COIN;
    }

    //loop back to find the PoA block right after which the daps team is paid
    uint256 lastPoAHash = lastPoABlock->hashPrevPoABlock;
    CAmount ret = 0;
    int numPoABlocks = 1;
    while (!lastPoAHash.IsNull()) {
        if (numPoABlocks != 0 && numPoABlocks % Params().TEAM_REWARD_FREQUENCY == 0) break;
        CBlockIndex* p = mapBlockIndex[lastPoAHash];
        lastPoAHash = p->hashPrevPoABlock;
        numPoABlocks++;
    }

    if (!lastPoAHash.IsNull() && numPoABlocks != 0 && numPoABlocks % 24 == 0) {
        ret = (pForkTip->nHeight - (mapBlockIndex[lastPoAHash]->nHeight + 1) - numPoABlocks + 1 /*+1 for the being created PoS block*/) * 50 * COIN;
    }
    return ret;
}

int64_t GetBlockValue(const CBlockIndex* ptip)
{
    LOCK(cs_main);
    int64_t nSubsidy = 0;
    const CBlockIndex* pForkTip = ptip;
    if (!ptip) {
        pForkTip = chainActive.Tip();
    }

    if (pForkTip->nMoneySupply >= Params().TOTAL_SUPPLY) {
        //zero rewards when total supply reach 70B DAPS
        return 0;
    }
	if (pForkTip->nHeight < Params().LAST_POW_BLOCK()) {
		nSubsidy = 120000000 * COIN;
	} else {
        nSubsidy = PoSBlockReward();
        nSubsidy += TeamRewards(pForkTip);
    }

    if (pForkTip->nMoneySupply + nSubsidy >= Params().TOTAL_SUPPLY) {
        nSubsidy = Params().TOTAL_SUPPLY - pForkTip->nMoneySupply;
    }

    return nSubsidy;
}

CAmount GetSeeSaw(const CAmount& blockValue, int nMasternodeCount, int nHeight)
{
    int64_t nMoneySupply = chainActive.Tip()->nMoneySupply;

    //if a mn count is inserted into the function we are looking for a specific result for a masternode count
    if (nMasternodeCount < 1) {
        nMasternodeCount = mnodeman.size();
    }

    int64_t mNodeCoins = nMasternodeCount * 1000000 * COIN;

    // Use this log to compare the masternode count for different clients
    LogPrintf("Adjusting seesaw at height %d with %d masternodes (without drift: %d) at %ld\n", nHeight,
        nMasternodeCount, nMasternodeCount - Params().MasternodeCountDrift(), GetTime());

    if (fDebug)
        LogPrintf("GetMasternodePayment(): moneysupply=%s, nodecoins=%s \n", FormatMoney(nMoneySupply).c_str(),
            FormatMoney(mNodeCoins).c_str());

    CAmount ret = 0;
    if (mNodeCoins == 0) {
        ret = 0;
    } else {
        if (mNodeCoins <= (nMoneySupply * .05) && mNodeCoins > 0) {
            ret = blockValue * .6;
        } else if (mNodeCoins <= (nMoneySupply * .1) && mNodeCoins > (nMoneySupply * .05)) {
            ret = blockValue * .59;
        } else if (mNodeCoins <= (nMoneySupply * .15) && mNodeCoins > (nMoneySupply * .1)) {
            ret = blockValue * .58;
        } else if (mNodeCoins <= (nMoneySupply * .2) && mNodeCoins > (nMoneySupply * .15)) {
            ret = blockValue * .57;
        } else if (mNodeCoins <= (nMoneySupply * .25) && mNodeCoins > (nMoneySupply * .2)) {
            ret = blockValue * .56;
        } else if (mNodeCoins <= (nMoneySupply * .3) && mNodeCoins > (nMoneySupply * .25)) {
            ret = blockValue * .55;
        } else if (mNodeCoins <= (nMoneySupply * .35) && mNodeCoins > (nMoneySupply * .3)) {
            ret = blockValue * .54;
        } else if (mNodeCoins <= (nMoneySupply * .4) && mNodeCoins > (nMoneySupply * .35)) {
            ret = blockValue * .53;
        } else if (mNodeCoins <= (nMoneySupply * .45) && mNodeCoins > (nMoneySupply * .4)) {
            ret = blockValue * .52;
        } else if (mNodeCoins <= (nMoneySupply * .5) && mNodeCoins > (nMoneySupply * .45)) {
            ret = blockValue * .51;
        } else if (mNodeCoins <= (nMoneySupply * .525) && mNodeCoins > (nMoneySupply * .5)) {
            ret = blockValue * .50;
        } else if (mNodeCoins <= (nMoneySupply * .55) && mNodeCoins > (nMoneySupply * .525)) {
            ret = blockValue * .49;
        } else if (mNodeCoins <= (nMoneySupply * .6) && mNodeCoins > (nMoneySupply * .55)) {
            ret = blockValue * .48;
        } else if (mNodeCoins <= (nMoneySupply * .65) && mNodeCoins > (nMoneySupply * .6)) {
            ret = blockValue * .47;
        } else if (mNodeCoins <= (nMoneySupply * .7) && mNodeCoins > (nMoneySupply * .65)) {
            ret = blockValue * .46;
        } else if (mNodeCoins <= (nMoneySupply * .75) && mNodeCoins > (nMoneySupply * .7)) {
            ret = blockValue * .45;
        } else if (mNodeCoins <= (nMoneySupply * .8) && mNodeCoins > (nMoneySupply * .75)) {
            ret = blockValue * .44;
        } else if (mNodeCoins <= (nMoneySupply * .85) && mNodeCoins > (nMoneySupply * .8)) {
            ret = blockValue * .43;
        } else if (mNodeCoins <= (nMoneySupply * .9) && mNodeCoins > (nMoneySupply * .85)) {
            ret = blockValue * .42;
        } else if (mNodeCoins <= (nMoneySupply * .95) && mNodeCoins > (nMoneySupply * .9)) {
            ret = blockValue * .41;
        } else {
            ret = blockValue * .40;
        }
    }

    return ret;
}

int64_t GetMasternodePayment(int nHeight, int64_t blockValue, int nMasternodeCount)
{
    int64_t ret = 0;

    int64_t blockValueForSeeSaw = blockValue;

    if (Params().NetworkID() == CBaseChainParams::TESTNET) {
        if (nHeight < 200)
            return 0;
        if (nHeight < 4500)
            ret = blockValue / 5;
        else if (nHeight >= 4500) {
            return GetSeeSaw(blockValueForSeeSaw, nMasternodeCount, nHeight);
        }
    }

    if (nHeight >= Params().LAST_POW_BLOCK()) {
        return GetSeeSaw(blockValueForSeeSaw, nMasternodeCount, nHeight);
    }

    return ret;
}

bool IsInitialBlockDownload()
{
    LOCK(cs_main);
    if (fImporting || fReindex || fVerifyingBlocks || chainActive.Height() < Checkpoints::GetTotalBlocksEstimate())
        return true;
    static bool lockIBDState = false;
    if (lockIBDState)
        return false;
    bool state = (chainActive.Height() < pindexBestHeader->nHeight - 24 * 6 ||
                  pindexBestHeader->GetBlockTime() <
                      GetTime() - 6 * 60 * 60); // ~144 blocks behind -> 2 x fork detection time
    if (!state)
        lockIBDState = true;
    return state;
}

bool fLargeWorkForkFound = false;
bool fLargeWorkInvalidChainFound = false;
CBlockIndex *pindexBestForkTip = NULL, *pindexBestForkBase = NULL;

bool VerifyZeroBlindCommitment(const CTxOut& out)
{
    if (out.nValue == 0) return true;
    unsigned char zeroBlind[32];
    std::vector<unsigned char> commitment;
    CWallet::CreateCommitmentWithZeroBlind(out.nValue, zeroBlind, commitment);
    return commitment == out.commitment;
}

bool VerifyDerivedAddress(const CTxOut& out, std::string stealth)
{
    CPubKey foundationalGenPub, pubView, pubSpend;
    bool hasPaymentID;
    uint64_t paymentID;
    if (!CWallet::DecodeStealthAddress(stealth, pubView, pubSpend, hasPaymentID, paymentID)) {
        LogPrintf("\n%s: Cannot decode foundational address", __func__);
        return false;
    }

    //reconstruct destination address from masternode address and tx private key
    CKey foundationTxPriv;
    foundationTxPriv.Set(&(out.txPriv[0]), &(out.txPriv[0]) + 32, true);
    CPubKey foundationTxPub = foundationTxPriv.GetPubKey();
    CPubKey origin(out.txPub.begin(), out.txPub.end());
    if (foundationTxPub != origin) return false;
    CWallet::ComputeStealthDestination(foundationTxPriv, pubView, pubSpend, foundationalGenPub);
    CScript foundationalScript = GetScriptForDestination(foundationalGenPub);
    return foundationalScript == out.scriptPubKey;
}

void CheckForkWarningConditions()
{
    AssertLockHeld(cs_main);
    // Before we get past initial download, we cannot reliably alert about forks
    // (we assume we don't get stuck on a fork before the last checkpoint)
    if (IsInitialBlockDownload())
        return;

    // If our best fork is no longer within 72 blocks (+/- 3 hours if no one mines it)
    // of our head, drop it
    if (pindexBestForkTip && chainActive.Height() - pindexBestForkTip->nHeight >= 72)
        pindexBestForkTip = NULL;

    if (pindexBestForkTip || (pindexBestInvalid && pindexBestInvalid->nChainWork > chainActive.Tip()->nChainWork +
                                                                                       (GetBlockProof(*chainActive.Tip()) *
                                                                                           6))) {
        if (!fLargeWorkForkFound && pindexBestForkBase) {
            if (pindexBestForkBase->phashBlock) {
                std::string warning = std::string("'Warning: Large-work fork detected, forking after block ") +
                                      pindexBestForkBase->phashBlock->ToString() + std::string("'");
                CAlert::Notify(warning, true);
            }
        }
        if (pindexBestForkTip && pindexBestForkBase) {
            if (pindexBestForkBase->phashBlock) {
                LogPrintf(
                    "CheckForkWarningConditions: Warning: Large valid fork found\n  forking the chain at height %d (%s)\n  lasting to height %d (%s).\nChain state database corruption likely.\n",
                    pindexBestForkBase->nHeight, pindexBestForkBase->phashBlock->ToString(),
                    pindexBestForkTip->nHeight, pindexBestForkTip->phashBlock->ToString());
                fLargeWorkForkFound = true;
            }
        } else {
            LogPrintf(
                "CheckForkWarningConditions: Warning: Found invalid chain at least ~6 blocks longer than our best chain.\nChain state database corruption likely.\n");
            fLargeWorkInvalidChainFound = true;
        }
    } else {
        fLargeWorkForkFound = false;
        fLargeWorkInvalidChainFound = false;
    }
}

void CheckForkWarningConditionsOnNewFork(CBlockIndex* pindexNewForkTip)
{
    AssertLockHeld(cs_main);
    // If we are on a fork that is sufficiently large, set a warning flag
    CBlockIndex* pfork = pindexNewForkTip;
    CBlockIndex* plonger = chainActive.Tip();
    while (pfork && pfork != plonger) {
        while (plonger && plonger->nHeight > pfork->nHeight)
            plonger = plonger->pprev;
        if (pfork == plonger)
            break;
        pfork = pfork->pprev;
    }

    // We define a condition which we should warn the user about as a fork of at least 7 blocks
    // who's tip is within 72 blocks (+/- 3 hours if no one mines it) of ours
    // or a chain that is entirely longer than ours and invalid (note that this should be detected by both)
    // We use 7 blocks rather arbitrarily as it represents just under 10% of sustained network
    // hash rate operating on the fork.
    // We define it this way because it allows us to only store the highest fork tip (+ base) which meets
    // the 7-block condition and from this always have the most-likely-to-cause-warning fork
    if (pfork &&
        (!pindexBestForkTip || (pindexBestForkTip && pindexNewForkTip->nHeight > pindexBestForkTip->nHeight)) &&
        pindexNewForkTip->nChainWork - pfork->nChainWork > (GetBlockProof(*pfork) * 7) &&
        chainActive.Height() - pindexNewForkTip->nHeight < 72) {
        pindexBestForkTip = pindexNewForkTip;
        pindexBestForkBase = pfork;
    }

    CheckForkWarningConditions();
}

// Requires cs_main.
void Misbehaving(NodeId pnode, int howmuch)
{
    if (howmuch == 0)
        return;

    CNodeState* state = State(pnode);
    if (state == NULL)
        return;

    state->nMisbehavior += howmuch;
    int banscore = GetArg("-banscore", 100);
    if (state->nMisbehavior >= banscore && state->nMisbehavior - howmuch < banscore) {
        LogPrintf("Misbehaving: %s (%d -> %d) BAN THRESHOLD EXCEEDED\n", state->name, state->nMisbehavior - howmuch,
            state->nMisbehavior);
        state->fShouldBan = true;
    } else
        LogPrintf("Misbehaving: %s (%d -> %d)\n", state->name, state->nMisbehavior - howmuch, state->nMisbehavior);
}

void static InvalidChainFound(CBlockIndex* pindexNew)
{
    if (!pindexBestInvalid || pindexNew->nChainWork > pindexBestInvalid->nChainWork)
        pindexBestInvalid = pindexNew;

    LogPrintf("InvalidChainFound: invalid block=%s  height=%d  log2_work=%.8g  date=%s\n",
        pindexNew->GetBlockHash().ToString(), pindexNew->nHeight,
        log(pindexNew->nChainWork.getdouble()) / log(2.0), DateTimeStrFormat("%Y-%m-%d %H:%M:%S", pindexNew->GetBlockTime()));
    LogPrintf("InvalidChainFound:  current best=%s  height=%d  log2_work=%.8g  date=%s\n",
        chainActive.Tip()->GetBlockHash().ToString(), chainActive.Height(),
        log(chainActive.Tip()->nChainWork.getdouble()) / log(2.0),
        DateTimeStrFormat("%Y-%m-%d %H:%M:%S", chainActive.Tip()->GetBlockTime()));
    CheckForkWarningConditions();
}

void static InvalidBlockFound(CBlockIndex* pindex, const CValidationState& state)
{
    int nDoS = 0;
    if (state.IsInvalid(nDoS)) {
        std::map<uint256, NodeId>::iterator it = mapBlockSource.find(pindex->GetBlockHash());
        if (it != mapBlockSource.end() && State(it->second)) {
            CBlockReject reject = {state.GetRejectCode(), state.GetRejectReason().substr(0, MAX_REJECT_MESSAGE_LENGTH),
                pindex->GetBlockHash()};
            State(it->second)->rejects.push_back(reject);
            if (nDoS > 0)
                Misbehaving(it->second, nDoS);
        }
    }
    if (!state.CorruptionPossible()) {
        pindex->nStatus |= BLOCK_FAILED_VALID;
        setDirtyBlockIndex.insert(pindex);
        setBlockIndexCandidates.erase(pindex);
        InvalidChainFound(pindex);
    }
}

void UpdateCoins(const CTransaction& tx, CValidationState& state, CCoinsViewCache& inputs, CTxUndo& txundo, int nHeight)
{
    // mark inputs spent
    if (!tx.IsCoinAudit() && !tx.IsCoinBase() && tx.IsCoinStake()) {
        txundo.vprevout.reserve(tx.vin.size());
        BOOST_FOREACH (
            const CTxIn& txin, tx.vin) {
            txundo.vprevout.push_back(CTxInUndo());
            bool ret = inputs.ModifyCoins(txin.prevout.hash)->Spend(txin.prevout, txundo.vprevout.back());
            //assert(ret);
        }
    }

    // add outputs
    inputs.ModifyCoins(tx.GetHash())->FromTx(tx, nHeight);
}

bool CScriptCheck::operator()()
{
    const CScript& scriptSig = ptxTo->vin[nIn].scriptSig;
    if (!VerifyScript(scriptSig, scriptPubKey, nFlags, CachingTransactionSignatureChecker(ptxTo, nIn, cacheStore),
            &error)) {
        if (error != SCRIPT_ERR_EVAL_FALSE) {
            return ::error("CScriptCheck(): %s:%d VerifySignature failed: %s", ptxTo->GetHash().ToString(), nIn,
                ScriptErrorString(error));
        }
    }
    return true;
}

CBitcoinAddress addressExp1("DQZzqnSR6PXxagep1byLiRg9ZurCZ5KieQ");
CBitcoinAddress addressExp2("DTQYdnNqKuEHXyNeeYhPQGGGdqHbXYwjpj");

map<COutPoint, COutPoint> mapInvalidOutPoints;
map<CBigNum, CAmount> mapInvalidSerials;

void AddInvalidSpendsToMap(const CBlock& block)
{
    //empty function
}

// Populate global map (mapInvalidOutPoints) of invalid/fraudulent OutPoints that are banned from being used on the chain.
CAmount nFilteredThroughBittrex = 0;
bool fListPopulatedAfterLock = false;

void PopulateInvalidOutPointMap()
{
    //empty function
}

bool ValidOutPoint(const COutPoint out, int nHeight)
{
    bool isInvalid = nHeight >= Params().Block_Enforce_Invalid() && mapInvalidOutPoints.count(out);
    return !isInvalid;
}

CAmount GetInvalidUTXOValue()
{
    CAmount nValue = 0;
    for (auto it : mapInvalidOutPoints) {
        const COutPoint out = it.first;
        bool fSpent = false;
        CCoinsViewCache cache(pcoinsTip);
        const CCoins* coins = cache.AccessCoins(out.hash);
        if (!coins || !coins->IsAvailable(out.n))
            fSpent = true;

        if (!fSpent)
            nValue += coins->vout[out.n].nValue;
    }

    return nValue;
}

bool CheckInputs(const CTransaction& tx, CValidationState& state, const CCoinsViewCache& inputs, bool fScriptChecks, unsigned int flags, bool cacheStore, std::vector<CScriptCheck>* pvChecks)
{
    if (!tx.IsCoinBase()) {
        if (pvChecks)
            pvChecks->reserve(tx.vin.size());

        // This doesn't trigger the DoS code on purpose; if it did, it would make it easier
        // for an attacker to attempt to split the network.
        if (!CheckHaveInputs(inputs, tx))
            return state.Invalid(error("CheckInputs() : %s inputs unavailable", tx.GetHash().ToString()));

        // While checking, GetBestBlock() refers to the parent block.
        // This is also true for mempool checks.
        CBlockIndex* pindexPrev = mapBlockIndex.find(inputs.GetBestBlock())->second;
        int nSpendHeight = pindexPrev->nHeight + 1;
        if (tx.IsCoinStake()) {
            for (unsigned int i = 0; i < tx.vin.size(); i++) {
                const COutPoint& prevout = tx.vin[i].prevout;
                CTransaction prev;
                uint256 bh;
                if (!GetTransaction(prevout.hash, prev, bh, true)) {
                    return state.Invalid(
                        error("CheckInputs() : Inputs not available"),
                        REJECT_INVALID, "bad-txns");
                }

                // If prev is coinbase, check that it's matured
                if (prev.IsCoinBase() || prev.IsCoinStake()) {
                    if (nSpendHeight - mapBlockIndex[bh]->nHeight < Params().COINBASE_MATURITY())
                        return state.Invalid(
                            error("CheckInputs() : tried to spend coinbase at depth %d, coinstake=%d",
                                nSpendHeight - mapBlockIndex[bh]->nHeight, prev.IsCoinStake()),
                            REJECT_INVALID, "bad-txns-premature-spend-of-coinbase");
                }
            }
        }

        // The first loop above does all the inexpensive checks.
        // Only if ALL inputs pass do we perform expensive ECDSA signature checks.
        // Helps prevent CPU exhaustion attacks.

        // Skip ECDSA signature verification when connecting blocks
        // before the last block chain checkpoint. This is safe because block merkle hashes are
        // still computed and checked, and any change will be caught at the next checkpoint.
        //standard transaction does not have script
        if (fScriptChecks && tx.IsCoinStake()) {
            for (unsigned int i = 0; i < tx.vin.size(); i++) {
                const COutPoint& prevout = tx.vin[i].prevout;
                CTransaction prev;
                uint256 bh;
                if (!GetTransaction(prevout.hash, prev, bh, true)) {
                    return state.Invalid(
                        error("CheckInputs() : Inputs not available"),
                        REJECT_INVALID, "bad-txns");
                }
                CCoins coins(prev, mapBlockIndex[bh]->nHeight);

                // Verify signature
                CScriptCheck check(coins, tx, i, flags, cacheStore);
                if (pvChecks) {
                    pvChecks->push_back(CScriptCheck());
                    check.swap(pvChecks->back());
                } else if (!check()) {
                    if (flags & STANDARD_NOT_MANDATORY_VERIFY_FLAGS) {
                        // Check whether the failure was caused by a
                        // non-mandatory script verification check, such as
                        // non-standard DER encodings or non-null dummy
                        // arguments; if so, don't trigger DoS protection to
                        // avoid splitting the network between upgraded and
                        // non-upgraded nodes.
                        CScriptCheck check(coins, tx, i,
                            flags & ~STANDARD_NOT_MANDATORY_VERIFY_FLAGS, cacheStore);
                        if (check())
                            return state.Invalid(false, REJECT_NONSTANDARD,
                                strprintf("non-mandatory-script-verify-flag (%s)",
                                    ScriptErrorString(check.GetScriptError())));
                    }
                    // Failures of other flags indicate a transaction that is
                    // invalid in new blocks, e.g. a invalid P2SH. We DoS ban
                    // such nodes as they are not following the protocol. That
                    // said during an upgrade careful thought should be taken
                    // as to the correct behavior - we may want to continue
                    // peering with non-upgraded nodes even after a soft-fork
                    // super-majority vote has passed.
                    return state.DoS(100, false, REJECT_INVALID, strprintf("mandatory-script-verify-flag-failed (%s)", ScriptErrorString(check.GetScriptError())));
                }
            }
        }
    }

    return true;
}

bool DisconnectBlock(CBlock& block, CValidationState& state, CBlockIndex* pindex, CCoinsViewCache& view, bool* pfClean)
{
    if (pindex->GetBlockHash() != view.GetBestBlock())
        LogPrintf("%s : pindex=%s view=%s\n", __func__, pindex->GetBlockHash().GetHex(), view.GetBestBlock().GetHex());
    assert(pindex->GetBlockHash() == view.GetBestBlock());

    if (pfClean)
        *pfClean = false;

    bool fClean = true;

    CBlockUndo blockUndo;
    CDiskBlockPos pos = pindex->GetUndoPos();
    if (pos.IsNull())
        return error("DisconnectBlock() : no undo data available");
    if (!blockUndo.ReadFromDisk(pos, pindex->pprev->GetBlockHash()))
        return error("DisconnectBlock() : failure reading undo data");

    if (blockUndo.vtxundo.size() + 1 != block.vtx.size())
        return error("DisconnectBlock() : block and undo data inconsistent");

    // undo transactions in reverse order
    for (int i = block.vtx.size() - 1; i >= 0; i--) {
        const CTransaction& tx = block.vtx[i];

        uint256 hash = tx.GetHash();

        // Check that all outputs are available and match the outputs in the block itself
        // exactly. Note that transactions with only provably unspendable outputs won't
        // have outputs available even in the block itself, so we handle that case
        // specially with outsEmpty.
        {
            CCoins outsEmpty;
            CCoinsModifier outs = view.ModifyCoins(hash);
            outs->ClearUnspendable();

            CCoins outsBlock(tx, pindex->nHeight);
            // The CCoins serialization does not serialize negative numbers.
            // No network rules currently depend on the version here, so an inconsistency is harmless
            // but it must be corrected before txout nversion ever influences a network rule.
            if (outsBlock.nVersion < 0)
                outs->nVersion = outsBlock.nVersion;
            if (*outs != outsBlock)
                fClean = fClean && error("DisconnectBlock() : added transaction mismatch? database corrupted");

            // remove outputs
            outs->Clear();
        }

        // restore inputs
        if (!tx.IsCoinBase() && tx.IsCoinStake()) { // not coinbases because they dont have traditional inputs
            const CTxUndo& txundo = blockUndo.vtxundo[i - 1];
            if (txundo.vprevout.size() != tx.vin.size())
                return error(
                    "DisconnectBlock() : transaction and undo data inconsistent - txundo.vprevout.siz=%d tx.vin.siz=%d",
                    txundo.vprevout.size(), tx.vin.size());
            for (unsigned int j = tx.vin.size(); j-- > 0;) {
                const COutPoint& out = tx.vin[j].prevout;
                const CTxInUndo& undo = txundo.vprevout[j];
                CCoinsModifier coins = view.ModifyCoins(out.hash);
                if (undo.nHeight != 0) {
                    // undo data contains height: this is the last output of the prevout tx being spent
                    if (!coins->IsPruned())
                        fClean = fClean && error("DisconnectBlock() : undo data overwriting existing transaction");
                    coins->Clear();
                    coins->fCoinBase = undo.fCoinBase;
                    coins->nHeight = undo.nHeight;
                    coins->nVersion = undo.nVersion;
                } else {
                    if (coins->IsPruned())
                        fClean = fClean && error("DisconnectBlock() : undo data adding output to missing transaction");
                }
                if (coins->IsAvailable(out.n))
                    fClean = fClean && error("DisconnectBlock() : undo data overwriting existing output");
                if (coins->vout.size() < out.n + 1)
                    coins->vout.resize(out.n + 1);
                coins->vout[out.n] = undo.txout;
            }
        }
    }

    // move best block pointer to prevout block
    view.SetBestBlock(pindex->pprev->GetBlockHash());

    if (pfClean) {
        *pfClean = fClean;
        return true;
    } else {
        return fClean;
    }
}

void static FlushBlockFile(bool fFinalize = false)
{
    LOCK(cs_LastBlockFile);

    CDiskBlockPos posOld(nLastBlockFile, 0);

    FILE* fileOld = OpenBlockFile(posOld);
    if (fileOld) {
        if (fFinalize)
            TruncateFile(fileOld, vinfoBlockFile[nLastBlockFile].nSize);
        FileCommit(fileOld);
        fclose(fileOld);
    }

    fileOld = OpenUndoFile(posOld);
    if (fileOld) {
        if (fFinalize)
            TruncateFile(fileOld, vinfoBlockFile[nLastBlockFile].nUndoSize);
        FileCommit(fileOld);
        fclose(fileOld);
    }
}

bool FindUndoPos(CValidationState& state, int nFile, CDiskBlockPos& pos, unsigned int nAddSize);

static CCheckQueue<CScriptCheck> scriptcheckqueue(128);

void ThreadScriptCheck()
{
    RenameThread("dapscoin-scriptch");
    scriptcheckqueue.Thread();
}

bool RecalculateDAPSSupply(int nHeightStart)
{
    if (nHeightStart > chainActive.Height())
        return false;

    CBlockIndex* pindex = chainActive[nHeightStart];
    CAmount nSupplyPrev = pindex->pprev->nMoneySupply;

    while (true) {
        if (pindex->nHeight % 1000 == 0)
            LogPrintf("%s : block %d...\n", __func__, pindex->nHeight);

        CBlock block;
        assert(ReadBlockFromDisk(block, pindex));

        CAmount nValueIn = 0;
        CAmount nValueOut = 0;
        CAmount nFees = 0;
        for (const CTransaction tx : block.vtx) {
            nFees += tx.nTxFee;
            if (tx.IsCoinStake()) {
                for (unsigned int i = 0; i < tx.vin.size(); i++) {
                    CAmount nTemp; // = txPrev.vout[prevout.n].nValue;
                    uint256 hashBlock;
                    CTransaction txPrev;
                    GetTransaction(tx.vin[i].prevout.hash, txPrev, hashBlock, true);
                    const CTxOut& out = txPrev.vout[tx.vin[i].prevout.n];
                    if (out.nValue > 0) {
                        //UTXO created by coinbase/coin audit/coinstake transaction
                        if (!VerifyZeroBlindCommitment(out)) {
                            throw runtime_error("Commitment for coinstake not correct: failed to verify blind commitment");
                        }
                        nValueIn += out.nValue;
                    } else {
                        uint256 val = out.maskValue.amount;
                        uint256 mask = out.maskValue.mask;
                        CKey decodedMask;
                        CPubKey sharedSec;
                        sharedSec.Set(tx.vin[i].encryptionKey.begin(), tx.vin[i].encryptionKey.begin() + 33);
                        ECDHInfo::Decode(mask.begin(), val.begin(), sharedSec, decodedMask, nTemp);
                        //Verify commitment
                        std::vector<unsigned char> commitment;
                        CWallet::CreateCommitment(decodedMask.begin(), nTemp, commitment);
                        if (commitment != out.commitment) {
                            throw runtime_error("Commitment for coinstake not correct");
                        }
                        nValueIn += nTemp;
                    }
                }
            }

            for (unsigned int i = 0; i < tx.vout.size(); i++) {
                if (i == 0 && tx.IsCoinStake())
                    continue;

                nValueOut += tx.vout[i].nValue;
            }
        }

        // Rewrite money supply
        pindex->nMoneySupply = nSupplyPrev + nValueOut - nValueIn - nFees;
        nSupplyPrev = pindex->nMoneySupply;

        assert(pblocktree->WriteBlockIndex(CDiskBlockIndex(pindex)));

        if (pindex->nHeight < chainActive.Height())
            pindex = chainActive.Next(pindex);
        else
            break;
    }
    return true;
}

bool ReindexAccumulators(list<uint256>& listMissingCheckpoints, string& strError)
{
    return true;
}

static int64_t nTimeVerify = 0;
static int64_t nTimeConnect = 0;
static int64_t nTimeIndex = 0;
static int64_t nTimeCallbacks = 0;
static int64_t nTimeTotal = 0;

bool ConnectBlock(const CBlock& block, CValidationState& state, CBlockIndex* pindex, CCoinsViewCache& view, bool fJustCheck, bool fAlreadyChecked)
{
    AssertLockHeld(cs_main);
    // Check it again in case a previous version let a bad block in
    if (!fAlreadyChecked && !CheckBlock(block, state, !fJustCheck, !fJustCheck))
        return false;
    //move this code from checkBlock to ConnectBlock functions to check for forks
    //Check PoA block time
    if (block.IsPoABlockByVersion() && !CheckPoAblockTime(block)) {
        return state.Invalid(error("CheckBlock() : Time elapsed between two PoA blocks is too short"),
            REJECT_INVALID, "time-too-new");
    }
    //Check PoA block not auditing PoS blocks audited by its previous PoA block
    if (block.IsPoABlockByVersion() && !CheckPoABlockNotAuditingOverlap(block)) {
        return state.Invalid(error("CheckBlock() : PoA block auditing PoS blocks previously audited by its parent"),
            REJECT_INVALID, "overlap-audit");
    }

    /**
     * @todo Audit checkblock
     */
    if (block.IsProofOfAudit()) {
        //Check PoA consensus rules
        if (!CheckPoAContainRecentHash(block)) {
            return state.DoS(100, error("CheckBlock() : PoA block should contain only non-audited recent PoS blocks"));
        }

        if (!CheckNumberOfAuditedPoSBlocks(block)) {
            return state.DoS(100, error("CheckBlock() : A PoA block should audit at least 59 PoS blocks"));
        }

        if (!CheckPoABlockNotContainingPoABlockInfo(block)) {
            return state.DoS(100, error("CheckBlock() : A PoA block should not audit any existing PoA blocks"));
        }
    }

    // verify that the view's current state corresponds to the previous block
    uint256 hashPrevBlock = pindex->pprev == NULL ? uint256(0) : pindex->pprev->GetBlockHash();
    if (hashPrevBlock != view.GetBestBlock())
        LogPrintf("%s: hashPrev=%s view=%s\n", __func__, hashPrevBlock.ToString().c_str(),
            view.GetBestBlock().ToString().c_str());
    assert(hashPrevBlock == view.GetBestBlock());
    // Special case for the genesis block, skipping connection of its transactions
    // (its coinbase is unspendable)
    if (block.GetHash() == Params().HashGenesisBlock()) {
        view.SetBestBlock(pindex->GetBlockHash());
        return true;
    }

    if (pindex->nHeight <= Params().LAST_POW_BLOCK() && block.IsProofOfStake())
        return state.DoS(100, error("ConnectBlock() : PoS period not active"),
            REJECT_INVALID, "PoS-early");

    if (pindex->nHeight > Params().LAST_POW_BLOCK() && block.IsProofOfWork())
        return state.DoS(100, error("ConnectBlock() : PoW period ended"),
            REJECT_INVALID, "PoW-ended");

    bool fScriptChecks = pindex->nHeight >= Checkpoints::GetTotalBlocksEstimate();

    // BIP16 didn't become active until Apr 1 2012
    int64_t nBIP16SwitchTime = 1333238400;
    bool fStrictPayToScriptHash = (pindex->GetBlockTime() >= nBIP16SwitchTime);

    unsigned int flags = fStrictPayToScriptHash ? SCRIPT_VERIFY_P2SH : SCRIPT_VERIFY_NONE;

    // Start enforcing the DERSIG (BIP66) rules, for block.nVersion=3 blocks, when 75% of the network has upgraded:
    if (block.nVersion >= 3 && CBlockIndex::IsSuperMajority(3, pindex->pprev, Params().EnforceBlockUpgradeMajority())) {
        flags |= SCRIPT_VERIFY_DERSIG;
    }

    CBlockUndo blockundo;

    CCheckQueueControl<CScriptCheck> control(fScriptChecks && nScriptCheckThreads ? &scriptcheckqueue : NULL);

    int64_t nTimeStart = GetTimeMicros();
    CAmount nFees = 0;
    int nInputs = 0;
    unsigned int nSigOps = 0;
    CDiskTxPos pos(pindex->GetBlockPos(), GetSizeOfCompactSize(block.vtx.size()));
    std::vector<std::pair<uint256, CDiskTxPos> > vPos;
    vPos.reserve(block.vtx.size());
    blockundo.vtxundo.reserve(block.vtx.size() - 1);
    CAmount nValueOut = 0;
    CAmount nValueIn = 0;
    unsigned int nMaxBlockSigOps = MAX_BLOCK_SIGOPS_CURRENT;
    for (unsigned int i = 0; i < block.vtx.size(); i++) {
        const CTransaction& tx = block.vtx[i];
        nInputs += tx.vin.size();
        nSigOps += GetLegacySigOpCount(tx);
        if (!block.IsPoABlockByVersion() && nSigOps > nMaxBlockSigOps)
            return state.DoS(100, error("ConnectBlock() : too many sigops"),
                REJECT_INVALID, "bad-blk-sigops");

        if (!block.IsPoABlockByVersion() && !tx.IsCoinBase()) {
            if (!tx.IsCoinStake()) {
                if (!tx.IsCoinAudit()) {
                    if (!VerifyRingSignatureWithTxFee(tx, pindex))
                        return state.DoS(100, error("ConnectBlock() : Ring Signature check for transaction %s failed", tx.GetHash().ToString()),
                            REJECT_INVALID, "bad-ring-signature");
                    if (!VerifyBulletProofAggregate(tx))
                        return state.DoS(100, error("ConnectBlock() : Bulletproof check for transaction %s failed", tx.GetHash().ToString()),
                            REJECT_INVALID, "bad-bulletproof");
                }
            }

            // Check that the inputs are not marked as invalid/fraudulent
            uint256 bh = pindex->GetBlockHash();
            for (CTxIn in : tx.vin) {
                const CKeyImage& keyImage = in.keyImage;
                std::string kh = keyImage.GetHex();
                if (IsKeyImageSpend1(kh, bh)) {
                    //remove transaction from the pool?
                    return state.Invalid(error("ConnectBlock() : key image already spent"),
                        REJECT_DUPLICATE, "bad-txns-inputs-spent");
                }
                pblocktree->WriteKeyImage(keyImage.GetHex(), bh);
                if (pwalletMain != NULL && !pwalletMain->IsLocked()) {
                    if (pwalletMain->GetDebit(in, ISMINE_ALL)) {
                        pwalletMain->keyImagesSpends[keyImage.GetHex()] = true;
                    }
                    pwalletMain->pendingKeyImages.remove(keyImage.GetHex());
                }
                if (!ValidOutPoint(in.prevout, pindex->nHeight)) {
                    return state.DoS(100, error("%s : tried to spend invalid input %s in tx %s", __func__, in.prevout.ToString(), tx.GetHash().GetHex()), REJECT_INVALID, "bad-txns-invalid-inputs");
                }
            }

            if (!tx.IsCoinStake())
                nFees += tx.nTxFee;
            CAmount valTemp = GetValueIn(view, tx);
            nValueIn += valTemp;

            std::vector<CScriptCheck> vChecks;
            if (!CheckInputs(tx, state, view, fScriptChecks, flags, false, nScriptCheckThreads ? &vChecks : NULL))
                return false;
            control.Add(vChecks);
        }
        nValueOut += tx.GetValueOut();

        CTxUndo undoDummy;
        if (i > 0) {
            blockundo.vtxundo.push_back(CTxUndo());
        }
        UpdateCoins(tx, state, view, i == 0 ? undoDummy : blockundo.vtxundo.back(), pindex->nHeight);

        vPos.push_back(std::make_pair(tx.GetHash(), pos));
        pos.nTxOffset += ::GetSerializeSize(tx, SER_DISK, CLIENT_VERSION);
    }

    if (block.IsProofOfStake()) {
        const CTransaction coinstake = block.vtx[1];
        size_t numUTXO = coinstake.vout.size();
        CAmount posBlockReward = PoSBlockReward();
        if (mapBlockIndex.count(block.hashPrevBlock) < 1) {
            return state.DoS(100, error("ConnectBlock() : Previous block not found, received block %s, previous %s, current tip %s", block.GetHash().GetHex(), block.hashPrevBlock.GetHex(), chainActive.Tip()->GetBlockHash().GetHex()));
        }
        int thisBlockHeight = mapBlockIndex[block.hashPrevBlock]->nHeight + 1; //avoid potential block disorder during download
        CAmount blockValue = GetBlockValue(mapBlockIndex[block.hashPrevBlock]);
        if (blockValue > posBlockReward) {
            //numUTXO - 1 is team rewards, numUTXO - 2 is masternode reward
            const CTxOut& mnOut = coinstake.vout[numUTXO - 2];
            std::string mnsa(mnOut.masternodeStealthAddress.begin(), mnOut.masternodeStealthAddress.end());
            if (!VerifyDerivedAddress(mnOut, mnsa))
                return state.DoS(100, error("ConnectBlock() : Incorrect derived address for masternode rewards"));

            CAmount teamReward = blockValue - posBlockReward;
            const CTxOut& foundationOut = coinstake.vout[numUTXO - 1];
            if (foundationOut.nValue != teamReward)
                return state.DoS(100, error("ConnectBlock() : Incorrect amount PoS rewards for foundation, reward = %d while the correct reward = %d", foundationOut.nValue, teamReward));

            if (!VerifyDerivedAddress(foundationOut, FOUNDATION_WALLET))
                return state.DoS(100, error("ConnectBlock() : Incorrect derived address PoS rewards for foundation"));
        } else {
            //there is no team rewards in this block
            const CTxOut& mnOut = coinstake.vout[numUTXO - 1];
            std::string mnsa(mnOut.masternodeStealthAddress.begin(), mnOut.masternodeStealthAddress.end());
            if (!VerifyDerivedAddress(mnOut, mnsa))
                return state.DoS(100, error("ConnectBlock() : Incorrect derived address for masternode rewards"));
        }
    }

    // track money supply and mint amount info
    CAmount nMoneySupplyPrev = pindex->pprev ? pindex->pprev->nMoneySupply : 0;
    pindex->nMoneySupply = nMoneySupplyPrev + nValueOut - nValueIn - nFees;
    //LogPrintf("%s: nValueOut=%d, nValueIn=%d, nMoneySupplyPrev=%d, pindex->nMoneySupply=%d, nFees=%d", __func__, nValueOut, nValueIn, nMoneySupplyPrev, pindex->nMoneySupply, nFees);
    pindex->nMint = pindex->nMoneySupply - nMoneySupplyPrev + nFees;

    if (!pblocktree->WriteBlockIndex(CDiskBlockIndex(pindex)))
        return error("Connect() : WriteBlockIndex for pindex failed");

    int64_t nTime1 = GetTimeMicros();
    nTimeConnect += nTime1 - nTimeStart;
    LogPrint("bench", "      - Connect %u transactions: %.2fms (%.3fms/tx, %.3fms/txin) [%.2fs]\n",
        (unsigned)block.vtx.size(), 0.001 * (nTime1 - nTimeStart),
        0.001 * (nTime1 - nTimeStart) / block.vtx.size(),
        nInputs <= 1 ? 0 : 0.001 * (nTime1 - nTimeStart) / (nInputs - 1), nTimeConnect * 0.000001);

    //PoW phase redistributed fees to miner. PoS stage destroys fees.
    CAmount nExpectedMint = GetBlockValue(pindex->pprev);
    nExpectedMint += nFees;

    if (!block.IsPoABlockByVersion() && !IsBlockValueValid(block, nExpectedMint, pindex->nMint)) {
        return state.DoS(100,
            error("ConnectBlock() : reward pays too much (actual=%s vs limit=%s)",
                FormatMoney(pindex->nMint), FormatMoney(nExpectedMint)),
            REJECT_INVALID, "bad-cb-amount");
    }

    if (!control.Wait())
        return state.DoS(100, false);
    int64_t nTime2 = GetTimeMicros();
    nTimeVerify += nTime2 - nTimeStart;
    LogPrint("bench", "    - Verify %u txins: %.2fms (%.3fms/txin) [%.2fs]\n", nInputs - 1,
        0.001 * (nTime2 - nTimeStart), nInputs <= 1 ? 0 : 0.001 * (nTime2 - nTimeStart) / (nInputs - 1),
        nTimeVerify * 0.000001);

    if (fJustCheck)
        return true;

    // Write undo information to disk
    if (pindex->GetUndoPos().IsNull() || !pindex->IsValid(BLOCK_VALID_SCRIPTS)) {
        if (pindex->GetUndoPos().IsNull()) {
            CDiskBlockPos pos;
            if (!FindUndoPos(state, pindex->nFile, pos, ::GetSerializeSize(blockundo, SER_DISK, CLIENT_VERSION) + 40))
                return error("ConnectBlock() : FindUndoPos failed");
            if (!blockundo.WriteToDisk(pos, pindex->pprev->GetBlockHash()))
                return state.Abort("Failed to write undo data");

            // update nUndoPos in block index
            pindex->nUndoPos = pos.nPos;
            pindex->nStatus |= BLOCK_HAVE_UNDO;
        }

        pindex->RaiseValidity(BLOCK_VALID_SCRIPTS);
        setDirtyBlockIndex.insert(pindex);
    }

    if (fTxIndex)
        if (!pblocktree->WriteTxIndex(vPos))
            return state.Abort("Failed to write transaction index");

    // add this block to the view's block chain
    view.SetBestBlock(pindex->GetBlockHash());

    int64_t nTime3 = GetTimeMicros();
    nTimeIndex += nTime3 - nTime2;
    LogPrint("bench", "    - Index writing: %.2fms [%.2fs]\n", 0.001 * (nTime3 - nTime2), nTimeIndex * 0.000001);

    // Watch for changes to the previous coinbase transaction.
    static uint256 hashPrevBestCoinBase;
    g_signals.UpdatedTransaction(hashPrevBestCoinBase);
    hashPrevBestCoinBase = block.vtx[0].GetHash();

    int64_t nTime4 = GetTimeMicros();
    nTimeCallbacks += nTime4 - nTime3;
    LogPrint("bench", "    - Callbacks: %.2fms [%.2fs]\n", 0.001 * (nTime4 - nTime3), nTimeCallbacks * 0.000001);

    return true;
}

enum FlushStateMode {
    FLUSH_STATE_IF_NEEDED,
    FLUSH_STATE_PERIODIC,
    FLUSH_STATE_ALWAYS
};

/**
 * Update the on-disk chain state.
 * The caches and indexes are flushed if either they're too large, forceWrite is set, or
 * fast is not set and it's been a while since the last write.
 */
bool static FlushStateToDisk(CValidationState& state, FlushStateMode mode)
{
    LOCK(cs_main);
    static int64_t nLastWrite = 0;
    try {
        if ((mode == FLUSH_STATE_ALWAYS) ||
            ((mode == FLUSH_STATE_PERIODIC || mode == FLUSH_STATE_IF_NEEDED) &&
                pcoinsTip->GetCacheSize() > nCoinCacheSize) ||
            (mode == FLUSH_STATE_PERIODIC && GetTimeMicros() > nLastWrite + DATABASE_WRITE_INTERVAL * 1000000)) {
            // Typical CCoins structures on disk are around 100 bytes in size.
            // Pushing a new one to the database can cause it to be written
            // twice (once in the log, and once in the tables). This is already
            // an overestimation, as most will delete an existing entry or
            // overwrite one. Still, use a conservative safety factor of 2.
            if (!CheckDiskSpace(100 * 2 * 2 * pcoinsTip->GetCacheSize()))
                return state.Error("out of disk space");
            // First make sure all block and undo data is flushed to disk.
            FlushBlockFile();
            // Then update all block file information (which may refer to block and undo files).
            bool fileschanged = false;
            for (set<int>::iterator it = setDirtyFileInfo.begin(); it != setDirtyFileInfo.end();) {
                if (!pblocktree->WriteBlockFileInfo(*it, vinfoBlockFile[*it])) {
                    return state.Abort("Failed to write to block index");
                }
                fileschanged = true;
                setDirtyFileInfo.erase(it++);
            }
            if (fileschanged && !pblocktree->WriteLastBlockFile(nLastBlockFile)) {
                return state.Abort("Failed to write to block index");
            }
            for (set<CBlockIndex*>::iterator it = setDirtyBlockIndex.begin(); it != setDirtyBlockIndex.end();) {
                if (!pblocktree->WriteBlockIndex(CDiskBlockIndex(*it))) {
                    return state.Abort("Failed to write to block index");
                }
                setDirtyBlockIndex.erase(it++);
            }
            pblocktree->Sync();
            // Finally flush the chainstate (which may refer to block index entries).
            if (!pcoinsTip->Flush())
                return state.Abort("Failed to write to coin database");
            // Update best block in wallet (so we can detect restored wallets).
            if (mode != FLUSH_STATE_IF_NEEDED) {
                g_signals.SetBestChain(chainActive.GetLocator());
            }
            nLastWrite = GetTimeMicros();
        }
    } catch (const std::runtime_error& e) {
        return state.Abort(std::string("System error while flushing: ") + e.what());
    }
    return true;
}

void FlushStateToDisk()
{
    CValidationState state;
    FlushStateToDisk(state, FLUSH_STATE_ALWAYS);
}

/** Update chainActive and related internal data structures. */
void static UpdateTip(CBlockIndex* pindexNew)
{
    chainActive.SetTip(pindexNew);

    // New best block
    nTimeBestReceived = GetTime();
    mempool.AddTransactionsUpdated(1);

    LogPrintf("UpdateTip: new best=%s  height=%d  log2_work=%.8g  tx=%lu  date=%s progress=%f  cache=%u\n",
        chainActive.Tip()->GetBlockHash().ToString(), chainActive.Height(),
        log(chainActive.Tip()->nChainWork.getdouble()) / log(2.0), (unsigned long)chainActive.Tip()->nChainTx,
        DateTimeStrFormat("%Y-%m-%d %H:%M:%S", chainActive.Tip()->GetBlockTime()),
        Checkpoints::GuessVerificationProgress(chainActive.Tip()), (unsigned int)pcoinsTip->GetCacheSize());

    cvBlockChange.notify_all();

    // Check the version of the last 100 blocks to see if we need to upgrade:
    static bool fWarned = false;
    if (!IsInitialBlockDownload() && !fWarned) {
        int nUpgraded = 0;
        const CBlockIndex* pindex = chainActive.Tip();
        for (int i = 0; i < 100 && pindex != NULL; i++) {
            if (pindex->nVersion > CBlock::CURRENT_VERSION)
                ++nUpgraded;
            pindex = pindex->pprev;
        }
        if (nUpgraded > 0)
            LogPrintf("SetBestChain: %d of last 100 blocks above version %d\n", nUpgraded,
                (int)CBlock::CURRENT_VERSION);
        if (nUpgraded > 100 / 2) {
            // strMiscWarning is read by GetWarnings(), called by Qt and the JSON-RPC code to warn the user:
            strMiscWarning = _("Warning: This version is obsolete, upgrade required!");
            CAlert::Notify(strMiscWarning, true);
            fWarned = true;
        }
    }
}

/** Disconnect chainActive's tip. */
bool static DisconnectTip(CValidationState& state)
{
    CBlockIndex* pindexDelete = chainActive.Tip();
    assert(pindexDelete);
    mempool.check(pcoinsTip);
    // Read block from disk.
    CBlock block;
    if (!ReadBlockFromDisk(block, pindexDelete))
        return state.Abort("Failed to read block");
    // Apply the block atomically to the chain state.
    int64_t nStart = GetTimeMicros();
    {
        CCoinsViewCache view(pcoinsTip);
        if (!DisconnectBlock(block, state, pindexDelete, view))
            return error("DisconnectTip() : DisconnectBlock %s failed", pindexDelete->GetBlockHash().ToString());
        assert(view.Flush());
    }
    LogPrint("bench", "- Disconnect block: %.2fms\n", (GetTimeMicros() - nStart) * 0.001);
    // Write the chain state to disk, if necessary.
    if (!FlushStateToDisk(state, FLUSH_STATE_ALWAYS))
        return false;
    // Resurrect mempool transactions from the disconnected block.
    BOOST_FOREACH (
        const CTransaction& tx, block.vtx) {
        // ignore validation errors in resurrected transactions
        list<CTransaction> removed;
        CValidationState stateDummy;
        if (tx.IsCoinBase() || tx.IsCoinStake() || !AcceptToMemoryPool(mempool, stateDummy, tx, false, NULL))
            mempool.remove(tx, removed, true);
    }
    mempool.removeCoinbaseSpends(pcoinsTip, pindexDelete->nHeight);
    mempool.check(pcoinsTip);
    // Update chainActive and related variables.
    UpdateTip(pindexDelete->pprev);
    // Let wallets know transactions went from 1-confirmed to
    // 0-confirmed or conflicted:
    BOOST_FOREACH (
        const CTransaction& tx, block.vtx) {
        SyncWithWallets(tx, NULL);
    }
    return true;
}

static int64_t nTimeReadFromDisk = 0;
static int64_t nTimeConnectTotal = 0;
static int64_t nTimeFlush = 0;
static int64_t nTimeChainState = 0;
static int64_t nTimePostConnect = 0;

/**
 * Connect a new block to chainActive. pblock is either NULL or a pointer to a CBlock
 * corresponding to pindexNew, to bypass loading it again from disk.
 */
bool static ConnectTip(CValidationState& state, CBlockIndex* pindexNew, CBlock* pblock, bool fAlreadyChecked)
{
    assert(pindexNew->pprev == chainActive.Tip());
    mempool.check(pcoinsTip);
    CCoinsViewCache view(pcoinsTip);

    if (pblock == NULL)
        fAlreadyChecked = false;

    // Read block from disk.
    int64_t nTime1 = GetTimeMicros();
    CBlock block;
    if (!pblock) {
        if (!ReadBlockFromDisk(block, pindexNew))
            return state.Abort("Failed to read block");
        pblock = &block;
    }
    // Apply the block atomically to the chain state.
    int64_t nTime2 = GetTimeMicros();
    nTimeReadFromDisk += nTime2 - nTime1;
    int64_t nTime3;
    LogPrint("bench", "  - Load block from disk: %.2fms [%.2fs]\n", (nTime2 - nTime1) * 0.001,
        nTimeReadFromDisk * 0.000001);
    {
        CInv inv(MSG_BLOCK, pindexNew->GetBlockHash());
        bool rv = ConnectBlock(*pblock, state, pindexNew, view, false, fAlreadyChecked);
        g_signals.BlockChecked(*pblock, state);
        if (!rv) {
            if (state.IsInvalid())
                InvalidBlockFound(pindexNew, state);
            return error("ConnectTip() : ConnectBlock %s failed", pindexNew->GetBlockHash().ToString());
        }
        mapBlockSource.erase(inv.hash);
        nTime3 = GetTimeMicros();
        nTimeConnectTotal += nTime3 - nTime2;
        LogPrint("bench", "  - Connect total: %.2fms [%.2fs]\n", (nTime3 - nTime2) * 0.001,
            nTimeConnectTotal * 0.000001);
        assert(view.Flush());
    }
    int64_t nTime4 = GetTimeMicros();
    nTimeFlush += nTime4 - nTime3;
    LogPrint("bench", "  - Flush: %.2fms [%.2fs]\n", (nTime4 - nTime3) * 0.001, nTimeFlush * 0.000001);

    // Write the chain state to disk, if necessary. Always write to disk if this is the first of a new file.
    FlushStateMode flushMode = FLUSH_STATE_IF_NEEDED;
    if (pindexNew->pprev && (pindexNew->GetBlockPos().nFile != pindexNew->pprev->GetBlockPos().nFile))
        flushMode = FLUSH_STATE_ALWAYS;
    if (!FlushStateToDisk(state, flushMode))
        return false;
    int64_t nTime5 = GetTimeMicros();
    nTimeChainState += nTime5 - nTime4;
    LogPrint("bench", "  - Writing chainstate: %.2fms [%.2fs]\n", (nTime5 - nTime4) * 0.001,
        nTimeChainState * 0.000001);

    // Remove conflicting transactions from the mempool.
    list<CTransaction> txConflicted;
    mempool.removeForBlock(pblock->vtx, pindexNew->nHeight, txConflicted);
    mempool.check(pcoinsTip);
    // Update chainActive & related variables.
    UpdateTip(pindexNew);
    // Tell wallet about transactions that went from mempool
    // to conflicted:
    BOOST_FOREACH (
        const CTransaction& tx, txConflicted) {
        SyncWithWallets(tx, NULL);
    }
    // ... and about transactions that got confirmed:
    BOOST_FOREACH (
        const CTransaction& tx, pblock->vtx) {
        SyncWithWallets(tx, pblock);
    }

    int64_t nTime6 = GetTimeMicros();
    nTimePostConnect += nTime6 - nTime5;
    nTimeTotal += nTime6 - nTime1;
    LogPrint("bench", "  - Connect postprocess: %.2fms [%.2fs]\n", (nTime6 - nTime5) * 0.001,
        nTimePostConnect * 0.000001);
    LogPrint("bench", "- Connect block: %.2fms [%.2fs]\n", (nTime6 - nTime1) * 0.001, nTimeTotal * 0.000001);
    return true;
}

bool DisconnectBlocksAndReprocess(int blocks)
{
    LOCK(cs_main);

    CValidationState state;

    LogPrintf("DisconnectBlocksAndReprocess: Got command to replay %d blocks\n", blocks);
    for (int i = 0; i <= blocks; i++)
        DisconnectTip(state);

    return true;
}

/*
    DisconnectBlockAndInputs

    Remove conflicting blocks for successful SwiftX transaction locks
    This should be very rare (Probably will never happen)
*/
// ***TODO*** clean up here
bool DisconnectBlockAndInputs(CValidationState& state, CTransaction txLock)
{
    // All modifications to the coin state will be done in this cache.
    // Only when all have succeeded, we push it to pcoinsTip.
    //    CCoinsViewCache view(*pcoinsTip, true);

    CBlockIndex* BlockReading = chainActive.Tip();
    CBlockIndex* pindexNew = NULL;

    bool foundConflictingTx = false;

    //remove anything conflicting in the memory pool
    list<CTransaction> txConflicted;
    mempool.removeConflicts(txLock, txConflicted);


    // List of what to disconnect (typically nothing)
    vector<CBlockIndex*> vDisconnect;

    for (unsigned int i = 1; BlockReading && BlockReading->nHeight > 0 && !foundConflictingTx && i < 6; i++) {
        vDisconnect.push_back(BlockReading);
        pindexNew = BlockReading->pprev; //new best block

        CBlock block;
        if (!ReadBlockFromDisk(block, BlockReading))
            return state.Abort(_("Failed to read block"));

        // Queue memory transactions to resurrect.
        // We only do this for blocks after the last checkpoint (reorganisation before that
        // point should only happen with -reindex/-loadblock, or a misbehaving peer.
        BOOST_FOREACH (
            const CTransaction& tx, block.vtx) {
            if (!tx.IsCoinBase()) {
                BOOST_FOREACH (
                    const CTxIn& in1, txLock.vin) {
                    BOOST_FOREACH (
                        const CTxIn& in2, tx.vin) {
                        if (in1.prevout == in2.prevout) foundConflictingTx = true;
                    }
                }
            }
        }

        if (BlockReading->pprev == NULL) {
            assert(BlockReading);
            break;
        }
        BlockReading = BlockReading->pprev;
    }

    if (!foundConflictingTx) {
        LogPrintf("DisconnectBlockAndInputs: Can't find a conflicting transaction to inputs\n");
        return false;
    }

    if (vDisconnect.size() > 0) {
        LogPrintf("REORGANIZE: Disconnect Conflicting Blocks %lli blocks; %s..\n", vDisconnect.size(),
            pindexNew->GetBlockHash().ToString());
        BOOST_FOREACH (CBlockIndex* pindex, vDisconnect) {
            LogPrintf(" -- disconnect %s\n", pindex->GetBlockHash().ToString());
            DisconnectTip(state);
        }
    }

    return true;
}


/**
 * Return the tip of the chain with the most work in it, that isn't
 * known to be invalid (it's however far from certain to be valid).
 */
static CBlockIndex* FindMostWorkChain()
{
    do {
        CBlockIndex* pindexNew = NULL;

        // Find the best candidate header.
        {
            std::set<CBlockIndex*, CBlockIndexWorkComparator>::reverse_iterator it = setBlockIndexCandidates.rbegin();
            if (it == setBlockIndexCandidates.rend())
                return NULL;
            pindexNew = *it;
        }

        // Check whether all blocks on the path between the currently active chain and the candidate are valid.
        // Just going until the active chain is an optimization, as we know all blocks in it are valid already.
        CBlockIndex* pindexTest = pindexNew;
        bool fInvalidAncestor = false;
        while (pindexTest && !chainActive.Contains(pindexTest)) {
            assert(pindexTest->nChainTx || pindexTest->nHeight == 0);

            // Pruned nodes may have entries in setBlockIndexCandidates for
            // which block files have been deleted.  Remove those as candidates
            // for the most work chain if we come across them; we can't switch
            // to a chain unless we have all the non-active-chain parent blocks.
            bool fFailedChain = pindexTest->nStatus & BLOCK_FAILED_MASK;
            bool fMissingData = !(pindexTest->nStatus & BLOCK_HAVE_DATA);
            if (fFailedChain || fMissingData) {
                // Candidate chain is not usable (either invalid or missing data)
                if (fFailedChain &&
                    (pindexBestInvalid == NULL || pindexNew->nChainWork > pindexBestInvalid->nChainWork))
                    pindexBestInvalid = pindexNew;
                CBlockIndex* pindexFailed = pindexNew;
                // Remove the entire chain from the set.
                while (pindexTest != pindexFailed) {
                    if (fFailedChain) {
                        pindexFailed->nStatus |= BLOCK_FAILED_CHILD;
                    } else if (fMissingData) {
                        // If we're missing data, then add back to mapBlocksUnlinked,
                        // so that if the block arrives in the future we can try adding
                        // to setBlockIndexCandidates again.
                        mapBlocksUnlinked.insert(std::make_pair(pindexFailed->pprev, pindexFailed));
                    }
                    setBlockIndexCandidates.erase(pindexFailed);
                    pindexFailed = pindexFailed->pprev;
                }
                setBlockIndexCandidates.erase(pindexTest);
                fInvalidAncestor = true;
                break;
            }
            pindexTest = pindexTest->pprev;
        }
        if (!fInvalidAncestor)
            return pindexNew;
    } while (true);
}

/** Delete all entries in setBlockIndexCandidates that are worse than the current tip. */
static void PruneBlockIndexCandidates()
{
    // Note that we can't delete the current block itself, as we may need to return to it later in case a
    // reorganization to a better block fails.
    std::set<CBlockIndex*, CBlockIndexWorkComparator>::iterator it = setBlockIndexCandidates.begin();
    while (it != setBlockIndexCandidates.end() && setBlockIndexCandidates.value_comp()(*it, chainActive.Tip())) {
        setBlockIndexCandidates.erase(it++);
    }
    // Either the current tip or a successor of it we're working towards is left in setBlockIndexCandidates.
    assert(!setBlockIndexCandidates.empty());
}

/**
 * Try to make some progress towards making pindexMostWork the active block.
 * pblock is either NULL or a pointer to a CBlock corresponding to pindexMostWork.
 */
static bool
ActivateBestChainStep(CValidationState& state, CBlockIndex* pindexMostWork, CBlock* pblock, bool fAlreadyChecked)
{
    AssertLockHeld(cs_main);
    if (pblock == NULL)
        fAlreadyChecked = false;
    bool fInvalidFound = false;
    const CBlockIndex* pindexOldTip = chainActive.Tip();
    const CBlockIndex* pindexFork = chainActive.FindFork(pindexMostWork);

    // Disconnect active blocks which are no longer in the best chain.
    while (chainActive.Tip() && chainActive.Tip() != pindexFork) {
        if (!DisconnectTip(state))
            return false;
    }

    // Build list of new blocks to connect.
    std::vector<CBlockIndex*> vpindexToConnect;
    bool fContinue = true;
    int nHeight = pindexFork ? pindexFork->nHeight : -1;
    while (fContinue && nHeight != pindexMostWork->nHeight) {
        // Don't iterate the entire list of potential improvements toward the best tip, as we likely only need
        // a few blocks along the way.
        int nTargetHeight = std::min(nHeight + 32, pindexMostWork->nHeight);
        vpindexToConnect.clear();
        vpindexToConnect.reserve(nTargetHeight - nHeight);
        CBlockIndex* pindexIter = pindexMostWork->GetAncestor(nTargetHeight);
        while (pindexIter && pindexIter->nHeight != nHeight) {
            vpindexToConnect.push_back(pindexIter);
            pindexIter = pindexIter->pprev;
        }
        nHeight = nTargetHeight;

        // Connect new blocks.
        BOOST_REVERSE_FOREACH (CBlockIndex* pindexConnect, vpindexToConnect) {
            if (!ConnectTip(state, pindexConnect, pindexConnect == pindexMostWork ? pblock : NULL, fAlreadyChecked)) {
                if (state.IsInvalid()) {
                    // The block violates a consensus rule.
                    if (!state.CorruptionPossible())
                        InvalidChainFound(vpindexToConnect.back());
                    state = CValidationState();
                    fInvalidFound = true;
                    fContinue = false;
                    break;
                } else {
                    // A system error occurred (disk space, database error, ...).
                    return false;
                }
            } else {
                PruneBlockIndexCandidates();
                if (!pindexOldTip || chainActive.Tip()->nChainWork > pindexOldTip->nChainWork) {
                    // We're in a better position than we were. Return temporarily to release the lock.
                    fContinue = false;
                    break;
                }
            }
        }
    }

    // Callbacks/notifications for a new best chain.
    if (fInvalidFound)
        CheckForkWarningConditionsOnNewFork(vpindexToConnect.back());
    else
        CheckForkWarningConditions();

    return true;
}

/**
 * Make the best chain active, in multiple steps. The result is either failure
 * or an activated best chain. pblock is either NULL or a pointer to a block
 * that is already loaded (to avoid loading it again from disk).
 */
bool ActivateBestChain(CValidationState& state, CBlock* pblock, bool fAlreadyChecked)
{
    CBlockIndex* pindexNewTip = NULL;
    CBlockIndex* pindexMostWork = NULL;
    do {
        boost::this_thread::interruption_point();

        bool fInitialDownload;
        while (true) {
            TRY_LOCK(cs_main, lockMain);
            if (!lockMain) {
                MilliSleep(50);
                continue;
            }
            pindexMostWork = FindMostWorkChain();
            // Whether we have anything to do at all.
            if (pindexMostWork == NULL || pindexMostWork == chainActive.Tip())
                return true;
            if (!ActivateBestChainStep(state, pindexMostWork,
                    pblock && pblock->GetHash() == pindexMostWork->GetBlockHash() ? pblock : NULL,
                    fAlreadyChecked))
                return false;
            pindexNewTip = chainActive.Tip();
            fInitialDownload = IsInitialBlockDownload();
            break;
        }
        // When we reach this point, we switched to a new tip (stored in pindexNewTip).

        // Notifications/callbacks that can run without cs_main
        if (!fInitialDownload) {
            uint256 hashNewTip = pindexNewTip->GetBlockHash();
            // Relay inventory, but don't relay old inventory during initial block download.
            int nBlockEstimate = Checkpoints::GetTotalBlocksEstimate();
            {
                LOCK(cs_vNodes);
                BOOST_FOREACH (CNode* pnode, vNodes)
                    if (chainActive.Height() >
                        (pnode->nStartingHeight != -1 ? pnode->nStartingHeight - 2000 : nBlockEstimate))
                        pnode->PushInventory(CInv(MSG_BLOCK, hashNewTip));
            }
            // Notify external listeners about the new tip.
            uiInterface.NotifyBlockTip(hashNewTip);
        }
    } while (pindexMostWork != chainActive.Tip());
    CheckBlockIndex();

    // Write changes periodically to disk, after relay.
    if (!FlushStateToDisk(state, FLUSH_STATE_PERIODIC)) {
        return false;
    }

    return true;
}

bool InvalidateBlock(CValidationState& state, CBlockIndex* pindex)
{
    AssertLockHeld(cs_main);

    // Mark the block itself as invalid.
    pindex->nStatus |= BLOCK_FAILED_VALID;
    setDirtyBlockIndex.insert(pindex);
    setBlockIndexCandidates.erase(pindex);

    while (chainActive.Contains(pindex)) {
        CBlockIndex* pindexWalk = chainActive.Tip();
        pindexWalk->nStatus |= BLOCK_FAILED_CHILD;
        setDirtyBlockIndex.insert(pindexWalk);
        setBlockIndexCandidates.erase(pindexWalk);
        // ActivateBestChain considers blocks already in chainActive
        // unconditionally valid already, so force disconnect away from it.
        if (!DisconnectTip(state)) {
            return false;
        }
    }

    // The resulting new best tip may not be in setBlockIndexCandidates anymore, so
    // add them again.
    BlockMap::iterator it = mapBlockIndex.begin();
    while (it != mapBlockIndex.end()) {
        if (it->second->IsValid(BLOCK_VALID_TRANSACTIONS) && it->second->nChainTx &&
            !setBlockIndexCandidates.value_comp()(it->second, chainActive.Tip())) {
            setBlockIndexCandidates.insert(it->second);
        }
        it++;
    }

    InvalidChainFound(pindex);
    return true;
}

bool ReconsiderBlock(CValidationState& state, CBlockIndex* pindex)
{
    AssertLockHeld(cs_main);

    int nHeight = pindex->nHeight;

    // Remove the invalidity flag from this block and all its descendants.
    BlockMap::iterator it = mapBlockIndex.begin();
    while (it != mapBlockIndex.end()) {
        if (!it->second->IsValid() && it->second->GetAncestor(nHeight) == pindex) {
            it->second->nStatus &= ~BLOCK_FAILED_MASK;
            setDirtyBlockIndex.insert(it->second);
            if (it->second->IsValid(BLOCK_VALID_TRANSACTIONS) && it->second->nChainTx &&
                setBlockIndexCandidates.value_comp()(chainActive.Tip(), it->second)) {
                setBlockIndexCandidates.insert(it->second);
            }
            if (it->second == pindexBestInvalid) {
                // Reset invalid block marker if it was pointing to one of those.
                pindexBestInvalid = NULL;
            }
        }
        it++;
    }

    // Remove the invalidity flag from all ancestors too.
    while (pindex != NULL) {
        if (pindex->nStatus & BLOCK_FAILED_MASK) {
            pindex->nStatus &= ~BLOCK_FAILED_MASK;
            setDirtyBlockIndex.insert(pindex);
        }
        pindex = pindex->pprev;
    }
    return true;
}

CBlockIndex* AddToBlockIndex(const CBlock& block)
{
    // Check for duplicate
    uint256 hash = block.GetHash();
    BlockMap::iterator it = mapBlockIndex.find(hash);
    if (it != mapBlockIndex.end())
        return it->second;

    // Construct new block index object
    CBlockIndex* pindexNew = new CBlockIndex(block);
    assert(pindexNew);
    // We assign the sequence id to blocks only when the full data is available,
    // to avoid miners withholding blocks but broadcasting headers, to get a
    // competitive advantage.
    pindexNew->nSequenceId = 0;
    BlockMap::iterator mi = mapBlockIndex.insert(make_pair(hash, pindexNew)).first;

    //mark as PoS seen
    if (pindexNew->IsProofOfStake())
        setStakeSeen.insert(make_pair(pindexNew->prevoutStake, pindexNew->nStakeTime));

    pindexNew->phashBlock = &((*mi).first);
    BlockMap::iterator miPrev = mapBlockIndex.find(block.hashPrevBlock);
    if (miPrev != mapBlockIndex.end()) {
        pindexNew->pprev = (*miPrev).second;
        pindexNew->nHeight = pindexNew->pprev->nHeight + 1;
        pindexNew->BuildSkip();

        //update previous block pointer
        pindexNew->pprev->pnext = pindexNew;

        // ppcoin: compute chain trust score
        pindexNew->bnChainTrust = (pindexNew->pprev ? pindexNew->pprev->bnChainTrust : 0) + pindexNew->GetBlockTrust();

        // ppcoin: compute stake entropy bit for stake modifier
        if (!block.IsPoABlockByVersion() && !pindexNew->SetStakeEntropyBit(pindexNew->GetStakeEntropyBit()))
            LogPrintf("AddToBlockIndex() : SetStakeEntropyBit() failed \n");

        // ppcoin: record proof-of-stake hash value
        if (pindexNew->IsProofOfStake()) {
            if (!mapProofOfStake.count(hash))
                LogPrintf("AddToBlockIndex() : hashProofOfStake not found in map \n");
            pindexNew->hashProofOfStake = mapProofOfStake[hash];
        }

        // ppcoin: compute stake modifier
        uint64_t nStakeModifier = 0;
        bool fGeneratedStakeModifier = false;
        if (!block.IsPoABlockByVersion() && !ComputeNextStakeModifier(pindexNew->pprev, nStakeModifier, fGeneratedStakeModifier))
            LogPrintf("AddToBlockIndex() : ComputeNextStakeModifier() failed \n");
        pindexNew->SetStakeModifier(nStakeModifier, fGeneratedStakeModifier);
        pindexNew->nStakeModifierChecksum = GetStakeModifierChecksum(pindexNew);
        if (!block.IsPoABlockByVersion() && !CheckStakeModifierCheckpoints(pindexNew->nHeight, pindexNew->nStakeModifierChecksum))
            LogPrintf("AddToBlockIndex() : Rejected by stake modifier checkpoint height=%d, modifier=%s \n",
                pindexNew->nHeight, boost::lexical_cast<std::string>(nStakeModifier));
    }
    pindexNew->nChainWork = (pindexNew->pprev ? pindexNew->pprev->nChainWork : 0) + GetBlockProof(*pindexNew);
    pindexNew->RaiseValidity(BLOCK_VALID_TREE);
    if (pindexBestHeader == NULL || pindexBestHeader->nChainWork < pindexNew->nChainWork)
        pindexBestHeader = pindexNew;

    //update previous block pointer
    if (pindexNew->nHeight)
        pindexNew->pprev->pnext = pindexNew;

    setDirtyBlockIndex.insert(pindexNew);

    return pindexNew;
}

/** Mark a block as having its data received and checked (up to BLOCK_VALID_TRANSACTIONS). */
bool ReceivedBlockTransactions(const CBlock& block, CValidationState& state, CBlockIndex* pindexNew, const CDiskBlockPos& pos)
{
    if (block.IsProofOfStake())
        pindexNew->SetProofOfStake();
    pindexNew->nTx = block.vtx.size();
    pindexNew->nChainTx = 0;
    pindexNew->nFile = pos.nFile;
    pindexNew->nDataPos = pos.nPos;
    pindexNew->nUndoPos = 0;
    pindexNew->nStatus |= BLOCK_HAVE_DATA;
    pindexNew->RaiseValidity(BLOCK_VALID_TRANSACTIONS);
    setDirtyBlockIndex.insert(pindexNew);

    if (pindexNew->pprev == NULL || pindexNew->pprev->nChainTx) {
        // If pindexNew is the genesis block or all parents are BLOCK_VALID_TRANSACTIONS.
        deque<CBlockIndex*> queue;
        queue.push_back(pindexNew);

        // Recursively process any descendant blocks that now may be eligible to be connected.
        while (!queue.empty()) {
            CBlockIndex* pindex = queue.front();
            queue.pop_front();
            pindex->nChainTx = (pindex->pprev ? pindex->pprev->nChainTx : 0) + pindex->nTx;
            {
                LOCK(cs_nBlockSequenceId);
                pindex->nSequenceId = nBlockSequenceId++;
            }
            if (chainActive.Tip() == NULL || !setBlockIndexCandidates.value_comp()(pindex, chainActive.Tip())) {
                setBlockIndexCandidates.insert(pindex);
            }
            std::pair<std::multimap<CBlockIndex*, CBlockIndex*>::iterator, std::multimap<CBlockIndex*, CBlockIndex*>::iterator> range = mapBlocksUnlinked.equal_range(
                pindex);
            while (range.first != range.second) {
                std::multimap<CBlockIndex*, CBlockIndex*>::iterator it = range.first;
                queue.push_back(it->second);
                range.first++;
                mapBlocksUnlinked.erase(it);
            }
        }
    } else {
        if (pindexNew->pprev && pindexNew->pprev->IsValid(BLOCK_VALID_TREE)) {
            mapBlocksUnlinked.insert(std::make_pair(pindexNew->pprev, pindexNew));
        }
    }

    return true;
}

bool FindBlockPos(CValidationState& state, CDiskBlockPos& pos, unsigned int nAddSize, unsigned int nHeight, uint64_t nTime, bool fKnown = false)
{
    LOCK(cs_LastBlockFile);

    unsigned int nFile = fKnown ? pos.nFile : nLastBlockFile;
    if (vinfoBlockFile.size() <= nFile) {
        vinfoBlockFile.resize(nFile + 1);
    }

    if (!fKnown) {
        while (vinfoBlockFile[nFile].nSize + nAddSize >= MAX_BLOCKFILE_SIZE) {
            LogPrintf("Leaving block file %i: %s\n", nFile, vinfoBlockFile[nFile].ToString());
            FlushBlockFile(true);
            nFile++;
            if (vinfoBlockFile.size() <= nFile) {
                vinfoBlockFile.resize(nFile + 1);
            }
        }
        pos.nFile = nFile;
        pos.nPos = vinfoBlockFile[nFile].nSize;
    }

    nLastBlockFile = nFile;
    vinfoBlockFile[nFile].AddBlock(nHeight, nTime);
    if (fKnown)
        vinfoBlockFile[nFile].nSize = std::max(pos.nPos + nAddSize, vinfoBlockFile[nFile].nSize);
    else
        vinfoBlockFile[nFile].nSize += nAddSize;

    if (!fKnown) {
        unsigned int nOldChunks = (pos.nPos + BLOCKFILE_CHUNK_SIZE - 1) / BLOCKFILE_CHUNK_SIZE;
        unsigned int nNewChunks = (vinfoBlockFile[nFile].nSize + BLOCKFILE_CHUNK_SIZE - 1) / BLOCKFILE_CHUNK_SIZE;
        if (nNewChunks > nOldChunks) {
            if (CheckDiskSpace(nNewChunks * BLOCKFILE_CHUNK_SIZE - pos.nPos)) {
                FILE* file = OpenBlockFile(pos);
                if (file) {
                    LogPrintf("Pre-allocating up to position 0x%x in blk%05u.dat\n", nNewChunks * BLOCKFILE_CHUNK_SIZE,
                        pos.nFile);
                    AllocateFileRange(file, pos.nPos, nNewChunks * BLOCKFILE_CHUNK_SIZE - pos.nPos);
                    fclose(file);
                }
            } else
                return state.Error("out of disk space");
        }
    }

    setDirtyFileInfo.insert(nFile);
    return true;
}

bool FindUndoPos(CValidationState& state, int nFile, CDiskBlockPos& pos, unsigned int nAddSize)
{
    pos.nFile = nFile;

    LOCK(cs_LastBlockFile);

    unsigned int nNewSize;
    pos.nPos = vinfoBlockFile[nFile].nUndoSize;
    nNewSize = vinfoBlockFile[nFile].nUndoSize += nAddSize;
    setDirtyFileInfo.insert(nFile);

    unsigned int nOldChunks = (pos.nPos + UNDOFILE_CHUNK_SIZE - 1) / UNDOFILE_CHUNK_SIZE;
    unsigned int nNewChunks = (nNewSize + UNDOFILE_CHUNK_SIZE - 1) / UNDOFILE_CHUNK_SIZE;
    if (nNewChunks > nOldChunks) {
        if (CheckDiskSpace(nNewChunks * UNDOFILE_CHUNK_SIZE - pos.nPos)) {
            FILE* file = OpenUndoFile(pos);
            if (file) {
                LogPrintf("Pre-allocating up to position 0x%x in rev%05u.dat\n", nNewChunks * UNDOFILE_CHUNK_SIZE,
                    pos.nFile);
                AllocateFileRange(file, pos.nPos, nNewChunks * UNDOFILE_CHUNK_SIZE - pos.nPos);
                fclose(file);
            }
        } else
            return state.Error("out of disk space");
    }

    return true;
}

bool CheckBlockHeader(const CBlockHeader& block, CValidationState& state, bool fCheckPOW)
{
    // Check proof of work matches claimed amount
    if (fCheckPOW && !CheckProofOfWork(block.GetHash(), block.nBits))
        return state.DoS(50, error("CheckBlockHeader() : proof of work failed"),
            REJECT_INVALID, "high-hash");

    //PoA specific header checks
    //Check that the header is valid for PoA mining, this check will use a PoA consensus rule
    if (block.IsPoABlockByVersion() && !CheckPoABlockMinedHash(block)) {
        return state.DoS(50, error("CheckBlockHeader() : proof of work PoA failed"),
            REJECT_INVALID, "high-hash");
    }

    //Check that the PoA header contains valid for PoA previous block hash, this check will use a PoA consensus rule
    if (block.IsPoABlockByVersion() && !CheckPrevPoABlockHash(block)) {
        return state.DoS(50, error("CheckBlockHeader() : Previous PoA block hash is not matched => failed"),
            REJECT_INVALID, "high-hash");
    }

    return true;
}


bool CheckBlock(const CBlock& block, CValidationState& state, bool fCheckPOW, bool fCheckMerkleRoot, bool fCheckSig)
{
    // These are checks that are independent of context.

    // Check that the header is valid (particularly PoW).  This is mostly
    // redundant with the call in AcceptBlockHeader.
    if (!CheckBlockHeader(block, state, block.IsProofOfWork()))
        return state.DoS(100, error("CheckBlock() : CheckBlockHeader failed"),
            REJECT_INVALID, "bad-header", true);
    // Check timestamp
    LogPrint("debug", "%s: block=%s  is proof of stake=%d, is proof of audit=%d\n", __func__, block.GetHash().ToString().c_str(),
        block.IsProofOfStake(), block.IsProofOfAudit());
    if (!block.IsPoABlockByVersion() && block.GetBlockTime() >
                                            GetAdjustedTime() + (block.IsProofOfStake() ? 180 : 7200)) // 3 minute future drift for PoS
        return state.Invalid(error("CheckBlock() : block timestamp too far in the future"),
            REJECT_INVALID, "time-too-new");

    //check duplicate key image in blocks
    set<CKeyImage> keyimages;
    for(size_t i = 0; i < block.vtx.size(); i++) {
        for (const CTxIn& txin : block.vtx[i].vin) {
        	if (!txin.keyImage.IsValid()) continue;
        	if (keyimages.count(txin.keyImage)) {
        		return state.DoS(100, error("CheckBlock() : duplicate inputs"),
        				REJECT_INVALID, "bad-txns-inputs-duplicate");
        	}
            keyimages.insert(txin.keyImage);
        }
    }

    // Check the merkle root.
    if (fCheckMerkleRoot) {
        bool mutated;
        uint256 hashMerkleRoot2 = block.BuildMerkleTree(&mutated);
        if (block.hashMerkleRoot != hashMerkleRoot2)
            return state.DoS(100, error("CheckBlock() : hashMerkleRoot mismatch"),
                REJECT_INVALID, "bad-txnmrklroot", true);

        // Check for merkle tree malleability (CVE-2012-2459): repeating sequences
        // of transactions in a block without affecting the merkle root of a block,
        // while still invalidating it.
        if (mutated)
            return state.DoS(100, error("CheckBlock() : duplicate transaction"),
                REJECT_INVALID, "bad-txns-duplicate", true);
    }

    //Proof of Audit: Check audited PoS blocks infor merkle root
    {
        bool fMutated;
        if (!CheckPoAMerkleRoot(block, &fMutated)) {
            return state.DoS(100, error("CheckBlock() : hashPoAMerkleRoot mismatch"),
                REJECT_INVALID, "bad-txnmrklroot", true);
        }
        // Check for PoA merkle tree malleability (CVE-2012-2459): repeating sequences
        // of transactions in a block without affecting the PoA merkle root of a block,
        // while still invalidating it.
        if (fMutated)
            return state.DoS(100, error("CheckBlock() : duplicate PoS block info"),
                REJECT_INVALID, "bad-txns-duplicate", true);
    }

    // All potential-corruption validation must be done before we do any
    // transaction validation, as otherwise we may mark the header as invalid
    // because we receive the wrong transactions for it.

    // Size limits
    unsigned int nMaxBlockSize = MAX_BLOCK_SIZE_CURRENT;
    if (block.vtx.empty() || block.vtx.size() > nMaxBlockSize ||
        ::GetSerializeSize(block, SER_NETWORK, PROTOCOL_VERSION) > nMaxBlockSize)
        return state.DoS(100, error("CheckBlock() : size limits failed"),
            REJECT_INVALID, "bad-blk-length");

    // First transaction must be coinbase, the rest must not be
    if ((!block.IsPoABlockByVersion()) && (block.vtx.empty() || !block.vtx[0].IsCoinBase()))
        return state.DoS(100, error("CheckBlock() : first tx is not coinbase"),
            REJECT_INVALID, "bad-cb-missing");
    for (unsigned int i = 1; i < block.vtx.size(); i++)
        if (block.vtx[i].IsCoinBase())
            return state.DoS(100, error("CheckBlock() : more than one coinbase"),
                REJECT_INVALID, "bad-cb-multiple");

    if (block.IsProofOfStake()) {
        // Coinbase output should be empty if proof-of-stake block
        if (block.vtx[0].vout.size() != 1 || !block.vtx[0].vout[0].IsEmpty())
            return state.DoS(100, error("CheckBlock() : coinbase output not empty for proof-of-stake block"));
        // Second transaction must be coinstake, the rest must not be
        if (block.vtx.empty() || !block.vtx[1].IsCoinStake())
            return state.DoS(100, error("CheckBlock() : second tx is not coinstake"));
        for (unsigned int i = 2; i < block.vtx.size(); i++)
            if (block.vtx[i].IsCoinStake())
                return state.DoS(100, error("CheckBlock() : more than one coinstake"));

        //check foundation wallet address is receiving 50 DAPS
        const CTransaction& coinstake = block.vtx[1];
        int numUTXO = coinstake.vout.size();

        //verify shnorr signature
        if (!VerifyShnorrKeyImageTx(coinstake)) {
            return state.DoS(100, error("CheckBlock() : Failed to verify shnorr signature"));
        }

        //verify commitments for all UTXOs
        for (int i = 1; i < numUTXO; i++) {
            if (!VerifyZeroBlindCommitment(coinstake.vout[i]))
                return state.DoS(100, error("CheckBlock() : PoS rewards commitment not correct"));
        }
    }

    if (block.IsProofOfAudit() || block.IsProofOfWork()) {
        //verify commitment
        if (!VerifyZeroBlindCommitment(block.vtx[0].vout[0]))
            return state.DoS(100, error("CheckBlock() : PoS rewards commitment not correct"));
    }

    /**
     * @todo Audit checkblock
     */
    if (block.IsProofOfAudit()) {
        if (chainActive.Tip()->nHeight < Params().START_POA_BLOCK()) {
            return state.DoS(100, error("CheckBlock() : PoA block should only start at block height=%d", Params().START_POA_BLOCK()));
        }
    }

    // masternode payments / budgets
    CBlockIndex* pindexPrev = chainActive.Tip();
    int nHeight = 0;
    if (pindexPrev != NULL) {
        if (pindexPrev->GetBlockHash() == block.hashPrevBlock) {
            nHeight = pindexPrev->nHeight + 1;
        } else { //out of order
            BlockMap::iterator mi = mapBlockIndex.find(block.hashPrevBlock);
            if (mi != mapBlockIndex.end() && (*mi).second)
                nHeight = (*mi).second->nHeight + 1;
        }

        // DAPScoin
        // It is entierly possible that we don't have enough data and this could fail
        // (i.e. the block could indeed be valid). Store the block for later consideration
        // but issue an initial reject message.
        // The case also exists that the sending peer could not have enough data to see
        // that this block is invalid, so don't issue an outright ban.
        if (nHeight != 0 && !IsInitialBlockDownload()) {
            if (!IsBlockPayeeValid(block, nHeight)) {
                mapRejectedBlocks.insert(make_pair(block.GetHash(), GetTime()));
                return state.DoS(0, error("CheckBlock() : Couldn't find masternode/budget payment"),
                    REJECT_INVALID, "bad-cb-payee");
            }
        } else {
            if (fDebug)
                LogPrintf("CheckBlock(): Masternode payment check skipped on sync - skipping IsBlockPayeeValid()\n");
        }
    }

    unsigned int nSigOps = 0;
    BOOST_FOREACH (
        const CTransaction& tx, block.vtx) {
        nSigOps += GetLegacySigOpCount(tx);
    }
    unsigned int nMaxBlockSigOps = MAX_BLOCK_SIGOPS_LEGACY;
    if (nSigOps > nMaxBlockSigOps)
        return state.DoS(100, error("CheckBlock() : out-of-bounds SigOpCount"),
            REJECT_INVALID, "bad-blk-sigops", true);

    return true;
}

bool CheckWork(const CBlock block, CBlockIndex* const pindexPrev)
{
    if (pindexPrev == NULL)
        return error("%s : null pindexPrev for block %s", __func__, block.GetHash().ToString().c_str());
    unsigned int nBitsRequired = GetNextWorkRequired(pindexPrev, &block);
    if (block.IsProofOfWork() && (pindexPrev->nHeight + 1 <= 68589)) {
        double n1 = ConvertBitsToDouble(block.nBits);
        double n2 = ConvertBitsToDouble(nBitsRequired);

        if (abs(n1 - n2) > n1 * 0.5)
            return error("%s : incorrect proof of work (DGW pre-fork) - %f %f %f at %d", __func__, abs(n1 - n2), n1, n2,
                pindexPrev->nHeight + 1);

        return true;
    }

    if (block.nBits != nBitsRequired)
        return error("%s : incorrect proof of work at %d", __func__, pindexPrev->nHeight + 1);

    if (block.IsProofOfStake()) {
        uint256 hashProofOfStake;
        uint256 hash = block.GetHash();
        if (!CheckProofOfStake(block, hashProofOfStake)) {
            LogPrintf("WARNING: ProcessBlock(): check proof-of-stake failed for block %s\n", hash.ToString().c_str());

            return false;
        }
        if (!mapProofOfStake.count(hash)) // add to mapProofOfStake
            mapProofOfStake.insert(make_pair(hash, hashProofOfStake));
    }

    return true;
}

bool ContextualCheckBlockHeader(const CBlockHeader& block, CValidationState& state, CBlockIndex* const pindexPrev)
{
    uint256 hash = block.GetHash();

    if (hash == Params().HashGenesisBlock())
        return true;

    assert(pindexPrev);

    int nHeight = pindexPrev->nHeight + 1;

    //If this is a reorg, check that it is not too deep
    int nMaxReorgDepth = GetArg("-maxreorg", Params().MaxReorganizationDepth());
    if (chainActive.Height() - nHeight >= nMaxReorgDepth)
        return state.DoS(1,
            error("%s: forked chain older than max reorganization depth (height %d)", __func__, nHeight));

    // Check timestamp against prev
    if (!block.IsPoABlockByVersion() && block.GetBlockTime() <= pindexPrev->GetMedianTimePast()) {
        LogPrintf("Block time = %d , GetMedianTimePast = %d \n", block.GetBlockTime(), pindexPrev->GetMedianTimePast());
        return state.Invalid(error("%s : block's timestamp is too early", __func__),
            REJECT_INVALID, "time-too-old");
    }

    // Check that the block chain matches the known block chain up to a checkpoint
    if (!Checkpoints::CheckBlock(nHeight, hash))
        return state.DoS(100, error("%s : rejected by checkpoint lock-in at %d", __func__, nHeight),
            REJECT_CHECKPOINT, "checkpoint mismatch");

    // Don't accept any forks from the main chain prior to last checkpoint
    CBlockIndex* pcheckpoint = Checkpoints::GetLastCheckpoint();
    if (pcheckpoint && nHeight < pcheckpoint->nHeight)
        return state.DoS(0, error("%s : forked chain older than last checkpoint (height %d)", __func__, nHeight));

    // Reject block.nVersion=1 blocks when 95% (75% on testnet) of the network has upgraded:
    if (block.nVersion < 2 &&
        CBlockIndex::IsSuperMajority(2, pindexPrev, Params().RejectBlockOutdatedMajority())) {
        return state.Invalid(error("%s : rejected nVersion=1 block", __func__),
            REJECT_OBSOLETE, "bad-version");
    }

    // Reject block.nVersion=2 blocks when 95% (75% on testnet) of the network has upgraded:
    if (block.nVersion < 3 && CBlockIndex::IsSuperMajority(3, pindexPrev, Params().RejectBlockOutdatedMajority())) {
        return state.Invalid(error("%s : rejected nVersion=2 block", __func__),
            REJECT_OBSOLETE, "bad-version");
    }

    return true;
}

bool IsBlockHashInChain(const uint256& hashBlock)
{
    if (hashBlock == 0 || !mapBlockIndex.count(hashBlock))
        return false;

    return chainActive.Contains(mapBlockIndex[hashBlock]);
}

bool IsTransactionInChain(uint256 txId, int& nHeightTx)
{
    uint256 hashBlock;
    CTransaction tx;
    GetTransaction(txId, tx, hashBlock, true);
    if (!IsBlockHashInChain(hashBlock))
        return false;

    nHeightTx = mapBlockIndex.at(hashBlock)->nHeight;
    return true;
}

bool ContextualCheckBlock(const CBlock& block, CValidationState& state, CBlockIndex* const pindexPrev)
{
    const int nHeight = pindexPrev == NULL ? 0 : pindexPrev->nHeight + 1;

    // Check that all transactions are finalized
    BOOST_FOREACH (
        const CTransaction& tx, block.vtx)
        if (!block.IsProofOfAudit() && !IsFinalTx(tx, nHeight, block.GetBlockTime())) {
            return state.DoS(10, error("%s : contains a non-final transaction", __func__), REJECT_INVALID,
                "bad-txns-nonfinal");
        }

    // Enforce block.nVersion=2 rule that the coinbase starts with serialized block height
    // if 750 of the last 1,000 blocks are version 2 or greater (51/100 if testnet):
    if (!block.IsProofOfAudit() && block.nVersion >= 2 &&
        CBlockIndex::IsSuperMajority(2, pindexPrev, Params().EnforceBlockUpgradeMajority())) {
        CScript expect = CScript() << nHeight;
        if (block.vtx[0].vin[0].scriptSig.size() < expect.size() ||
            !std::equal(expect.begin(), expect.end(), block.vtx[0].vin[0].scriptSig.begin())) {
            return state.DoS(100, error("%s : block height mismatch in coinbase", __func__), REJECT_INVALID,
                "bad-cb-height");
        }
    }

    return true;
}

bool AcceptBlockHeader(const CBlock& block, CValidationState& state, CBlockIndex** ppindex)
{
    AssertLockHeld(cs_main);
    // Check for duplicate
    uint256 hash = block.GetHash();
    BlockMap::iterator miSelf = mapBlockIndex.find(hash);
    CBlockIndex* pindex = NULL;
    // TODO : ENABLE BLOCK CACHE IN SPECIFIC CASES
    if (miSelf != mapBlockIndex.end()) {
        // Block header is already known.
        pindex = miSelf->second;
        if (ppindex)
            *ppindex = pindex;
        if (!pindex) {
            mapBlockIndex.erase(hash);
            return state.Invalid(error("%s : block is not found", __func__), 0, "not-found");
        }
        if (pindex->nStatus & BLOCK_FAILED_MASK)
            return state.Invalid(error("%s : block is marked invalid", __func__), 0, "duplicate");
        return true;
    }
    if (!CheckBlockHeader(block, state, false)) {
        LogPrintf("AcceptBlockHeader(): CheckBlockHeader failed \n");
        return false;
    }
    // Get prev block index
    CBlockIndex* pindexPrev = NULL;
    if (hash != Params().HashGenesisBlock()) {
        BlockMap::iterator mi = mapBlockIndex.find(block.hashPrevBlock);
        if (mi == mapBlockIndex.end())
            return state.DoS(0, error("%s : prev block %s not found", __func__, block.hashPrevBlock.ToString().c_str()),
                0, "bad-prevblk");
        pindexPrev = (*mi).second;
        if (pindexPrev->nStatus & BLOCK_FAILED_MASK) {
            //If this "invalid" block is an exact match from the checkpoints, then reconsider it
            if (pindex && Checkpoints::CheckBlock(pindex->nHeight - 1, block.hashPrevBlock, true)) {
                LogPrintf("%s : Reconsidering block %s height %d\n", __func__, pindexPrev->GetBlockHash().GetHex(),
                    pindexPrev->nHeight);
                CValidationState statePrev;
                ReconsiderBlock(statePrev, pindexPrev);
                if (statePrev.IsValid()) {
                    ActivateBestChain(statePrev);
                    return true;
                }
            }

            return state.DoS(100,
                error("%s : prev block height=%d hash=%s is invalid, unable to add block %s", __func__,
                    pindexPrev->nHeight, block.hashPrevBlock.GetHex(), block.GetHash().GetHex()),
                REJECT_INVALID, "bad-prevblk");
        }
    }

    if (!pindexPrev)
        return state.DoS(0, error("%s : prev block %s not found", __func__, block.hashPrevBlock.ToString().c_str()),
            0, "bad-prevblk");
    if (!ContextualCheckBlockHeader(block, state, pindexPrev))
        return false;

    if (pindex == NULL)
        pindex = AddToBlockIndex(block);

    if (ppindex)
        *ppindex = pindex;

    return true;
}

bool AcceptBlock(CBlock& block, CValidationState& state, CBlockIndex** ppindex, CDiskBlockPos* dbp, bool fAlreadyCheckedBlock)
{
    AssertLockHeld(cs_main);
    CBlockIndex*& pindex = *ppindex;
    // Get prev block index
    CBlockIndex* pindexPrev = NULL;
    if (block.GetHash() != Params().HashGenesisBlock()) {
        BlockMap::iterator mi = mapBlockIndex.find(block.hashPrevBlock);
        if (mi == mapBlockIndex.end() || mi->second == NULL)
            return state.DoS(0, error("%s : prev block %s not found", __func__, block.hashPrevBlock.ToString().c_str()),
                0, "bad-prevblk");
        pindexPrev = (*mi).second;
        if (pindexPrev->nStatus & BLOCK_FAILED_MASK) {
            //If this "invalid" block is an exact match from the checkpoints, then reconsider it
            if (Checkpoints::CheckBlock(pindexPrev->nHeight, block.hashPrevBlock, true)) {
                LogPrintf("%s : Reconsidering block %s height %d\n", __func__, pindexPrev->GetBlockHash().GetHex(),
                    pindexPrev->nHeight);
                CValidationState statePrev;
                ReconsiderBlock(statePrev, pindexPrev);
                if (statePrev.IsValid()) {
                    ActivateBestChain(statePrev);
                    return true;
                }
            }
            return state.DoS(100, error("%s : prev block %s is invalid, unable to add block %s", __func__, block.hashPrevBlock.GetHex(), block.GetHash().GetHex()),
                REJECT_INVALID, "bad-prevblk");
        }
    }
    if (block.GetHash() != Params().HashGenesisBlock() && !CheckWork(block, pindexPrev)) {
        return false;
    }
    if (!AcceptBlockHeader(block, state, &pindex))
        return false;

    if (pindex->nStatus & BLOCK_HAVE_DATA) {
        // TODO: deal better with duplicate blocks.
        return true;
    }

    if ((!fAlreadyCheckedBlock && !CheckBlock(block, state)) || !ContextualCheckBlock(block, state, pindex->pprev)) {
        if (state.IsInvalid() && !state.CorruptionPossible()) {
            pindex->nStatus |= BLOCK_FAILED_VALID;
            setDirtyBlockIndex.insert(pindex);
        }
        return false;
    }

    int nHeight = pindex->nHeight;

    // Write block to history file
    try {
        unsigned int nBlockSize = ::GetSerializeSize(block, SER_DISK, CLIENT_VERSION);
        CDiskBlockPos blockPos;
        if (dbp != NULL)
            blockPos = *dbp;
        if (!FindBlockPos(state, blockPos, nBlockSize + 8, nHeight, block.GetBlockTime(), dbp != NULL))
            return error("AcceptBlock() : FindBlockPos failed");
        if (dbp == NULL)
            if (!WriteBlockToDisk(block, blockPos))
                return state.Abort("Failed to write block");
        if (!ReceivedBlockTransactions(block, state, pindex, blockPos))
            return error("AcceptBlock() : ReceivedBlockTransactions failed");
    } catch (std::runtime_error& e) {
        return state.Abort(std::string("System error: ") + e.what());
    }

    return true;
}

bool CBlockIndex::IsSuperMajority(int minVersion, const CBlockIndex* pstart, unsigned int nRequired)
{
    unsigned int nToCheck = Params().ToCheckBlockUpgradeMajority();
    unsigned int nFound = 0;
    for (unsigned int i = 0; i < nToCheck && nFound < nRequired && pstart != NULL; i++) {
        if (pstart->nVersion >= minVersion)
            ++nFound;
        pstart = pstart->pprev;
    }
    return (nFound >= nRequired);
}

/** Turn the lowest '1' bit in the binary representation of a number into a '0'. */
int static inline InvertLowestOne(int n) { return n & (n - 1); }

/** Compute what height to jump back to with the CBlockIndex::pskip pointer. */
int static inline GetSkipHeight(int height)
{
    if (height < 2)
        return 0;

    // Determine which height to jump back to. Any number strictly lower than height is acceptable,
    // but the following expression seems to perform well in simulations (max 110 steps to go back
    // up to 2**18 blocks).
    return (height & 1) ? InvertLowestOne(InvertLowestOne(height - 1)) + 1 : InvertLowestOne(height);
}

CBlockIndex* CBlockIndex::GetAncestor(int height)
{
    if (height > nHeight || height < 0)
        return NULL;

    CBlockIndex* pindexWalk = this;
    int heightWalk = nHeight;
    while (heightWalk > height) {
        int heightSkip = GetSkipHeight(heightWalk);
        int heightSkipPrev = GetSkipHeight(heightWalk - 1);
        if (heightSkip == height ||
            (heightSkip > height && !(heightSkipPrev < heightSkip - 2 && heightSkipPrev >= height))) {
            // Only follow pskip if pprev->pskip isn't better than pskip->pprev.
            pindexWalk = pindexWalk->pskip;
            heightWalk = heightSkip;
        } else {
            pindexWalk = pindexWalk->pprev;
            heightWalk--;
        }
    }
    return pindexWalk;
}

const CBlockIndex* CBlockIndex::GetAncestor(int height) const
{
    return const_cast<CBlockIndex*>(this)->GetAncestor(height);
}

void CBlockIndex::BuildSkip()
{
    if (pprev)
        pskip = pprev->GetAncestor(GetSkipHeight(nHeight));
}

bool ProcessNewBlock(CValidationState& state, CNode* pfrom, CBlock* pblock, CDiskBlockPos* dbp)
{
    // Preliminary checks
    int64_t nStartTime = GetTimeMillis();
    bool checked = CheckBlock(*pblock, state);
    // ppcoin: check proof-of-stake
    // Limited duplicity on stake: prevents block flood attack
    // Duplicate stake allowed only when there is orphan child block
    if (pblock->IsProofOfStake() && setStakeSeen.count(pblock->GetProofOfStake()) /* && !mapOrphanBlocksByPrev.count(hash)*/)
        return error("ProcessNewBlock() : duplicate proof-of-stake (%s, %d) for block %s", pblock->GetProofOfStake().first.ToString().c_str(), pblock->GetProofOfStake().second, pblock->GetHash().ToString().c_str());
    // NovaCoin: check proof-of-stake block signature
    if (!pblock->IsPoABlockByVersion() && !pblock->CheckBlockSignature())
        return error("ProcessNewBlock() : bad proof-of-stake block signature");

    if (pblock->GetHash() != Params().HashGenesisBlock() && pfrom != NULL) {
        //if we get this far, check if the prev block is our prev block, if not then request sync and return false
        BlockMap::iterator mi = mapBlockIndex.find(pblock->hashPrevBlock);
        if (mi == mapBlockIndex.end() || (mi != mapBlockIndex.end() && mi->second == NULL)) {
            mapBlockIndex.erase(pblock->hashPrevBlock);
            pfrom->PushMessage("getblocks", chainActive.GetLocator(), uint256(0));
            return false;
        } else {
            CBlock r;
            if (!ReadBlockFromDisk(r, mapBlockIndex[pblock->hashPrevBlock])) {
                pfrom->PushMessage("getblocks", chainActive.GetLocator(), uint256(0));
                return false;
            }
        }
    }
    {
        LOCK(cs_main); // Replaces the former TRY_LOCK loop because busy waiting wastes too much resources

        MarkBlockAsReceived(pblock->GetHash());
        if (!checked) {
            return error("%s : CheckBlock FAILED for block %s", __func__, pblock->GetHash().GetHex());
        }

        // Store to disk
        CBlockIndex* pindex = NULL;
        bool ret = AcceptBlock(*pblock, state, &pindex, dbp, checked);
        if (pindex && pfrom) {
            mapBlockSource[pindex->GetBlockHash()] = pfrom->GetId();
        }
        CheckBlockIndex();
        if (!ret) {
            if (pfrom) {
                pfrom->PushMessage("getblocks", chainActive.GetLocator(pindexBestForkTip), pblock->GetHash());
            }
            return error("%s : AcceptBlock FAILED", __func__);
        }
    }
    if (!ActivateBestChain(state, pblock, checked))
        return error("%s : ActivateBestChain failed", __func__);
    if (!fLiteMode) {
        if (masternodeSync.RequestedMasternodeAssets > MASTERNODE_SYNC_LIST) {
            obfuScationPool.NewBlock();
            masternodePayments.ProcessBlock(GetHeight() + 10);
            budget.NewBlock();
        }
    }

    if (pwalletMain) {
        // If turned on MultiSend will send a transaction (or more) on the after maturity of a stake
        if (pwalletMain->isMultiSendEnabled())
            pwalletMain->MultiSend();

        // If turned on Auto Combine will scan wallet for dust to combine
        if (pwalletMain->fCombineDust && chainActive.Height() % 20 == 0)
            pwalletMain->AutoCombineDust();

        pwalletMain->resetPendingOutPoints();
    }

    //Block is accepted, let's update decoys pool
    //First, update user decoy pool
    int userTxStartIdx = 1;
    int coinbaseIdx = 0;
    if (pwalletMain) {
        LOCK2(cs_main, pwalletMain->cs_wallet);
        {
            if (pblock->IsProofOfStake()) {
                userTxStartIdx = 2;
                coinbaseIdx = 1;
            }

            if (pblock->IsProofOfStake()) {
                std::vector<COutPoint>::iterator it = std::find(pwalletMain->userDecoysPool.begin(), pwalletMain->userDecoysPool.end(), pblock->vtx[1].vin[0].prevout);
                if (it != pwalletMain->userDecoysPool.end()) {
                    pwalletMain->userDecoysPool.erase(it);
                }

                it = std::find(pwalletMain->coinbaseDecoysPool.begin(), pwalletMain->coinbaseDecoysPool.end(), pblock->vtx[1].vin[0].prevout);
                if (it != pwalletMain->coinbaseDecoysPool.end()) {
                    pwalletMain->coinbaseDecoysPool.erase(it);
                }
            }

            if ((int)pblock->vtx.size() > userTxStartIdx) {
                for (int i = userTxStartIdx; i < (int)pblock->vtx.size(); i++) {
                    for (int j = 0; j < (int)pblock->vtx[i].vout.size(); j++) {
                        if ((secp256k1_rand32() % 100) <= CWallet::PROBABILITY_NEW_COIN_SELECTED) {
                            COutPoint newOutPoint(pblock->vtx[i].GetHash(), j);
                            if (std::find(pwalletMain->userDecoysPool.begin(), pwalletMain->userDecoysPool.end(), newOutPoint) != pwalletMain->userDecoysPool.end()) {
                                continue;
                            }
                            //add new user transaction to the pool
                            if ((int32_t)pwalletMain->userDecoysPool.size() >= CWallet::MAX_DECOY_POOL) {
                                int selected = secp256k1_rand32() % CWallet::MAX_DECOY_POOL;
                                pwalletMain->userDecoysPool[selected] = newOutPoint;
                            } else {
                                pwalletMain->userDecoysPool.push_back(newOutPoint);
<<<<<<< HEAD
                            }
                        }
                    }
                }
            }

            if (chainActive.Height() > Params().COINBASE_MATURITY()) {
                //read block chainActive.Height() - Params().COINBASE_MATURITY()
                CBlockIndex* p = chainActive[chainActive.Height() - Params().COINBASE_MATURITY()];
                CBlock b;
                if (ReadBlockFromDisk(b, p)) {
                    coinbaseIdx = 0;
                    if (p->IsProofOfStake()) {
                        coinbaseIdx = 1;
                    }
                    CTransaction& coinbase = b.vtx[coinbaseIdx];

                    for (int i = 0; i < (int)coinbase.vout.size(); i++) {
                        if (!coinbase.vout[i].IsNull() && !coinbase.vout[i].IsEmpty()) {
                            if ((secp256k1_rand32() % 100) <= CWallet::PROBABILITY_NEW_COIN_SELECTED) {
                                COutPoint newOutPoint(coinbase.GetHash(), i);
                                if (std::find(pwalletMain->coinbaseDecoysPool.begin(), pwalletMain->coinbaseDecoysPool.end(), newOutPoint) != pwalletMain->coinbaseDecoysPool.end()) {
                                    continue;
                                }
                                //add new coinbase transaction to the pool
                                if ((int)pwalletMain->coinbaseDecoysPool.size() >= CWallet::MAX_DECOY_POOL) {
                                    int selected = secp256k1_rand32() % CWallet::MAX_DECOY_POOL;
                                    pwalletMain->coinbaseDecoysPool[selected] = newOutPoint;
                                } else {
                                    pwalletMain->coinbaseDecoysPool.push_back(newOutPoint);
                                }
                            }
                        }
                    }
                }
            }
=======
                            }
                        }
                    }
                }
            }

            if (chainActive.Height() > Params().COINBASE_MATURITY()) {
                //read block chainActive.Height() - Params().COINBASE_MATURITY()
                CBlockIndex* p = chainActive[chainActive.Height() - Params().COINBASE_MATURITY()];
                CBlock b;
                if (ReadBlockFromDisk(b, p)) {
                    coinbaseIdx = 0;
                    if (p->IsProofOfStake()) {
                        coinbaseIdx = 1;
                    }
                    CTransaction& coinbase = b.vtx[coinbaseIdx];

                    for (int i = 0; i < (int)coinbase.vout.size(); i++) {
                        if (!coinbase.vout[i].IsNull() && !coinbase.vout[i].IsEmpty()) {
                            if ((secp256k1_rand32() % 100) <= CWallet::PROBABILITY_NEW_COIN_SELECTED) {
                                COutPoint newOutPoint(coinbase.GetHash(), i);
                                if (std::find(pwalletMain->coinbaseDecoysPool.begin(), pwalletMain->coinbaseDecoysPool.end(), newOutPoint) != pwalletMain->coinbaseDecoysPool.end()) {
                                    continue;
                                }
                                //add new coinbase transaction to the pool
                                if ((int)pwalletMain->coinbaseDecoysPool.size() >= CWallet::MAX_DECOY_POOL) {
                                    int selected = secp256k1_rand32() % CWallet::MAX_DECOY_POOL;
                                    pwalletMain->coinbaseDecoysPool[selected] = newOutPoint;
                                } else {
                                    pwalletMain->coinbaseDecoysPool.push_back(newOutPoint);
                                }
                            }
                        }
                    }
                }
            }
>>>>>>> 235fd2f5
            LogPrintf("\n%s: Coinbase decoys = %d, user decoys = %d\n", __func__, pwalletMain->coinbaseDecoysPool.size(), pwalletMain->userDecoysPool.size());
        }
    }


    LogPrintf("%s : ACCEPTED in %ld milliseconds with size=%d, height=%d\n", __func__, GetTimeMillis() - nStartTime,
        pblock->GetSerializeSize(SER_DISK, CLIENT_VERSION), chainActive.Height());

    return true;
}

bool TestBlockValidity(CValidationState& state, const CBlock& block, CBlockIndex* const pindexPrev, bool fCheckPOW, bool fCheckMerkleRoot)
{
    AssertLockHeld(cs_main);
    assert(pindexPrev);
    if (pindexPrev != chainActive.Tip()) {
        LogPrintf("%s : No longer working on chain tip\n", __func__);
        return false;
    }

    CCoinsViewCache viewNew(pcoinsTip);
    CBlockIndex indexDummy(block);
    indexDummy.pprev = pindexPrev;
    indexDummy.nHeight = pindexPrev->nHeight + 1;

    // NOTE: CheckBlockHeader is called by CheckBlock
    if (!ContextualCheckBlockHeader(block, state, pindexPrev))
        return false;
    if (!CheckBlock(block, state, fCheckPOW, fCheckMerkleRoot))
        return false;
    if (!ContextualCheckBlock(block, state, pindexPrev))
        return false;
    if (!ConnectBlock(block, state, &indexDummy, viewNew, true))
        return false;
    assert(state.IsValid());

    return true;
}


bool AbortNode(const std::string& strMessage, const std::string& userMessage)
{
    strMiscWarning = strMessage;
    LogPrintf("*** %s\n", strMessage);
    uiInterface.ThreadSafeMessageBox(
        userMessage.empty() ? _("Error: A fatal internal error occured, see debug.log for details") : userMessage,
        "", CClientUIInterface::MSG_ERROR);
    StartShutdown();
    return false;
}

bool CheckDiskSpace(uint64_t nAdditionalBytes)
{
    uint64_t nFreeBytesAvailable = filesystem::space(GetDataDir()).available;

    // Check for nMinDiskSpace bytes (currently 50MB)
    if (nFreeBytesAvailable < nMinDiskSpace + nAdditionalBytes)
        return AbortNode("Disk space is low!", _("Error: Disk space is low!"));

    return true;
}

FILE* OpenDiskFile(const CDiskBlockPos& pos, const char* prefix, bool fReadOnly)
{
    if (pos.IsNull())
        return NULL;
    boost::filesystem::path path = GetBlockPosFilename(pos, prefix);
    boost::filesystem::create_directories(path.parent_path());
    FILE* file = fopen(path.string().c_str(), "rb+");
    if (!file && !fReadOnly)
        file = fopen(path.string().c_str(), "wb+");
    if (!file) {
        LogPrintf("Unable to open file %s\n", path.string());
        return NULL;
    }
    if (pos.nPos) {
        if (fseek(file, pos.nPos, SEEK_SET)) {
            LogPrintf("Unable to seek to position %u of %s\n", pos.nPos, path.string());
            fclose(file);
            return NULL;
        }
    }
    return file;
}

FILE* OpenBlockFile(const CDiskBlockPos& pos, bool fReadOnly)
{
    return OpenDiskFile(pos, "blk", fReadOnly);
}

FILE* OpenUndoFile(const CDiskBlockPos& pos, bool fReadOnly)
{
    return OpenDiskFile(pos, "rev", fReadOnly);
}

boost::filesystem::path GetBlockPosFilename(const CDiskBlockPos& pos, const char* prefix)
{
    return GetDataDir() / "blocks" / strprintf("%s%05u.dat", prefix, pos.nFile);
}

CBlockIndex* InsertBlockIndex(uint256 hash)
{
    if (hash == 0)
        return NULL;

    // Return existing
    BlockMap::iterator mi = mapBlockIndex.find(hash);
    if (mi != mapBlockIndex.end())
        return (*mi).second;

    // Create new
    CBlockIndex* pindexNew = new CBlockIndex();
    if (!pindexNew)
        throw runtime_error("LoadBlockIndex() : new CBlockIndex failed");
    mi = mapBlockIndex.insert(make_pair(hash, pindexNew)).first;

    //mark as PoS seen
    if (pindexNew->IsProofOfStake())
        setStakeSeen.insert(make_pair(pindexNew->prevoutStake, pindexNew->nStakeTime));

    pindexNew->phashBlock = &((*mi).first);

    return pindexNew;
}

bool static LoadBlockIndexDB(string& strError)
{
    if (!pblocktree->LoadBlockIndexGuts())
        return false;

    boost::this_thread::interruption_point();

    // Calculate nChainWork
    vector<pair<int, CBlockIndex*> > vSortedByHeight;
    vSortedByHeight.reserve(mapBlockIndex.size());
    for (const PAIRTYPE(uint256, CBlockIndex*) & item : mapBlockIndex) {
        CBlockIndex* pindex = item.second;
        vSortedByHeight.push_back(make_pair(pindex->nHeight, pindex));
    }
    sort(vSortedByHeight.begin(), vSortedByHeight.end());
    BOOST_FOREACH (
        const PAIRTYPE(int, CBlockIndex*) & item, vSortedByHeight) {
        CBlockIndex* pindex = item.second;
        pindex->nChainWork = (pindex->pprev ? pindex->pprev->nChainWork : 0) + GetBlockProof(*pindex);
        if (pindex->nStatus & BLOCK_HAVE_DATA) {
            if (pindex->pprev) {
                if (pindex->pprev->nChainTx) {
                    pindex->nChainTx = pindex->pprev->nChainTx + pindex->nTx;
                } else {
                    pindex->nChainTx = 0;
                    mapBlocksUnlinked.insert(std::make_pair(pindex->pprev, pindex));
                }
            } else {
                pindex->nChainTx = pindex->nTx;
            }
        }
        if (pindex->IsValid(BLOCK_VALID_TRANSACTIONS) && (pindex->nChainTx || pindex->pprev == NULL))
            setBlockIndexCandidates.insert(pindex);
        if (pindex->nStatus & BLOCK_FAILED_MASK &&
            (!pindexBestInvalid || pindex->nChainWork > pindexBestInvalid->nChainWork))
            pindexBestInvalid = pindex;
        if (pindex->pprev)
            pindex->BuildSkip();
        if (pindex->IsValid(BLOCK_VALID_TREE) &&
            (pindexBestHeader == NULL || CBlockIndexWorkComparator()(pindexBestHeader, pindex)))
            pindexBestHeader = pindex;
    }

    // Load block file info
    pblocktree->ReadLastBlockFile(nLastBlockFile);
    vinfoBlockFile.resize(nLastBlockFile + 1);
    LogPrintf("%s: last block file = %i\n", __func__, nLastBlockFile);
    for (int nFile = 0; nFile <= nLastBlockFile; nFile++) {
        pblocktree->ReadBlockFileInfo(nFile, vinfoBlockFile[nFile]);
    }
    LogPrintf("%s: last block file info: %s\n", __func__, vinfoBlockFile[nLastBlockFile].ToString());
    for (int nFile = nLastBlockFile + 1; true; nFile++) {
        CBlockFileInfo info;
        if (pblocktree->ReadBlockFileInfo(nFile, info)) {
            vinfoBlockFile.push_back(info);
        } else {
            break;
        }
    }

    // Check presence of blk files
    LogPrintf("Checking all blk files are present...\n");
    set<int> setBlkDataFiles;
    for (const PAIRTYPE(uint256, CBlockIndex*) & item : mapBlockIndex) {
        CBlockIndex* pindex = item.second;
        if (pindex->nStatus & BLOCK_HAVE_DATA) {
            setBlkDataFiles.insert(pindex->nFile);
        }
    }
    for (std::set<int>::iterator it = setBlkDataFiles.begin(); it != setBlkDataFiles.end(); it++) {
        CDiskBlockPos pos(*it, 0);
        if (CAutoFile(OpenBlockFile(pos, true), SER_DISK, CLIENT_VERSION).IsNull()) {
            return false;
        }
    }

    //Check if the shutdown procedure was followed on last client exit
    bool fLastShutdownWasPrepared = true;
    pblocktree->ReadFlag("shutdown", fLastShutdownWasPrepared);
    LogPrintf("%s: Last shutdown was prepared: %s\n", __func__, fLastShutdownWasPrepared);

    //Check for inconsistency with block file info and internal state
    if (!fLastShutdownWasPrepared && !GetBoolArg("-forcestart", false) && !GetBoolArg("-reindex", false)) {
        unsigned int nHeightLastBlockFile = vinfoBlockFile[nLastBlockFile].nHeightLast + 1;
        if (vSortedByHeight.size() > nHeightLastBlockFile &&
            pcoinsTip->GetBestBlock() != vSortedByHeight[nHeightLastBlockFile].second->GetBlockHash()) {
            //The database is in a state where a block has been accepted and written to disk, but the
            //transaction database (pcoinsTip) was not flushed to disk, and is therefore not in sync with
            //the block index database.

            if (!mapBlockIndex.count(pcoinsTip->GetBestBlock())) {
                strError = "The wallet has been not been closed gracefully, causing the transaction database to be out of sync with the block database";
                return false;
            }
            LogPrintf("%s : pcoinstip synced to block height %d, block index height %d\n", __func__,
                mapBlockIndex[pcoinsTip->GetBestBlock()]->nHeight, vSortedByHeight.size());

            //get the index associated with the point in the chain that pcoinsTip is synced to
            CBlockIndex* pindexLastMeta = vSortedByHeight[vinfoBlockFile[nLastBlockFile].nHeightLast + 1].second;
            CBlockIndex* pindex = vSortedByHeight[0].second;
            unsigned int nSortedPos = 0;
            for (unsigned int i = 0; i < vSortedByHeight.size(); i++) {
                nSortedPos = i;
                if (vSortedByHeight[i].first == mapBlockIndex[pcoinsTip->GetBestBlock()]->nHeight + 1) {
                    pindex = vSortedByHeight[i].second;
                    break;
                }
            }

            // Start at the last block that was successfully added to the txdb (pcoinsTip) and manually add all transactions that occurred for each block up until
            // the best known block from the block index db.
            CCoinsViewCache view(pcoinsTip);
            while (nSortedPos < vSortedByHeight.size()) {
                CBlock block;
                if (!ReadBlockFromDisk(block, pindex)) {
                    strError = "The wallet has been not been closed gracefully and has caused corruption of blocks stored to disk. Data directory is in an unusable state";
                    return false;
                }

                vector<CTxUndo> vtxundo;
                vtxundo.reserve(block.vtx.size() - 1);
                uint256 hashBlock = block.GetHash();
                for (unsigned int i = 0; i < block.vtx.size(); i++) {
                    CValidationState state;
                    CTxUndo undoDummy;
                    if (i > 0)
                        vtxundo.push_back(CTxUndo());
                    UpdateCoins(block.vtx[i], state, view, i == 0 ? undoDummy : vtxundo.back(), pindex->nHeight);
                    view.SetBestBlock(hashBlock);
                }

                if (pindex->nHeight >= pindexLastMeta->nHeight)
                    break;

                pindex = vSortedByHeight[++nSortedPos].second;
            }

            // Save the updates to disk
            if (!view.Flush() || !pcoinsTip->Flush())
                LogPrintf("%s : failed to flush view\n", __func__);

            LogPrintf("%s: Last block properly recorded: #%d %s\n", __func__, pindexLastMeta->nHeight,
                pindexLastMeta->GetBlockHash().ToString().c_str());
            LogPrintf("%s : pcoinstip=%d %s\n", __func__, mapBlockIndex[pcoinsTip->GetBestBlock()]->nHeight,
                pcoinsTip->GetBestBlock().GetHex());
        }
    }

    // Check whether we need to continue reindexing
    bool fReindexing = false;
    pblocktree->ReadReindexing(fReindexing);
    fReindex |= fReindexing;

    // Check whether we have a transaction index
    pblocktree->ReadFlag("txindex", fTxIndex);
    LogPrintf("LoadBlockIndexDB(): transaction index %s\n", fTxIndex ? "enabled" : "disabled");

    // If this is written true before the next client init, then we know the shutdown process failed
    pblocktree->WriteFlag("shutdown", false);

    // Load pointer to end of best chain
    BlockMap::iterator it = mapBlockIndex.find(pcoinsTip->GetBestBlock());
    if (it == mapBlockIndex.end())
        return true;
    chainActive.SetTip(it->second);

    PruneBlockIndexCandidates();

    LogPrintf("LoadBlockIndexDB(): hashBestChain=%s height=%d date=%s progress=%f\n",
        chainActive.Tip()->GetBlockHash().ToString(), chainActive.Height(),
        DateTimeStrFormat("%Y-%m-%d %H:%M:%S", chainActive.Tip()->GetBlockTime()),
        Checkpoints::GuessVerificationProgress(chainActive.Tip()));

    return true;
}

CVerifyDB::CVerifyDB()
{
    uiInterface.ShowProgress(_("Verifying blocks..."), 0);
}

CVerifyDB::~CVerifyDB()
{
    uiInterface.ShowProgress("", 100);
}

bool CVerifyDB::VerifyDB(CCoinsView* coinsview, int nCheckLevel, int nCheckDepth)
{
    LOCK(cs_main);
    if (chainActive.Tip() == NULL || chainActive.Tip()->pprev == NULL)
        return true;

    // Verify blocks in the best chain
    if (nCheckDepth <= 0)
        nCheckDepth = 1000000000; // suffices until the year 19000
    if (nCheckDepth > chainActive.Height())
        nCheckDepth = chainActive.Height();
    nCheckLevel = std::max(0, std::min(4, nCheckLevel));
    LogPrintf("Verifying last %i blocks at level %i\n", nCheckDepth, nCheckLevel);
    CCoinsViewCache coins(coinsview);
    CBlockIndex* pindexState = chainActive.Tip();
    CBlockIndex* pindexFailure = NULL;
    int nGoodTransactions = 0;
    CValidationState state;
    for (CBlockIndex* pindex = chainActive.Tip(); pindex && pindex->pprev; pindex = pindex->pprev) {
        boost::this_thread::interruption_point();
        uiInterface.ShowProgress(_("Verifying blocks..."), std::max(1, std::min(99,
                                                                           (int)(((double)(chainActive.Height() -
                                                                                           pindex->nHeight)) /
                                                                                 (double)nCheckDepth *
                                                                                 (nCheckLevel >= 4 ? 50 : 100)))));
        if (pindex->nHeight < chainActive.Height() - nCheckDepth)
            break;
        CBlock block;
        // check level 0: read from disk
        if (!ReadBlockFromDisk(block, pindex))
            return error("VerifyDB() : *** ReadBlockFromDisk failed at %d, hash=%s", pindex->nHeight,
                pindex->GetBlockHash().ToString());
        // check level 1: verify block validity
        if (nCheckLevel >= 1 && !CheckBlock(block, state))
            return error("VerifyDB() : *** found bad block at %d, hash=%s\n", pindex->nHeight,
                pindex->GetBlockHash().ToString());
        // check level 2: verify undo validity
        if (nCheckLevel >= 2 && pindex) {
            CBlockUndo undo;
            CDiskBlockPos pos = pindex->GetUndoPos();
            if (!pos.IsNull()) {
                if (!undo.ReadFromDisk(pos, pindex->pprev->GetBlockHash()))
                    return error("VerifyDB() : *** found bad undo data at %d, hash=%s\n", pindex->nHeight,
                        pindex->GetBlockHash().ToString());
            }
        }
        // check level 3: check for inconsistencies during memory-only disconnect of tip blocks
        if (nCheckLevel >= 3 && pindex == pindexState &&
            (coins.GetCacheSize() + pcoinsTip->GetCacheSize()) <= nCoinCacheSize) {
            bool fClean = true;
            if (!DisconnectBlock(block, state, pindex, coins, &fClean))
                return error("VerifyDB() : *** irrecoverable inconsistency in block data at %d, hash=%s",
                    pindex->nHeight, pindex->GetBlockHash().ToString());
            pindexState = pindex->pprev;
            if (!fClean) {
                nGoodTransactions = 0;
                pindexFailure = pindex;
            } else
                nGoodTransactions += block.vtx.size();
        }
        if (ShutdownRequested())
            return true;
    }
    if (pindexFailure)
        return error(
            "VerifyDB() : *** coin database inconsistencies found (last %i blocks, %i good transactions before that)\n",
            chainActive.Height() - pindexFailure->nHeight + 1, nGoodTransactions);

    // check level 4: try reconnecting blocks
    if (nCheckLevel >= 4) {
        CBlockIndex* pindex = pindexState;
        while (pindex != chainActive.Tip()) {
            boost::this_thread::interruption_point();
            uiInterface.ShowProgress(_("Verifying blocks..."), std::max(1, std::min(99, 100 - (int)(((double)(chainActive.Height() - pindex->nHeight)) / (double)nCheckDepth * 50))));
            pindex = chainActive.Next(pindex);
            CBlock block;
            if (!ReadBlockFromDisk(block, pindex))
                return error("VerifyDB() : *** ReadBlockFromDisk failed at %d, hash=%s", pindex->nHeight,
                    pindex->GetBlockHash().ToString());
            if (!ConnectBlock(block, state, pindex, coins, false))
                return error("VerifyDB() : *** found unconnectable block at %d, hash=%s", pindex->nHeight,
                    pindex->GetBlockHash().ToString());
        }
    }

    LogPrintf("No coin database inconsistencies in last %i blocks (%i transactions)\n",
        chainActive.Height() - pindexState->nHeight, nGoodTransactions);

    return true;
}

void UnloadBlockIndex()
{
    mapBlockIndex.clear();
    setBlockIndexCandidates.clear();
    chainActive.SetTip(NULL);
    pindexBestInvalid = NULL;
}

bool LoadBlockIndex(string& strError)
{
    // Load block index from databases
    if (!fReindex && !LoadBlockIndexDB(strError))
        return false;
    return true;
}


bool InitBlockIndex()
{
    LOCK(cs_main);
    // Check whether we're already initialized
    if (chainActive.Genesis() != NULL)
        return true;

    // Use the provided setting for -txindex in the new database
    fTxIndex = GetBoolArg("-txindex", true);
    pblocktree->WriteFlag("txindex", fTxIndex);
    LogPrintf("Initializing databases...\n");

    // Only add the genesis block if not reindexing (in which case we reuse the one already on disk)
    if (!fReindex) {
        try {
            CBlock& block = const_cast<CBlock&>(Params().GenesisBlock());
            // Start new block file
            unsigned int nBlockSize = ::GetSerializeSize(block, SER_DISK, CLIENT_VERSION);
            CDiskBlockPos blockPos;
            CValidationState state;
            if (!FindBlockPos(state, blockPos, nBlockSize + 8, 0, block.GetBlockTime()))
                return error("LoadBlockIndex() : FindBlockPos failed");
            if (!WriteBlockToDisk(block, blockPos))
                return error("LoadBlockIndex() : writing genesis block to disk failed");
            CBlockIndex* pindex = AddToBlockIndex(block);
            if (!ReceivedBlockTransactions(block, state, pindex, blockPos))
                return error("LoadBlockIndex() : genesis block not accepted");
            if (!ActivateBestChain(state, &block))
                return error("LoadBlockIndex() : genesis block cannot be activated");
            // Force a chainstate write so that when we VerifyDB in a moment, it doesnt check stale data
            return FlushStateToDisk(state, FLUSH_STATE_ALWAYS);
        } catch (std::runtime_error& e) {
            return error("LoadBlockIndex() : failed to initialize block database: %s", e.what());
        }
    }

    return true;
}


bool LoadExternalBlockFile(FILE* fileIn, CDiskBlockPos* dbp)
{
    // Map of disk positions for blocks with unknown parent (only used for reindex)
    static std::multimap<uint256, CDiskBlockPos> mapBlocksUnknownParent;
    int64_t nStart = GetTimeMillis();

    int nLoaded = 0;
    try {
        // This takes over fileIn and calls fclose() on it in the CBufferedFile destructor
        CBufferedFile blkdat(fileIn, 2 * MAX_BLOCK_SIZE_CURRENT, MAX_BLOCK_SIZE_CURRENT + 8, SER_DISK, CLIENT_VERSION);
        uint64_t nRewind = blkdat.GetPos();
        while (!blkdat.eof()) {
            boost::this_thread::interruption_point();

            blkdat.SetPos(nRewind);
            nRewind++;         // start one byte further next time, in case of failure
            blkdat.SetLimit(); // remove former limit
            unsigned int nSize = 0;
            try {
                // locate a header
                unsigned char buf[MESSAGE_START_SIZE];
                blkdat.FindByte(Params().MessageStart()[0]);
                nRewind = blkdat.GetPos() + 1;
                blkdat >> FLATDATA(buf);
                if (memcmp(buf, Params().MessageStart(), MESSAGE_START_SIZE))
                    continue;
                // read size
                blkdat >> nSize;
                if (nSize < 80 || nSize > MAX_BLOCK_SIZE_CURRENT)
                    continue;
            } catch (const std::exception&) {
                // no valid block header found; don't complain
                break;
            }
            try {
                // read block
                uint64_t nBlockPos = blkdat.GetPos();
                if (dbp)
                    dbp->nPos = nBlockPos;
                blkdat.SetLimit(nBlockPos + nSize);
                blkdat.SetPos(nBlockPos);
                CBlock block;
                blkdat >> block;
                nRewind = blkdat.GetPos();

                // detect out of order blocks, and store them for later
                uint256 hash = block.GetHash();
                if (hash != Params().HashGenesisBlock() &&
                    mapBlockIndex.find(block.hashPrevBlock) == mapBlockIndex.end()) {
                    LogPrint("reindex", "%s: Out of order block %s, parent %s not known\n", __func__, hash.ToString(),
                        block.hashPrevBlock.ToString());
                    if (dbp)
                        mapBlocksUnknownParent.insert(std::make_pair(block.hashPrevBlock, *dbp));
                    continue;
                }

                // process in case the block isn't known yet
                if (mapBlockIndex.count(hash) == 0 || (mapBlockIndex[hash] == NULL) || (mapBlockIndex[hash]->nStatus & BLOCK_HAVE_DATA) == 0) {
                    CValidationState state;
                    if (ProcessNewBlock(state, NULL, &block, dbp))
                        nLoaded++;
                    if (state.IsError())
                        break;
                } else if (hash != Params().HashGenesisBlock() && mapBlockIndex[hash]->nHeight % 1000 == 0) {
                    LogPrintf("Block Import: already had block %s at height %d\n", hash.ToString(),
                        mapBlockIndex[hash]->nHeight);
                }

                // Recursively process earlier encountered successors of this block
                deque<uint256> queue;
                queue.push_back(hash);
                while (!queue.empty()) {
                    uint256 head = queue.front();
                    queue.pop_front();
                    std::pair<std::multimap<uint256, CDiskBlockPos>::iterator, std::multimap<uint256, CDiskBlockPos>::iterator> range = mapBlocksUnknownParent.equal_range(
                        head);
                    while (range.first != range.second) {
                        std::multimap<uint256, CDiskBlockPos>::iterator it = range.first;
                        if (ReadBlockFromDisk(block, it->second)) {
                            LogPrintf("%s: Processing out of order child %s of %s\n", __func__,
                                block.GetHash().ToString(),
                                head.ToString());
                            CValidationState dummy;
                            if (ProcessNewBlock(dummy, NULL, &block, &it->second)) {
                                nLoaded++;
                                queue.push_back(block.GetHash());
                            }
                        }
                        range.first++;
                        mapBlocksUnknownParent.erase(it);
                    }
                }
            } catch (std::exception& e) {
                LogPrintf("%s : Deserialize or I/O error - %s", __func__, e.what());
            }
        }
    } catch (std::runtime_error& e) {
        AbortNode(std::string("System error: ") + e.what());
    }
    if (nLoaded > 0)
        LogPrintf("Loaded %i blocks from external file in %dms\n", nLoaded, GetTimeMillis() - nStart);
    return nLoaded > 0;
}

void static CheckBlockIndex()
{
    if (!fCheckBlockIndex) {
        return;
    }

    LOCK(cs_main);

    // During a reindex, we read the genesis block and call CheckBlockIndex before ActivateBestChain,
    // so we have the genesis block in mapBlockIndex but no active chain.  (A few of the tests when
    // iterating the block tree require that chainActive has been initialized.)
    if (chainActive.Height() < 0) {
        assert(mapBlockIndex.size() <= 1);
        return;
    }

    // Build forward-pointing map of the entire block tree.
    std::multimap<CBlockIndex*, CBlockIndex*> forward;
    for (BlockMap::iterator it = mapBlockIndex.begin(); it != mapBlockIndex.end(); it++) {
        forward.insert(std::make_pair(it->second->pprev, it->second));
    }

    assert(forward.size() == mapBlockIndex.size());

    std::pair<std::multimap<CBlockIndex*, CBlockIndex*>::iterator, std::multimap<CBlockIndex*, CBlockIndex*>::iterator> rangeGenesis = forward.equal_range(
        NULL);
    CBlockIndex* pindex = rangeGenesis.first->second;
    rangeGenesis.first++;
    assert(rangeGenesis.first == rangeGenesis.second); // There is only one index entry with parent NULL.

    // Iterate over the entire block tree, using depth-first search.
    // Along the way, remember whether there are blocks on the path from genesis
    // block being explored which are the first to have certain properties.
    size_t nNodes = 0;
    int nHeight = 0;
    CBlockIndex* pindexFirstInvalid = NULL;         // Oldest ancestor of pindex which is invalid.
    CBlockIndex* pindexFirstMissing = NULL;         // Oldest ancestor of pindex which does not have BLOCK_HAVE_DATA.
    CBlockIndex* pindexFirstNotTreeValid = NULL;    // Oldest ancestor of pindex which does not have BLOCK_VALID_TREE (regardless of being valid or not).
    CBlockIndex* pindexFirstNotChainValid = NULL;   // Oldest ancestor of pindex which does not have BLOCK_VALID_CHAIN (regardless of being valid or not).
    CBlockIndex* pindexFirstNotScriptsValid = NULL; // Oldest ancestor of pindex which does not have BLOCK_VALID_SCRIPTS (regardless of being valid or not).
    while (pindex != NULL) {
        nNodes++;
        if (pindexFirstInvalid == NULL && pindex->nStatus & BLOCK_FAILED_VALID) pindexFirstInvalid = pindex;
        if (pindexFirstMissing == NULL && !(pindex->nStatus & BLOCK_HAVE_DATA)) pindexFirstMissing = pindex;
        if (pindex->pprev != NULL && pindexFirstNotTreeValid == NULL &&
            (pindex->nStatus & BLOCK_VALID_MASK) < BLOCK_VALID_TREE)
            pindexFirstNotTreeValid = pindex;
        if (pindex->pprev != NULL && pindexFirstNotChainValid == NULL &&
            (pindex->nStatus & BLOCK_VALID_MASK) < BLOCK_VALID_CHAIN)
            pindexFirstNotChainValid = pindex;
        if (pindex->pprev != NULL && pindexFirstNotScriptsValid == NULL &&
            (pindex->nStatus & BLOCK_VALID_MASK) < BLOCK_VALID_SCRIPTS)
            pindexFirstNotScriptsValid = pindex;

        // Begin: actual consistency checks.
        if (pindex->pprev == NULL) {
            // Genesis block checks.
            assert(pindex->GetBlockHash() == Params().HashGenesisBlock()); // Genesis block's hash must match.
            assert(pindex ==
                   chainActive.Genesis()); // The current active chain's genesis block must be this block.
        }
        // HAVE_DATA is equivalent to VALID_TRANSACTIONS and equivalent to nTx > 0 (we stored the number of transactions in the block)
        assert(!(pindex->nStatus & BLOCK_HAVE_DATA) == (pindex->nTx == 0));
        assert(((pindex->nStatus & BLOCK_VALID_MASK) >= BLOCK_VALID_TRANSACTIONS) == (pindex->nTx > 0));
        if (pindex->nChainTx == 0)
            assert(pindex->nSequenceId == 0); // nSequenceId can't be set for blocks that aren't linked
        // All parents having data is equivalent to all parents being VALID_TRANSACTIONS, which is equivalent to nChainTx being set.
        assert((pindexFirstMissing != NULL) == (pindex->nChainTx ==
                                                   0)); // nChainTx == 0 is used to signal that all parent block's transaction data is available.
        assert(pindex->nHeight ==
               nHeight); // nHeight must be consistent.
        assert(pindex->pprev == NULL || pindex->nChainWork >=
                                            pindex->pprev->nChainWork); // For every block except the genesis block, the chainwork must be larger than the parent's.
        assert(nHeight < 2 || (pindex->pskip && (pindex->pskip->nHeight <
                                                    nHeight))); // The pskip pointer must point back for all but the first 2 blocks.
        assert(pindexFirstNotTreeValid ==
               NULL); // All mapBlockIndex entries must at least be TREE valid
        if ((pindex->nStatus & BLOCK_VALID_MASK) >= BLOCK_VALID_TREE)
            assert(pindexFirstNotTreeValid == NULL); // TREE valid implies all parents are TREE valid
        if ((pindex->nStatus & BLOCK_VALID_MASK) >= BLOCK_VALID_CHAIN)
            assert(pindexFirstNotChainValid == NULL); // CHAIN valid implies all parents are CHAIN valid
        if ((pindex->nStatus & BLOCK_VALID_MASK) >= BLOCK_VALID_SCRIPTS)
            assert(pindexFirstNotScriptsValid == NULL); // SCRIPTS valid implies all parents are SCRIPTS valid
        if (pindexFirstInvalid == NULL) {
            // Checks for not-invalid blocks.
            assert((pindex->nStatus & BLOCK_FAILED_MASK) ==
                   0); // The failed mask cannot be set for blocks without invalid parents.
        }
        if (!CBlockIndexWorkComparator()(pindex, chainActive.Tip()) && pindexFirstMissing == NULL) {
            if (pindexFirstInvalid ==
                NULL) { // If this block sorts at least as good as the current tip and is valid, it must be in setBlockIndexCandidates.
                assert(setBlockIndexCandidates.count(pindex));
            }
        } else { // If this block sorts worse than the current tip, it cannot be in setBlockIndexCandidates.
            assert(setBlockIndexCandidates.count(pindex) == 0);
        }
        // Check whether this block is in mapBlocksUnlinked.
        std::pair<std::multimap<CBlockIndex*, CBlockIndex*>::iterator, std::multimap<CBlockIndex*, CBlockIndex*>::iterator> rangeUnlinked = mapBlocksUnlinked.equal_range(
            pindex->pprev);
        bool foundInUnlinked = false;
        while (rangeUnlinked.first != rangeUnlinked.second) {
            assert(rangeUnlinked.first->first == pindex->pprev);
            if (rangeUnlinked.first->second == pindex) {
                foundInUnlinked = true;
                break;
            }
            rangeUnlinked.first++;
        }
        if (pindex->pprev && pindex->nStatus & BLOCK_HAVE_DATA && pindexFirstMissing != NULL) {
            if (pindexFirstInvalid ==
                NULL) { // If this block has block data available, some parent doesn't, and has no invalid parents, it must be in mapBlocksUnlinked.
                assert(foundInUnlinked);
            }
        } else { // If this block does not have block data available, or all parents do, it cannot be in mapBlocksUnlinked.
            assert(!foundInUnlinked);
        }
        // assert(pindex->GetBlockHash() == pindex->GetBlockHeader().GetHash()); // Perhaps too slow
        // End: actual consistency checks.

        // Try descending into the first subnode.
        std::pair<std::multimap<CBlockIndex*, CBlockIndex*>::iterator, std::multimap<CBlockIndex*, CBlockIndex*>::iterator> range = forward.equal_range(
            pindex);
        if (range.first != range.second) {
            // A subnode was found.
            pindex = range.first->second;
            nHeight++;
            continue;
        }
        // This is a leaf node.
        // Move upwards until we reach a node of which we have not yet visited the last child.
        while (pindex) {
            // We are going to either move to a parent or a sibling of pindex.
            // If pindex was the first with a certain property, unset the corresponding variable.
            if (pindex == pindexFirstInvalid) pindexFirstInvalid = NULL;
            if (pindex == pindexFirstMissing) pindexFirstMissing = NULL;
            if (pindex == pindexFirstNotTreeValid) pindexFirstNotTreeValid = NULL;
            if (pindex == pindexFirstNotChainValid) pindexFirstNotChainValid = NULL;
            if (pindex == pindexFirstNotScriptsValid) pindexFirstNotScriptsValid = NULL;
            // Find our parent.
            CBlockIndex* pindexPar = pindex->pprev;
            // Find which child we just visited.
            std::pair<std::multimap<CBlockIndex*, CBlockIndex*>::iterator, std::multimap<CBlockIndex*, CBlockIndex*>::iterator> rangePar = forward.equal_range(
                pindexPar);
            while (rangePar.first->second != pindex) {
                assert(rangePar.first !=
                       rangePar.second); // Our parent must have at least the node we're coming from as child.
                rangePar.first++;
            }
            // Proceed to the next one.
            rangePar.first++;
            if (rangePar.first != rangePar.second) {
                // Move to the sibling.
                pindex = rangePar.first->second;
                break;
            } else {
                // Move up further.
                pindex = pindexPar;
                nHeight--;
                continue;
            }
        }
    }

    // Check that we actually traversed the entire map.
    assert(nNodes == forward.size());
}

//////////////////////////////////////////////////////////////////////////////
//
// CAlert
//

string GetWarnings(string strFor)
{
    int nPriority = 0;
    string strStatusBar;
    string strRPC;

    if (!CLIENT_VERSION_IS_RELEASE)
        strStatusBar = _(
            "This is a pre-release test build - use at your own risk - do not use for staking or merchant applications!");

    if (GetBoolArg("-testsafemode", false))
        strStatusBar = strRPC = "testsafemode enabled";

    // Misc warnings like out of disk space and clock is wrong
    if (strMiscWarning != "") {
        nPriority = 1000;
        strStatusBar = strMiscWarning;
    }

    if (fLargeWorkForkFound) {
        nPriority = 2000;
        strStatusBar = strRPC = _(
            "Warning: The network does not appear to fully agree! Some miners appear to be experiencing issues.");
    } else if (fLargeWorkInvalidChainFound) {
        nPriority = 2000;
        strStatusBar = strRPC = _(
            "Warning: We do not appear to fully agree with our peers! You may need to upgrade, or other nodes may need to upgrade.");
    }

    // Alerts
    {
        LOCK(cs_mapAlerts);
        BOOST_FOREACH (PAIRTYPE(const uint256, CAlert) & item, mapAlerts) {
            const CAlert& alert = item.second;
            if (alert.AppliesToMe() && alert.nPriority > nPriority) {
                nPriority = alert.nPriority;
                strStatusBar = alert.strStatusBar;
            }
        }
    }

    if (strFor == "statusbar")
        return strStatusBar;
    else if (strFor == "rpc")
        return strRPC;
    assert(!"GetWarnings() : invalid parameter");
    return "error";
}


//////////////////////////////////////////////////////////////////////////////
//
// Messages
//


bool static AlreadyHave(const CInv& inv)
{
    switch (inv.type) {
    case MSG_TX: {
        bool txInMap = false;
        txInMap = mempool.exists(inv.hash);
        return txInMap || mapOrphanTransactions.count(inv.hash) ||
               pcoinsTip->HaveCoins(inv.hash);
    }
    case MSG_DSTX:
        return mapObfuscationBroadcastTxes.count(inv.hash);
    case MSG_BLOCK:
        return mapBlockIndex.count(inv.hash);
    case MSG_TXLOCK_REQUEST:
        return mapTxLockReq.count(inv.hash) ||
               mapTxLockReqRejected.count(inv.hash);
    case MSG_TXLOCK_VOTE:
        return mapTxLockVote.count(inv.hash);
    case MSG_MASTERNODE_WINNER:
        if (masternodePayments.mapMasternodePayeeVotes.count(inv.hash)) {
            masternodeSync.AddedMasternodeWinner(inv.hash);
            return true;
        }
        return false;
    case MSG_BUDGET_VOTE:
        if (budget.mapSeenMasternodeBudgetVotes.count(inv.hash)) {
            masternodeSync.AddedBudgetItem(inv.hash);
            return true;
        }
        return false;
    case MSG_BUDGET_PROPOSAL:
        if (budget.mapSeenMasternodeBudgetProposals.count(inv.hash)) {
            masternodeSync.AddedBudgetItem(inv.hash);
            return true;
        }
        return false;
    case MSG_BUDGET_FINALIZED_VOTE:
        if (budget.mapSeenFinalizedBudgetVotes.count(inv.hash)) {
            masternodeSync.AddedBudgetItem(inv.hash);
            return true;
        }
        return false;
    case MSG_BUDGET_FINALIZED:
        if (budget.mapSeenFinalizedBudgets.count(inv.hash)) {
            masternodeSync.AddedBudgetItem(inv.hash);
            return true;
        }
        return false;
    case MSG_MASTERNODE_ANNOUNCE:
        if (mnodeman.mapSeenMasternodeBroadcast.count(inv.hash)) {
            masternodeSync.AddedMasternodeList(inv.hash);
            return true;
        }
        return false;
    case MSG_MASTERNODE_PING:
        return mnodeman.mapSeenMasternodePing.count(inv.hash);
    }
    // Don't know what it is, just say we already got one
    return true;
}


void static ProcessGetData(CNode* pfrom)
{
    std::deque<CInv>::iterator it = pfrom->vRecvGetData.begin();

    vector<CInv> vNotFound;

    LOCK(cs_main);

    while (it != pfrom->vRecvGetData.end()) {
        // Don't bother if send buffer is too full to respond anyway
        if (pfrom->nSendSize >= SendBufferSize())
            break;

        const CInv& inv = *it;
        {
            boost::this_thread::interruption_point();
            it++;

            if (inv.type == MSG_BLOCK || inv.type == MSG_FILTERED_BLOCK) {
                bool send = false;
                BlockMap::iterator mi = mapBlockIndex.find(inv.hash);
                if (mi != mapBlockIndex.end()) {
                    if (chainActive.Contains(mi->second)) {
                        send = true;
                    } else {
                        // To prevent fingerprinting attacks, only send blocks outside of the active
                        // chain if they are valid, and no more than a max reorg depth than the best header
                        // chain we know about.
                        send = mi->second->IsValid(BLOCK_VALID_SCRIPTS) && (pindexBestHeader != NULL) &&
                               (chainActive.Height() - mi->second->nHeight < Params().MaxReorganizationDepth());
                        if (!send) {
                            LogPrintf(
                                "ProcessGetData(): ignoring request from peer=%i for old block that isn't in the main chain\n",
                                pfrom->GetId());
                        }
                    }
                }
                // Don't send not-validated blocks
                if (send && (mi->second->nStatus & BLOCK_HAVE_DATA)) {
                    // Send block from disk
                    CBlock block;
                    if (!ReadBlockFromDisk(block, (*mi).second))
                        assert(!"cannot load block from disk");
                    if (inv.type == MSG_BLOCK)
                        pfrom->PushMessage("block", block);
                    else // MSG_FILTERED_BLOCK)
                    {
                        LOCK(pfrom->cs_filter);
                        if (pfrom->pfilter) {
                            CMerkleBlock merkleBlock(block, *pfrom->pfilter);
                            pfrom->PushMessage("merkleblock", merkleBlock);
                            // CMerkleBlock just contains hashes, so also push any transactions in the block the client did not see
                            // This avoids hurting performance by pointlessly requiring a round-trip
                            // Note that there is currently no way for a node to request any single transactions we didnt send here -
                            // they must either disconnect and retry or request the full block.
                            // Thus, the protocol spec specified allows for us to provide duplicate txn here,
                            // however we MUST always provide at least what the remote peer needs
                            typedef std::pair<unsigned int, uint256> PairType;
                            BOOST_FOREACH (PairType& pair, merkleBlock.vMatchedTxn)
                                if (!pfrom->setInventoryKnown.count(CInv(MSG_TX, pair.second)))
                                    pfrom->PushMessage("tx", block.vtx[pair.first]);
                        }
                        // else
                        // no response
                    }

                    // Trigger them to send a getblocks request for the next batch of inventory
                    if (inv.hash == pfrom->hashContinue) {
                        // Bypass PushInventory, this must send even if redundant,
                        // and we want it right after the last block so they don't
                        // wait for other stuff first.
                        vector<CInv> vInv;
                        vInv.push_back(CInv(MSG_BLOCK, chainActive.Tip()->GetBlockHash()));
                        pfrom->PushMessage("inv", vInv);
                        pfrom->hashContinue = 0;
                    }
                }
            } else if (inv.IsKnownType()) {
                // Send stream from relay memory
                bool pushed = false;
                {
                    LOCK(cs_mapRelay);
                    map<CInv, CDataStream>::iterator mi = mapRelay.find(inv);
                    if (mi != mapRelay.end()) {
                        pfrom->PushMessage(inv.GetCommand(), (*mi).second);
                        pushed = true;
                    }
                }

                if (!pushed && inv.type == MSG_TX) {
                    CTransaction tx;
                    if (mempool.lookup(inv.hash, tx)) {
                        CDataStream ss(SER_NETWORK, PROTOCOL_VERSION);
                        ss.reserve(1000);
                        ss << tx;
                        pfrom->PushMessage("tx", ss);
                        pushed = true;
                    }
                }
                if (!pushed && inv.type == MSG_TXLOCK_VOTE) {
                    if (mapTxLockVote.count(inv.hash)) {
                        CDataStream ss(SER_NETWORK, PROTOCOL_VERSION);
                        ss.reserve(1000);
                        ss << mapTxLockVote[inv.hash];
                        pfrom->PushMessage("txlvote", ss);
                        pushed = true;
                    }
                }
                if (!pushed && inv.type == MSG_TXLOCK_REQUEST) {
                    if (mapTxLockReq.count(inv.hash)) {
                        CDataStream ss(SER_NETWORK, PROTOCOL_VERSION);
                        ss.reserve(1000);
                        ss << mapTxLockReq[inv.hash];
                        pfrom->PushMessage("ix", ss);
                        pushed = true;
                    }
                }
                if (!pushed && inv.type == MSG_MASTERNODE_WINNER) {
                    if (masternodePayments.mapMasternodePayeeVotes.count(inv.hash)) {
                        CDataStream ss(SER_NETWORK, PROTOCOL_VERSION);
                        ss.reserve(1000);
                        ss << masternodePayments.mapMasternodePayeeVotes[inv.hash];
                        pfrom->PushMessage("mnw", ss);
                        pushed = true;
                    }
                }
                if (!pushed && inv.type == MSG_BUDGET_VOTE) {
                    if (budget.mapSeenMasternodeBudgetVotes.count(inv.hash)) {
                        CDataStream ss(SER_NETWORK, PROTOCOL_VERSION);
                        ss.reserve(1000);
                        ss << budget.mapSeenMasternodeBudgetVotes[inv.hash];
                        pfrom->PushMessage("mvote", ss);
                        pushed = true;
                    }
                }

                if (!pushed && inv.type == MSG_BUDGET_PROPOSAL) {
                    if (budget.mapSeenMasternodeBudgetProposals.count(inv.hash)) {
                        CDataStream ss(SER_NETWORK, PROTOCOL_VERSION);
                        ss.reserve(1000);
                        ss << budget.mapSeenMasternodeBudgetProposals[inv.hash];
                        pfrom->PushMessage("mprop", ss);
                        pushed = true;
                    }
                }

                if (!pushed && inv.type == MSG_BUDGET_FINALIZED_VOTE) {
                    if (budget.mapSeenFinalizedBudgetVotes.count(inv.hash)) {
                        CDataStream ss(SER_NETWORK, PROTOCOL_VERSION);
                        ss.reserve(1000);
                        ss << budget.mapSeenFinalizedBudgetVotes[inv.hash];
                        pfrom->PushMessage("fbvote", ss);
                        pushed = true;
                    }
                }

                if (!pushed && inv.type == MSG_BUDGET_FINALIZED) {
                    if (budget.mapSeenFinalizedBudgets.count(inv.hash)) {
                        CDataStream ss(SER_NETWORK, PROTOCOL_VERSION);
                        ss.reserve(1000);
                        ss << budget.mapSeenFinalizedBudgets[inv.hash];
                        pfrom->PushMessage("fbs", ss);
                        pushed = true;
                    }
                }

                if (!pushed && inv.type == MSG_MASTERNODE_ANNOUNCE) {
                    if (mnodeman.mapSeenMasternodeBroadcast.count(inv.hash)) {
                        CDataStream ss(SER_NETWORK, PROTOCOL_VERSION);
                        ss.reserve(1000);
                        ss << mnodeman.mapSeenMasternodeBroadcast[inv.hash];
                        pfrom->PushMessage("mnb", ss);
                        pushed = true;
                    }
                }

                if (!pushed && inv.type == MSG_MASTERNODE_PING) {
                    if (mnodeman.mapSeenMasternodePing.count(inv.hash)) {
                        CDataStream ss(SER_NETWORK, PROTOCOL_VERSION);
                        ss.reserve(1000);
                        ss << mnodeman.mapSeenMasternodePing[inv.hash];
                        pfrom->PushMessage("mnp", ss);
                        pushed = true;
                    }
                }

                if (!pushed && inv.type == MSG_DSTX) {
                    if (mapObfuscationBroadcastTxes.count(inv.hash)) {
                        CDataStream ss(SER_NETWORK, PROTOCOL_VERSION);
                        ss.reserve(1000);
                        ss << mapObfuscationBroadcastTxes[inv.hash].tx << mapObfuscationBroadcastTxes[inv.hash].vin
                           << mapObfuscationBroadcastTxes[inv.hash].vchSig
                           << mapObfuscationBroadcastTxes[inv.hash].sigTime;

                        pfrom->PushMessage("dstx", ss);
                        pushed = true;
                    }
                }


                if (!pushed) {
                    vNotFound.push_back(inv);
                }
            }

            // Track requests for our stuff.
            g_signals.Inventory(inv.hash);

            if (inv.type == MSG_BLOCK || inv.type == MSG_FILTERED_BLOCK)
                break;
        }
    }

    pfrom->vRecvGetData.erase(pfrom->vRecvGetData.begin(), it);

    if (!vNotFound.empty()) {
        // Let the peer know that we didn't find what it asked for, so it doesn't
        // have to wait around forever. Currently only SPV clients actually care
        // about this message: it's needed when they are recursively walking the
        // dependencies of relevant unconfirmed transactions. SPV clients want to
        // do that because they want to know about (and store and rebroadcast and
        // risk analyze) the dependencies of transactions relevant to them, without
        // having to download the entire memory pool.
        pfrom->PushMessage("notfound", vNotFound);
    }
}

bool static ProcessMessage(CNode* pfrom, string strCommand, CDataStream& vRecv, int64_t nTimeReceived)
{
    RandAddSeedPerfmon();
    if (fDebug)
        LogPrintf("received: %s (%u bytes) peer=%d, chainheight=%d\n", SanitizeString(strCommand), vRecv.size(), pfrom->id, chainActive.Height());
    if (mapArgs.count("-dropmessagestest") && GetRand(atoi(mapArgs["-dropmessagestest"])) == 0) {
        LogPrintf("dropmessagestest DROPPING RECV MESSAGE\n");
        return true;
    }
    if (strCommand == "version") {
        // Each connection can only send one version message
        if (pfrom->nVersion != 0) {
            pfrom->PushMessage("reject", strCommand, REJECT_DUPLICATE, string("Duplicate version message"));
            Misbehaving(pfrom->GetId(), 1);
            return false;
        }

        int64_t nTime;
        CAddress addrMe;
        CAddress addrFrom;
        uint64_t nNonce = 1;
        vRecv >> pfrom->nVersion >> pfrom->nServices >> nTime >> addrMe;
        if (pfrom->DisconnectOldProtocol(ActiveProtocol(), strCommand))
            return false;

        if (pfrom->nVersion == 10300)
            pfrom->nVersion = 300;
        if (!vRecv.empty())
            vRecv >> addrFrom >> nNonce;
        if (!vRecv.empty()) {
            vRecv >> LIMITED_STRING(pfrom->strSubVer, 256);
            pfrom->cleanSubVer = SanitizeString(pfrom->strSubVer);
        }
        if (!vRecv.empty())
            vRecv >> pfrom->nStartingHeight;
        if (!vRecv.empty())
            vRecv >> pfrom->fRelayTxes; // set to true after we get the first filter* message
        else
            pfrom->fRelayTxes = true;

        // Disconnect if we connected to ourself
        if (nNonce == nLocalHostNonce && nNonce > 1) {
            LogPrintf("connected to self at %s, disconnecting\n", pfrom->addr.ToString());
            pfrom->fDisconnect = true;
            return true;
        }

        pfrom->addrLocal = addrMe;
        if (pfrom->fInbound && addrMe.IsRoutable()) {
            SeenLocal(addrMe);
        }

        // Be shy and don't send version until we hear
        if (pfrom->fInbound)
            pfrom->PushVersion();

        pfrom->fClient = !(pfrom->nServices & NODE_NETWORK);

        // Potentially mark this peer as a preferred download peer.
        UpdatePreferredDownload(pfrom, State(pfrom->GetId()));

        // Change version
        pfrom->PushMessage("verack");
        pfrom->ssSend.SetVersion(min(pfrom->nVersion, PROTOCOL_VERSION));

        if (!pfrom->fInbound) {
            // Advertise our address
            if (fListen && !IsInitialBlockDownload()) {
                CAddress addr = GetLocalAddress(&pfrom->addr);
                if (addr.IsRoutable()) {
                    pfrom->PushAddress(addr);
                } else if (IsPeerAddrLocalGood(pfrom)) {
                    addr.SetIP(pfrom->addrLocal);
                    pfrom->PushAddress(addr);
                }
            }

            // Get recent addresses
            if (pfrom->fOneShot || pfrom->nVersion >= CADDR_TIME_VERSION || addrman.size() < 1000) {
                pfrom->PushMessage("getaddr");
                pfrom->fGetAddr = true;
            }
            addrman.Good(pfrom->addr);
        } else {
            if (((CNetAddr)pfrom->addr) == (CNetAddr)addrFrom) {
                addrman.Add(addrFrom, addrFrom);
                addrman.Good(addrFrom);
            }
        }

        // Relay alerts
        {
            LOCK(cs_mapAlerts);
            BOOST_FOREACH (PAIRTYPE(const uint256, CAlert) & item, mapAlerts)
                item.second.RelayTo(pfrom);
        }

        pfrom->fSuccessfullyConnected = true;

        string remoteAddr;
        if (fLogIPs)
            remoteAddr = ", peeraddr=" + pfrom->addr.ToString();

        LogPrintf("receive version message: %s: version %d, blocks=%d, us=%s, peer=%d%s\n",
            pfrom->cleanSubVer, pfrom->nVersion,
            pfrom->nStartingHeight, addrMe.ToString(), pfrom->id,
            remoteAddr);

        int64_t nTimeOffset = nTime - GetTime();
        pfrom->nTimeOffset = nTimeOffset;
        AddTimeData(pfrom->addr, nTimeOffset);
    } else if (pfrom->nVersion == 0) {
        // Must have a version message before anything else
        Misbehaving(pfrom->GetId(), 1);
        return false;
    } else if (strCommand == "verack") {
        pfrom->SetRecvVersion(min(pfrom->nVersion, PROTOCOL_VERSION));

        // Mark this node as currently connected, so we update its timestamp later.
        if (pfrom->fNetworkNode) {
            LOCK(cs_main);
            State(pfrom->GetId())->fCurrentlyConnected = true;
        }
    } else if (strCommand == "addr") {
        vector<CAddress> vAddr;
        vRecv >> vAddr;

        // Don't want addr from older versions unless seeding
        if (pfrom->nVersion < CADDR_TIME_VERSION && addrman.size() > 1000)
            return true;
        if (vAddr.size() > 1000) {
            Misbehaving(pfrom->GetId(), 20);
            return error("message addr size() = %u", vAddr.size());
        }

        // Store the new addresses
        vector<CAddress> vAddrOk;
        int64_t nNow = GetAdjustedTime();
        int64_t nSince = nNow - 10 * 60;
        BOOST_FOREACH (CAddress& addr, vAddr) {
            boost::this_thread::interruption_point();

            if (addr.nTime <= 100000000 || addr.nTime > nNow + 10 * 60)
                addr.nTime = nNow - 5 * 24 * 60 * 60;
            pfrom->AddAddressKnown(addr);
            bool fReachable = IsReachable(addr);
            if (addr.nTime > nSince && !pfrom->fGetAddr && vAddr.size() <= 10 && addr.IsRoutable()) {
                // Relay to a limited number of other nodes
                {
                    LOCK(cs_vNodes);
                    // Use deterministic randomness to send to the same nodes for 24 hours
                    // at a time so the setAddrKnowns of the chosen nodes prevent repeats
                    static uint256 hashSalt;
                    if (hashSalt == 0)
                        hashSalt = GetRandHash();
                    uint64_t hashAddr = addr.GetHash();
                    uint256 hashRand = hashSalt ^ (hashAddr << 32) ^ ((GetTime() + hashAddr) / (24 * 60 * 60));
                    hashRand = Hash(BEGIN(hashRand), END(hashRand));
                    multimap<uint256, CNode*> mapMix;
                    BOOST_FOREACH (CNode* pnode, vNodes) {
                        if (pnode->nVersion < CADDR_TIME_VERSION)
                            continue;
                        unsigned int nPointer;
                        memcpy(&nPointer, &pnode, sizeof(nPointer));
                        uint256 hashKey = hashRand ^ nPointer;
                        hashKey = Hash(BEGIN(hashKey), END(hashKey));
                        mapMix.insert(make_pair(hashKey, pnode));
                    }
                    int nRelayNodes = fReachable ? 2 : 1; // limited relaying of addresses outside our network(s)
                    for (multimap<uint256, CNode*>::iterator mi = mapMix.begin();
                         mi != mapMix.end() && nRelayNodes-- > 0; ++mi)
                        ((*mi).second)->PushAddress(addr);
                }
            }
            // Do not store addresses outside our network
            if (fReachable)
                vAddrOk.push_back(addr);
        }
        addrman.Add(vAddrOk, pfrom->addr, 2 * 60 * 60);
        if (vAddr.size() < 1000)
            pfrom->fGetAddr = false;
        if (pfrom->fOneShot)
            pfrom->fDisconnect = true;
    } else if (strCommand == "inv") {
        vector<CInv> vInv;
        vRecv >> vInv;
        if (vInv.size() > MAX_INV_SZ) {
            Misbehaving(pfrom->GetId(), 20);
            return error("message inv size() = %u", vInv.size());
        }

        // find last block in inv vector
        unsigned int nLastBlock = (unsigned int)(-1);
        for (unsigned int nInv = 0; nInv < vInv.size(); nInv++) {
            if (vInv[vInv.size() - 1 - nInv].type == MSG_BLOCK) {
                nLastBlock = vInv.size() - 1 - nInv;
                break;
            }
        }

        LOCK(cs_main);

        std::vector<CInv> vToFetch;
        for (unsigned int nInv = 0; nInv < vInv.size(); nInv++) {
            const CInv& inv = vInv[nInv];

            boost::this_thread::interruption_point();
            pfrom->AddInventoryKnown(inv);

            bool fAlreadyHave = AlreadyHave(inv);
            LogPrint("net", "got inv: %s  %s peer=%d, inv.type=%d, mapBlocksInFlight.count(inv.hash)=%d\n", inv.ToString(), fAlreadyHave ? "have" : "new", pfrom->id, inv.type, mapBlocksInFlight.count(inv.hash));

            if (!fAlreadyHave && pfrom)
                pfrom->AskFor(inv, IsInitialBlockDownload()); // peershares: immediate retry during initial download
            if (inv.type == MSG_BLOCK) {
                UpdateBlockAvailability(pfrom->GetId(), inv.hash);
                if (!fAlreadyHave && !fImporting && !fReindex && !mapBlocksInFlight.count(inv.hash)) {
                    // Add this to the list of blocks to request
                    vToFetch.push_back(inv);
                    LogPrint("net", "getblocks (%d) %s to peer=%d\n", pindexBestHeader->nHeight, inv.hash.ToString(),
                        pfrom->id);
                }
            } else if (nInv == nLastBlock) {
                // In case we are on a very long side-chain, it is possible that we already have
                // the last block in an inv bundle sent in response to getblocks. Try to detect
                // this situation and push another getblocks to continue.
                std::vector<CInv> vGetData(1,inv);
                
                if (pfrom) {
                    pfrom->PushMessage("getblocks", chainActive.GetLocator(mapBlockIndex[inv.hash]), uint256(0));
                }
                if (fDebug)
                    printf("force request: %s\n", inv.ToString().c_str());
            }

            // Track requests for our stuff
            g_signals.Inventory(inv.hash);
            if (pfrom->nSendSize > (SendBufferSize() * 2)) {
                Misbehaving(pfrom->GetId(), 50);
                return error("send buffer size() = %u", pfrom->nSendSize);
            }
        }

        if (!vToFetch.empty())
            pfrom->PushMessage("getdata", vToFetch);
    } else if (strCommand == "getdata") {
        vector<CInv> vInv;
        vRecv >> vInv;
        if (vInv.size() > MAX_INV_SZ) {
            Misbehaving(pfrom->GetId(), 20);
            return error("message getdata size() = %u", vInv.size());
        }

        if (fDebug || (vInv.size() != 1))
            LogPrint("net", "received getdata (%u invsz) peer=%d\n", vInv.size(), pfrom->id);

        if ((fDebug && vInv.size() > 0) || (vInv.size() == 1))
            LogPrint("net", "received getdata for: %s peer=%d\n", vInv[0].ToString(), pfrom->id);

        pfrom->vRecvGetData.insert(pfrom->vRecvGetData.end(), vInv.begin(), vInv.end());
        ProcessGetData(pfrom);
    } else if (strCommand == "getblocks" || strCommand == "getheaders") {
        CBlockLocator locator;
        uint256 hashStop;
        vRecv >> locator >> hashStop;

        LOCK(cs_main);

        // Find the last block the caller has in the main chain
        CBlockIndex* pindex = FindForkInGlobalIndex(chainActive, locator);

        // Send the rest of the chain
        if (pindex)
            pindex = chainActive.Next(pindex);
        int nLimit = 500;
        LogPrint("net", "getblocks %d to %s limit %d from peer=%d\n", (pindex ? pindex->nHeight : -1),
            hashStop == uint256(0) ? "end" : hashStop.ToString(), nLimit, pfrom->id);
        for (; pindex; pindex = chainActive.Next(pindex)) {
            if (pindex->GetBlockHash() == hashStop) {
                LogPrint("net", "  getblocks stopping at %d %s\n", pindex->nHeight, pindex->GetBlockHash().ToString());
                break;
            }
            pfrom->PushInventory(CInv(MSG_BLOCK, pindex->GetBlockHash()));
            if (--nLimit <= 0) {
                // When this block is requested, we'll send an inv that'll make them
                // getblocks the next batch of inventory.
                LogPrint("net", "  getblocks stopping at limit %d %s\n", pindex->nHeight,
                    pindex->GetBlockHash().ToString());
                pfrom->hashContinue = pindex->GetBlockHash();
                break;
            }
        }
    } else if (strCommand == "headers" && Params().HeadersFirstSyncingActive()) {
        CBlockLocator locator;
        uint256 hashStop;
        vRecv >> locator >> hashStop;

        LOCK(cs_main);

        if (IsInitialBlockDownload())
            return true;

        CBlockIndex* pindex = NULL;
        if (locator.IsNull()) {
            // If locator is null, return the hashStop block
            BlockMap::iterator mi = mapBlockIndex.find(hashStop);
            if (mi == mapBlockIndex.end())
                return true;
            pindex = (*mi).second;
        } else {
            // Find the last block the caller has in the main chain
            pindex = FindForkInGlobalIndex(chainActive, locator);
            if (pindex)
                pindex = chainActive.Next(pindex);
        }

        // we must use CBlocks, as CBlockHeaders won't include the 0x00 nTx count at the end
        vector<CBlock> vHeaders;
        int nLimit = MAX_HEADERS_RESULTS;
        if (fDebug)
            LogPrintf("getheaders %d to %s from peer=%d\n", (pindex ? pindex->nHeight : -1), hashStop.ToString(),
                pfrom->id);
        for (; pindex; pindex = chainActive.Next(pindex)) {
            vHeaders.push_back(pindex->GetBlockHeader());
            if (--nLimit <= 0 || pindex->GetBlockHash() == hashStop)
                break;
        }
        pfrom->PushMessage("headers", vHeaders);
    } else if (strCommand == "tx" || strCommand == "dstx") {
        vector<uint256> vWorkQueue;
        vector<uint256> vEraseQueue;
        CTransaction tx;

        //masternode signed transaction
        bool ignoreFees = false;
        CTxIn vin;
        vector<unsigned char> vchSig;
        int64_t sigTime;

        if (strCommand == "tx") {
            vRecv >> tx;
        } else if (strCommand == "dstx") {
            //these allow masternodes to publish a limited amount of free transactions
            vRecv >> tx >> vin >> vchSig >> sigTime;

            CMasternode* pmn = mnodeman.Find(vin);
            if (pmn != NULL) {
                if (!pmn->allowFreeTx) {
                    //multiple peers can send us a valid masternode transaction
                    if (fDebug)
                        LogPrintf("dstx: Masternode sending too many transactions %s\n", tx.GetHash().ToString());
                    return true;
                }

                std::string strMessage = tx.GetHash().ToString() + boost::lexical_cast<std::string>(sigTime);

                std::string errorMessage = "";
                if (!obfuScationSigner.VerifyMessage(pmn->pubKeyMasternode, vchSig, strMessage, errorMessage)) {
                    LogPrintf("dstx: Got bad masternode address signature %s \n", vin.ToString());
                    //pfrom->Misbehaving(20);
                    return false;
                }

                LogPrintf("dstx: Got Masternode transaction %s\n", tx.GetHash().ToString());

                ignoreFees = true;
                pmn->allowFreeTx = false;

                if (!mapObfuscationBroadcastTxes.count(tx.GetHash())) {
                    CObfuscationBroadcastTx dstx;
                    dstx.tx = tx;
                    dstx.vin = vin;
                    dstx.vchSig = vchSig;
                    dstx.sigTime = sigTime;

                    mapObfuscationBroadcastTxes.insert(make_pair(tx.GetHash(), dstx));
                }
            }
        }

        CInv inv(MSG_TX, tx.GetHash());
        pfrom->AddInventoryKnown(inv);

        LOCK(cs_main);

        bool fMissingInputs = false;
        CValidationState state;

        mapAlreadyAskedFor.erase(inv);

        if (AcceptToMemoryPool(mempool, state, tx, true, &fMissingInputs, false, ignoreFees)) {
            mempool.check(pcoinsTip);
            RelayTransaction(tx);
            vWorkQueue.push_back(inv.hash);

            LogPrint("mempool", "AcceptToMemoryPool: peer=%d %s : accepted %s (poolsz %u)\n",
                pfrom->id, pfrom->cleanSubVer,
                tx.GetHash().ToString(),
                mempool.mapTx.size());

            // Recursively process any orphan transactions that depended on this one
            set<NodeId> setMisbehaving;
            for (unsigned int i = 0; i < vWorkQueue.size(); i++) {
                map<uint256, set<uint256> >::iterator
                    itByPrev = mapOrphanTransactionsByPrev.find(vWorkQueue[i]);
                if (itByPrev == mapOrphanTransactionsByPrev.end())
                    continue;
                for (set<uint256>::iterator mi = itByPrev->second.begin();
                     mi != itByPrev->second.end();
                     ++mi) {
                    const uint256& orphanHash = *mi;
                    const CTransaction& orphanTx = mapOrphanTransactions[orphanHash].tx;
                    NodeId fromPeer = mapOrphanTransactions[orphanHash].fromPeer;
                    bool fMissingInputs2 = false;
                    // Use a dummy CValidationState so someone can't setup nodes to counter-DoS based on orphan
                    // resolution (that is, feeding people an invalid transaction based on LegitTxX in order to get
                    // anyone relaying LegitTxX banned)
                    CValidationState stateDummy;


                    if (setMisbehaving.count(fromPeer))
                        continue;
                    if (AcceptToMemoryPool(mempool, stateDummy, orphanTx, true, &fMissingInputs2)) {
                        LogPrint("mempool", "   accepted orphan tx %s\n", orphanHash.ToString());
                        RelayTransaction(orphanTx);
                        vWorkQueue.push_back(orphanHash);
                        vEraseQueue.push_back(orphanHash);
                    } else if (!fMissingInputs2) {
                        int nDos = 0;
                        if (stateDummy.IsInvalid(nDos) && nDos > 0) {
                            // Punish peer that gave us an invalid orphan tx
                            Misbehaving(fromPeer, nDos);
                            setMisbehaving.insert(fromPeer);
                            LogPrint("mempool", "   invalid orphan tx %s\n", orphanHash.ToString());
                        }
                        // Has inputs but not accepted to mempool
                        // Probably non-standard or insufficient fee/priority
                        LogPrint("mempool", "   removed orphan tx %s\n", orphanHash.ToString());
                        vEraseQueue.push_back(orphanHash);
                    }
                    mempool.check(pcoinsTip);
                }
            }

            BOOST_FOREACH (uint256 hash, vEraseQueue)
                EraseOrphanTx(hash);
        } else if (fMissingInputs) {
            AddOrphanTx(tx, pfrom->GetId());

            // DoS prevention: do not allow mapOrphanTransactions to grow unbounded
            unsigned int nMaxOrphanTx = (unsigned int)std::max((int64_t)0, GetArg("-maxorphantx",
                                                                               DEFAULT_MAX_ORPHAN_TRANSACTIONS));
            unsigned int nEvicted = LimitOrphanTxSize(nMaxOrphanTx);
            if (nEvicted > 0)
                LogPrint("mempool", "mapOrphan overflow, removed %u tx\n", nEvicted);
        } else if (pfrom->fWhitelisted) {
            // Always relay transactions received from whitelisted peers, even
            // if they are already in the mempool (allowing the node to function
            // as a gateway for nodes hidden behind it).

            RelayTransaction(tx);
        }

        if (strCommand == "dstx") {
            CInv inv(MSG_DSTX, tx.GetHash());
            RelayInv(inv);
        }

        int nDoS = 0;
        if (state.IsInvalid(nDoS)) {
            LogPrint("mempool", "%s from peer=%d %s was not accepted into the memory pool: %s\n",
                tx.GetHash().ToString(),
                pfrom->id, pfrom->cleanSubVer,
                state.GetRejectReason());
            pfrom->PushMessage("reject", strCommand, state.GetRejectCode(),
                state.GetRejectReason().substr(0, MAX_REJECT_MESSAGE_LENGTH), inv.hash);
            if (nDoS > 0)
                Misbehaving(pfrom->GetId(), nDoS);
        }
    } else if (strCommand == "headers" && Params().HeadersFirstSyncingActive() && !fImporting &&
               !fReindex) // Ignore headers received while importing
    {
        std::vector<CBlockHeader> headers;

        // Bypass the normal CBlock deserialization, as we don't want to risk deserializing 2000 full blocks.
        unsigned int nCount = ReadCompactSize(vRecv);
        if (nCount > MAX_HEADERS_RESULTS) {
            Misbehaving(pfrom->GetId(), 20);
            return error("headers message size = %u", nCount);
        }
        headers.resize(nCount);
        for (unsigned int n = 0; n < nCount; n++) {
            vRecv >> headers[n];
            ReadCompactSize(vRecv); // ignore tx count; assume it is 0.
        }

        LOCK(cs_main);

        if (nCount == 0) {
            // Nothing interesting. Stop asking this peers for more headers.
            return true;
        }
        CBlockIndex* pindexLast = NULL;
        BOOST_FOREACH (
            const CBlockHeader& header, headers) {
            CValidationState state;
            if (pindexLast != NULL && header.hashPrevBlock != pindexLast->GetBlockHash()) {
                Misbehaving(pfrom->GetId(), 20);
                return error("non-continuous headers sequence");
            }

            /*TODO: this has a CBlock cast on it so that it will compile. There should be a solution for this
             * before headers are reimplemented on mainnet
             */
            if (!AcceptBlockHeader((CBlock)header, state, &pindexLast)) {
                int nDoS;
                if (state.IsInvalid(nDoS)) {
                    if (nDoS > 0)
                        Misbehaving(pfrom->GetId(), nDoS);
                    std::string strError = "invalid header received " + header.GetHash().ToString();
                    return error(strError.c_str());
                }
            }
        }

        if (pindexLast)
            UpdateBlockAvailability(pfrom->GetId(), pindexLast->GetBlockHash());

        if (nCount == MAX_HEADERS_RESULTS && pindexLast) {
            // Headers message had its maximum size; the peer may have more headers.
            // TODO: optimize: if pindexLast is an ancestor of chainActive.Tip or pindexBestHeader, continue
            // from there instead.
            LogPrintf("more getheaders (%d) to end to peer=%d (startheight:%d)\n", pindexLast->nHeight, pfrom->id,
                pfrom->nStartingHeight);
            pfrom->PushMessage("getheaders", chainActive.GetLocator(pindexLast), uint256(0));
        }

        CheckBlockIndex();
    } else if (strCommand == "block" && !fImporting && !fReindex) // Ignore blocks received while importing
    {
        CBlock block;
        vRecv >> block;
        uint256 hashBlock = block.GetHash();
        CInv inv(MSG_BLOCK, hashBlock);
        LogPrint("net", "received block %s peer=%d, height=%d\n", inv.hash.ToString(), pfrom->id, chainActive.Height());

        //sometimes we will be sent their most recent block and its not the one we want, in that case tell where we are
        if (!mapBlockIndex.count(block.hashPrevBlock)) {
            if (find(pfrom->vBlockRequested.begin(), pfrom->vBlockRequested.end(), hashBlock) != pfrom->vBlockRequested.end()) {
                //we already asked for this block, so lets work backwards and ask for the previous block
                pfrom->PushMessage("getblocks", chainActive.GetLocator(), block.hashPrevBlock);
                pfrom->vBlockRequested.push_back(block.hashPrevBlock);
            } else {
                //ask to sync to this block
                pfrom->PushMessage("getblocks", chainActive.GetLocator(), hashBlock);
                pfrom->vBlockRequested.push_back(hashBlock);
            }
        } else {
            pfrom->AddInventoryKnown(inv);
            CValidationState state;
            if (!mapBlockIndex.count(block.GetHash())) {
                ProcessNewBlock(state, pfrom, &block);
                int nDoS;
                if (state.IsInvalid(nDoS)) {
                    pfrom->PushMessage("reject", strCommand, state.GetRejectCode(),
                        state.GetRejectReason().substr(0, MAX_REJECT_MESSAGE_LENGTH), inv.hash);
                    if (nDoS > 0) {
                        TRY_LOCK(cs_main, lockMain);
                        if (lockMain) Misbehaving(pfrom->GetId(), nDoS);
                    }
                }
                //disconnect this node if its old protocol version
                pfrom->DisconnectOldProtocol(ActiveProtocol(), strCommand);
                if (mapBlockIndex.count(block.GetHash())) {
                    LogPrint("net", "Added block %s to block index map", block.GetHash().GetHex());
                }
            } else {
                LogPrint("net", "%s : Already processed block %s, skipping ProcessNewBlock()\n", __func__,
                    block.GetHash().GetHex());
            }
        }
    }


    // This asymmetric behavior for inbound and outbound connections was introduced
    // to prevent a fingerprinting attack: an attacker can send specific fake addresses
    // to users' AddrMan and later request them by sending getaddr messages.
    // Making users (which are behind NAT and can only make outgoing connections) ignore
    // getaddr message mitigates the attack.
    else if ((strCommand == "getaddr") && (pfrom->fInbound)) {
        pfrom->vAddrToSend.clear();
        vector<CAddress> vAddr = addrman.GetAddr();
        BOOST_FOREACH (
            const CAddress& addr, vAddr)
            pfrom->PushAddress(addr);
    } else if (strCommand == "mempool") {
        LOCK2(cs_main, pfrom->cs_filter);

        std::vector<uint256> vtxid;
        mempool.queryHashes(vtxid);
        vector<CInv> vInv;
        BOOST_FOREACH (uint256& hash, vtxid) {
            CInv inv(MSG_TX, hash);
            CTransaction tx;
            bool fInMemPool = mempool.lookup(hash, tx);
            if (!fInMemPool) continue; // another thread removed since queryHashes, maybe...
            if ((pfrom->pfilter && pfrom->pfilter->IsRelevantAndUpdate(tx)) ||
                (!pfrom->pfilter))
                vInv.push_back(inv);
            if (vInv.size() == MAX_INV_SZ) {
                pfrom->PushMessage("inv", vInv);
                vInv.clear();
            }
        }
        if (vInv.size() > 0)
            pfrom->PushMessage("inv", vInv);
    } else if (strCommand == "ping") {
        if (pfrom->nVersion > BIP0031_VERSION) {
            uint64_t nonce = 0;
            vRecv >> nonce;
            // Echo the message back with the nonce. This allows for two useful features:
            //
            // 1) A remote node can quickly check if the connection is operational
            // 2) Remote nodes can measure the latency of the network thread. If this node
            //    is overloaded it won't respond to pings quickly and the remote node can
            //    avoid sending us more work, like chain download requests.
            //
            // The nonce stops the remote getting confused between different pings: without
            // it, if the remote node sends a ping once per second and this node takes 5
            // seconds to respond to each, the 5th ping the remote sends would appear to
            // return very quickly.
            pfrom->PushMessage("pong", nonce);
        }
    } else if (strCommand == "pong") {
        int64_t pingUsecEnd = nTimeReceived;
        uint64_t nonce = 0;
        size_t nAvail = vRecv.in_avail();
        bool bPingFinished = false;
        std::string sProblem;

        if (nAvail >= sizeof(nonce)) {
            vRecv >> nonce;

            // Only process pong message if there is an outstanding ping (old ping without nonce should never pong)
            if (pfrom->nPingNonceSent != 0) {
                if (nonce == pfrom->nPingNonceSent) {
                    // Matching pong received, this ping is no longer outstanding
                    bPingFinished = true;
                    int64_t pingUsecTime = pingUsecEnd - pfrom->nPingUsecStart;
                    if (pingUsecTime > 0) {
                        // Successful ping time measurement, replace previous
                        pfrom->nPingUsecTime = pingUsecTime;
                    } else {
                        // This should never happen
                        sProblem = "Timing mishap";
                    }
                } else {
                    // Nonce mismatches are normal when pings are overlapping
                    sProblem = "Nonce mismatch";
                    if (nonce == 0) {
                        // This is most likely a bug in another implementation somewhere, cancel this ping
                        bPingFinished = true;
                        sProblem = "Nonce zero";
                    }
                }
            } else {
                sProblem = "Unsolicited pong without ping";
            }
        } else {
            // This is most likely a bug in another implementation somewhere, cancel this ping
            bPingFinished = true;
            sProblem = "Short payload";
        }

        if (!(sProblem.empty())) {
            LogPrint("net", "pong peer=%d %s: %s, %x expected, %x received, %u bytes\n",
                pfrom->id,
                pfrom->cleanSubVer,
                sProblem,
                pfrom->nPingNonceSent,
                nonce,
                nAvail);
        }
        if (bPingFinished) {
            pfrom->nPingNonceSent = 0;
        }
    } else if (fAlerts && strCommand == "alert") {
        CAlert alert;
        vRecv >> alert;

        uint256 alertHash = alert.GetHash();
        if (pfrom->setKnown.count(alertHash) == 0) {
            if (alert.ProcessAlert()) {
                // Relay
                pfrom->setKnown.insert(alertHash);
                {
                    LOCK(cs_vNodes);
                    BOOST_FOREACH (CNode* pnode, vNodes)
                        alert.RelayTo(pnode);
                }
            } else {
                // Small DoS penalty so peers that send us lots of
                // duplicate/expired/invalid-signature/whatever alerts
                // eventually get banned.
                // This isn't a Misbehaving(100) (immediate ban) because the
                // peer might be an older or different implementation with
                // a different signature key, etc.
                Misbehaving(pfrom->GetId(), 10);
            }
        }
    } else if (!(nLocalServices & NODE_BLOOM) &&
               (strCommand == "filterload" ||
                   strCommand == "filteradd" ||
                   strCommand == "filterclear")) {
        LogPrintf("bloom message=%s\n", strCommand);
        Misbehaving(pfrom->GetId(), 100);
    } else if (strCommand == "filterload") {
        CBloomFilter filter;
        vRecv >> filter;

        if (!filter.IsWithinSizeConstraints())
            // There is no excuse for sending a too-large filter
            Misbehaving(pfrom->GetId(), 100);
        else {
            LOCK(pfrom->cs_filter);
            delete pfrom->pfilter;
            pfrom->pfilter = new CBloomFilter(filter);
            pfrom->pfilter->UpdateEmptyFull();
        }
        pfrom->fRelayTxes = true;
    } else if (strCommand == "filteradd") {
        vector<unsigned char> vData;
        vRecv >> vData;

        // Nodes must NEVER send a data item > 520 bytes (the max size for a script data object,
        // and thus, the maximum size any matched object can have) in a filteradd message
        if (vData.size() > MAX_SCRIPT_ELEMENT_SIZE) {
            Misbehaving(pfrom->GetId(), 100);
        } else {
            LOCK(pfrom->cs_filter);
            if (pfrom->pfilter)
                pfrom->pfilter->insert(vData);
            else
                Misbehaving(pfrom->GetId(), 100);
        }
    } else if (strCommand == "filterclear") {
        LOCK(pfrom->cs_filter);
        delete pfrom->pfilter;
        pfrom->pfilter = new CBloomFilter();
        pfrom->fRelayTxes = true;
    } else if (strCommand == "reject") {
        if (fDebug) {
            try {
                string strMsg;
                unsigned char ccode;
                string strReason;
                vRecv >> LIMITED_STRING(strMsg, CMessageHeader::COMMAND_SIZE) >> ccode >> LIMITED_STRING(strReason, MAX_REJECT_MESSAGE_LENGTH);

                ostringstream ss;
                ss << strMsg << " code " << itostr(ccode) << ": " << strReason;

                if (strMsg == "block" || strMsg == "tx") {
                    uint256 hash;
                    vRecv >> hash;
                    ss << ": hash " << hash.ToString();
                }
                LogPrint("net", "Reject %s\n", SanitizeString(ss.str()));
            } catch (std::ios_base::failure& e) {
                // Avoid feedback loops by preventing reject messages from triggering a new reject message.
                LogPrint("net", "Unparseable reject message received\n");
            }
        }
    } else {
        //probably one the extensions
        obfuScationPool.ProcessMessageObfuscation(pfrom, strCommand, vRecv);
        mnodeman.ProcessMessage(pfrom, strCommand, vRecv);
        budget.ProcessMessage(pfrom, strCommand, vRecv);
        masternodePayments.ProcessMessageMasternodePayments(pfrom, strCommand, vRecv);
        ProcessMessageSwiftTX(pfrom, strCommand, vRecv);
        masternodeSync.ProcessMessage(pfrom, strCommand, vRecv);
    }


    return true;
}

// Note: whenever a protocol update is needed toggle between both implementations (comment out the formerly active one)
//       it was the one which was commented out
int ActiveProtocol()
{
    return MIN_PEER_PROTO_VERSION_BEFORE_ENFORCEMENT;
}

bool ProcessMessages(CNode* pfrom)
{
    // Message format
    //  (4) message start
    //  (12) command
    //  (4) size
    //  (4) checksum
    //  (x) data
    //
    bool fOk = true;

    if (!pfrom) return false;

    if (!pfrom->vRecvGetData.empty()) {
        ProcessGetData(pfrom);
    }

    // this maintains the order of responses
    if (!pfrom->vRecvGetData.empty()) return fOk;

    std::deque<CNetMessage>::iterator it = pfrom->vRecvMsg.begin();
    while (!pfrom->fDisconnect && it != pfrom->vRecvMsg.end()) {
        // Don't bother if send buffer is too full to respond anyway
        if (pfrom->nSendSize >= SendBufferSize())
            break;
        // get next message
        CNetMessage& msg = *it;

        // end, if an incomplete message is found
        if (!msg.complete())
            break;

        // at this point, any failure means we can delete the current message
        it++;

        // Scan for message start
        if (memcmp(msg.hdr.pchMessageStart, Params().MessageStart(), MESSAGE_START_SIZE) != 0) {
            LogPrintf("PROCESSMESSAGE: INVALID MESSAGESTART %s peer=%d\n", SanitizeString(msg.hdr.GetCommand()),
                pfrom->id);
            fOk = false;
            break;
        }

        // Read header
        CMessageHeader& hdr = msg.hdr;
        if (!hdr.IsValid()) {
            LogPrintf("PROCESSMESSAGE: ERRORS IN HEADER %s peer=%d\n", SanitizeString(hdr.GetCommand()), pfrom->id);
            continue;
        }
        string strCommand = hdr.GetCommand();

        // Message size
        unsigned int nMessageSize = hdr.nMessageSize;

        // Checksum
        CDataStream& vRecv = msg.vRecv;
        uint256 hash = Hash(vRecv.begin(), vRecv.begin() + nMessageSize);
        unsigned int nChecksum = 0;
        memcpy(&nChecksum, &hash, sizeof(nChecksum));
        if (nChecksum != hdr.nChecksum) {
            LogPrintf("ProcessMessages(%s, %u bytes): CHECKSUM ERROR nChecksum=%08x hdr.nChecksum=%08x\n",
                SanitizeString(strCommand), nMessageSize, nChecksum, hdr.nChecksum);
            continue;
        }
        // Process message
        bool fRet = false;
        try {
            fRet = ProcessMessage(pfrom, strCommand, vRecv, msg.nTime);
            boost::this_thread::interruption_point();
        } catch (std::ios_base::failure& e) {
            pfrom->PushMessage("reject", strCommand, REJECT_MALFORMED, string("error parsing message"));
            if (strstr(e.what(), "end of data")) {
                // Allow exceptions from under-length message on vRecv
                LogPrintf(
                    "ProcessMessages(%s, %u bytes): Exception '%s' caught, normally caused by a message being shorter than its stated length\n",
                    SanitizeString(strCommand), nMessageSize, e.what());
            } else if (strstr(e.what(), "size too large")) {
                // Allow exceptions from over-long size
                LogPrintf("ProcessMessages(%s, %u bytes): Exception '%s' caught\n", SanitizeString(strCommand),
                    nMessageSize, e.what());
            } else {
                PrintExceptionContinue(&e, "ProcessMessages()");
            }
        } catch (boost::thread_interrupted) {
            throw;
        } catch (std::exception& e) {
            PrintExceptionContinue(&e, "ProcessMessages()");
        } catch (...) {
            PrintExceptionContinue(NULL, "ProcessMessages()");
        }

        if (!fRet)
            LogPrintf("ProcessMessage(%s, %u bytes) FAILED peer=%d\n", SanitizeString(strCommand), nMessageSize,
                pfrom->id);

        break;
    }

    // In case the connection got shut down, its receive buffer was wiped
    if (!pfrom->fDisconnect)
        pfrom->vRecvMsg.erase(pfrom->vRecvMsg.begin(), it);
    return fOk;
}


bool SendMessages(CNode* pto, bool fSendTrickle)
{
    {
        // Don't send anything until we get their version message
        if (pto->nVersion == 0)
            return true;

        //
        // Message: ping
        //
        bool pingSend = false;
        if (pto->fPingQueued) {
            // RPC ping request by user
            pingSend = true;
        }
        if (pto->nPingNonceSent == 0 && pto->nPingUsecStart + PING_INTERVAL * 1000000 < GetTimeMicros()) {
            // Ping automatically sent as a latency probe & keepalive.
            pingSend = true;
        }
        if (pingSend) {
            uint64_t nonce = 0;
            while (nonce == 0) {
                GetRandBytes((unsigned char*)&nonce, sizeof(nonce));
            }
            pto->fPingQueued = false;
            pto->nPingUsecStart = GetTimeMicros();
            if (pto->nVersion > BIP0031_VERSION) {
                pto->nPingNonceSent = nonce;
                pto->PushMessage("ping", nonce);
            } else {
                // Peer is too old to support ping command with nonce, pong will never arrive.
                pto->nPingNonceSent = 0;
                pto->PushMessage("ping");
            }
        }

        TRY_LOCK(cs_main, lockMain); // Acquire cs_main for IsInitialBlockDownload() and CNodeState()
        if (!lockMain)
            return true;

        // Address refresh broadcast
        static int64_t nLastRebroadcast;
        if (!IsInitialBlockDownload() && (GetTime() - nLastRebroadcast > 24 * 60 * 60)) {
            LOCK(cs_vNodes);
            BOOST_FOREACH (CNode* pnode, vNodes) {
                // Periodically clear setAddrKnown to allow refresh broadcasts
                if (nLastRebroadcast)
                    pnode->setAddrKnown.clear();

                // Rebroadcast our address
                AdvertizeLocal(pnode);
            }
            if (!vNodes.empty())
                nLastRebroadcast = GetTime();
        }

        //
        // Message: addr
        //
        if (fSendTrickle) {
            vector<CAddress> vAddr;
            vAddr.reserve(pto->vAddrToSend.size());
            BOOST_FOREACH (
                const CAddress& addr, pto->vAddrToSend) {
                // returns true if wasn't already contained in the set
                if (pto->setAddrKnown.insert(addr).second) {
                    vAddr.push_back(addr);
                    // receiver rejects addr messages larger than 1000
                    if (vAddr.size() >= 1000) {
                        pto->PushMessage("addr", vAddr);
                        vAddr.clear();
                    }
                }
            }
            pto->vAddrToSend.clear();
            if (!vAddr.empty())
                pto->PushMessage("addr", vAddr);
        }

        CNodeState& state = *State(pto->GetId());
        if (state.fShouldBan) {
            if (pto->fWhitelisted)
                LogPrintf("Warning: not punishing whitelisted peer %s!\n", pto->addr.ToString());
            else {
                pto->fDisconnect = true;
                if (pto->addr.IsLocal())
                    LogPrintf("Warning: not banning local peer %s!\n", pto->addr.ToString());
                else {
                    CNode::Ban(pto->addr, BanReasonNodeMisbehaving);
                }
            }
            state.fShouldBan = false;
        }

        BOOST_FOREACH (
            const CBlockReject& reject, state.rejects)
            pto->PushMessage("reject", (string) "block", reject.chRejectCode, reject.strRejectReason, reject.hashBlock);
        state.rejects.clear();

        // Start block sync
        if (pindexBestHeader == NULL)
            pindexBestHeader = chainActive.Tip();
        bool fFetch = state.fPreferredDownload || (nPreferredDownload == 0 && !pto->fClient &&
                                                      !pto->fOneShot); // Download if this is a nice peer, or we have no nice peers and this one might do.
        if (!state.fSyncStarted && !pto->fClient && fFetch /*&& !fImporting*/ && !fReindex) {
            // Only actively request headers from a single peer, unless we're close to end of initial download.
            if (nSyncStarted == 0 || pindexBestHeader->GetBlockTime() >
                                         GetAdjustedTime() - 6 * 60 * 60) { // NOTE: was "close to today" and 24h in Bitcoin
                state.fSyncStarted = true;
                nSyncStarted++;

                pto->PushMessage("getblocks", chainActive.GetLocator(chainActive.Tip()), uint256(0));
            }
        }

        // Resend wallet transactions that haven't gotten in a block yet
        // Except during reindex, importing and IBD, when old wallet
        // transactions become unconfirmed and spams other nodes.
        if (!fReindex) {
            g_signals.Broadcast();
        }

        //
        // Message: inventory
        //
        vector<CInv> vInv;
        vector<CInv> vInvWait;
        {
            LOCK(pto->cs_inventory);
            vInv.reserve(pto->vInventoryToSend.size());
            vInvWait.reserve(pto->vInventoryToSend.size());
            BOOST_FOREACH (
                const CInv& inv, pto->vInventoryToSend) {
                if (pto->setInventoryKnown.count(inv))
                    continue;

                // trickle out tx inv to protect privacy
                if (inv.type == MSG_TX && !fSendTrickle) {
                    // 1/4 of tx invs blast to all immediately
                    static uint256 hashSalt;
                    if (hashSalt == 0)
                        hashSalt = GetRandHash();
                    uint256 hashRand = inv.hash ^ hashSalt;
                    hashRand = Hash(BEGIN(hashRand), END(hashRand));
                    bool fTrickleWait = ((hashRand & 3) != 0);

                    if (fTrickleWait) {
                        vInvWait.push_back(inv);
                        continue;
                    }
                }

                // returns true if wasn't already contained in the set
                if (pto->setInventoryKnown.insert(inv).second) {
                    vInv.push_back(inv);
                    if (vInv.size() >= 1000) {
                        pto->PushMessage("inv", vInv);
                        vInv.clear();
                    }
                }
            }
            pto->vInventoryToSend = vInvWait;
        }
        if (!vInv.empty())
            pto->PushMessage("inv", vInv);

        // Detect whether we're stalling
        int64_t nNow = GetTimeMicros();
        if (!pto->fDisconnect && state.nStallingSince &&
            state.nStallingSince < nNow - 1000000 * BLOCK_STALLING_TIMEOUT) {
            // Stalling only triggers when the block download window cannot move. During normal steady state,
            // the download window should be much larger than the to-be-downloaded set of blocks, so disconnection
            // should only happen during initial block download.
            LogPrintf("Peer=%d is stalling block download, disconnecting\n", pto->id);
            pto->fDisconnect = true;
        }
        // In case there is a block that has been in flight from this peer for (2 + 0.5 * N) times the block interval
        // (with N the number of validated blocks that were in flight at the time it was requested), disconnect due to
        // timeout. We compensate for in-flight blocks to prevent killing off peers due to our own downstream link
        // being saturated. We only count validated in-flight blocks so peers can't advertize nonexisting block hashes
        // to unreasonably increase our timeout.
        if (!pto->fDisconnect && state.vBlocksInFlight.size() > 0 && state.vBlocksInFlight.front().nTime < nNow - 500000 * Params().TargetSpacing() * (4 + state.vBlocksInFlight.front().nValidatedQueuedBefore)) {
            LogPrintf("Timeout downloading block %s from peer=%d, disconnecting\n",
                state.vBlocksInFlight.front().hash.ToString(), pto->id);
            pto->fDisconnect = true;
        }

        //
        // Message: getdata (blocks)
        //
        vector<CInv> vGetData;
        if (!pto->fDisconnect && !pto->fClient && fFetch && state.nBlocksInFlight < MAX_BLOCKS_IN_TRANSIT_PER_PEER) {
            vector<CBlockIndex*> vToDownload;
            NodeId staller = -1;
            FindNextBlocksToDownload(pto->GetId(), MAX_BLOCKS_IN_TRANSIT_PER_PEER - state.nBlocksInFlight, vToDownload,
                staller);
            BOOST_FOREACH (CBlockIndex* pindex, vToDownload) {
                vGetData.push_back(CInv(MSG_BLOCK, pindex->GetBlockHash()));
                MarkBlockAsInFlight(pto->GetId(), pindex->GetBlockHash(), pindex);
                LogPrintf("Requesting block %s (%d) peer=%d\n", pindex->GetBlockHash().ToString(),
                    pindex->nHeight, pto->id);
            }
            if (state.nBlocksInFlight == 0 && staller != -1) {
                if (State(staller)->nStallingSince == 0) {
                    State(staller)->nStallingSince = nNow;
                    LogPrint("net", "Stall started peer=%d\n", staller);
                }
            }
        }

        //
        // Message: getdata (non-blocks)
        //
        while (!pto->fDisconnect && !pto->mapAskFor.empty() && (*pto->mapAskFor.begin()).first <= nNow) {
            const CInv& inv = (*pto->mapAskFor.begin()).second;
            if (!AlreadyHave(inv)) {
                if (fDebug)
                    LogPrint("net", "Requesting %s peer=%d\n", inv.ToString(), pto->id);
                vGetData.push_back(inv);
                if (vGetData.size() >= 1000) {
                    pto->PushMessage("getdata", vGetData);
                    vGetData.clear();
                }
            }
            pto->mapAskFor.erase(pto->mapAskFor.begin());
        }
        if (!vGetData.empty())
            pto->PushMessage("getdata", vGetData);
    }
    return true;
}


bool CBlockUndo::WriteToDisk(CDiskBlockPos& pos, const uint256& hashBlock)
{
    // Open history file to append
    CAutoFile fileout(OpenUndoFile(pos), SER_DISK, CLIENT_VERSION);
    if (fileout.IsNull())
        return error("CBlockUndo::WriteToDisk : OpenUndoFile failed");

    // Write index header
    unsigned int nSize = fileout.GetSerializeSize(*this);
    fileout << FLATDATA(Params().MessageStart()) << nSize;

    // Write undo data
    long fileOutPos = ftell(fileout.Get());
    if (fileOutPos < 0)
        return error("CBlockUndo::WriteToDisk : ftell failed");
    pos.nPos = (unsigned int)fileOutPos;
    fileout << *this;

    // calculate & write checksum
    CHashWriter hasher(SER_GETHASH, PROTOCOL_VERSION);
    hasher << hashBlock;
    hasher << *this;
    fileout << hasher.GetHash();

    return true;
}

bool CBlockUndo::ReadFromDisk(const CDiskBlockPos& pos, const uint256& hashBlock)
{
    // Open history file to read
    CAutoFile filein(OpenUndoFile(pos, true), SER_DISK, CLIENT_VERSION);
    if (filein.IsNull())
        return error("CBlockUndo::ReadFromDisk : OpenBlockFile failed");

    // Read block
    uint256 hashChecksum;
    try {
        filein >> *this;
        filein >> hashChecksum;
    } catch (std::exception& e) {
        return error("%s : Deserialize or I/O error - %s", __func__, e.what());
    }

    // Verify checksum
    CHashWriter hasher(SER_GETHASH, PROTOCOL_VERSION);
    hasher << hashBlock;
    hasher << *this;
    if (hashChecksum != hasher.GetHash())
        return error("CBlockUndo::ReadFromDisk : Checksum mismatch");

    return true;
}

std::string CBlockFileInfo::ToString() const
{
    return strprintf("CBlockFileInfo(blocks=%u, size=%u, heights=%u...%u, time=%s...%s)", nBlocks, nSize, nHeightFirst,
        nHeightLast, DateTimeStrFormat("%Y-%m-%d", nTimeFirst), DateTimeStrFormat("%Y-%m-%d", nTimeLast));
}


class CMainCleanup
{
public:
    CMainCleanup() {}

    ~CMainCleanup()
    {
        // block headers
        BlockMap::iterator it1 = mapBlockIndex.begin();
        for (; it1 != mapBlockIndex.end(); it1++)
            delete (*it1).second;
        mapBlockIndex.clear();

        // orphan transactions
        mapOrphanTransactions.clear();
        mapOrphanTransactionsByPrev.clear();
    }
};<|MERGE_RESOLUTION|>--- conflicted
+++ resolved
@@ -700,11 +700,7 @@
         // track money supply and mint amount info
         CAmount nMoneySupplyPrev = pindex->pprev ? pindex->pprev->nMoneySupply : 0;
         pindex->nMoneySupply = nMoneySupplyPrev + nValueOut - nValueIn - nFees;
-<<<<<<< HEAD
-        LogPrintf("%s: nMoneySupplyPrev=%d, pindex->nMoneySupply=%d, nFees = %d", __func__, nMoneySupplyPrev, pindex->nMoneySupply, nFees);
-=======
         //LogPrintf("%s: nMoneySupplyPrev=%d, pindex->nMoneySupply=%d, nFees = %d", __func__, nMoneySupplyPrev, pindex->nMoneySupply, nFees);
->>>>>>> 235fd2f5
         pindex->nMint = pindex->nMoneySupply - nMoneySupplyPrev + nFees;
 
         //PoW phase redistributed fees to miner. PoS stage destroys fees.
@@ -4647,7 +4643,6 @@
                                 pwalletMain->userDecoysPool[selected] = newOutPoint;
                             } else {
                                 pwalletMain->userDecoysPool.push_back(newOutPoint);
-<<<<<<< HEAD
                             }
                         }
                     }
@@ -4684,44 +4679,6 @@
                     }
                 }
             }
-=======
-                            }
-                        }
-                    }
-                }
-            }
-
-            if (chainActive.Height() > Params().COINBASE_MATURITY()) {
-                //read block chainActive.Height() - Params().COINBASE_MATURITY()
-                CBlockIndex* p = chainActive[chainActive.Height() - Params().COINBASE_MATURITY()];
-                CBlock b;
-                if (ReadBlockFromDisk(b, p)) {
-                    coinbaseIdx = 0;
-                    if (p->IsProofOfStake()) {
-                        coinbaseIdx = 1;
-                    }
-                    CTransaction& coinbase = b.vtx[coinbaseIdx];
-
-                    for (int i = 0; i < (int)coinbase.vout.size(); i++) {
-                        if (!coinbase.vout[i].IsNull() && !coinbase.vout[i].IsEmpty()) {
-                            if ((secp256k1_rand32() % 100) <= CWallet::PROBABILITY_NEW_COIN_SELECTED) {
-                                COutPoint newOutPoint(coinbase.GetHash(), i);
-                                if (std::find(pwalletMain->coinbaseDecoysPool.begin(), pwalletMain->coinbaseDecoysPool.end(), newOutPoint) != pwalletMain->coinbaseDecoysPool.end()) {
-                                    continue;
-                                }
-                                //add new coinbase transaction to the pool
-                                if ((int)pwalletMain->coinbaseDecoysPool.size() >= CWallet::MAX_DECOY_POOL) {
-                                    int selected = secp256k1_rand32() % CWallet::MAX_DECOY_POOL;
-                                    pwalletMain->coinbaseDecoysPool[selected] = newOutPoint;
-                                } else {
-                                    pwalletMain->coinbaseDecoysPool.push_back(newOutPoint);
-                                }
-                            }
-                        }
-                    }
-                }
-            }
->>>>>>> 235fd2f5
             LogPrintf("\n%s: Coinbase decoys = %d, user decoys = %d\n", __func__, pwalletMain->coinbaseDecoysPool.size(), pwalletMain->userDecoysPool.size());
         }
     }
