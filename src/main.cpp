// Copyright (c) 2009-2010 Satoshi Nakamoto
// Copyright (c) 2009-2014 The Bitcoin developers
// Copyright (c) 2014-2015 The Dash developers
// Copyright (c) 2015-2018 The PIVX developers
// Copyright (c) 2018-2019 The DAPScoin developers
// Distributed under the MIT software license, see the accompanying
// file COPYING or http://www.opensource.org/licenses/mit-license.php.

#include "main.h"

#include "addrman.h"
#include "alert.h"
#include "chainparams.h"
#include "checkpoints.h"
#include "checkqueue.h"
#include "init.h"
#include "kernel.h"
#include "masternode-budget.h"
#include "masternode-payments.h"
#include "masternodeman.h"
#include "merkleblock.h"
#include "net.h"
#include "obfuscation.h"
#include "poa.h"
#include "pow.h"
#include "swifttx.h"
#include "txdb.h"
#include "txmempool.h"
#include "ui_interface.h"
#include "util.h"
#include "utilmoneystr.h"

#include <sstream>

#include <boost/algorithm/string/replace.hpp>
#include <boost/filesystem.hpp>
#include <boost/filesystem/fstream.hpp>
#include <boost/lexical_cast.hpp>
#include <boost/thread.hpp>

using namespace boost;
using namespace std;

#if defined(NDEBUG)
#error "DAPScoin cannot be compiled without assertions."
#endif

// 6 comes from OPCODE (1) + vch.size() (1) + BIGNUM size (4)
#define SCRIPT_OFFSET 6
// For Script size (BIGNUM/Uint256 size)
#define BIGNUM_SIZE 4
/**
 * Global state
 */

CCriticalSection cs_main;

BlockMap mapBlockIndex;
map<uint256, uint256> mapProofOfStake;
set<pair<COutPoint, unsigned int> > setStakeSeen;
map<unsigned int, unsigned int> mapHashedBlocks;
CChain chainActive;
CBlockIndex* pindexBestHeader = NULL;
int64_t nTimeBestReceived = 0;
CWaitableCriticalSection csBestBlock;
CConditionVariable cvBlockChange;
int nScriptCheckThreads = 0;
bool fImporting = false;
bool fReindex = false;
bool fTxIndex = true;
bool fIsBareMultisigStd = true;
bool fCheckBlockIndex = false;
bool fVerifyingBlocks = false;
unsigned int nCoinCacheSize = 5000;
bool fAlerts = DEFAULT_ALERTS;

unsigned int nStakeMinAge = 60 * 60;
int64_t nReserveBalance = 0;

const int MIN_RING_SIZE = 11;
const int MAX_RING_SIZE = 15;
const int MAX_TX_INPUTS = 50;
const int MIN_TX_INPUTS_FOR_SWEEPING = 25;

/** Fees smaller than this (in duffs) are considered zero fee (for relaying and mining)
 * We are ~100 times smaller then bitcoin now (2015-06-23), set minRelayTxFee only 10 times higher
 * so it's still 10 times lower comparing to bitcoin.
 */
CFeeRate minRelayTxFee = CFeeRate(10000);

CTxMemPool mempool(::minRelayTxFee);

struct COrphanTx {
    CTransaction tx;
    NodeId fromPeer;
};
map<uint256, COrphanTx> mapOrphanTransactions;
map<uint256, set<uint256> > mapOrphanTransactionsByPrev;
map<uint256, int64_t> mapRejectedBlocks;

void EraseOrphansFor(NodeId peer);

static void CheckBlockIndex();

/** Constant stuff for coinbase transactions we create: */
CScript COINBASE_FLAGS;

const string strMessageMagic = "DarkNet Signed Message:\n";

// Internal stuff
namespace
{
struct CBlockIndexWorkComparator {
    bool operator()(CBlockIndex* pa, CBlockIndex* pb) const
    {
        // First sort by most total work, ...
        if (pa->nChainWork > pb->nChainWork) return false;
        if (pa->nChainWork < pb->nChainWork) return true;

        // ... then by earliest time received, ...
        if (pa->nSequenceId < pb->nSequenceId) return false;
        if (pa->nSequenceId > pb->nSequenceId) return true;

        // Use pointer address as tie breaker (should only happen with blocks
        // loaded from disk, as those all have id 0).
        if (pa < pb) return false;
        if (pa > pb) return true;

        // Identical blocks.
        return false;
    }
};

CBlockIndex* pindexBestInvalid;

/**
     * The set of all CBlockIndex entries with BLOCK_VALID_TRANSACTIONS (for itself and all ancestors) and
     * as good as our current tip or better. Entries may be failed, though.
     */
set<CBlockIndex*, CBlockIndexWorkComparator> setBlockIndexCandidates;
/** Number of nodes with fSyncStarted. */
int nSyncStarted = 0;
/** All pairs A->B, where A (or one if its ancestors) misses transactions, but B has transactions. */
multimap<CBlockIndex*, CBlockIndex*> mapBlocksUnlinked;

CCriticalSection cs_LastBlockFile;
std::vector<CBlockFileInfo> vinfoBlockFile;
int nLastBlockFile = 0;

/**
     * Every received block is assigned a unique and increasing identifier, so we
     * know which one to give priority in case of a fork.
     */
CCriticalSection cs_nBlockSequenceId;
/** Blocks loaded from disk are assigned id 0, so start the counter at 1. */
uint32_t nBlockSequenceId = 1;

/**
     * Sources of received blocks, to be able to send them reject messages or ban
     * them, if processing happens afterwards. Protected by cs_main.
     */
map<uint256, NodeId> mapBlockSource;

/** Blocks that are in flight, and that are in the queue to be downloaded. Protected by cs_main. */
struct QueuedBlock {
    uint256 hash;
    CBlockIndex* pindex;        //! Optional.
    int64_t nTime;              //! Time of "getdata" request in microseconds.
    int nValidatedQueuedBefore; //! Number of blocks queued with validated headers (globally) at the time this one is requested.
    bool fValidatedHeaders;     //! Whether this block has validated headers at the time of request.
};
map<uint256, pair<NodeId, list<QueuedBlock>::iterator> > mapBlocksInFlight;

/** Number of blocks in flight with validated headers. */
int nQueuedValidatedHeaders = 0;

/** Number of preferable block download peers. */
int nPreferredDownload = 0;

/** Dirty block index entries. */
set<CBlockIndex*> setDirtyBlockIndex;

/** Dirty block file entries. */
set<int> setDirtyFileInfo;
} // namespace

//////////////////////////////////////////////////////////////////////////////
//
// dispatching functions
//

// These functions dispatch to one or all registered wallets

namespace
{
struct CMainSignals {
    /** Notifies listeners of updated transaction data (transaction, and optionally the block it is found in. */
    boost::signals2::signal<void(const CTransaction&, const CBlock*)> SyncTransaction;
    /** Notifies listeners of an erased transaction (currently disabled, requires transaction replacement). */
    // XX42    boost::signals2::signal<void(const uint256&)> EraseTransaction;
    /** Notifies listeners of an updated transaction without new data (for now: a coinbase potentially becoming visible). */
    boost::signals2::signal<void(const uint256&)> UpdatedTransaction;
    /** Notifies listeners of a new active block chain. */
    boost::signals2::signal<void(const CBlockLocator&)> SetBestChain;
    /** Notifies listeners about an inventory item being seen on the network. */
    boost::signals2::signal<void(const uint256&)> Inventory;
    /** Tells listeners to broadcast their data. */
    boost::signals2::signal<void()> Broadcast;
    /** Notifies listeners of a block validation result */
    boost::signals2::signal<void(const CBlock&, const CValidationState&)> BlockChecked;
} g_signals;

} // namespace

void RegisterValidationInterface(CValidationInterface* pwalletIn)
{
    g_signals.SyncTransaction.connect(boost::bind(&CValidationInterface::SyncTransaction, pwalletIn, _1, _2));
    g_signals.UpdatedTransaction.connect(boost::bind(&CValidationInterface::UpdatedTransaction, pwalletIn, _1));
    g_signals.SetBestChain.connect(boost::bind(&CValidationInterface::SetBestChain, pwalletIn, _1));
    g_signals.Inventory.connect(boost::bind(&CValidationInterface::Inventory, pwalletIn, _1));
    g_signals.Broadcast.connect(boost::bind(&CValidationInterface::ResendWalletTransactions, pwalletIn));
    g_signals.BlockChecked.connect(boost::bind(&CValidationInterface::BlockChecked, pwalletIn, _1, _2));
}

void UnregisterValidationInterface(CValidationInterface* pwalletIn)
{
    g_signals.BlockChecked.disconnect(boost::bind(&CValidationInterface::BlockChecked, pwalletIn, _1, _2));
    g_signals.Broadcast.disconnect(boost::bind(&CValidationInterface::ResendWalletTransactions, pwalletIn));
    g_signals.Inventory.disconnect(boost::bind(&CValidationInterface::Inventory, pwalletIn, _1));
    g_signals.SetBestChain.disconnect(boost::bind(&CValidationInterface::SetBestChain, pwalletIn, _1));
    g_signals.UpdatedTransaction.disconnect(boost::bind(&CValidationInterface::UpdatedTransaction, pwalletIn, _1));
    g_signals.SyncTransaction.disconnect(boost::bind(&CValidationInterface::SyncTransaction, pwalletIn, _1, _2));
}

void UnregisterAllValidationInterfaces()
{
    g_signals.BlockChecked.disconnect_all_slots();
    g_signals.Broadcast.disconnect_all_slots();
    g_signals.Inventory.disconnect_all_slots();
    g_signals.SetBestChain.disconnect_all_slots();
    g_signals.UpdatedTransaction.disconnect_all_slots();
    g_signals.SyncTransaction.disconnect_all_slots();
}

void SyncWithWallets(const CTransaction& tx, const CBlock* pblock)
{
    g_signals.SyncTransaction(tx, pblock);
}

CAmount GetValueIn(CCoinsViewCache view, const CTransaction& tx)
{
    if (tx.IsCoinBase())
        return 0;

    CAmount nResult = 0;

    if (tx.IsCoinStake()) {
        for (unsigned int i = 0; i < tx.vin.size(); i++) {
            CAmount nValueIn; // = txPrev.vout[prevout.n].nValue;
            uint256 hashBlock;
            CTransaction txPrev;
            GetTransaction(tx.vin[i].prevout.hash, txPrev, hashBlock, true);
            const CTxOut& out = txPrev.vout[tx.vin[i].prevout.n];
            if (out.nValue > 0) {
                nResult += out.nValue;
            } else {
                uint256 val = out.maskValue.amount;
                uint256 mask = out.maskValue.mask;
                CKey decodedMask;
                CPubKey sharedSec;
                sharedSec.Set(tx.vin[i].encryptionKey.begin(), tx.vin[i].encryptionKey.begin() + 33);
                ECDHInfo::Decode(mask.begin(), val.begin(), sharedSec, decodedMask, nValueIn);
                //Verify commitment
                std::vector<unsigned char> commitment;
                CWallet::CreateCommitment(decodedMask.begin(), nValueIn, commitment);
                if (commitment != out.commitment) {
                    throw runtime_error("Commitment for coinstake not correct");
                }
                nResult += nValueIn;
            }
        }
    }

    return nResult;
}

//! Return priority of tx at height nHeight
double GetPriority(const CTransaction& tx, int nHeight)
{
    if (tx.IsCoinBase() || tx.IsCoinStake())
        return 0.0;
    double dResult = 0.0;
    /*for (const CTxIn& txin:  tx.vin) {
    	std::vector<COutPoint> alldecoys = txin.decoys;
    	alldecoys.push_back(txin.prevout);
    	for (size_t j = 0; j < alldecoys.size(); j++) {
    		CTransaction prev;
    		uint256 bh;
    		if (!GetTransaction(alldecoys[j].hash, prev, bh, true)) {
    			return false;
    		}

    		if (mapBlockIndex.count(bh) < 1) continue;
    		if (mapBlockIndex[bh]->nHeight < nHeight) {
    			dResult += 1000 * COIN * (nHeight - mapBlockIndex[bh]->nHeight);
    		}
    	}
    }*/
    return tx.ComputePriority(dResult);
}

bool IsKeyImageSpend1(const std::string& kiHex, const uint256& againsHash)
{
    if (kiHex.empty()) return false;
    uint256 bh;
    if (!pblocktree->ReadKeyImage(kiHex, bh)) {
        //not spent yet because not found in database
        return false;
    }
    if (bh.IsNull()) {
        return false;
    }

    if (againsHash.IsNull()) {
        //check if bh is in main chain
        // Find the block it claims to be in
        BlockMap::iterator mi = mapBlockIndex.find(bh);
        if (mi == mapBlockIndex.end())
            return false;
        CBlockIndex* pindex = (*mi).second;
        if (!pindex || !chainActive.Contains(pindex))
            return false;
        return true; //receive from mempool
    }
    if (bh == againsHash && !againsHash.IsNull()) return false;

    //check whether bh and againsHash is in the same fork
    if (mapBlockIndex.count(bh) < 1) return false;
    CBlockIndex* pindex = mapBlockIndex[againsHash];
    CBlockIndex* bhIndex = mapBlockIndex[bh];
    CBlockIndex* ancestor = pindex->GetAncestor(bhIndex->nHeight);
    return ancestor == bhIndex;
}

secp256k1_context2* GetContext()
{
    static secp256k1_context2* both;
    if (!both) both = secp256k1_context_create2(SECP256K1_CONTEXT_SIGN | SECP256K1_CONTEXT_VERIFY);
    return both;
}

secp256k1_scratch_space2* GetScratch()
{
    static secp256k1_scratch_space2* scratch;
    if (!scratch) scratch = secp256k1_scratch_space_create(GetContext(), 1024 * 1024 * 2048);
    return scratch;
}

<<<<<<< HEAD
secp256k1_bulletproof_generators* GetGenerator() {
    static secp256k1_bulletproof_generators *generator;
    if (!generator) generator = secp256k1_bulletproof_generators_create(GetContext(), &secp256k1_generator_const_g, 64*1024);
=======
secp256k1_bulletproof_generators* GetGenerator()
{
    static secp256k1_bulletproof_generators* generator;
    if (!generator) generator = secp256k1_bulletproof_generators_create(GetContext(), &secp256k1_generator_const_g, 64 * 1024);
>>>>>>> 140c3c6c
    return generator;
}

void DestroyContext()
{
    secp256k1_bulletproof_generators_destroy(GetContext(), GetGenerator());
    secp256k1_scratch_space_destroy(GetScratch());
    secp256k1_context_destroy(GetContext());
}

bool VerifyBulletProofAggregate(const CTransaction& tx)
{
    size_t len = tx.bulletproofs.size();
    if (tx.vout.size() >= 5) return false;

    if (len == 0) return false;
    const size_t MAX_VOUT = 5;
    secp256k1_pedersen_commitment commitments[MAX_VOUT];
    size_t i = 0;
    for (i = 0; i < tx.vout.size(); i++) {
        if (!secp256k1_pedersen_commitment_parse(GetContext(), &commitments[i], &(tx.vout[i].commitment[0])))
            throw runtime_error("Failed to parse pedersen commitment");
    }
    return secp256k1_bulletproof_rangeproof_verify(GetContext(), GetScratch(), GetGenerator(), &(tx.bulletproofs[0]), len, NULL, commitments, tx.vout.size(), 64, &secp256k1_generator_const_h, NULL, 0);
}

bool VerifyRingSignatureWithTxFee(const CTransaction& tx, CBlockIndex* pindex)
{
    const size_t MAX_VIN = MAX_TX_INPUTS;
    const size_t MAX_DECOYS = MAX_RING_SIZE; //padding 1 for safety reasons
    const size_t MAX_VOUT = 5;

    if (tx.vin.size() > MAX_VIN) {
        LogPrintf("\nTx input too many\n");
        return false;
    }
    for (size_t i = 1; i < tx.vin.size(); i++) {
        if (tx.vin[i].decoys.size() != tx.vin[0].decoys.size()) {
            LogPrintf("\nThe number of decoys not equal for all inputs, input %d has %d decoys but input 0 has only %d\n", i, tx.vin[i].decoys.size(), tx.vin[0].decoys.size());
            return false;
        }
    }
    if (tx.vin.size() == 0) {
        LogPrintf("\nTransaction %s has no inputs\n", tx.GetHash().GetHex());
        return false;
    }

    if (tx.vin[0].decoys.size() > MAX_DECOYS || tx.vin[0].decoys.size() < MIN_RING_SIZE) {
        LogPrintf("\nThe number of decoys RingSize %d not within range [%d, %d]\n", tx.vin[0].decoys.size(), MIN_RING_SIZE, MAX_RING_SIZE);
        return false; //maximum decoys = 15
    }

    unsigned char allInPubKeys[MAX_VIN + 1][MAX_DECOYS + 1][33];
    unsigned char allKeyImages[MAX_VIN + 1][33];
    unsigned char allInCommitments[MAX_VIN][MAX_DECOYS + 1][33];
    unsigned char allOutCommitments[MAX_VOUT][33];

    unsigned char SIJ[MAX_VIN + 1][MAX_DECOYS + 1][32];
    unsigned char LIJ[MAX_VIN + 1][MAX_DECOYS + 1][33];
    unsigned char RIJ[MAX_VIN + 1][MAX_DECOYS + 1][33];

    secp256k1_context2* both = GetContext();

    //generating LIJ and RIJ at PI
    for (size_t j = 0; j < tx.vin.size(); j++) {
        memcpy(allKeyImages[j], tx.vin[j].keyImage.begin(), 33);
    }

    //extract all public keys
    for (size_t i = 0; i < tx.vin.size(); i++) {
        std::vector<COutPoint> decoysForIn;
        decoysForIn.push_back(tx.vin[i].prevout);
        for (size_t j = 0; j < tx.vin[i].decoys.size(); j++) {
            decoysForIn.push_back(tx.vin[i].decoys[j]);
        }
        for (size_t j = 0; j < tx.vin[0].decoys.size() + 1; j++) {
            CTransaction txPrev;
            uint256 hashBlock;
            if (!GetTransaction(decoysForIn[j].hash, txPrev, hashBlock)) {
                LogPrintf("\nfailed to find transaction %s\n", decoysForIn[j].hash.GetHex());
                return false;
            }
            CBlockIndex* tip = chainActive.Tip();
            if (!pindex) tip = pindex;

            uint256 hashTip = tip->GetBlockHash();
            //verify that tip and hashBlock must be in the same fork
            CBlockIndex* atTheblock = mapBlockIndex[hashBlock];
            if (!atTheblock) {
                LogPrintf("\nDecoy for transactions %s not in the same chain with block %s\n", decoysForIn[j].hash.GetHex(), tip->GetBlockHash().GetHex());
                return false;
            } else {
                CBlockIndex* ancestor = tip->GetAncestor(atTheblock->nHeight);
                if (ancestor != atTheblock) {
                    LogPrintf("\nDecoy for transactions %s not in the same chain with block %s\n", decoysForIn[j].hash.GetHex(), tip->GetBlockHash().GetHex());
                    return false;
                }
            }

            CPubKey extractedPub;
            if (!ExtractPubKey(txPrev.vout[decoysForIn[j].n].scriptPubKey, extractedPub)) {
                LogPrintf("\nfailed to extract pubkey\n");
                return false;
            }
            memcpy(allInPubKeys[i][j], extractedPub.begin(), 33);
            memcpy(allInCommitments[i][j], &(txPrev.vout[decoysForIn[j].n].commitment[0]), 33);
        }
    }
    memcpy(allKeyImages[tx.vin.size()], tx.ntxFeeKeyImage.begin(), 33);

    for (size_t i = 0; i < tx.vin[0].decoys.size() + 1; i++) {
        std::vector<uint256> S_column = tx.S[i];
        for (size_t j = 0; j < tx.vin.size() + 1; j++) {
            memcpy(SIJ[j][i], S_column[j].begin(), 32);
        }
    }

    //compute allInPubKeys[tx.vin.size()][..]
    secp256k1_pedersen_commitment allInCommitmentsPacked[MAX_VIN][MAX_DECOYS + 1];
    secp256k1_pedersen_commitment allOutCommitmentsPacked[MAX_VOUT + 1]; //+1 for tx fee

    for (size_t i = 0; i < tx.vout.size(); i++) {
        memcpy(allOutCommitments[i], &(tx.vout[i].commitment[0]), 33);
        if (!secp256k1_pedersen_commitment_parse(both, &allOutCommitmentsPacked[i], allOutCommitments[i])) {
            LogPrintf("\nfailed to parse commitment\n");
            return false;
        }
    }

    //commitment to tx fee, blind = 0
    unsigned char txFeeBlind[32];
    memset(txFeeBlind, 0, 32);
    if (!secp256k1_pedersen_commit(both, &allOutCommitmentsPacked[tx.vout.size()], txFeeBlind, tx.nTxFee, &secp256k1_generator_const_h, &secp256k1_generator_const_g))
        throw runtime_error("Failed to computed commitment");

    //filling the additional pubkey elements for decoys: allInPubKeys[wtxNew.vin.size()][..]
    //allInPubKeys[wtxNew.vin.size()][j] = sum of allInPubKeys[..][j] + sum of allInCommitments[..][j] + sum of allOutCommitments
    const secp256k1_pedersen_commitment* outCptr[MAX_VOUT + 1];
    for (size_t i = 0; i < tx.vout.size() + 1; i++) {
        outCptr[i] = &allOutCommitmentsPacked[i];
    }

    secp256k1_pedersen_commitment inPubKeysToCommitments[MAX_VIN][MAX_DECOYS + 1];
    for (size_t i = 0; i < tx.vin.size(); i++) {
        for (size_t j = 0; j < tx.vin[0].decoys.size() + 1; j++) {
            secp256k1_pedersen_serialized_pubkey_to_commitment(allInPubKeys[i][j], 33, &inPubKeysToCommitments[i][j]);
        }
    }

    for (size_t j = 0; j < tx.vin[0].decoys.size() + 1; j++) {
        const secp256k1_pedersen_commitment* inCptr[MAX_VIN * 2];
        for (size_t k = 0; k < tx.vin.size(); k++) {
            if (!secp256k1_pedersen_commitment_parse(both, &allInCommitmentsPacked[k][j], allInCommitments[k][j])) {
                LogPrintf("\nfailed to parse commitment\n");
                return false;
            }
            inCptr[k] = &allInCommitmentsPacked[k][j];
        }

        for (size_t k = tx.vin.size(); k < 2 * tx.vin.size(); k++) {
            inCptr[k] = &inPubKeysToCommitments[k - tx.vin.size()][j];
        }
        secp256k1_pedersen_commitment out;
        size_t length;
        if (!secp256k1_pedersen_commitment_sum(both, inCptr, tx.vin.size() * 2, outCptr, tx.vout.size() + 1, &out)) {
            LogPrintf("\nfailed to secp256k1_pedersen_commitment_sum\n");
            return false;
        }
        if (!secp256k1_pedersen_commitment_to_serialized_pubkey(&out, allInPubKeys[tx.vin.size()][j], &length)) {
            LogPrintf("\nfailed to serialized pubkey\n");
            return false;
        }
    }


    //verification
    unsigned char C[32];
    memcpy(C, tx.c.begin(), 32);
    for (size_t j = 0; j < tx.vin[0].decoys.size() + 1; j++) {
        for (size_t i = 0; i < tx.vin.size() + 1; i++) {
            //compute LIJ, RIJ
            unsigned char P[33];
            memcpy(P, allInPubKeys[i][j], 33);
            if (!secp256k1_ec_pubkey_tweak_mul(P, 33, C)) {
                LogPrintf("\nfailed to mul pubkey\n");
                return false;
            }

            if (!secp256k1_ec_pubkey_tweak_add(P, 33, SIJ[i][j])) {
                LogPrintf("\nfailed to add pubkey\n");
                return false;
            }

            memcpy(LIJ[i][j], P, 33);

            //compute RIJ
            unsigned char sh[33];
            CPubKey pkij;
            pkij.Set(allInPubKeys[i][j], allInPubKeys[i][j] + 33);
            PointHashingSuccessively(pkij, SIJ[i][j], sh);

            unsigned char ci[33];
            memcpy(ci, allKeyImages[i], 33);
            if (!secp256k1_ec_pubkey_tweak_mul(ci, 33, C)) {
                LogPrintf("\nfailed to mul tweak\n");
                return false;
            }

            //convert shp into commitment
            secp256k1_pedersen_commitment SHP_commitment;
            secp256k1_pedersen_serialized_pubkey_to_commitment(sh, 33, &SHP_commitment);

            //convert CI*I into commitment
            secp256k1_pedersen_commitment cii_commitment;
            secp256k1_pedersen_serialized_pubkey_to_commitment(ci, 33, &cii_commitment);

            const secp256k1_pedersen_commitment* twoElements[2];
            twoElements[0] = &SHP_commitment;
            twoElements[1] = &cii_commitment;

            secp256k1_pedersen_commitment sum;
            if (!secp256k1_pedersen_commitment_sum_pos(both, twoElements, 2, &sum))
                throw runtime_error("failed to compute secp256k1_pedersen_commitment_sum_pos");
            size_t tempLength;
            if (!secp256k1_pedersen_commitment_to_serialized_pubkey(&sum, RIJ[i][j], &tempLength))
                throw runtime_error("failed to serialize pedersen commitment");
        }

        //compute C
        unsigned char tempForHash[2 * (MAX_VIN + 1) * 33 + 32];
        unsigned char* tempForHashPtr = tempForHash;
        for (size_t i = 0; i < tx.vin.size() + 1; i++) {
            memcpy(tempForHashPtr, &(LIJ[i][j][0]), 33);
            tempForHashPtr += 33;
            memcpy(tempForHashPtr, &(RIJ[i][j][0]), 33);
            tempForHashPtr += 33;
        }
        uint256 ctsHash = GetTxSignatureHash(tx);
        memcpy(tempForHashPtr, ctsHash.begin(), 32);

        uint256 temppi1 = Hash(tempForHash, tempForHash + 2 * (tx.vin.size() + 1) * 33 + 32);
        memcpy(C, temppi1.begin(), 32);
    }
    LogPrintf("\nVerifying\n");
    return HexStr(tx.c.begin(), tx.c.end()) == HexStr(C, C + 32);
}

bool IsKeyImageSpend2(const std::string& kiHex, const uint256& bh)
{
    CBlock block;
    CBlockIndex* pblockindex = mapBlockIndex[bh];

    if (pblockindex && ReadBlockFromDisk(block, pblockindex)) {
        for (size_t i = 0; i < block.vtx.size(); i++) {
            for (size_t j = 0; j < block.vtx[i].vin.size(); j++) {
                if (block.vtx[i].vin[j].keyImage.GetHex() == kiHex) {
                    LogPrintf("%s: keyimage %s spent in block hash %s", __func__, kiHex, bh.GetHex());
                    if (pwalletMain) {
                        pwalletMain->keyImagesSpends[kiHex] = true;
                    }
                    return true;
                }
            }
        }
    }
    return false;
}

bool ReVerifyPoSBlock(CBlockIndex* pindex)
{
    if (!pindex) return false;
    CBlock block;
    if (!ReadBlockFromDisk(block, pindex)) return false;
    if (!pindex->IsProofOfStake()) return false;
    CAmount nFees = 0;
    CAmount nValueIn = 0;
    CAmount nValueOut = 0;
    for (unsigned int i = 0; i < block.vtx.size(); i++) {
        const CTransaction& tx = block.vtx[i];
        if (!tx.IsCoinStake()) {
            if (!tx.IsCoinAudit()) {
                if (!VerifyRingSignatureWithTxFee(tx, pindex))
                    return false;
                if (!VerifyBulletProofAggregate(tx))
                    return false;
            }
            nFees += tx.nTxFee;
        }
    }

    const CTransaction coinstake = block.vtx[1];
    CCoinsViewCache view(pcoinsTip);
    nValueIn = GetValueIn(view, coinstake);
    nValueOut = coinstake.GetValueOut();

    size_t numUTXO = coinstake.vout.size();
    CAmount posBlockReward = PoSBlockReward();
    if (mapBlockIndex.count(block.hashPrevBlock) < 1) {
        LogPrintf("ReVerifyPoSBlock() : Previous block not found, received block %s, previous %s, current tip %s", block.GetHash().GetHex(), block.hashPrevBlock.GetHex(), chainActive.Tip()->GetBlockHash().GetHex());
        return false;
    }
    int thisBlockHeight = mapBlockIndex[block.hashPrevBlock]->nHeight + 1; //avoid potential block disorder during download
    CAmount blockValue = GetBlockValue(mapBlockIndex[block.hashPrevBlock]);
    if (blockValue > posBlockReward) {
        //numUTXO - 1 is team rewards, numUTXO - 2 is masternode reward
        const CTxOut& mnOut = coinstake.vout[numUTXO - 2];
        std::string mnsa(mnOut.masternodeStealthAddress.begin(), mnOut.masternodeStealthAddress.end());
        if (!VerifyDerivedAddress(mnOut, mnsa)) {
            LogPrintf("ReVerifyPoSBlock() : Incorrect derived address for masternode rewards");
            return false;
        }

        CAmount teamReward = blockValue - posBlockReward;
        const CTxOut& foundationOut = coinstake.vout[numUTXO - 1];
        if (foundationOut.nValue != teamReward) {
            LogPrintf("ReVerifyPoSBlock() : Incorrect amount PoS rewards for foundation, reward = %d while the correct reward = %d", foundationOut.nValue, teamReward);
            return false;
        }

        if (!VerifyDerivedAddress(foundationOut, FOUNDATION_WALLET)) {
            LogPrintf("ReVerifyPoSBlock() : Incorrect derived address PoS rewards for foundation");
            return false;
        }
    } else {
        //there is no team rewards in this block
        const CTxOut& mnOut = coinstake.vout[numUTXO - 1];
        std::string mnsa(mnOut.masternodeStealthAddress.begin(), mnOut.masternodeStealthAddress.end());
        if (!VerifyDerivedAddress(mnOut, mnsa)) {
            LogPrintf("ReVerifyPoSBlock() : Incorrect derived address for masternode rewards");
            return false;
        }
    }

    // track money supply and mint amount info
    CAmount nMoneySupplyPrev = pindex->pprev ? pindex->pprev->nMoneySupply : 0;
    pindex->nMoneySupply = nMoneySupplyPrev + nValueOut - nValueIn - nFees;
    LogPrintf("%s: nMoneySupplyPrev=%d, pindex->nMoneySupply=%d, nFees = %d", __func__, nMoneySupplyPrev, pindex->nMoneySupply, nFees);
    pindex->nMint = pindex->nMoneySupply - nMoneySupplyPrev + nFees;

    //PoW phase redistributed fees to miner. PoS stage destroys fees.
    CAmount nExpectedMint = GetBlockValue(pindex->pprev);
    nExpectedMint += nFees;

    if (!IsBlockValueValid(block, nExpectedMint, pindex->nMint)) {
        LogPrintf("ReVerifyPoSBlock() : reward pays too much (actual=%s vs limit=%s)", FormatMoney(pindex->nMint), FormatMoney(nExpectedMint));
        return false;
    }
    return true;
}

uint256 GetTxSignatureHash(const CTransaction& tx)
{
    CTransactionSignature cts(tx);
    return cts.GetHash();
}

uint256 GetTxSignatureHash(const CPartialTransaction& tx)
{
	CTransactionSignature cts(tx.ToTransaction());
	return cts.GetHash();
}

uint256 GetTxInSignatureHash(const CTxIn& txin)
{
    CTxInShortDigest cts(txin);
    return cts.GetHash();
}

//////////////////////////////////////////////////////////////////////////////
//
// Registration of network node signals.
//

namespace
{
struct CBlockReject {
    unsigned char chRejectCode;
    string strRejectReason;
    uint256 hashBlock;
};

/**
 * Maintain validation-specific state about nodes, protected by cs_main, instead
 * by CNode's own locks. This simplifies asynchronous operation, where
 * processing of incoming data is done after the ProcessMessage call returns,
 * and we're no longer holding the node's locks.
 */
struct CNodeState {
    //! The peer's address
    CService address;
    //! Whether we have a fully established connection.
    bool fCurrentlyConnected;
    //! Accumulated misbehaviour score for this peer.
    int nMisbehavior;
    //! Whether this peer should be disconnected and banned (unless whitelisted).
    bool fShouldBan;
    //! String name of this peer (debugging/logging purposes).
    std::string name;
    //! List of asynchronously-determined block rejections to notify this peer about.
    std::vector<CBlockReject> rejects;
    //! The best known block we know this peer has announced.
    CBlockIndex* pindexBestKnownBlock;
    //! The hash of the last unknown block this peer has announced.
    uint256 hashLastUnknownBlock;
    //! The last full block we both have.
    CBlockIndex* pindexLastCommonBlock;
    //! Whether we've started headers synchronization with this peer.
    bool fSyncStarted;
    //! Since when we're stalling block download progress (in microseconds), or 0.
    int64_t nStallingSince;
    list<QueuedBlock> vBlocksInFlight;
    int nBlocksInFlight;
    //! Whether we consider this a preferred download peer.
    bool fPreferredDownload;

    CNodeState()
    {
        fCurrentlyConnected = false;
        nMisbehavior = 0;
        fShouldBan = false;
        pindexBestKnownBlock = NULL;
        hashLastUnknownBlock = uint256(0);
        pindexLastCommonBlock = NULL;
        fSyncStarted = false;
        nStallingSince = 0;
        nBlocksInFlight = 0;
        fPreferredDownload = false;
    }
};

/** Map maintaining per-node state. Requires cs_main. */
map<NodeId, CNodeState> mapNodeState;

// Requires cs_main.
CNodeState* State(NodeId pnode)
{
    map<NodeId, CNodeState>::iterator it = mapNodeState.find(pnode);
    if (it == mapNodeState.end())
        return NULL;
    return &it->second;
}

int GetHeight()
{
    while (true) {
        TRY_LOCK(cs_main, lockMain);
        if (!lockMain) {
            MilliSleep(50);
            continue;
        }
        return chainActive.Height();
    }
}

void UpdatePreferredDownload(CNode* node, CNodeState* state)
{
    nPreferredDownload -= state->fPreferredDownload;

    // Whether this node should be marked as a preferred download node.
    state->fPreferredDownload = (!node->fInbound || node->fWhitelisted) && !node->fOneShot && !node->fClient;

    nPreferredDownload += state->fPreferredDownload;
}

void InitializeNode(NodeId nodeid, const CNode* pnode)
{
    LOCK(cs_main);
    CNodeState& state = mapNodeState.insert(std::make_pair(nodeid, CNodeState())).first->second;
    state.name = pnode->addrName;
    state.address = pnode->addr;
}

void FinalizeNode(NodeId nodeid)
{
    LOCK(cs_main);
    CNodeState* state = State(nodeid);

    if (state->fSyncStarted)
        nSyncStarted--;

    if (state->nMisbehavior == 0 && state->fCurrentlyConnected) {
        AddressCurrentlyConnected(state->address);
    }

    BOOST_FOREACH (
        const QueuedBlock& entry, state->vBlocksInFlight)
        mapBlocksInFlight.erase(entry.hash);
    EraseOrphansFor(nodeid);
    nPreferredDownload -= state->fPreferredDownload;

    mapNodeState.erase(nodeid);
}

// Requires cs_main.
void MarkBlockAsReceived(const uint256& hash)
{
    map<uint256, pair<NodeId, list<QueuedBlock>::iterator> >::iterator
        itInFlight = mapBlocksInFlight.find(hash);
    if (itInFlight != mapBlocksInFlight.end()) {
        CNodeState* state = State(itInFlight->second.first);
        nQueuedValidatedHeaders -= itInFlight->second.second->fValidatedHeaders;
        state->vBlocksInFlight.erase(itInFlight->second.second);
        state->nBlocksInFlight--;
        state->nStallingSince = 0;
        mapBlocksInFlight.erase(itInFlight);
    }
}

// Requires cs_main.
void MarkBlockAsInFlight(NodeId nodeid, const uint256& hash, CBlockIndex* pindex = NULL)
{
    CNodeState* state = State(nodeid);
    assert(state != NULL);

    // Make sure it's not listed somewhere already.
    MarkBlockAsReceived(hash);

    QueuedBlock newentry = {hash, pindex, GetTimeMicros(), nQueuedValidatedHeaders, pindex != NULL};
    nQueuedValidatedHeaders += newentry.fValidatedHeaders;
    list<QueuedBlock>::iterator it = state->vBlocksInFlight.insert(state->vBlocksInFlight.end(), newentry);
    state->nBlocksInFlight++;
    mapBlocksInFlight[hash] = std::make_pair(nodeid, it);
}

/** Check whether the last unknown block a peer advertized is not yet known. */
void ProcessBlockAvailability(NodeId nodeid)
{
    CNodeState* state = State(nodeid);
    assert(state != NULL);

    if (state->hashLastUnknownBlock != 0) {
        BlockMap::iterator itOld = mapBlockIndex.find(state->hashLastUnknownBlock);
        if (itOld != mapBlockIndex.end() && itOld->second == NULL) {
            LogPrint("net", "erasing block %s", itOld->first.GetHex());
            mapBlockIndex.erase(itOld);
        }
        itOld = mapBlockIndex.find(state->hashLastUnknownBlock);
        if (itOld != mapBlockIndex.end() && itOld->second->nChainWork > 0) {
            if (state->pindexBestKnownBlock == NULL ||
                itOld->second->nChainWork >= state->pindexBestKnownBlock->nChainWork)
                state->pindexBestKnownBlock = itOld->second;
            state->hashLastUnknownBlock = uint256(0);
        }
    }
}

/** Update tracking information about which blocks a peer is assumed to have. */
void UpdateBlockAvailability(NodeId nodeid, const uint256& hash)
{
    CNodeState* state = State(nodeid);
    assert(state != NULL);
    ProcessBlockAvailability(nodeid);
    BlockMap::iterator it = mapBlockIndex.find(hash);
    if (it != mapBlockIndex.end() && it->second == NULL) {
        mapBlockIndex.erase(it);
    }
    it = mapBlockIndex.find(hash);
    if (it != mapBlockIndex.end() && it->second->nChainWork > 0) {
        // An actually better block was announced.
        if (state->pindexBestKnownBlock == NULL ||
            it->second->nChainWork >= state->pindexBestKnownBlock->nChainWork)
            state->pindexBestKnownBlock = it->second;
    } else {
        // An unknown block was announced; just assume that the latest one is the best one.
        state->hashLastUnknownBlock = hash;
    }
}

/** Find the last common ancestor two blocks have.
 *  Both pa and pb must be non-NULL. */
CBlockIndex* LastCommonAncestor(CBlockIndex* pa, CBlockIndex* pb)
{
    if (pa->nHeight > pb->nHeight) {
        pa = pa->GetAncestor(pb->nHeight);
    } else if (pb->nHeight > pa->nHeight) {
        pb = pb->GetAncestor(pa->nHeight);
    }

    while (pa != pb && pa && pb) {
        pa = pa->pprev;
        pb = pb->pprev;
    }

    // Eventually all chain branches meet at the genesis block.
    assert(pa == pb);
    return pa;
}

/** Update pindexLastCommonBlock and add not-in-flight missing successors to vBlocks, until it has
 *  at most count entries. */
void FindNextBlocksToDownload(NodeId nodeid, unsigned int count, std::vector<CBlockIndex*>& vBlocks, NodeId& nodeStaller)
{
    if (count == 0)
        return;

    vBlocks.reserve(vBlocks.size() + count);
    CNodeState* state = State(nodeid);
    assert(state != NULL);

    // Make sure pindexBestKnownBlock is up to date, we'll need it.
    ProcessBlockAvailability(nodeid);

    if (state->pindexBestKnownBlock == NULL ||
        state->pindexBestKnownBlock->nChainWork < chainActive.Tip()->nChainWork) {
        // This peer has nothing interesting.
        return;
    }

    if (state->pindexLastCommonBlock == NULL) {
        // Bootstrap quickly by guessing a parent of our best tip is the forking point.
        // Guessing wrong in either direction is not a problem.
        state->pindexLastCommonBlock = chainActive[std::min(state->pindexBestKnownBlock->nHeight,
            chainActive.Height())];
    }

    // If the peer reorganized, our previous pindexLastCommonBlock may not be an ancestor
    // of their current tip anymore. Go back enough to fix that.
    state->pindexLastCommonBlock = LastCommonAncestor(state->pindexLastCommonBlock, state->pindexBestKnownBlock);
    if (state->pindexLastCommonBlock == state->pindexBestKnownBlock)
        return;

    std::vector<CBlockIndex*> vToFetch;
    CBlockIndex* pindexWalk = state->pindexLastCommonBlock;
    // Never fetch further than the best block we know the peer has, or more than BLOCK_DOWNLOAD_WINDOW + 1 beyond the last
    // linked block we have in common with this peer. The +1 is so we can detect stalling, namely if we would be able to
    // download that next block if the window were 1 larger.
    int nWindowEnd = state->pindexLastCommonBlock->nHeight + BLOCK_DOWNLOAD_WINDOW;
    int nMaxHeight = std::min<int>(state->pindexBestKnownBlock->nHeight, nWindowEnd + 1);
    NodeId waitingfor = -1;
    while (pindexWalk->nHeight < nMaxHeight) {
        // Read up to 128 (or more, if more blocks than that are needed) successors of pindexWalk (towards
        // pindexBestKnownBlock) into vToFetch. We fetch 128, because CBlockIndex::GetAncestor may be as expensive
        // as iterating over ~100 CBlockIndex* entries anyway.
        int nToFetch = std::min(nMaxHeight - pindexWalk->nHeight, std::max<int>(count - vBlocks.size(), 128));
        vToFetch.resize(nToFetch);
        pindexWalk = state->pindexBestKnownBlock->GetAncestor(pindexWalk->nHeight + nToFetch);
        vToFetch[nToFetch - 1] = pindexWalk;
        for (unsigned int i = nToFetch - 1; i > 0; i--) {
            vToFetch[i - 1] = vToFetch[i]->pprev;
        }

        // Iterate over those blocks in vToFetch (in forward direction), adding the ones that
        // are not yet downloaded and not in flight to vBlocks. In the mean time, update
        // pindexLastCommonBlock as long as all ancestors are already downloaded.
        BOOST_FOREACH (CBlockIndex* pindex, vToFetch) {
            if (!pindex->IsValid(BLOCK_VALID_TREE)) {
                // We consider the chain that this peer is on invalid.
                return;
            }
            if (pindex->nStatus & BLOCK_HAVE_DATA) {
                if (pindex->nChainTx)
                    state->pindexLastCommonBlock = pindex;
            } else if (mapBlocksInFlight.count(pindex->GetBlockHash()) == 0) {
                // The block is not already downloaded, and not yet in flight.
                if (pindex->nHeight > nWindowEnd) {
                    // We reached the end of the window.
                    if (vBlocks.size() == 0 && waitingfor != nodeid) {
                        // We aren't able to fetch anything, but we would be if the download window was one larger.
                        nodeStaller = waitingfor;
                    }
                    return;
                }
                vBlocks.push_back(pindex);
                if (vBlocks.size() == count) {
                    return;
                }
            } else if (waitingfor == -1) {
                // This is the first already-in-flight block.
                waitingfor = mapBlocksInFlight[pindex->GetBlockHash()].first;
            }
        }
    }
}

} // namespace

bool GetNodeStateStats(NodeId nodeid, CNodeStateStats& stats)
{
    LOCK(cs_main);
    CNodeState* state = State(nodeid);
    if (state == NULL)
        return false;
    stats.nMisbehavior = state->nMisbehavior;
    stats.nSyncHeight = state->pindexBestKnownBlock ? state->pindexBestKnownBlock->nHeight : -1;
    stats.nCommonHeight = state->pindexLastCommonBlock ? state->pindexLastCommonBlock->nHeight : -1;
    BOOST_FOREACH (
        const QueuedBlock& queue, state->vBlocksInFlight) {
        if (queue.pindex)
            stats.vHeightInFlight.push_back(queue.pindex->nHeight);
    }
    return true;
}

void RegisterNodeSignals(CNodeSignals& nodeSignals)
{
    nodeSignals.GetHeight.connect(&GetHeight);
    nodeSignals.ProcessMessages.connect(&ProcessMessages);
    nodeSignals.SendMessages.connect(&SendMessages);
    nodeSignals.InitializeNode.connect(&InitializeNode);
    nodeSignals.FinalizeNode.connect(&FinalizeNode);
}

void UnregisterNodeSignals(CNodeSignals& nodeSignals)
{
    nodeSignals.GetHeight.disconnect(&GetHeight);
    nodeSignals.ProcessMessages.disconnect(&ProcessMessages);
    nodeSignals.SendMessages.disconnect(&SendMessages);
    nodeSignals.InitializeNode.disconnect(&InitializeNode);
    nodeSignals.FinalizeNode.disconnect(&FinalizeNode);
}

CBlockIndex* FindForkInGlobalIndex(const CChain& chain, const CBlockLocator& locator)
{
    // Find the first block the caller has in the main chain
    BOOST_FOREACH (
        const uint256& hash, locator.vHave) {
        BlockMap::iterator mi = mapBlockIndex.find(hash);
        if (mi != mapBlockIndex.end()) {
            CBlockIndex* pindex = (*mi).second;
            if (pindex && chain.Contains(pindex)) {
                return pindex;
            }
        }
    }
    return chain.Genesis();
}

CCoinsViewCache* pcoinsTip = NULL;
CBlockTreeDB* pblocktree = NULL;

//////////////////////////////////////////////////////////////////////////////
//
// mapOrphanTransactions
//

bool AddOrphanTx(const CTransaction& tx, NodeId peer)
{
    uint256 hash = tx.GetHash();
    if (mapOrphanTransactions.count(hash))
        return false;

    // Ignore big transactions, to avoid a
    // send-big-orphans memory exhaustion attack. If a peer has a legitimate
    // large transaction with a missing parent then we assume
    // it will rebroadcast it later, after the parent transaction(s)
    // have been mined or received.
    // 10,000 orphans, each of which is at most 5,000 bytes big is
    // at most 500 megabytes of orphans:
    unsigned int sz = tx.GetSerializeSize(SER_NETWORK, CTransaction::CURRENT_VERSION);
    if (sz > 5000) {
        LogPrint("mempool", "ignoring large orphan tx (size: %u, hash: %s)\n", sz, hash.ToString());
        return false;
    }

    mapOrphanTransactions[hash].tx = tx;
    mapOrphanTransactions[hash].fromPeer = peer;
    BOOST_FOREACH (
        const CTxIn& txin, tx.vin)
        mapOrphanTransactionsByPrev[txin.prevout.hash].insert(hash);

    LogPrint("mempool", "stored orphan tx %s (mapsz %u prevsz %u)\n", hash.ToString(),
        mapOrphanTransactions.size(), mapOrphanTransactionsByPrev.size());
    return true;
}

void static EraseOrphanTx(uint256 hash)
{
    map<uint256, COrphanTx>::iterator it = mapOrphanTransactions.find(hash);
    if (it == mapOrphanTransactions.end())
        return;
    BOOST_FOREACH (
        const CTxIn& txin, it->second.tx.vin) {
        map<uint256, set<uint256> >::iterator
            itPrev = mapOrphanTransactionsByPrev.find(txin.prevout.hash);
        if (itPrev == mapOrphanTransactionsByPrev.end())
            continue;
        itPrev->second.erase(hash);
        if (itPrev->second.empty())
            mapOrphanTransactionsByPrev.erase(itPrev);
    }
    mapOrphanTransactions.erase(it);
}

void EraseOrphansFor(NodeId peer)
{
    int nErased = 0;
    map<uint256, COrphanTx>::iterator iter = mapOrphanTransactions.begin();
    while (iter != mapOrphanTransactions.end()) {
        map<uint256, COrphanTx>::iterator maybeErase = iter++; // increment to avoid iterator becoming invalid
        if (maybeErase->second.fromPeer == peer) {
            EraseOrphanTx(maybeErase->second.tx.GetHash());
            ++nErased;
        }
    }
    if (nErased > 0) LogPrint("mempool", "Erased %d orphan tx from peer %d\n", nErased, peer);
}


unsigned int LimitOrphanTxSize(unsigned int nMaxOrphans)
{
    unsigned int nEvicted = 0;
    while (mapOrphanTransactions.size() > nMaxOrphans) {
        // Evict a random orphan:
        uint256 randomhash = GetRandHash();
        map<uint256, COrphanTx>::iterator it = mapOrphanTransactions.lower_bound(randomhash);
        if (it == mapOrphanTransactions.end())
            it = mapOrphanTransactions.begin();
        EraseOrphanTx(it->first);
        ++nEvicted;
    }
    return nEvicted;
}

bool IsStandardTx(const CTransaction& tx, string& reason)
{
    AssertLockHeld(cs_main);
    if (tx.nVersion > CTransaction::CURRENT_VERSION || tx.nVersion < 1) {
        reason = "version";
        return false;
    }

    // Treat non-final transactions as non-standard to prevent a specific type
    // of double-spend attack, as well as DoS attacks. (if the transaction
    // can't be mined, the attacker isn't expending resources broadcasting it)
    // Basically we don't want to propagate transactions that can't be included in
    // the next block.
    //
    // However, IsFinalTx() is confusing... Without arguments, it uses
    // chainActive.Height() to evaluate nLockTime; when a block is accepted, chainActive.Height()
    // is set to the value of nHeight in the block. However, when IsFinalTx()
    // is called within CBlock::AcceptBlock(), the height of the block *being*
    // evaluated is what is used. Thus if we want to know if a transaction can
    // be part of the *next* block, we need to call IsFinalTx() with one more
    // than chainActive.Height().
    //
    // Timestamps on the other hand don't get any special treatment, because we
    // can't know what timestamp the next block will have, and there aren't
    // timestamp applications where it matters.
    if (!IsFinalTx(tx, chainActive.Height() + 1)) {
        reason = "non-final";
        return false;
    }

    // Extremely large transactions with lots of inputs can cost the network
    // almost as much to process as they cost the sender in fees, because
    // computing signature hashes is O(ninputs*txsize). Limiting transactions
    // to MAX_STANDARD_TX_SIZE mitigates CPU exhaustion attacks.
    unsigned int sz = tx.GetSerializeSize(SER_NETWORK, CTransaction::CURRENT_VERSION);
    unsigned int nMaxSize = MAX_STANDARD_TX_SIZE;
    if (sz >= nMaxSize) {
        reason = "tx-size";
        return false;
    }

    for (const CTxIn& txin : tx.vin) {
        // Biggest 'standard' txin is a 15-of-15 P2SH multisig with compressed
        // keys. (remember the 520 byte limit on redeemScript size) That works
        // out to a (15*(33+1))+3=513 byte redeemScript, 513+1+15*(73+1)+3=1627
        // bytes of scriptSig, which we round off to 1650 bytes for some minor
        // future-proofing. That's also enough to spend a 20-of-20
        // CHECKMULTISIG scriptPubKey, though such a scriptPubKey is not
        // considered standard)
        if (txin.scriptSig.size() > 1650) {
            reason = "scriptsig-size";
            return false;
        }
        if (!txin.scriptSig.IsPushOnly()) {
            reason = "scriptsig-not-pushonly";
            return false;
        }
    }

    unsigned int nDataOut = 0;
    txnouttype whichType;
    BOOST_FOREACH (
        const CTxOut& txout, tx.vout) {
        if (!::IsStandard(txout.scriptPubKey, whichType)) {
            reason = "scriptpubkey";
            return false;
        }

        if (whichType == TX_NULL_DATA)
            nDataOut++;
        else if ((whichType == TX_MULTISIG) && (!fIsBareMultisigStd)) {
            reason = "bare-multisig";
            return false;
        } else if (txout.nValue != 0 && txout.IsDust(::minRelayTxFee)) {
            reason = "dust";
            return false;
        }
    }

    // only one OP_RETURN txout is permitted
    if (nDataOut > 1) {
        reason = "multi-op-return";
        return false;
    }

    return true;
}

bool IsFinalTx(const CTransaction& tx, int nBlockHeight, int64_t nBlockTime)
{
    AssertLockHeld(cs_main);
    // Time based nLockTime implemented in 0.1.6
    if (tx.nLockTime == 0)
        return true;
    if (nBlockHeight == 0)
        nBlockHeight = chainActive.Height();
    if (nBlockTime == 0)
        nBlockTime = GetAdjustedTime();
    if ((int64_t)tx.nLockTime < ((int64_t)tx.nLockTime < LOCKTIME_THRESHOLD ? (int64_t)nBlockHeight : nBlockTime))
        return true;
    BOOST_FOREACH (
        const CTxIn& txin, tx.vin)
        if (!txin.IsFinal())
            return false;
    return true;
}

/**
 * Check transaction inputs to mitigate two
 * potential denial-of-service attacks:
 *
 * 1. scriptSigs with extra data stuffed into them,
 *    not consumed by scriptPubKey (or P2SH script)
 * 2. P2SH scripts with a crazy number of expensive
 *    CHECKSIG/CHECKMULTISIG operations
 */
bool AreInputsStandard(const CTransaction& tx, const CCoinsViewCache& mapInputs)
{
    if (tx.IsCoinBase())
        return true; // coinbase has no inputs

    for (unsigned int i = 0; i < tx.vin.size(); i++) {
        CTransaction txPrev;
        uint256 hashBlockPrev;
        if (!GetTransaction(tx.vin[i].prevout.hash, txPrev, hashBlockPrev)) {
            LogPrintf("GetCoinAge: failed to find vin transaction \n");
            continue; // previous transaction not in main chain
        }

        const CTxOut& prev = txPrev.vout[tx.vin[i].prevout.n];

        vector<vector<unsigned char> > vSolutions;
        txnouttype whichType;
        // get the scriptPubKey corresponding to this input:
        const CScript& prevScript = prev.scriptPubKey;
        if (!Solver(prevScript, whichType, vSolutions))
            return false;
        int nArgsExpected = ScriptSigArgsExpected(whichType, vSolutions);
        if (nArgsExpected < 0)
            return false;

        if (tx.vin[i].decoys.size() > 0) {
            continue;
        }

        // Transactions with extra stuff in their scriptSigs are
        // non-standard. Note that this EvalScript() call will
        // be quick, because if there are any operations
        // beside "push data" in the scriptSig
        // IsStandard() will have already returned false
        // and this method isn't called.
        vector<vector<unsigned char> > stack;
        if (!EvalScript(stack, tx.vin[i].scriptSig, false, BaseSignatureChecker()))
            return false;

        if (whichType == TX_SCRIPTHASH) {
            if (stack.empty())
                return false;
            CScript subscript(stack.back().begin(), stack.back().end());
            vector<vector<unsigned char> > vSolutions2;
            txnouttype whichType2;
            if (Solver(subscript, whichType2, vSolutions2)) {
                int tmpExpected = ScriptSigArgsExpected(whichType2, vSolutions2);
                if (tmpExpected < 0)
                    return false;
                nArgsExpected += tmpExpected;
            } else {
                // Any other Script with less than 15 sigops OK:
                unsigned int sigops = subscript.GetSigOpCount(true);
                // ... extra data left on the stack after execution is OK, too:
                return (sigops <= MAX_P2SH_SIGOPS);
            }
        }

        if (stack.size() != (unsigned int)nArgsExpected)
            return false;
    }

    return true;
}

unsigned int GetLegacySigOpCount(const CTransaction& tx)
{
    unsigned int nSigOps = 0;
    BOOST_FOREACH (
        const CTxIn& txin, tx.vin) {
        nSigOps += txin.scriptSig.GetSigOpCount(false);
    }
    BOOST_FOREACH (
        const CTxOut& txout, tx.vout) {
        nSigOps += txout.scriptPubKey.GetSigOpCount(false);
    }
    return nSigOps;
}

int GetInputAge(CTxIn& vin)
{
    CCoinsView viewDummy;
    CCoinsViewCache view(&viewDummy);
    {
        LOCK(mempool.cs);
        CCoinsViewMemPool viewMempool(pcoinsTip, mempool);
        view.SetBackend(viewMempool); // temporarily switch cache backend to db+mempool view

        const CCoins* coins = view.AccessCoins(vin.prevout.hash);

        if (coins) {
            if (coins->nHeight < 0) return 0;
            return (chainActive.Tip()->nHeight + 1) - coins->nHeight;
        } else
            return -1;
    }
}

int GetInputAgeIX(uint256 nTXHash, CTxIn& vin)
{
    int sigs = 0;
    int nResult = GetInputAge(vin);
    if (nResult < 0) nResult = 0;

    if (nResult < 6) {
        std::map<uint256, CTransactionLock>::iterator i = mapTxLocks.find(nTXHash);
        if (i != mapTxLocks.end()) {
            sigs = (*i).second.CountSignatures();
        }
        if (sigs >= SWIFTTX_SIGNATURES_REQUIRED) {
            return nSwiftTXDepth + nResult;
        }
    }

    return -1;
}

int GetIXConfirmations(uint256 nTXHash)
{
    int sigs = 0;

    std::map<uint256, CTransactionLock>::iterator i = mapTxLocks.find(nTXHash);
    if (i != mapTxLocks.end()) {
        sigs = (*i).second.CountSignatures();
    }
    if (sigs >= SWIFTTX_SIGNATURES_REQUIRED) {
        return nSwiftTXDepth;
    }

    return 0;
}

// ppcoin: total coin age spent in transaction, in the unit of coin-days.
// Only those coins meeting minimum age requirement counts. As those
// transactions not in main chain are not currently indexed so we
// might not find out about their coin age. Older transactions are
// guaranteed to be in main chain by sync-checkpoint. This rule is
// introduced to help nodes establish a consistent view of the coin
// age (trust score) of competing branches.
bool GetCoinAge(const CTransaction& tx, const unsigned int nTxTime, uint64_t& nCoinAge)
{
    uint256 bnCentSecond = 0; // coin age in the unit of cent-seconds
    nCoinAge = 0;

    CBlockIndex* pindex = NULL;
    BOOST_FOREACH (
        const CTxIn& txin, tx.vin) {
        // First try finding the previous transaction in database
        CTransaction txPrev;
        uint256 hashBlockPrev;
        if (!GetTransaction(txin.prevout.hash, txPrev, hashBlockPrev)) {
            LogPrintf("GetCoinAge: failed to find vin transaction \n");
            continue; // previous transaction not in main chain
        }

        BlockMap::iterator it = mapBlockIndex.find(hashBlockPrev);
        if (it != mapBlockIndex.end())
            pindex = it->second;
        else {
            LogPrintf("GetCoinAge() failed to find block index \n");
            continue;
        }

        // Read block header
        CBlockHeader prevblock = pindex->GetBlockHeader();

        if (prevblock.nTime + nStakeMinAge > nTxTime)
            continue; // only count coins meeting min age requirement

        if (nTxTime < prevblock.nTime) {
            LogPrintf("GetCoinAge: Timestamp Violation: txtime less than txPrev.nTime");
            return false; // Transaction timestamp violation
        }

        int64_t nValueIn = txPrev.vout[txin.prevout.n].nValue;
        bnCentSecond += uint256(nValueIn) * (nTxTime - prevblock.nTime);
    }

    uint256 bnCoinDay = bnCentSecond / COIN / (24 * 60 * 60);
    LogPrintf("coin age bnCoinDay=%s\n", bnCoinDay.ToString().c_str());
    nCoinAge = bnCoinDay.GetCompact();
    return true;
}

bool MoneyRange(CAmount nValueOut)
{
    return nValueOut >= 0 && nValueOut <= Params().MaxMoneyOut();
}

bool IsSerialInBlockchain(const CBigNum& bnSerial, int& nHeightTx)
{
    uint256 txHash = 0;

    CTransaction tx;
    uint256 hashBlock;
    if (!GetTransaction(txHash, tx, hashBlock, true))
        return false;

    bool inChain = mapBlockIndex.count(hashBlock) && chainActive.Contains(mapBlockIndex[hashBlock]);
    if (inChain)
        nHeightTx = mapBlockIndex.at(hashBlock)->nHeight;

    return inChain;
}

bool VerifyShnorrKeyImageTxIn(const CTxIn& txin, uint256 ctsHash)
{
    COutPoint prevout = txin.prevout;
    CTransaction prev;
    uint256 bh;
    if (!GetTransaction(prevout.hash, prev, bh, true)) {
        return false;
    }
    uint256 s(txin.s);
    unsigned char S[33];
    CPubKey P;
    ExtractPubKey(prev.vout[prevout.n].scriptPubKey, P);
    PointHashingSuccessively(P, s.begin(), S);
    CPubKey R(txin.R.begin(), txin.R.end());

    //compute H(R)I = eI
    unsigned char buff[33 + 32];
    memcpy(buff, R.begin(), 33);
    memcpy(buff + 33, ctsHash.begin(), 32);
    uint256 e = Hash(buff, buff + 65);
    unsigned char eI[33];
    memcpy(eI, txin.keyImage.begin(), 33);
    if (!secp256k1_ec_pubkey_tweak_mul(eI, 33, e.begin())) return false;

    secp256k1_pedersen_commitment R_commitment;
    secp256k1_pedersen_serialized_pubkey_to_commitment(R.begin(), 33, &R_commitment);

    //convert CI*I into commitment
    secp256k1_pedersen_commitment eI_commitment;
    secp256k1_pedersen_serialized_pubkey_to_commitment(eI, 33, &eI_commitment);

    const secp256k1_pedersen_commitment* twoElements[2];
    twoElements[0] = &R_commitment;
    twoElements[1] = &eI_commitment;
    secp256k1_pedersen_commitment sum;
    if (!secp256k1_pedersen_commitment_sum_pos(GetContext(), twoElements, 2, &sum))
        throw runtime_error("failed to compute secp256k1_pedersen_commitment_sum_pos");
    size_t tempLength;
    unsigned char recomputed[33];
    if (!secp256k1_pedersen_commitment_to_serialized_pubkey(&sum, recomputed, &tempLength))
        throw runtime_error("failed to serialize pedersen commitment");

    for (int i = 0; i < 33; i++)
        if (S[i] != recomputed[i]) return false;
    return true;
}

bool VerifyShnorrKeyImageTx(const CTransaction& tx)
{
    //check if a transaction is staking or spending collateral
    //this assumes that the transaction is already checked for either a staking transaction or transactions spending only UTXOs of 1M DAPS
    if (!tx.IsCoinStake()) return true;
    uint256 cts = GetTxInSignatureHash(tx.vin[0]);
    return VerifyShnorrKeyImageTxIn(tx.vin[0], cts);
}

<<<<<<< HEAD
bool VerifyStakingAmount(const CBlock& block) {
	if (!block.IsProofOfStake()) return true;

	const CTransaction& tx = block.vtx[1];
	if (!tx.IsCoinStake()) return true;
	if (tx.vout[1].nValue + tx.vout[2].nValue > 0) return true;
	secp256k1_pedersen_commitment commitment1, commitment2;
	if (!secp256k1_pedersen_commitment_parse(GetContext(), &commitment1, &tx.vout[1].commitment[0])) {
		LogPrintf("Failed to parse commitment");
		return false;
	}

	if (!secp256k1_pedersen_commitment_parse(GetContext(), &commitment2, &tx.vout[2].commitment[0])) {
		LogPrintf("Failed to parse commitment");
		return false;
	}
	CAmount totalTxFee = 0;
	for (size_t i = 0; i < block.vtx.size(); i++) {
		totalTxFee += block.vtx[i].nTxFee;
	}

	CAmount posReward = PoSBlockReward();
	CAmount stakingReward = posReward - tx.vout[3].nValue;

	//find value in
	uint256 hashBlock;
	CTransaction txPrev;
	if (!GetTransaction(tx.vin[0].prevout.hash, txPrev, hashBlock, true)) return false;
	CAmount nValueIn;// = txPrev.vout[prevout.n].nValue;
	uint256 val = txPrev.vout[tx.vin[0].prevout.n].maskValue.amount;
	uint256 mask = txPrev.vout[tx.vin[0].prevout.n].maskValue.mask;
	CKey decodedMask;
	CPubKey sharedSec;
	sharedSec.Set(tx.vin[0].encryptionKey.begin(), tx.vin[0].encryptionKey.begin() + 33);
	ECDHInfo::Decode(mask.begin(), val.begin(), sharedSec, decodedMask, nValueIn);

	CAmount totalStaking = nValueIn + totalTxFee + stakingReward;
	std::vector<unsigned char> stakingCommitment;
	unsigned char zeroBlind[32];
	CWallet::CreateCommitmentWithZeroBlind(totalStaking, zeroBlind, stakingCommitment);

	const secp256k1_pedersen_commitment *twoElements[2];
	twoElements[0] = &commitment1;
	twoElements[1] = &commitment2;

	secp256k1_pedersen_commitment sum;
	if (!secp256k1_pedersen_commitment_sum_pos(GetContext(), twoElements, 2, &sum))
		throw runtime_error("failed to compute secp256k1_pedersen_commitment_sum_pos");

	//verify sum is equal to commitment to zero of vout[1] and vout[2]
	//serialize sum
	unsigned char out[33];
	secp256k1_pedersen_commitment_serialize(GetContext(), out, &sum);
	std::vector<unsigned char> outVec;
	std::copy(out, out + 33, std::back_inserter(outVec));

	if (outVec != stakingCommitment) return false;

	return VerifyStakingBulletproof(tx);
}

bool VerifyStakingBulletproof(const CTransaction& tx) {
	size_t len = tx.bulletproofs.size();

	if (len == 0) return false;
	const size_t MAX_VOUT = 5;
	secp256k1_pedersen_commitment commitments[MAX_VOUT];
	size_t i = 0;
	for (i = 0; i < 2; i++) {
		if (!secp256k1_pedersen_commitment_parse(GetContext(), &commitments[i], &(tx.vout[i + 1].commitment[0])))
			throw runtime_error("Failed to parse pedersen commitment");
	}
	return secp256k1_bulletproof_rangeproof_verify(GetContext(), GetScratch(), GetGenerator(), &(tx.bulletproofs[0]), len, NULL, commitments, 2, 64, &secp256k1_generator_const_h, NULL, 0);
}

bool CheckTransaction(const CTransaction &tx, bool fzcActive, bool fRejectBadUTXO, CValidationState &state) {
=======
bool CheckTransaction(const CTransaction& tx, bool fzcActive, bool fRejectBadUTXO, CValidationState& state)
{
>>>>>>> 140c3c6c
    // Basic checks that don't depend on any context
    if (tx.vin.empty())
        return state.DoS(10, error("CheckTransaction() : vin empty"),
            REJECT_INVALID, "bad-txns-vin-empty");
    if (tx.vout.empty())
        return state.DoS(10, error("CheckTransaction() : vout empty"),
            REJECT_INVALID, "bad-txns-vout-empty");

    // Size limits
    unsigned int nMaxSize = MAX_STANDARD_TX_SIZE;

    if (::GetSerializeSize(tx, SER_NETWORK, PROTOCOL_VERSION) > nMaxSize)
        return state.DoS(100, error("CheckTransaction() : size limits failed"),
            REJECT_INVALID, "bad-txns-oversize");

    // Check for negative or overflow output values
    BOOST_FOREACH (
        const CTxOut& txout, tx.vout) {
        if (txout.IsEmpty() && !tx.IsCoinBase() && !tx.IsCoinStake())
            return state.DoS(100, error("CheckTransaction(): txout empty for user transaction"));

        if (txout.nValue < 0)
            return state.DoS(100, error("CheckTransaction() : txout.nValue negative"),
                REJECT_INVALID, "bad-txns-vout-negative");
        if (txout.nValue > Params().MaxMoneyOut()) {
            return state.DoS(100, error("CheckTransaction() : txout.nValue too high"),
                REJECT_INVALID, "bad-txns-vout-toolarge");
        }
    }

    // Check for duplicate inputs
    set<CKeyImage> keyimages;
    for (const CTxIn& txin : tx.vin) {
        if (keyimages.count(txin.keyImage)) {
            return state.DoS(100, error("CheckTransaction() : duplicate inputs"),
                REJECT_INVALID, "bad-txns-inputs-duplicate");
        }
    }


    if (tx.IsCoinBase()) {
        if (tx.vin[0].scriptSig.size() < 2 || tx.vin[0].scriptSig.size() > 150)
            return state.DoS(100, error("CheckTransaction() : coinbase script size=%d", tx.vin[0].scriptSig.size()),
                REJECT_INVALID, "bad-cb-length");
    }

    return true;
}

bool CheckFinalTx(const CTransaction& tx, int flags)
{
    AssertLockHeld(cs_main);

    // By convention a negative value for flags indicates that the
    // current network-enforced consensus rules should be used. In
    // a future soft-fork scenario that would mean checking which
    // rules would be enforced for the next block and setting the
    // appropriate flags. At the present time no soft-forks are
    // scheduled, so no flags are set.
    flags = std::max(flags, 0);

    // CheckFinalTx() uses chainActive.Height()+1 to evaluate
    // nLockTime because when IsFinalTx() is called within
    // CBlock::AcceptBlock(), the height of the block *being*
    // evaluated is what is used. Thus if we want to know if a
    // transaction can be part of the *next* block, we need to call
    // IsFinalTx() with one more than chainActive.Height().
    const int nBlockHeight = chainActive.Height() + 1;

    // BIP113 will require that time-locked transactions have nLockTime set to
    // less than the median time of the previous block they're contained in.
    // When the next block is created its previous block will be the current
    // chain tip, so we use that to calculate the median time passed to
    // IsFinalTx() if LOCKTIME_MEDIAN_TIME_PAST is set.
    const int64_t nBlockTime = (flags & LOCKTIME_MEDIAN_TIME_PAST) ? chainActive.Tip()->GetMedianTimePast() : GetAdjustedTime();

    return IsFinalTx(tx, nBlockHeight, nBlockTime);
}

CAmount GetMinRelayFee(const CTransaction& tx, unsigned int nBytes, bool fAllowFree)
{
    {
        LOCK(mempool.cs);
        uint256 hash = tx.GetHash();
        double dPriorityDelta = 0;
        CAmount nFeeDelta = 0;
        mempool.ApplyDeltas(hash, dPriorityDelta, nFeeDelta);
        if (dPriorityDelta > 0 || nFeeDelta > 0)
            return 0;
    }

    CAmount nMinFee = ::minRelayTxFee.GetFee(nBytes);

    if (fAllowFree) {
        // There is a free transaction area in blocks created by most miners,
        // * If we are relaying we allow transactions up to DEFAULT_BLOCK_PRIORITY_SIZE - 1000
        //   to be considered to fall into this category. We don't want to encourage sending
        //   multiple transactions instead of one big transaction to avoid fees.
        if (nBytes < (DEFAULT_BLOCK_PRIORITY_SIZE - 1000))
            nMinFee = 0;
    }

    if (!MoneyRange(nMinFee))
        nMinFee = Params().MaxMoneyOut();
    return nMinFee;
}

bool CheckHaveInputs(const CCoinsViewCache& view, const CTransaction& tx)
{
    CBlockIndex* pindexPrev = mapBlockIndex.find(view.GetBestBlock())->second;
    int nSpendHeight = pindexPrev->nHeight + 1;
    if (!tx.IsCoinBase()) {
        for (unsigned int i = 0; i < tx.vin.size(); i++) {
            //check output and decoys
            std::vector<COutPoint> alldecoys = tx.vin[i].decoys;

            alldecoys.push_back(tx.vin[i].prevout);
            for (size_t j = 0; j < alldecoys.size(); j++) {
                CTransaction prev;
                uint256 bh;
                if (!GetTransaction(alldecoys[j].hash, prev, bh, true)) {
                    return false;
                }

                //Cam: 07/06/2019 Remove this condition as colateral will be cheated as a normal tx
                //UTXO with 1M DAPS can only be consumed in a transaction with that single UTXO
                /*if (decoysSize > 1 && prev.vout[alldecoys[j].n].nValue == 1000000 * COIN) {
					return false;
				}

				if (prev.vout[alldecoys[j].n].nValue == 1000000 * COIN) {
					if (!VerifyKeyImages(tx)) {
						LogPrintf("\nFailed to verify correctness of key image of collateralization spend\n");
						return false;
					}
				}*/

                if (mapBlockIndex.count(bh) < 1) return false;
                if (prev.IsCoinStake() || prev.IsCoinAudit() || prev.IsCoinBase()) {
                    if (nSpendHeight - mapBlockIndex[bh]->nHeight < Params().COINBASE_MATURITY()) return false;
                }

                CBlockIndex* tip = chainActive.Tip();
                if (!pindexPrev) tip = pindexPrev;

                uint256 hashTip = tip->GetBlockHash();
                //verify that tip and hashBlock must be in the same fork
                CBlockIndex* atTheblock = mapBlockIndex[bh];
                if (!atTheblock) {
                    LogPrintf("\nDecoy for transactions %s not in the same chain with block %s\n", alldecoys[j].hash.GetHex(), tip->GetBlockHash().GetHex());
                    return false;
                } else {
                    CBlockIndex* ancestor = tip->GetAncestor(atTheblock->nHeight);
                    if (ancestor != atTheblock) {
                        LogPrintf("\nDecoy for transactions %s not in the same chain with block %s\n", alldecoys[j].hash.GetHex(), tip->GetBlockHash().GetHex());
                        return false;
                    }
                }
            }
            if (!tx.IsCoinStake()) {
                if (tx.vin[i].decoys.size() != tx.vin[0].decoys.size()) {
                    LogPrintf("\nTransaction does not have the same ring size for inputs\n");
                    return false;
                }
            }
        }

        if (tx.IsCoinStake()) {
            if (!VerifyShnorrKeyImageTx(tx)) {
                LogPrintf("\nFailed to verify correctness of key image of staking transaction\n");
                return false;
            }
        }
    }
    return true;
}


bool AcceptToMemoryPool(CTxMemPool& pool, CValidationState& state, const CTransaction& tx, bool fLimitFree, bool* pfMissingInputs, bool fRejectInsaneFee, bool ignoreFees)
{
    AssertLockHeld(cs_main);
    if (tx.nTxFee <= BASE_FEE)
        return state.DoS(100, error("AcceptToMemoryPool: Fee less than base fee 1 DAPS"), REJECT_INVALID, "fee-too-low");
    if (pfMissingInputs)
        *pfMissingInputs = false;
    if (!CheckTransaction(tx, false, true, state))
        return state.DoS(100, error("AcceptToMemoryPool: : CheckTransaction failed"), REJECT_INVALID, "bad-tx");
    // Coinbase is only valid in a block, not as a loose transaction
    if (tx.IsCoinBase())
        return state.DoS(100, error("AcceptToMemoryPool: : coinbase as individual tx"),
            REJECT_INVALID, "coinbase");
    //Coinstake is also only valid in a block, not as a loose transaction
    if (tx.IsCoinStake()) {
        LogPrintf("\n%s: txRejected=%s\n", __func__, tx.GetHash().GetHex());
        return state.DoS(100, error("AcceptToMemoryPool: coinstake as individual tx"),
            REJECT_INVALID, "coinstake");
    }
    // Rather not work on nonstandard transactions (unless -testnet/-regtest)
    string reason;
    if (Params().RequireStandard() && !IsStandardTx(tx, reason))
        return state.DoS(0,
            error("AcceptToMemoryPool : nonstandard transaction: %s", reason),
            REJECT_NONSTANDARD, reason);
    // is it already in the memory pool?
    uint256 hash = tx.GetHash();
    if (pool.exists(hash)) {
        return false;
    }
    // ----------- swiftTX transaction scanning -----------

    {
        CCoinsView dummy;
        CCoinsViewCache view(&dummy);
        CAmount nValueIn = 0;
        {
            LOCK(pool.cs);
            CCoinsViewMemPool viewMemPool(pcoinsTip, pool);
            view.SetBackend(viewMemPool);
            // do we already have it?
            if (view.HaveCoins(hash)) {
                LogPrintf("%s: Error: Hash exists in the mempool", __func__);
                return false;
            }

            // are the actual inputs available?
            if (!CheckHaveInputs(view, tx)) {
                //check input spents

                return state.Invalid(error("AcceptToMemoryPool : inputs already spent"),
                    REJECT_DUPLICATE, "bad-txns-inputs-spent");
            }

            if (!tx.IsCoinStake() && !tx.IsCoinBase() && !tx.IsCoinAudit()) {
                if (!tx.IsCoinAudit()) {
                    if (!VerifyRingSignatureWithTxFee(tx, chainActive.Tip()))
                        return state.DoS(100, error("AcceptToMemoryPool() : Ring Signature check for transaction %s failed", tx.GetHash().ToString()),
                            REJECT_INVALID, "bad-ring-signature");
                    if (!VerifyBulletProofAggregate(tx))
                        return state.DoS(100, error("AcceptToMemoryPool() : Bulletproof check for transaction %s failed", tx.GetHash().ToString()),
                            REJECT_INVALID, "bad-bulletproof");
                }
            }

            // Check key images not duplicated with what in db
            for (const CTxIn& txin : tx.vin) {
                const CKeyImage& keyImage = txin.keyImage;
                if (IsKeyImageSpend1(keyImage.GetHex(), uint256())) {
                    return state.Invalid(error("AcceptToMemoryPool : key image already spent"),
                        REJECT_DUPLICATE, "bad-txns-inputs-spent");
                }
            }

            // Bring the best block into scope
            view.GetBestBlock();
            nValueIn = GetValueIn(view, tx);

            // we have all inputs cached now, so switch back to dummy, so we don't need to keep lock on mempool
            view.SetBackend(dummy);
        }

        // Check for non-standard pay-to-script-hash in inputs
        if (Params().RequireStandard() && !AreInputsStandard(tx, view))
            return error("AcceptToMemoryPool: : nonstandard transaction input");
        // Check that the transaction doesn't have an excessive number of
        // sigops, making it impossible to mine. Since the coinbase transaction
        // itself can contain sigops MAX_TX_SIGOPS is less than
        // MAX_BLOCK_SIGOPS; we still consider this an invalid rather than
        // merely non-standard transaction.
        {
            unsigned int nSigOps = GetLegacySigOpCount(tx);
            unsigned int nMaxSigOps = MAX_TX_SIGOPS_CURRENT;
            if (nSigOps > nMaxSigOps)
                return state.DoS(0,
                    error("AcceptToMemoryPool : too many sigops %s, %d > %d",
                        hash.ToString(), nSigOps, nMaxSigOps),
                    REJECT_NONSTANDARD, "bad-txns-too-many-sigops");
        }

        CAmount nFees = 0; //nValueIn - nValueOut;
        double dPriority = 0;
        GetPriority(tx, chainActive.Height());

        CTxMemPoolEntry entry(tx, nFees, GetTime(), dPriority, chainActive.Height());
        unsigned int nSize = entry.GetTxSize();

        // Don't accept it if it can't get into a block
        // but prioritise dstx and don't check fees for it
        if (mapObfuscationBroadcastTxes.count(hash)) {
            mempool.PrioritiseTransaction(hash, hash.ToString(), 1000, 0.1 * COIN);
        } else if (!ignoreFees) {
            CAmount txMinFee = GetMinRelayFee(tx, nSize, true);
            if (fLimitFree && nFees < txMinFee)
                return state.DoS(0, error("AcceptToMemoryPool : not enough fees %s, %d < %d", hash.ToString(), nFees, txMinFee),
                    REJECT_INSUFFICIENTFEE, "insufficient fee");

            // Continuously rate-limit free (really, very-low-fee) transactions
            // This mitigates 'penny-flooding' -- sending thousands of free transactions just to
            // be annoying or make others' transactions take longer to confirm.
            if (fLimitFree && nFees < ::minRelayTxFee.GetFee(nSize)) {
                static CCriticalSection csFreeLimiter;
                static double dFreeCount;
                static int64_t nLastTime;
                int64_t nNow = GetTime();

                LOCK(csFreeLimiter);

                // Use an exponentially decaying ~10-minute window:
                dFreeCount *= pow(1.0 - 1.0 / 600.0, (double)(nNow - nLastTime));
                nLastTime = nNow;
                // -limitfreerelay unit is thousand-bytes-per-minute
                // At default rate it would take over a month to fill 1GB
                if (dFreeCount >= GetArg("-limitfreerelay", 30) * 10 * 1000)
                    return state.DoS(0, error("AcceptToMemoryPool : free transaction rejected by rate limiter"),
                        REJECT_INSUFFICIENTFEE, "rate limited free transaction");
                LogPrint("mempool", "Rate limit dFreeCount: %g => %g\n", dFreeCount, dFreeCount + nSize);
                dFreeCount += nSize;
            }
        }

        // Check against previous transactions
        // This is done last to help prevent CPU exhaustion denial-of-service attacks.

        if (!CheckInputs(tx, state, view, true, STANDARD_SCRIPT_VERIFY_FLAGS, true)) {
            return error("AcceptToMemoryPool: : ConnectInputs failed %s", hash.ToString());
        }
        // Check again against just the consensus-critical mandatory script
        // verification flags, in case of bugs in the standard flags that cause
        // transactions to pass as valid when they're actually invalid. For
        // instance the STRICTENC flag was incorrectly allowing certain
        // CHECKSIG NOT scripts to pass, even though they were invalid.
        //
        // There is a similar check in CreateNewBlock() to prevent creating
        // invalid blocks, however allowing such transactions into the mempool
        // can be exploited as a DoS attack.
        if (!CheckInputs(tx, state, view, true, MANDATORY_SCRIPT_VERIFY_FLAGS, true)) {
            return error(
                "AcceptToMemoryPool: : BUG! PLEASE REPORT THIS! ConnectInputs failed against MANDATORY but not STANDARD flags %s",
                hash.ToString());
        }
        // Store transaction in memory
        pool.addUnchecked(hash, entry);
    }
    SyncWithWallets(tx, NULL);

    if (pwalletMain) {
        LOCK(pwalletMain->cs_wallet);
        if (pwalletMain->mapWallet.count(tx.GetHash()) == 1) {
            for (size_t i = 0; i < tx.vin.size(); i++) {
                std::string outpoint = tx.vin[i].prevout.hash.GetHex() + std::to_string(tx.vin[i].prevout.n);
                if (pwalletMain->outpointToKeyImages[outpoint] == tx.vin[i].keyImage) {
                    pwalletMain->inSpendQueueOutpoints[tx.vin[i].prevout] = true;
                    continue;
                }

                for (size_t j = 0; j < tx.vin[i].decoys.size(); j++) {
                    std::string outpoint = tx.vin[i].decoys[j].hash.GetHex() + std::to_string(tx.vin[i].decoys[j].n);
                    if (pwalletMain->outpointToKeyImages[outpoint] == tx.vin[i].keyImage) {
                        pwalletMain->inSpendQueueOutpoints[tx.vin[i].decoys[j]] = true;
                        break;
                    }
                }
            }
        }
    }

    return true;
}

bool AcceptableInputs(CTxMemPool& pool, CValidationState& state, const CTransaction& tx, bool fLimitFree, bool* pfMissingInputs, bool fRejectInsaneFee, bool isDSTX)
{
    AssertLockHeld(cs_main);
    if (pfMissingInputs)
        *pfMissingInputs = false;

    if (!CheckTransaction(tx, false, true, state))
        return error("AcceptableInputs: : CheckTransaction failed");

    // Coinbase is only valid in a block, not as a loose transaction
    if (tx.IsCoinBase())
        return state.DoS(100, error("AcceptableInputs: : coinbase as individual tx"),
            REJECT_INVALID, "coinbase");

    // Rather not work on nonstandard transactions (unless -testnet/-regtest)
    string reason;

    // is it already in the memory pool?
    uint256 hash = tx.GetHash();
    if (pool.exists(hash))
        return false;

    // ----------- swiftTX transaction scanning -----------

    BOOST_FOREACH (
        const CTxIn& in, tx.vin) {
        if (mapLockedInputs.count(in.prevout)) {
            if (mapLockedInputs[in.prevout] != tx.GetHash()) {
                return state.DoS(0,
                    error("AcceptableInputs : conflicts with existing transaction lock: %s", reason),
                    REJECT_INVALID, "tx-lock-conflict");
            }
        }
    }

    // Check for conflicts with in-memory transactions
    {
        LOCK(pool.cs); // protect pool.mapNextTx
        for (unsigned int i = 0; i < tx.vin.size(); i++) {
            COutPoint outpoint = tx.vin[i].prevout;
            if (pool.mapNextTx.count(outpoint)) {
                // Disable replacement feature for now
                return false;
            }
        }
    }


    {
        CCoinsView dummy;
        CCoinsViewCache view(&dummy);

        CAmount nValueIn = 0;
        {
            LOCK(pool.cs);
            CCoinsViewMemPool viewMemPool(pcoinsTip, pool);
            view.SetBackend(viewMemPool);

            // do we already have it?
            if (view.HaveCoins(hash))
                return false;

            // do all inputs exist?
            // Note that this does not check for the presence of actual outputs (see the next check for that),
            // only helps filling in pfMissingInputs (to determine missing vs spent).
            for (const CTxIn txin : tx.vin) {
                if (!view.HaveCoins(txin.prevout.hash)) {
                    if (pfMissingInputs)
                        *pfMissingInputs = true;
                    return false;
                }

                // check for invalid/fraudulent inputs
                if (!ValidOutPoint(txin.prevout, chainActive.Height())) {
                    return state.Invalid(
                        error("%s : tried to spend invalid input %s in tx %s", __func__, txin.prevout.ToString(),
                            tx.GetHash().GetHex()),
                        REJECT_INVALID, "bad-txns-invalid-inputs");
                }
            }

            // are the actual inputs available?
            if (!CheckHaveInputs(view, tx))
                return state.Invalid(error("AcceptableInputs : inputs already spent"),
                    REJECT_DUPLICATE, "bad-txns-inputs-spent");

            // Bring the best block into scope
            view.GetBestBlock();

            nValueIn = GetValueIn(view, tx);

            // we have all inputs cached now, so switch back to dummy, so we don't need to keep lock on mempool
            view.SetBackend(dummy);
        }

        // Check that the transaction doesn't have an excessive number of
        // sigops, making it impossible to mine. Since the coinbase transaction
        // itself can contain sigops MAX_TX_SIGOPS is less than
        // MAX_BLOCK_SIGOPS; we still consider this an invalid rather than
        // merely non-standard transaction.
        unsigned int nSigOps = GetLegacySigOpCount(tx);
        unsigned int nMaxSigOps = MAX_TX_SIGOPS_CURRENT;
        if (nSigOps > nMaxSigOps)
            return state.DoS(0,
                error("AcceptableInputs : too many sigops %s, %d > %d",
                    hash.ToString(), nSigOps, nMaxSigOps),
                REJECT_NONSTANDARD, "bad-txns-too-many-sigops");

        CAmount nValueOut = tx.GetValueOut();
        CAmount nFees = nValueIn - nValueOut;
        double dPriority = GetPriority(tx, chainActive.Height());

        CTxMemPoolEntry entry(tx, nFees, GetTime(), dPriority, chainActive.Height());
        unsigned int nSize = entry.GetTxSize();

        // Don't accept it if it can't get into a block
        // but prioritise dstx and don't check fees for it
        if (isDSTX) {
            mempool.PrioritiseTransaction(hash, hash.ToString(), 1000, 0.1 * COIN);
        } else { // same as !ignoreFees for AcceptToMemoryPool
            CAmount txMinFee = GetMinRelayFee(tx, nSize, true);
            if (fLimitFree && nFees < txMinFee)
                return state.DoS(0, error("AcceptableInputs : not enough fees %s, %d < %d", hash.ToString(), nFees, txMinFee),
                    REJECT_INSUFFICIENTFEE, "insufficient fee");

            // Require that free transactions have sufficient priority to be mined in the next block.
            //TODO: @campv need to recompute the fee
            /*if (GetBoolArg("-relaypriority", true) && nFees < ::minRelayTxFee.GetFee(nSize) &&
                !AllowFree(view.GetPriority(tx, chainActive.Height() + 1))) {
                return state.DoS(0, false, REJECT_INSUFFICIENTFEE, "insufficient priority");
            }*/

            // Continuously rate-limit free (really, very-low-fee) transactions
            // This mitigates 'penny-flooding' -- sending thousands of free transactions just to
            // be annoying or make others' transactions take longer to confirm.
            if (fLimitFree && nFees < ::minRelayTxFee.GetFee(nSize)) {
                static CCriticalSection csFreeLimiter;
                static double dFreeCount;
                static int64_t nLastTime;
                int64_t nNow = GetTime();

                LOCK(csFreeLimiter);

                // Use an exponentially decaying ~10-minute window:
                dFreeCount *= pow(1.0 - 1.0 / 600.0, (double)(nNow - nLastTime));
                nLastTime = nNow;
                // -limitfreerelay unit is thousand-bytes-per-minute
                // At default rate it would take over a month to fill 1GB
                if (dFreeCount >= GetArg("-limitfreerelay", 30) * 10 * 1000)
                    return state.DoS(0, error("AcceptableInputs : free transaction rejected by rate limiter"),
                        REJECT_INSUFFICIENTFEE, "rate limited free transaction");
                LogPrint("mempool", "Rate limit dFreeCount: %g => %g\n", dFreeCount, dFreeCount + nSize);
                dFreeCount += nSize;
            }
        }

        if (fRejectInsaneFee && nFees > ::minRelayTxFee.GetFee(nSize) * 10000)
            return error("AcceptableInputs: : insane fees %s, %d > %d",
                hash.ToString(),
                nFees, ::minRelayTxFee.GetFee(nSize) * 10000);

        // Check against previous transactions
        // This is done last to help prevent CPU exhaustion denial-of-service attacks.
        if (!CheckInputs(tx, state, view, false, STANDARD_SCRIPT_VERIFY_FLAGS, true)) {
            return error("AcceptableInputs: : ConnectInputs failed %s", hash.ToString());
        }

        // Check again against just the consensus-critical mandatory script
        // verification flags, in case of bugs in the standard flags that cause
        // transactions to pass as valid when they're actually invalid. For
        // instance the STRICTENC flag was incorrectly allowing certain
        // CHECKSIG NOT scripts to pass, even though they were invalid.
        //
        // There is a similar check in CreateNewBlock() to prevent creating
        // invalid blocks, however allowing such transactions into the mempool
        // can be exploited as a DoS attack.
        // for any real tx this will be checked on AcceptToMemoryPool anyway
    }

    return true;
}

/** Return transaction in tx, and if it was found inside a block, its hash is placed in hashBlock */
bool GetTransaction(const uint256& hash, CTransaction& txOut, uint256& hashBlock, bool fAllowSlow)
{
    CBlockIndex* pindexSlow = NULL;
    {
        LOCK(cs_main);
        {
            if (mempool.lookup(hash, txOut)) {
                return true;
            }
        }

        if (fTxIndex) {
            CDiskTxPos postx;
            if (pblocktree->ReadTxIndex(hash, postx)) {
                CAutoFile file(OpenBlockFile(postx, true), SER_DISK, CLIENT_VERSION);
                if (file.IsNull())
                    return error("%s: OpenBlockFile failed", __func__);
                CBlockHeader header;
                try {
                    file >> header;
                    fseek(file.Get(), postx.nTxOffset, SEEK_CUR);
                    file >> txOut;
                } catch (std::exception& e) {
                    return error("%s : Deserialize or I/O error - %s", __func__, e.what());
                }
                hashBlock = header.GetHash();
                if (txOut.GetHash() != hash)
                    return error("%s : txid mismatch, %s, %s", __func__, txOut.GetHash().GetHex(), hash.GetHex());
                return true;
            }

            // transaction not found in the index, nothing more can be done
            return false;
        }

        if (fAllowSlow) { // use coin database to locate block that contains transaction, and scan it
            int nHeight = -1;
            {
                CCoinsViewCache& view = *pcoinsTip;
                const CCoins* coins = view.AccessCoins(hash);
                if (coins)
                    nHeight = coins->nHeight;
            }
            if (nHeight > 0)
                pindexSlow = chainActive[nHeight];
        }
    }

    if (pindexSlow) {
        CBlock block;
        if (ReadBlockFromDisk(block, pindexSlow)) {
            BOOST_FOREACH (
                const CTransaction& tx, block.vtx) {
                if (tx.GetHash() == hash) {
                    txOut = tx;
                    hashBlock = pindexSlow->GetBlockHash();
                    return true;
                }
            }
        }
    }

    return false;
}


//////////////////////////////////////////////////////////////////////////////
//
// CBlock and CBlockIndex
//

bool WriteBlockToDisk(CBlock& block, CDiskBlockPos& pos)
{
    // Open history file to append
    CAutoFile fileout(OpenBlockFile(pos), SER_DISK, CLIENT_VERSION);
    if (fileout.IsNull())
        return error("WriteBlockToDisk : OpenBlockFile failed");

    // Write index header
    unsigned int nSize = fileout.GetSerializeSize(block);
    fileout << FLATDATA(Params().MessageStart()) << nSize;

    // Write block
    long fileOutPos = ftell(fileout.Get());
    if (fileOutPos < 0)
        return error("WriteBlockToDisk : ftell failed");
    pos.nPos = (unsigned int)fileOutPos;
    fileout << block;

    return true;
}

bool ReadBlockFromDisk(CBlock& block, const CDiskBlockPos& pos)
{
    block.SetNull();

    // Open history file to read
    CAutoFile filein(OpenBlockFile(pos, true), SER_DISK, CLIENT_VERSION);
    if (filein.IsNull())
        return error("ReadBlockFromDisk : OpenBlockFile failed");

    // Read block
    try {
        filein >> block;
    } catch (std::exception& e) {
        return error("%s : Deserialize or I/O error - %s", __func__, e.what());
    }

    // Check the header
    if (block.IsProofOfWork()) {
        if (!CheckProofOfWork(block.GetHash(), block.nBits))
            return error("ReadBlockFromDisk : Errors in block header");
    }

    return true;
}

bool ReadBlockFromDisk(CBlock& block, const CBlockIndex* pindex)
{
    if (!ReadBlockFromDisk(block, pindex->GetBlockPos()))
        return false;
    if (block.GetHash() != pindex->GetBlockHash()) {
        LogPrintf("%s : block=%s index=%s\n", __func__, block.GetHash().ToString().c_str(),
            pindex->GetBlockHash().ToString().c_str());
        return error("ReadBlockFromDisk(CBlock&, CBlockIndex*) : GetHash() doesn't match index");
    }
    return true;
}


double ConvertBitsToDouble(unsigned int nBits)
{
    int nShift = (nBits >> 24) & 0xff;

    double dDiff =
        (double)0x0000ffff / (double)(nBits & 0x00ffffff);

    while (nShift < 29) {
        dDiff *= 256.0;
        nShift++;
    }
    while (nShift > 29) {
        dDiff /= 256.0;
        nShift--;
    }

    return dDiff;
}

CAmount PoSBlockReward()
{
    return 900 * COIN;
}

CAmount TeamRewards(const CBlockIndex* ptip)
{
    const CBlockIndex* pForkTip = ptip;
    if (!ptip) {
        pForkTip = chainActive.Tip();
    }

    if (!pForkTip->IsProofOfAudit()) return 0;
    const CBlockIndex* lastPoABlock = pForkTip;
    if (lastPoABlock->hashPrevPoABlock.IsNull()) {
        //pay daps team after the first PoA block
        return (pForkTip->nHeight - Params().LAST_POW_BLOCK() - 1 + 1 /*+1 for the being created PoS block*/) * 50 * COIN;
    }

    //loop back to find the PoA block right after which the daps team is paid
    uint256 lastPoAHash = lastPoABlock->hashPrevPoABlock;
    CAmount ret = 0;
    int numPoABlocks = 1;
    while (!lastPoAHash.IsNull()) {
        if (numPoABlocks != 0 && numPoABlocks % Params().TEAM_REWARD_FREQUENCY == 0) break;
        CBlockIndex* p = mapBlockIndex[lastPoAHash];
        lastPoAHash = p->hashPrevPoABlock;
        numPoABlocks++;
    }

    if (!lastPoAHash.IsNull() && numPoABlocks != 0 && numPoABlocks % 24 == 0) {
        ret = (pForkTip->nHeight - (mapBlockIndex[lastPoAHash]->nHeight + 1) - numPoABlocks + 1 /*+1 for the being created PoS block*/) * 50 * COIN;
    }
    return ret;
}

int64_t GetBlockValue(const CBlockIndex* ptip)
{
    int64_t nSubsidy = 0;
    const CBlockIndex* pForkTip = ptip;
    if (!ptip) {
        pForkTip = chainActive.Tip();
    }

	if (pForkTip->nHeight < Params().LAST_POW_BLOCK()) {
		nSubsidy = 120000000 * COIN;
	} else {
        nSubsidy = PoSBlockReward();
        nSubsidy += TeamRewards(pForkTip);
    }

    return nSubsidy;
}

CAmount GetSeeSaw(const CAmount& blockValue, int nMasternodeCount, int nHeight)
{
    int64_t nMoneySupply = chainActive.Tip()->nMoneySupply;

    //if a mn count is inserted into the function we are looking for a specific result for a masternode count
    if (nMasternodeCount < 1) {
        nMasternodeCount = mnodeman.size();
    }

    int64_t mNodeCoins = nMasternodeCount * 1000000 * COIN;

    // Use this log to compare the masternode count for different clients
    LogPrintf("Adjusting seesaw at height %d with %d masternodes (without drift: %d) at %ld\n", nHeight,
        nMasternodeCount, nMasternodeCount - Params().MasternodeCountDrift(), GetTime());

    if (fDebug)
        LogPrintf("GetMasternodePayment(): moneysupply=%s, nodecoins=%s \n", FormatMoney(nMoneySupply).c_str(),
            FormatMoney(mNodeCoins).c_str());

    CAmount ret = 0;
    if (mNodeCoins == 0) {
        ret = 0;
    } else {
        if (mNodeCoins <= (nMoneySupply * .05) && mNodeCoins > 0) {
            ret = blockValue * .6;
        } else if (mNodeCoins <= (nMoneySupply * .1) && mNodeCoins > (nMoneySupply * .05)) {
            ret = blockValue * .59;
        } else if (mNodeCoins <= (nMoneySupply * .15) && mNodeCoins > (nMoneySupply * .1)) {
            ret = blockValue * .58;
        } else if (mNodeCoins <= (nMoneySupply * .2) && mNodeCoins > (nMoneySupply * .15)) {
            ret = blockValue * .57;
        } else if (mNodeCoins <= (nMoneySupply * .25) && mNodeCoins > (nMoneySupply * .2)) {
            ret = blockValue * .56;
        } else if (mNodeCoins <= (nMoneySupply * .3) && mNodeCoins > (nMoneySupply * .25)) {
            ret = blockValue * .55;
        } else if (mNodeCoins <= (nMoneySupply * .35) && mNodeCoins > (nMoneySupply * .3)) {
            ret = blockValue * .54;
        } else if (mNodeCoins <= (nMoneySupply * .4) && mNodeCoins > (nMoneySupply * .35)) {
            ret = blockValue * .53;
        } else if (mNodeCoins <= (nMoneySupply * .45) && mNodeCoins > (nMoneySupply * .4)) {
            ret = blockValue * .52;
        } else if (mNodeCoins <= (nMoneySupply * .5) && mNodeCoins > (nMoneySupply * .45)) {
            ret = blockValue * .51;
        } else if (mNodeCoins <= (nMoneySupply * .525) && mNodeCoins > (nMoneySupply * .5)) {
            ret = blockValue * .50;
        } else if (mNodeCoins <= (nMoneySupply * .55) && mNodeCoins > (nMoneySupply * .525)) {
            ret = blockValue * .49;
        } else if (mNodeCoins <= (nMoneySupply * .6) && mNodeCoins > (nMoneySupply * .55)) {
            ret = blockValue * .48;
        } else if (mNodeCoins <= (nMoneySupply * .65) && mNodeCoins > (nMoneySupply * .6)) {
            ret = blockValue * .47;
        } else if (mNodeCoins <= (nMoneySupply * .7) && mNodeCoins > (nMoneySupply * .65)) {
            ret = blockValue * .46;
        } else if (mNodeCoins <= (nMoneySupply * .75) && mNodeCoins > (nMoneySupply * .7)) {
            ret = blockValue * .45;
        } else if (mNodeCoins <= (nMoneySupply * .8) && mNodeCoins > (nMoneySupply * .75)) {
            ret = blockValue * .44;
        } else if (mNodeCoins <= (nMoneySupply * .85) && mNodeCoins > (nMoneySupply * .8)) {
            ret = blockValue * .43;
        } else if (mNodeCoins <= (nMoneySupply * .9) && mNodeCoins > (nMoneySupply * .85)) {
            ret = blockValue * .42;
        } else if (mNodeCoins <= (nMoneySupply * .95) && mNodeCoins > (nMoneySupply * .9)) {
            ret = blockValue * .41;
        } else {
            ret = blockValue * .40;
        }
    }

    return ret;
}

int64_t GetMasternodePayment(int nHeight, int64_t blockValue, int nMasternodeCount)
{
    int64_t ret = 0;

    int64_t blockValueForSeeSaw = blockValue;

    if (Params().NetworkID() == CBaseChainParams::TESTNET) {
        if (nHeight < 200)
            return 0;
        if (nHeight < 4500)
            ret = blockValue / 5;
        else if (nHeight >= 4500) {
            return GetSeeSaw(blockValueForSeeSaw, nMasternodeCount, nHeight);
        }
    }

    if (nHeight >= Params().LAST_POW_BLOCK()) {
        return GetSeeSaw(blockValueForSeeSaw, nMasternodeCount, nHeight);
    }

    return ret;
}

bool IsInitialBlockDownload()
{
    LOCK(cs_main);
    if (fImporting || fReindex || fVerifyingBlocks || chainActive.Height() < Checkpoints::GetTotalBlocksEstimate())
        return true;
    static bool lockIBDState = false;
    if (lockIBDState)
        return false;
    bool state = (chainActive.Height() < pindexBestHeader->nHeight - 24 * 6 ||
                  pindexBestHeader->GetBlockTime() <
                      GetTime() - 6 * 60 * 60); // ~144 blocks behind -> 2 x fork detection time
    if (!state)
        lockIBDState = true;
    return state;
}

bool fLargeWorkForkFound = false;
bool fLargeWorkInvalidChainFound = false;
CBlockIndex *pindexBestForkTip = NULL, *pindexBestForkBase = NULL;

<<<<<<< HEAD
bool VerifyZeroBlindCommitment(const CTxOut& out) {
	//if nValue = 0 ==> staking value is obfuscated
	if (out.nValue == 0) return true;
	unsigned char zeroBlind[32];
	std::vector<unsigned char> commitment;
	CWallet::CreateCommitmentWithZeroBlind(out.nValue, zeroBlind, commitment);
	return commitment == out.commitment;
}

bool VerifyDerivedAddress(const CTxOut& out, std::string stealth) {
	CPubKey foundationalGenPub, pubView, pubSpend;
	bool hasPaymentID;
	uint64_t paymentID;
	if (!CWallet::DecodeStealthAddress(stealth, pubView, pubSpend, hasPaymentID, paymentID)) {
		LogPrintf("\n%s: Cannot decode foundational address", __func__);
		return false;
	}

	//reconstruct destination address from masternode address and tx private key
	CKey foundationTxPriv;
	foundationTxPriv.Set(&(out.txPriv[0]), &(out.txPriv[0]) + 32, true);
	CPubKey foundationTxPub = foundationTxPriv.GetPubKey();
	CPubKey origin(out.txPub.begin(), out.txPub.end());
	if (foundationTxPub != origin) return false;
	CWallet::ComputeStealthDestination(foundationTxPriv, pubView, pubSpend, foundationalGenPub);
	CScript foundationalScript = GetScriptForDestination(foundationalGenPub);
	return foundationalScript == out.scriptPubKey;
}

void CheckForkWarningConditions() {
=======
bool VerifyZeroBlindCommitment(const CTxOut& out)
{
    if (out.nValue == 0) return true;
    unsigned char zeroBlind[32];
    std::vector<unsigned char> commitment;
    CWallet::CreateCommitmentWithZeroBlind(out.nValue, zeroBlind, commitment);
    return commitment == out.commitment;
}

bool VerifyDerivedAddress(const CTxOut& out, std::string stealth)
{
    CPubKey foundationalGenPub, pubView, pubSpend;
    bool hasPaymentID;
    uint64_t paymentID;
    if (!CWallet::DecodeStealthAddress(stealth, pubView, pubSpend, hasPaymentID, paymentID)) {
        LogPrintf("\n%s: Cannot decode foundational address", __func__);
        return false;
    }

    //reconstruct destination address from masternode address and tx private key
    CKey foundationTxPriv;
    foundationTxPriv.Set(&(out.txPriv[0]), &(out.txPriv[0]) + 32, true);
    CPubKey foundationTxPub = foundationTxPriv.GetPubKey();
    CPubKey origin(out.txPub.begin(), out.txPub.end());
    if (foundationTxPub != origin) return false;
    CWallet::ComputeStealthDestination(foundationTxPriv, pubView, pubSpend, foundationalGenPub);
    CScript foundationalScript = GetScriptForDestination(foundationalGenPub);
    return foundationalScript == out.scriptPubKey;
}

void CheckForkWarningConditions()
{
>>>>>>> 140c3c6c
    AssertLockHeld(cs_main);
    // Before we get past initial download, we cannot reliably alert about forks
    // (we assume we don't get stuck on a fork before the last checkpoint)
    if (IsInitialBlockDownload())
        return;

    // If our best fork is no longer within 72 blocks (+/- 3 hours if no one mines it)
    // of our head, drop it
    if (pindexBestForkTip && chainActive.Height() - pindexBestForkTip->nHeight >= 72)
        pindexBestForkTip = NULL;

    if (pindexBestForkTip || (pindexBestInvalid && pindexBestInvalid->nChainWork > chainActive.Tip()->nChainWork +
                                                                                       (GetBlockProof(*chainActive.Tip()) *
                                                                                           6))) {
        if (!fLargeWorkForkFound && pindexBestForkBase) {
            if (pindexBestForkBase->phashBlock) {
                std::string warning = std::string("'Warning: Large-work fork detected, forking after block ") +
                                      pindexBestForkBase->phashBlock->ToString() + std::string("'");
                CAlert::Notify(warning, true);
            }
        }
        if (pindexBestForkTip && pindexBestForkBase) {
            if (pindexBestForkBase->phashBlock) {
                LogPrintf(
                    "CheckForkWarningConditions: Warning: Large valid fork found\n  forking the chain at height %d (%s)\n  lasting to height %d (%s).\nChain state database corruption likely.\n",
                    pindexBestForkBase->nHeight, pindexBestForkBase->phashBlock->ToString(),
                    pindexBestForkTip->nHeight, pindexBestForkTip->phashBlock->ToString());
                fLargeWorkForkFound = true;
            }
        } else {
            LogPrintf(
                "CheckForkWarningConditions: Warning: Found invalid chain at least ~6 blocks longer than our best chain.\nChain state database corruption likely.\n");
            fLargeWorkInvalidChainFound = true;
        }
    } else {
        fLargeWorkForkFound = false;
        fLargeWorkInvalidChainFound = false;
    }
}

void CheckForkWarningConditionsOnNewFork(CBlockIndex* pindexNewForkTip)
{
    AssertLockHeld(cs_main);
    // If we are on a fork that is sufficiently large, set a warning flag
    CBlockIndex* pfork = pindexNewForkTip;
    CBlockIndex* plonger = chainActive.Tip();
    while (pfork && pfork != plonger) {
        while (plonger && plonger->nHeight > pfork->nHeight)
            plonger = plonger->pprev;
        if (pfork == plonger)
            break;
        pfork = pfork->pprev;
    }

    // We define a condition which we should warn the user about as a fork of at least 7 blocks
    // who's tip is within 72 blocks (+/- 3 hours if no one mines it) of ours
    // or a chain that is entirely longer than ours and invalid (note that this should be detected by both)
    // We use 7 blocks rather arbitrarily as it represents just under 10% of sustained network
    // hash rate operating on the fork.
    // We define it this way because it allows us to only store the highest fork tip (+ base) which meets
    // the 7-block condition and from this always have the most-likely-to-cause-warning fork
    if (pfork &&
        (!pindexBestForkTip || (pindexBestForkTip && pindexNewForkTip->nHeight > pindexBestForkTip->nHeight)) &&
        pindexNewForkTip->nChainWork - pfork->nChainWork > (GetBlockProof(*pfork) * 7) &&
        chainActive.Height() - pindexNewForkTip->nHeight < 72) {
        pindexBestForkTip = pindexNewForkTip;
        pindexBestForkBase = pfork;
    }

    CheckForkWarningConditions();
}

// Requires cs_main.
void Misbehaving(NodeId pnode, int howmuch)
{
    if (howmuch == 0)
        return;

    CNodeState* state = State(pnode);
    if (state == NULL)
        return;

    state->nMisbehavior += howmuch;
    int banscore = GetArg("-banscore", 100);
    if (state->nMisbehavior >= banscore && state->nMisbehavior - howmuch < banscore) {
        LogPrintf("Misbehaving: %s (%d -> %d) BAN THRESHOLD EXCEEDED\n", state->name, state->nMisbehavior - howmuch,
            state->nMisbehavior);
        state->fShouldBan = true;
    } else
        LogPrintf("Misbehaving: %s (%d -> %d)\n", state->name, state->nMisbehavior - howmuch, state->nMisbehavior);
}

void static InvalidChainFound(CBlockIndex* pindexNew)
{
    if (!pindexBestInvalid || pindexNew->nChainWork > pindexBestInvalid->nChainWork)
        pindexBestInvalid = pindexNew;

    LogPrintf("InvalidChainFound: invalid block=%s  height=%d  log2_work=%.8g  date=%s\n",
        pindexNew->GetBlockHash().ToString(), pindexNew->nHeight,
        log(pindexNew->nChainWork.getdouble()) / log(2.0), DateTimeStrFormat("%Y-%m-%d %H:%M:%S", pindexNew->GetBlockTime()));
    LogPrintf("InvalidChainFound:  current best=%s  height=%d  log2_work=%.8g  date=%s\n",
        chainActive.Tip()->GetBlockHash().ToString(), chainActive.Height(),
        log(chainActive.Tip()->nChainWork.getdouble()) / log(2.0),
        DateTimeStrFormat("%Y-%m-%d %H:%M:%S", chainActive.Tip()->GetBlockTime()));
    CheckForkWarningConditions();
}

void static InvalidBlockFound(CBlockIndex* pindex, const CValidationState& state)
{
    int nDoS = 0;
    if (state.IsInvalid(nDoS)) {
        std::map<uint256, NodeId>::iterator it = mapBlockSource.find(pindex->GetBlockHash());
        if (it != mapBlockSource.end() && State(it->second)) {
            CBlockReject reject = {state.GetRejectCode(), state.GetRejectReason().substr(0, MAX_REJECT_MESSAGE_LENGTH),
                pindex->GetBlockHash()};
            State(it->second)->rejects.push_back(reject);
            if (nDoS > 0)
                Misbehaving(it->second, nDoS);
        }
    }
    if (!state.CorruptionPossible()) {
        pindex->nStatus |= BLOCK_FAILED_VALID;
        setDirtyBlockIndex.insert(pindex);
        setBlockIndexCandidates.erase(pindex);
        InvalidChainFound(pindex);
    }
}

void UpdateCoins(const CTransaction& tx, CValidationState& state, CCoinsViewCache& inputs, CTxUndo& txundo, int nHeight)
{
    // mark inputs spent
    if (!tx.IsCoinAudit() && !tx.IsCoinBase() && tx.IsCoinStake()) {
        txundo.vprevout.reserve(tx.vin.size());
        BOOST_FOREACH (
            const CTxIn& txin, tx.vin) {
            txundo.vprevout.push_back(CTxInUndo());
            bool ret = inputs.ModifyCoins(txin.prevout.hash)->Spend(txin.prevout, txundo.vprevout.back());
            assert(ret);
        }
    }

    // add outputs
    inputs.ModifyCoins(tx.GetHash())->FromTx(tx, nHeight);
}

bool CScriptCheck::operator()()
{
    const CScript& scriptSig = ptxTo->vin[nIn].scriptSig;
    if (!VerifyScript(scriptSig, scriptPubKey, nFlags, CachingTransactionSignatureChecker(ptxTo, nIn, cacheStore),
            &error)) {
        if (error != SCRIPT_ERR_EVAL_FALSE) {
            return ::error("CScriptCheck(): %s:%d VerifySignature failed: %s", ptxTo->GetHash().ToString(), nIn,
                ScriptErrorString(error));
        }
    }
    return true;
}

CBitcoinAddress addressExp1("DQZzqnSR6PXxagep1byLiRg9ZurCZ5KieQ");
CBitcoinAddress addressExp2("DTQYdnNqKuEHXyNeeYhPQGGGdqHbXYwjpj");

map<COutPoint, COutPoint> mapInvalidOutPoints;
map<CBigNum, CAmount> mapInvalidSerials;

void AddInvalidSpendsToMap(const CBlock& block)
{
    //empty function
}

// Populate global map (mapInvalidOutPoints) of invalid/fraudulent OutPoints that are banned from being used on the chain.
CAmount nFilteredThroughBittrex = 0;
bool fListPopulatedAfterLock = false;

void PopulateInvalidOutPointMap()
{
    //empty function
}

bool ValidOutPoint(const COutPoint out, int nHeight)
{
    bool isInvalid = nHeight >= Params().Block_Enforce_Invalid() && mapInvalidOutPoints.count(out);
    return !isInvalid;
}

CAmount GetInvalidUTXOValue()
{
    CAmount nValue = 0;
    for (auto it : mapInvalidOutPoints) {
        const COutPoint out = it.first;
        bool fSpent = false;
        CCoinsViewCache cache(pcoinsTip);
        const CCoins* coins = cache.AccessCoins(out.hash);
        if (!coins || !coins->IsAvailable(out.n))
            fSpent = true;

        if (!fSpent)
            nValue += coins->vout[out.n].nValue;
    }

    return nValue;
}

bool CheckInputs(const CTransaction& tx, CValidationState& state, const CCoinsViewCache& inputs, bool fScriptChecks, unsigned int flags, bool cacheStore, std::vector<CScriptCheck>* pvChecks)
{
    if (!tx.IsCoinBase()) {
        if (pvChecks)
            pvChecks->reserve(tx.vin.size());

        // This doesn't trigger the DoS code on purpose; if it did, it would make it easier
        // for an attacker to attempt to split the network.
        if (!CheckHaveInputs(inputs, tx))
            return state.Invalid(error("CheckInputs() : %s inputs unavailable", tx.GetHash().ToString()));

        // While checking, GetBestBlock() refers to the parent block.
        // This is also true for mempool checks.
        CBlockIndex* pindexPrev = mapBlockIndex.find(inputs.GetBestBlock())->second;
        int nSpendHeight = pindexPrev->nHeight + 1;
        if (tx.IsCoinStake()) {
            for (unsigned int i = 0; i < tx.vin.size(); i++) {
                const COutPoint& prevout = tx.vin[i].prevout;
                CTransaction prev;
                uint256 bh;
                if (!GetTransaction(prevout.hash, prev, bh, true)) {
                    return state.Invalid(
                        error("CheckInputs() : Inputs not available"),
                        REJECT_INVALID, "bad-txns");
                }

                // If prev is coinbase, check that it's matured
                if (prev.IsCoinBase() || prev.IsCoinStake()) {
                    if (nSpendHeight - mapBlockIndex[bh]->nHeight < Params().COINBASE_MATURITY())
                        return state.Invalid(
                            error("CheckInputs() : tried to spend coinbase at depth %d, coinstake=%d",
                                nSpendHeight - mapBlockIndex[bh]->nHeight, prev.IsCoinStake()),
                            REJECT_INVALID, "bad-txns-premature-spend-of-coinbase");
                }
            }
        }

        // The first loop above does all the inexpensive checks.
        // Only if ALL inputs pass do we perform expensive ECDSA signature checks.
        // Helps prevent CPU exhaustion attacks.

        // Skip ECDSA signature verification when connecting blocks
        // before the last block chain checkpoint. This is safe because block merkle hashes are
        // still computed and checked, and any change will be caught at the next checkpoint.
        //standard transaction does not have script
        if (fScriptChecks && tx.IsCoinStake()) {
            for (unsigned int i = 0; i < tx.vin.size(); i++) {
                const COutPoint& prevout = tx.vin[i].prevout;
                CTransaction prev;
                uint256 bh;
                if (!GetTransaction(prevout.hash, prev, bh, true)) {
                    return state.Invalid(
                        error("CheckInputs() : Inputs not available"),
                        REJECT_INVALID, "bad-txns");
                }
                CCoins coins(prev, mapBlockIndex[bh]->nHeight);

                // Verify signature
                CScriptCheck check(coins, tx, i, flags, cacheStore);
                if (pvChecks) {
                    pvChecks->push_back(CScriptCheck());
                    check.swap(pvChecks->back());
                } else if (!check()) {
                    if (flags & STANDARD_NOT_MANDATORY_VERIFY_FLAGS) {
                        // Check whether the failure was caused by a
                        // non-mandatory script verification check, such as
                        // non-standard DER encodings or non-null dummy
                        // arguments; if so, don't trigger DoS protection to
                        // avoid splitting the network between upgraded and
                        // non-upgraded nodes.
                        CScriptCheck check(coins, tx, i,
                            flags & ~STANDARD_NOT_MANDATORY_VERIFY_FLAGS, cacheStore);
                        if (check())
                            return state.Invalid(false, REJECT_NONSTANDARD,
                                strprintf("non-mandatory-script-verify-flag (%s)",
                                    ScriptErrorString(check.GetScriptError())));
                    }
                    // Failures of other flags indicate a transaction that is
                    // invalid in new blocks, e.g. a invalid P2SH. We DoS ban
                    // such nodes as they are not following the protocol. That
                    // said during an upgrade careful thought should be taken
                    // as to the correct behavior - we may want to continue
                    // peering with non-upgraded nodes even after a soft-fork
                    // super-majority vote has passed.
                    return state.DoS(100, false, REJECT_INVALID, strprintf("mandatory-script-verify-flag-failed (%s)", ScriptErrorString(check.GetScriptError())));
                }
            }
        }
    }

    return true;
}

bool DisconnectBlock(CBlock& block, CValidationState& state, CBlockIndex* pindex, CCoinsViewCache& view, bool* pfClean)
{
    if (pindex->GetBlockHash() != view.GetBestBlock())
        LogPrintf("%s : pindex=%s view=%s\n", __func__, pindex->GetBlockHash().GetHex(), view.GetBestBlock().GetHex());
    assert(pindex->GetBlockHash() == view.GetBestBlock());

    if (pfClean)
        *pfClean = false;

    bool fClean = true;

    CBlockUndo blockUndo;
    CDiskBlockPos pos = pindex->GetUndoPos();
    if (pos.IsNull())
        return error("DisconnectBlock() : no undo data available");
    if (!blockUndo.ReadFromDisk(pos, pindex->pprev->GetBlockHash()))
        return error("DisconnectBlock() : failure reading undo data");

    if (blockUndo.vtxundo.size() + 1 != block.vtx.size())
        return error("DisconnectBlock() : block and undo data inconsistent");

    // undo transactions in reverse order
    for (int i = block.vtx.size() - 1; i >= 0; i--) {
        const CTransaction& tx = block.vtx[i];

        uint256 hash = tx.GetHash();

        // Check that all outputs are available and match the outputs in the block itself
        // exactly. Note that transactions with only provably unspendable outputs won't
        // have outputs available even in the block itself, so we handle that case
        // specially with outsEmpty.
        {
            CCoins outsEmpty;
            CCoinsModifier outs = view.ModifyCoins(hash);
            outs->ClearUnspendable();

            CCoins outsBlock(tx, pindex->nHeight);
            // The CCoins serialization does not serialize negative numbers.
            // No network rules currently depend on the version here, so an inconsistency is harmless
            // but it must be corrected before txout nversion ever influences a network rule.
            if (outsBlock.nVersion < 0)
                outs->nVersion = outsBlock.nVersion;
            if (*outs != outsBlock)
                fClean = fClean && error("DisconnectBlock() : added transaction mismatch? database corrupted");

            // remove outputs
            outs->Clear();
        }

        // restore inputs
        if (!tx.IsCoinBase() && tx.IsCoinStake()) { // not coinbases because they dont have traditional inputs
            const CTxUndo& txundo = blockUndo.vtxundo[i - 1];
            if (txundo.vprevout.size() != tx.vin.size())
                return error(
                    "DisconnectBlock() : transaction and undo data inconsistent - txundo.vprevout.siz=%d tx.vin.siz=%d",
                    txundo.vprevout.size(), tx.vin.size());
            for (unsigned int j = tx.vin.size(); j-- > 0;) {
                const COutPoint& out = tx.vin[j].prevout;
                const CTxInUndo& undo = txundo.vprevout[j];
                CCoinsModifier coins = view.ModifyCoins(out.hash);
                if (undo.nHeight != 0) {
                    // undo data contains height: this is the last output of the prevout tx being spent
                    if (!coins->IsPruned())
                        fClean = fClean && error("DisconnectBlock() : undo data overwriting existing transaction");
                    coins->Clear();
                    coins->fCoinBase = undo.fCoinBase;
                    coins->nHeight = undo.nHeight;
                    coins->nVersion = undo.nVersion;
                } else {
                    if (coins->IsPruned())
                        fClean = fClean && error("DisconnectBlock() : undo data adding output to missing transaction");
                }
                if (coins->IsAvailable(out.n))
                    fClean = fClean && error("DisconnectBlock() : undo data overwriting existing output");
                if (coins->vout.size() < out.n + 1)
                    coins->vout.resize(out.n + 1);
                coins->vout[out.n] = undo.txout;
            }
        }
    }

    // move best block pointer to prevout block
    view.SetBestBlock(pindex->pprev->GetBlockHash());

    if (pfClean) {
        *pfClean = fClean;
        return true;
    } else {
        return fClean;
    }
}

void static FlushBlockFile(bool fFinalize = false)
{
    LOCK(cs_LastBlockFile);

    CDiskBlockPos posOld(nLastBlockFile, 0);

    FILE* fileOld = OpenBlockFile(posOld);
    if (fileOld) {
        if (fFinalize)
            TruncateFile(fileOld, vinfoBlockFile[nLastBlockFile].nSize);
        FileCommit(fileOld);
        fclose(fileOld);
    }

    fileOld = OpenUndoFile(posOld);
    if (fileOld) {
        if (fFinalize)
            TruncateFile(fileOld, vinfoBlockFile[nLastBlockFile].nUndoSize);
        FileCommit(fileOld);
        fclose(fileOld);
    }
}

bool FindUndoPos(CValidationState& state, int nFile, CDiskBlockPos& pos, unsigned int nAddSize);

static CCheckQueue<CScriptCheck> scriptcheckqueue(128);

void ThreadScriptCheck()
{
    RenameThread("dapscoin-scriptch");
    scriptcheckqueue.Thread();
}

bool RecalculateDAPSSupply(int nHeightStart)
{
    if (nHeightStart > chainActive.Height())
        return false;

    CBlockIndex* pindex = chainActive[nHeightStart];
    CAmount nSupplyPrev = pindex->pprev->nMoneySupply;

    while (true) {
        if (pindex->nHeight % 1000 == 0)
            LogPrintf("%s : block %d...\n", __func__, pindex->nHeight);

        CBlock block;
        assert(ReadBlockFromDisk(block, pindex));

        CAmount nValueIn = 0;
        CAmount nValueOut = 0;
        CAmount nFees = 0;
        for (const CTransaction tx : block.vtx) {
            nFees += tx.nTxFee;
            if (tx.IsCoinStake()) {
                for (unsigned int i = 0; i < tx.vin.size(); i++) {
                    CAmount nTemp; // = txPrev.vout[prevout.n].nValue;
                    uint256 hashBlock;
                    CTransaction txPrev;
                    GetTransaction(tx.vin[i].prevout.hash, txPrev, hashBlock, true);
                    const CTxOut& out = txPrev.vout[tx.vin[i].prevout.n];
                    if (out.nValue > 0) {
                        //UTXO created by coinbase/coin audit/coinstake transaction
                        if (!VerifyZeroBlindCommitment(out)) {
                            throw runtime_error("Commitment for coinstake not correct: failed to verify blind commitment");
                        }
                        nValueIn += out.nValue;
                    } else {
                        uint256 val = out.maskValue.amount;
                        uint256 mask = out.maskValue.mask;
                        CKey decodedMask;
                        CPubKey sharedSec;
                        sharedSec.Set(tx.vin[i].encryptionKey.begin(), tx.vin[i].encryptionKey.begin() + 33);
                        ECDHInfo::Decode(mask.begin(), val.begin(), sharedSec, decodedMask, nTemp);
                        //Verify commitment
                        std::vector<unsigned char> commitment;
                        CWallet::CreateCommitment(decodedMask.begin(), nTemp, commitment);
                        if (commitment != out.commitment) {
                            throw runtime_error("Commitment for coinstake not correct");
                        }
                        nValueIn += nTemp;
                    }
                }
            }

            for (unsigned int i = 0; i < tx.vout.size(); i++) {
                if (i == 0 && tx.IsCoinStake())
                    continue;

                nValueOut += tx.vout[i].nValue;
            }
        }

        // Rewrite money supply
        pindex->nMoneySupply = nSupplyPrev + nValueOut - nValueIn - nFees;
        nSupplyPrev = pindex->nMoneySupply;

        assert(pblocktree->WriteBlockIndex(CDiskBlockIndex(pindex)));

        if (pindex->nHeight < chainActive.Height())
            pindex = chainActive.Next(pindex);
        else
            break;
    }
    return true;
}

bool ReindexAccumulators(list<uint256>& listMissingCheckpoints, string& strError)
{
    return true;
}

static int64_t nTimeVerify = 0;
static int64_t nTimeConnect = 0;
static int64_t nTimeIndex = 0;
static int64_t nTimeCallbacks = 0;
static int64_t nTimeTotal = 0;

bool ConnectBlock(const CBlock& block, CValidationState& state, CBlockIndex* pindex, CCoinsViewCache& view, bool fJustCheck, bool fAlreadyChecked)
{
    AssertLockHeld(cs_main);
    // Check it again in case a previous version let a bad block in
    if (!fAlreadyChecked && !CheckBlock(block, state, !fJustCheck, !fJustCheck))
        return false;
    //move this code from checkBlock to ConnectBlock functions to check for forks
    //Check PoA block time
    if (block.IsPoABlockByVersion() && !CheckPoAblockTime(block)) {
        return state.Invalid(error("CheckBlock() : Time elapsed between two PoA blocks is too short"),
            REJECT_INVALID, "time-too-new");
    }
    //Check PoA block not auditing PoS blocks audited by its previous PoA block
    if (block.IsPoABlockByVersion() && !CheckPoABlockNotAuditingOverlap(block)) {
        return state.Invalid(error("CheckBlock() : PoA block auditing PoS blocks previously audited by its parent"),
            REJECT_INVALID, "overlap-audit");
    }

    /**
     * @todo Audit checkblock
     */
    if (block.IsProofOfAudit()) {
        LogPrintf("\nchecking CheckPoAContainRecentHash");
        //Check PoA consensus rules
        if (!CheckPoAContainRecentHash(block)) {
            return state.DoS(100, error("CheckBlock() : PoA block should contain only non-audited recent PoS blocks"));
        }
        LogPrintf("\nchecking CheckNumberOfAuditedPoSBlocks");

        if (!CheckNumberOfAuditedPoSBlocks(block)) {
            return state.DoS(100, error("CheckBlock() : A PoA block should audit at least 59 PoS blocks"));
        }
        LogPrintf("\nchecking CheckPoABlockNotContainingPoABlockInfo");

        if (!CheckPoABlockNotContainingPoABlockInfo(block)) {
            return state.DoS(100, error("CheckBlock() : A PoA block should not audit any existing PoA blocks"));
        }
        LogPrintf("\nchecking CheckPoABlockNotContainingPoABlockInfo");
    }

    // verify that the view's current state corresponds to the previous block
    uint256 hashPrevBlock = pindex->pprev == NULL ? uint256(0) : pindex->pprev->GetBlockHash();
    if (hashPrevBlock != view.GetBestBlock())
        LogPrintf("%s: hashPrev=%s view=%s\n", __func__, hashPrevBlock.ToString().c_str(),
            view.GetBestBlock().ToString().c_str());
    assert(hashPrevBlock == view.GetBestBlock());
    // Special case for the genesis block, skipping connection of its transactions
    // (its coinbase is unspendable)
    if (block.GetHash() == Params().HashGenesisBlock()) {
        view.SetBestBlock(pindex->GetBlockHash());
        return true;
    }

    if (pindex->nHeight <= Params().LAST_POW_BLOCK() && block.IsProofOfStake())
        return state.DoS(100, error("ConnectBlock() : PoS period not active"),
            REJECT_INVALID, "PoS-early");

    if (pindex->nHeight > Params().LAST_POW_BLOCK() && block.IsProofOfWork())
        return state.DoS(100, error("ConnectBlock() : PoW period ended"),
            REJECT_INVALID, "PoW-ended");

    bool fScriptChecks = pindex->nHeight >= Checkpoints::GetTotalBlocksEstimate();

    // BIP16 didn't become active until Apr 1 2012
    int64_t nBIP16SwitchTime = 1333238400;
    bool fStrictPayToScriptHash = (pindex->GetBlockTime() >= nBIP16SwitchTime);

    unsigned int flags = fStrictPayToScriptHash ? SCRIPT_VERIFY_P2SH : SCRIPT_VERIFY_NONE;

    // Start enforcing the DERSIG (BIP66) rules, for block.nVersion=3 blocks, when 75% of the network has upgraded:
    if (block.nVersion >= 3 && CBlockIndex::IsSuperMajority(3, pindex->pprev, Params().EnforceBlockUpgradeMajority())) {
        flags |= SCRIPT_VERIFY_DERSIG;
    }

    CBlockUndo blockundo;

    CCheckQueueControl<CScriptCheck> control(fScriptChecks && nScriptCheckThreads ? &scriptcheckqueue : NULL);

    int64_t nTimeStart = GetTimeMicros();
    CAmount nFees = 0;
    int nInputs = 0;
    unsigned int nSigOps = 0;
    CDiskTxPos pos(pindex->GetBlockPos(), GetSizeOfCompactSize(block.vtx.size()));
    std::vector<std::pair<uint256, CDiskTxPos> > vPos;
    vPos.reserve(block.vtx.size());
    blockundo.vtxundo.reserve(block.vtx.size() - 1);
    CAmount nValueOut = 0;
    CAmount nValueIn = 0;
    unsigned int nMaxBlockSigOps = MAX_BLOCK_SIGOPS_CURRENT;
    for (unsigned int i = 0; i < block.vtx.size(); i++) {
        const CTransaction& tx = block.vtx[i];
        nInputs += tx.vin.size();
        nSigOps += GetLegacySigOpCount(tx);
        if (!block.IsPoABlockByVersion() && nSigOps > nMaxBlockSigOps)
            return state.DoS(100, error("ConnectBlock() : too many sigops"),
                REJECT_INVALID, "bad-blk-sigops");

        if (!block.IsPoABlockByVersion() && !tx.IsCoinBase()) {
<<<<<<< HEAD
        	if (!tx.IsCoinStake()) {
        		if (!tx.IsCoinAudit()) {
        			if (!IsInitialBlockDownload() && !VerifyRingSignatureWithTxFee(tx, pindex))
        				return state.DoS(100, error("ConnectBlock() : Ring Signature check for transaction %s failed",
        						tx.GetHash().ToString()),
        						REJECT_INVALID, "bad-ring-signature");
        			if (!IsInitialBlockDownload() && !VerifyBulletProofAggregate(tx))
        				return state.DoS(100, error("ConnectBlock() : Bulletproof check for transaction %s failed",
        						tx.GetHash().ToString()),
        						REJECT_INVALID, "bad-bulletproof");
        		}
        	}
=======
            if (!tx.IsCoinStake()) {
                if (!tx.IsCoinAudit()) {
                    if (!VerifyRingSignatureWithTxFee(tx, pindex))
                        return state.DoS(100, error("ConnectBlock() : Ring Signature check for transaction %s failed", tx.GetHash().ToString()),
                            REJECT_INVALID, "bad-ring-signature");
                    if (!VerifyBulletProofAggregate(tx))
                        return state.DoS(100, error("ConnectBlock() : Bulletproof check for transaction %s failed", tx.GetHash().ToString()),
                            REJECT_INVALID, "bad-bulletproof");
                }
            }
>>>>>>> 140c3c6c

            // Check that the inputs are not marked as invalid/fraudulent
            uint256 bh = pindex->GetBlockHash();
            for (CTxIn in : tx.vin) {
                const CKeyImage& keyImage = in.keyImage;
                std::string kh = keyImage.GetHex();
                if (IsKeyImageSpend1(kh, bh)) {
                    //remove transaction from the pool?
                    return state.Invalid(error("ConnectBlock() : key image already spent"),
                        REJECT_DUPLICATE, "bad-txns-inputs-spent");
                }
                pblocktree->WriteKeyImage(keyImage.GetHex(), bh);
                if (pwalletMain != NULL && !pwalletMain->IsLocked()) {
                    if (pwalletMain->GetDebit(in, ISMINE_ALL)) {
                        pwalletMain->keyImagesSpends[keyImage.GetHex()] = true;
                    }
                    pwalletMain->pendingKeyImages.remove(keyImage.GetHex());
                }
                if (!ValidOutPoint(in.prevout, pindex->nHeight)) {
                    return state.DoS(100, error("%s : tried to spend invalid input %s in tx %s", __func__, in.prevout.ToString(), tx.GetHash().GetHex()), REJECT_INVALID, "bad-txns-invalid-inputs");
                }
            }

            if (!tx.IsCoinStake())
                nFees += tx.nTxFee;
            CAmount valTemp = GetValueIn(view, tx);
            nValueIn += valTemp;

            std::vector<CScriptCheck> vChecks;
            if (!CheckInputs(tx, state, view, fScriptChecks, flags, false, nScriptCheckThreads ? &vChecks : NULL))
                return false;
            control.Add(vChecks);
        }
        nValueOut += tx.GetValueOut();

        CTxUndo undoDummy;
        if (i > 0) {
            blockundo.vtxundo.push_back(CTxUndo());
        }
        UpdateCoins(tx, state, view, i == 0 ? undoDummy : blockundo.vtxundo.back(), pindex->nHeight);

        vPos.push_back(std::make_pair(tx.GetHash(), pos));
        pos.nTxOffset += ::GetSerializeSize(tx, SER_DISK, CLIENT_VERSION);
    }

    if (block.IsProofOfStake()) {
        const CTransaction coinstake = block.vtx[1];
        size_t numUTXO = coinstake.vout.size();
        CAmount posBlockReward = PoSBlockReward();
        if (mapBlockIndex.count(block.hashPrevBlock) < 1) {
            return state.DoS(100, error("ConnectBlock() : Previous block not found, received block %s, previous %s, current tip %s", block.GetHash().GetHex(), block.hashPrevBlock.GetHex(), chainActive.Tip()->GetBlockHash().GetHex()));
        }
        int thisBlockHeight = mapBlockIndex[block.hashPrevBlock]->nHeight + 1; //avoid potential block disorder during download
        CAmount blockValue = GetBlockValue(mapBlockIndex[block.hashPrevBlock]);
        if (blockValue > posBlockReward) {
            //numUTXO - 1 is team rewards, numUTXO - 2 is masternode reward
            const CTxOut& mnOut = coinstake.vout[numUTXO - 2];
            std::string mnsa(mnOut.masternodeStealthAddress.begin(), mnOut.masternodeStealthAddress.end());
            if (!VerifyDerivedAddress(mnOut, mnsa))
                return state.DoS(100, error("ConnectBlock() : Incorrect derived address for masternode rewards"));

            CAmount teamReward = blockValue - posBlockReward;
            const CTxOut& foundationOut = coinstake.vout[numUTXO - 1];
            if (foundationOut.nValue != teamReward)
                return state.DoS(100, error("ConnectBlock() : Incorrect amount PoS rewards for foundation, reward = %d while the correct reward = %d", foundationOut.nValue, teamReward));

            if (!VerifyDerivedAddress(foundationOut, FOUNDATION_WALLET))
                return state.DoS(100, error("ConnectBlock() : Incorrect derived address PoS rewards for foundation"));
        } else {
            //there is no team rewards in this block
            const CTxOut& mnOut = coinstake.vout[numUTXO - 1];
            std::string mnsa(mnOut.masternodeStealthAddress.begin(), mnOut.masternodeStealthAddress.end());
            if (!VerifyDerivedAddress(mnOut, mnsa))
                return state.DoS(100, error("ConnectBlock() : Incorrect derived address for masternode rewards"));
        }
    }

    // track money supply and mint amount info
    CAmount nMoneySupplyPrev = pindex->pprev ? pindex->pprev->nMoneySupply : 0;
    pindex->nMoneySupply = nMoneySupplyPrev + nValueOut - nValueIn - nFees;
    LogPrintf("%s: nValueOut=%d, nValueIn=%d, nMoneySupplyPrev=%d, pindex->nMoneySupply=%d, nFees=%d", __func__, nValueOut, nValueIn, nMoneySupplyPrev, pindex->nMoneySupply, nFees);
    pindex->nMint = pindex->nMoneySupply - nMoneySupplyPrev + nFees;

    if (!pblocktree->WriteBlockIndex(CDiskBlockIndex(pindex)))
        return error("Connect() : WriteBlockIndex for pindex failed");

    int64_t nTime1 = GetTimeMicros();
    nTimeConnect += nTime1 - nTimeStart;
    LogPrint("bench", "      - Connect %u transactions: %.2fms (%.3fms/tx, %.3fms/txin) [%.2fs]\n",
        (unsigned)block.vtx.size(), 0.001 * (nTime1 - nTimeStart),
        0.001 * (nTime1 - nTimeStart) / block.vtx.size(),
        nInputs <= 1 ? 0 : 0.001 * (nTime1 - nTimeStart) / (nInputs - 1), nTimeConnect * 0.000001);

    //PoW phase redistributed fees to miner. PoS stage destroys fees.
    CAmount nExpectedMint = GetBlockValue(pindex->pprev);
    nExpectedMint += nFees;

    if (!block.IsPoABlockByVersion() && !IsBlockValueValid(block, nExpectedMint, pindex->nMint)) {
        return state.DoS(100,
            error("ConnectBlock() : reward pays too much (actual=%s vs limit=%s)",
                FormatMoney(pindex->nMint), FormatMoney(nExpectedMint)),
            REJECT_INVALID, "bad-cb-amount");
    }

    if (!control.Wait())
        return state.DoS(100, false);
    int64_t nTime2 = GetTimeMicros();
    nTimeVerify += nTime2 - nTimeStart;
    LogPrint("bench", "    - Verify %u txins: %.2fms (%.3fms/txin) [%.2fs]\n", nInputs - 1,
        0.001 * (nTime2 - nTimeStart), nInputs <= 1 ? 0 : 0.001 * (nTime2 - nTimeStart) / (nInputs - 1),
        nTimeVerify * 0.000001);

    if (fJustCheck)
        return true;

    // Write undo information to disk
    if (pindex->GetUndoPos().IsNull() || !pindex->IsValid(BLOCK_VALID_SCRIPTS)) {
        if (pindex->GetUndoPos().IsNull()) {
            CDiskBlockPos pos;
            if (!FindUndoPos(state, pindex->nFile, pos, ::GetSerializeSize(blockundo, SER_DISK, CLIENT_VERSION) + 40))
                return error("ConnectBlock() : FindUndoPos failed");
            if (!blockundo.WriteToDisk(pos, pindex->pprev->GetBlockHash()))
                return state.Abort("Failed to write undo data");

            // update nUndoPos in block index
            pindex->nUndoPos = pos.nPos;
            pindex->nStatus |= BLOCK_HAVE_UNDO;
        }

        pindex->RaiseValidity(BLOCK_VALID_SCRIPTS);
        setDirtyBlockIndex.insert(pindex);
    }

    if (fTxIndex)
        if (!pblocktree->WriteTxIndex(vPos))
            return state.Abort("Failed to write transaction index");

    // add this block to the view's block chain
    view.SetBestBlock(pindex->GetBlockHash());

    int64_t nTime3 = GetTimeMicros();
    nTimeIndex += nTime3 - nTime2;
    LogPrint("bench", "    - Index writing: %.2fms [%.2fs]\n", 0.001 * (nTime3 - nTime2), nTimeIndex * 0.000001);

    // Watch for changes to the previous coinbase transaction.
    static uint256 hashPrevBestCoinBase;
    g_signals.UpdatedTransaction(hashPrevBestCoinBase);
    hashPrevBestCoinBase = block.vtx[0].GetHash();

    int64_t nTime4 = GetTimeMicros();
    nTimeCallbacks += nTime4 - nTime3;
    LogPrint("bench", "    - Callbacks: %.2fms [%.2fs]\n", 0.001 * (nTime4 - nTime3), nTimeCallbacks * 0.000001);

    return true;
}

enum FlushStateMode {
    FLUSH_STATE_IF_NEEDED,
    FLUSH_STATE_PERIODIC,
    FLUSH_STATE_ALWAYS
};

/**
 * Update the on-disk chain state.
 * The caches and indexes are flushed if either they're too large, forceWrite is set, or
 * fast is not set and it's been a while since the last write.
 */
bool static FlushStateToDisk(CValidationState& state, FlushStateMode mode)
{
    LOCK(cs_main);
    static int64_t nLastWrite = 0;
    try {
        if ((mode == FLUSH_STATE_ALWAYS) ||
            ((mode == FLUSH_STATE_PERIODIC || mode == FLUSH_STATE_IF_NEEDED) &&
                pcoinsTip->GetCacheSize() > nCoinCacheSize) ||
            (mode == FLUSH_STATE_PERIODIC && GetTimeMicros() > nLastWrite + DATABASE_WRITE_INTERVAL * 1000000)) {
            // Typical CCoins structures on disk are around 100 bytes in size.
            // Pushing a new one to the database can cause it to be written
            // twice (once in the log, and once in the tables). This is already
            // an overestimation, as most will delete an existing entry or
            // overwrite one. Still, use a conservative safety factor of 2.
            if (!CheckDiskSpace(100 * 2 * 2 * pcoinsTip->GetCacheSize()))
                return state.Error("out of disk space");
            // First make sure all block and undo data is flushed to disk.
            FlushBlockFile();
            // Then update all block file information (which may refer to block and undo files).
            bool fileschanged = false;
            for (set<int>::iterator it = setDirtyFileInfo.begin(); it != setDirtyFileInfo.end();) {
                if (!pblocktree->WriteBlockFileInfo(*it, vinfoBlockFile[*it])) {
                    return state.Abort("Failed to write to block index");
                }
                fileschanged = true;
                setDirtyFileInfo.erase(it++);
            }
            if (fileschanged && !pblocktree->WriteLastBlockFile(nLastBlockFile)) {
                return state.Abort("Failed to write to block index");
            }
            for (set<CBlockIndex*>::iterator it = setDirtyBlockIndex.begin(); it != setDirtyBlockIndex.end();) {
                if (!pblocktree->WriteBlockIndex(CDiskBlockIndex(*it))) {
                    return state.Abort("Failed to write to block index");
                }
                setDirtyBlockIndex.erase(it++);
            }
            pblocktree->Sync();
            // Finally flush the chainstate (which may refer to block index entries).
            if (!pcoinsTip->Flush())
                return state.Abort("Failed to write to coin database");
            // Update best block in wallet (so we can detect restored wallets).
            if (mode != FLUSH_STATE_IF_NEEDED) {
                g_signals.SetBestChain(chainActive.GetLocator());
            }
            nLastWrite = GetTimeMicros();
        }
    } catch (const std::runtime_error& e) {
        return state.Abort(std::string("System error while flushing: ") + e.what());
    }
    return true;
}

void FlushStateToDisk()
{
    CValidationState state;
    FlushStateToDisk(state, FLUSH_STATE_ALWAYS);
}

/** Update chainActive and related internal data structures. */
void static UpdateTip(CBlockIndex* pindexNew)
{
    chainActive.SetTip(pindexNew);

    // New best block
    nTimeBestReceived = GetTime();
    mempool.AddTransactionsUpdated(1);

    LogPrintf("UpdateTip: new best=%s  height=%d  log2_work=%.8g  tx=%lu  date=%s progress=%f  cache=%u\n",
        chainActive.Tip()->GetBlockHash().ToString(), chainActive.Height(),
        log(chainActive.Tip()->nChainWork.getdouble()) / log(2.0), (unsigned long)chainActive.Tip()->nChainTx,
        DateTimeStrFormat("%Y-%m-%d %H:%M:%S", chainActive.Tip()->GetBlockTime()),
        Checkpoints::GuessVerificationProgress(chainActive.Tip()), (unsigned int)pcoinsTip->GetCacheSize());

    cvBlockChange.notify_all();

    // Check the version of the last 100 blocks to see if we need to upgrade:
    static bool fWarned = false;
    if (!IsInitialBlockDownload() && !fWarned) {
        int nUpgraded = 0;
        const CBlockIndex* pindex = chainActive.Tip();
        for (int i = 0; i < 100 && pindex != NULL; i++) {
            if (pindex->nVersion > CBlock::CURRENT_VERSION)
                ++nUpgraded;
            pindex = pindex->pprev;
        }
        if (nUpgraded > 0)
            LogPrintf("SetBestChain: %d of last 100 blocks above version %d\n", nUpgraded,
                (int)CBlock::CURRENT_VERSION);
        if (nUpgraded > 100 / 2) {
            // strMiscWarning is read by GetWarnings(), called by Qt and the JSON-RPC code to warn the user:
            strMiscWarning = _("Warning: This version is obsolete, upgrade required!");
            CAlert::Notify(strMiscWarning, true);
            fWarned = true;
        }
    }
}

/** Disconnect chainActive's tip. */
bool static DisconnectTip(CValidationState& state)
{
    CBlockIndex* pindexDelete = chainActive.Tip();
    assert(pindexDelete);
    mempool.check(pcoinsTip);
    // Read block from disk.
    CBlock block;
    if (!ReadBlockFromDisk(block, pindexDelete))
        return state.Abort("Failed to read block");
    // Apply the block atomically to the chain state.
    int64_t nStart = GetTimeMicros();
    {
        CCoinsViewCache view(pcoinsTip);
        if (!DisconnectBlock(block, state, pindexDelete, view))
            return error("DisconnectTip() : DisconnectBlock %s failed", pindexDelete->GetBlockHash().ToString());
        assert(view.Flush());
    }
    LogPrint("bench", "- Disconnect block: %.2fms\n", (GetTimeMicros() - nStart) * 0.001);
    // Write the chain state to disk, if necessary.
    if (!FlushStateToDisk(state, FLUSH_STATE_ALWAYS))
        return false;
    // Resurrect mempool transactions from the disconnected block.
    BOOST_FOREACH (
        const CTransaction& tx, block.vtx) {
        // ignore validation errors in resurrected transactions
        list<CTransaction> removed;
        CValidationState stateDummy;
        if (tx.IsCoinBase() || tx.IsCoinStake() || !AcceptToMemoryPool(mempool, stateDummy, tx, false, NULL))
            mempool.remove(tx, removed, true);
    }
    mempool.removeCoinbaseSpends(pcoinsTip, pindexDelete->nHeight);
    mempool.check(pcoinsTip);
    // Update chainActive and related variables.
    UpdateTip(pindexDelete->pprev);
    // Let wallets know transactions went from 1-confirmed to
    // 0-confirmed or conflicted:
    BOOST_FOREACH (
        const CTransaction& tx, block.vtx) {
        SyncWithWallets(tx, NULL);
    }
    return true;
}

static int64_t nTimeReadFromDisk = 0;
static int64_t nTimeConnectTotal = 0;
static int64_t nTimeFlush = 0;
static int64_t nTimeChainState = 0;
static int64_t nTimePostConnect = 0;

/**
 * Connect a new block to chainActive. pblock is either NULL or a pointer to a CBlock
 * corresponding to pindexNew, to bypass loading it again from disk.
 */
bool static ConnectTip(CValidationState& state, CBlockIndex* pindexNew, CBlock* pblock, bool fAlreadyChecked)
{
    assert(pindexNew->pprev == chainActive.Tip());
    mempool.check(pcoinsTip);
    CCoinsViewCache view(pcoinsTip);

    if (pblock == NULL)
        fAlreadyChecked = false;

    // Read block from disk.
    int64_t nTime1 = GetTimeMicros();
    CBlock block;
    if (!pblock) {
        if (!ReadBlockFromDisk(block, pindexNew))
            return state.Abort("Failed to read block");
        pblock = &block;
    }
    // Apply the block atomically to the chain state.
    int64_t nTime2 = GetTimeMicros();
    nTimeReadFromDisk += nTime2 - nTime1;
    int64_t nTime3;
    LogPrint("bench", "  - Load block from disk: %.2fms [%.2fs]\n", (nTime2 - nTime1) * 0.001,
        nTimeReadFromDisk * 0.000001);
    {
        CInv inv(MSG_BLOCK, pindexNew->GetBlockHash());
        bool rv = ConnectBlock(*pblock, state, pindexNew, view, false, fAlreadyChecked);
        g_signals.BlockChecked(*pblock, state);
        if (!rv) {
            if (state.IsInvalid())
                InvalidBlockFound(pindexNew, state);
            return error("ConnectTip() : ConnectBlock %s failed", pindexNew->GetBlockHash().ToString());
        }
        mapBlockSource.erase(inv.hash);
        nTime3 = GetTimeMicros();
        nTimeConnectTotal += nTime3 - nTime2;
        LogPrint("bench", "  - Connect total: %.2fms [%.2fs]\n", (nTime3 - nTime2) * 0.001,
            nTimeConnectTotal * 0.000001);
        assert(view.Flush());
    }
    int64_t nTime4 = GetTimeMicros();
    nTimeFlush += nTime4 - nTime3;
    LogPrint("bench", "  - Flush: %.2fms [%.2fs]\n", (nTime4 - nTime3) * 0.001, nTimeFlush * 0.000001);

    // Write the chain state to disk, if necessary. Always write to disk if this is the first of a new file.
    FlushStateMode flushMode = FLUSH_STATE_IF_NEEDED;
    if (pindexNew->pprev && (pindexNew->GetBlockPos().nFile != pindexNew->pprev->GetBlockPos().nFile))
        flushMode = FLUSH_STATE_ALWAYS;
    if (!FlushStateToDisk(state, flushMode))
        return false;
    int64_t nTime5 = GetTimeMicros();
    nTimeChainState += nTime5 - nTime4;
    LogPrint("bench", "  - Writing chainstate: %.2fms [%.2fs]\n", (nTime5 - nTime4) * 0.001,
        nTimeChainState * 0.000001);

    // Remove conflicting transactions from the mempool.
    list<CTransaction> txConflicted;
    mempool.removeForBlock(pblock->vtx, pindexNew->nHeight, txConflicted);
    mempool.check(pcoinsTip);
    // Update chainActive & related variables.
    UpdateTip(pindexNew);
    // Tell wallet about transactions that went from mempool
    // to conflicted:
    BOOST_FOREACH (
        const CTransaction& tx, txConflicted) {
        SyncWithWallets(tx, NULL);
    }
    // ... and about transactions that got confirmed:
    BOOST_FOREACH (
        const CTransaction& tx, pblock->vtx) {
        SyncWithWallets(tx, pblock);
    }

    int64_t nTime6 = GetTimeMicros();
    nTimePostConnect += nTime6 - nTime5;
    nTimeTotal += nTime6 - nTime1;
    LogPrint("bench", "  - Connect postprocess: %.2fms [%.2fs]\n", (nTime6 - nTime5) * 0.001,
        nTimePostConnect * 0.000001);
    LogPrint("bench", "- Connect block: %.2fms [%.2fs]\n", (nTime6 - nTime1) * 0.001, nTimeTotal * 0.000001);
    return true;
}

bool DisconnectBlocksAndReprocess(int blocks)
{
    LOCK(cs_main);

    CValidationState state;

    LogPrintf("DisconnectBlocksAndReprocess: Got command to replay %d blocks\n", blocks);
    for (int i = 0; i <= blocks; i++)
        DisconnectTip(state);

    return true;
}

/*
    DisconnectBlockAndInputs

    Remove conflicting blocks for successful SwiftX transaction locks
    This should be very rare (Probably will never happen)
*/
// ***TODO*** clean up here
bool DisconnectBlockAndInputs(CValidationState& state, CTransaction txLock)
{
    // All modifications to the coin state will be done in this cache.
    // Only when all have succeeded, we push it to pcoinsTip.
    //    CCoinsViewCache view(*pcoinsTip, true);

    CBlockIndex* BlockReading = chainActive.Tip();
    CBlockIndex* pindexNew = NULL;

    bool foundConflictingTx = false;

    //remove anything conflicting in the memory pool
    list<CTransaction> txConflicted;
    mempool.removeConflicts(txLock, txConflicted);


    // List of what to disconnect (typically nothing)
    vector<CBlockIndex*> vDisconnect;

    for (unsigned int i = 1; BlockReading && BlockReading->nHeight > 0 && !foundConflictingTx && i < 6; i++) {
        vDisconnect.push_back(BlockReading);
        pindexNew = BlockReading->pprev; //new best block

        CBlock block;
        if (!ReadBlockFromDisk(block, BlockReading))
            return state.Abort(_("Failed to read block"));

        // Queue memory transactions to resurrect.
        // We only do this for blocks after the last checkpoint (reorganisation before that
        // point should only happen with -reindex/-loadblock, or a misbehaving peer.
        BOOST_FOREACH (
            const CTransaction& tx, block.vtx) {
            if (!tx.IsCoinBase()) {
                BOOST_FOREACH (
                    const CTxIn& in1, txLock.vin) {
                    BOOST_FOREACH (
                        const CTxIn& in2, tx.vin) {
                        if (in1.prevout == in2.prevout) foundConflictingTx = true;
                    }
                }
            }
        }

        if (BlockReading->pprev == NULL) {
            assert(BlockReading);
            break;
        }
        BlockReading = BlockReading->pprev;
    }

    if (!foundConflictingTx) {
        LogPrintf("DisconnectBlockAndInputs: Can't find a conflicting transaction to inputs\n");
        return false;
    }

    if (vDisconnect.size() > 0) {
        LogPrintf("REORGANIZE: Disconnect Conflicting Blocks %lli blocks; %s..\n", vDisconnect.size(),
            pindexNew->GetBlockHash().ToString());
        BOOST_FOREACH (CBlockIndex* pindex, vDisconnect) {
            LogPrintf(" -- disconnect %s\n", pindex->GetBlockHash().ToString());
            DisconnectTip(state);
        }
    }

    return true;
}


/**
 * Return the tip of the chain with the most work in it, that isn't
 * known to be invalid (it's however far from certain to be valid).
 */
static CBlockIndex* FindMostWorkChain()
{
    do {
        CBlockIndex* pindexNew = NULL;

        // Find the best candidate header.
        {
            std::set<CBlockIndex*, CBlockIndexWorkComparator>::reverse_iterator it = setBlockIndexCandidates.rbegin();
            if (it == setBlockIndexCandidates.rend())
                return NULL;
            pindexNew = *it;
        }

        // Check whether all blocks on the path between the currently active chain and the candidate are valid.
        // Just going until the active chain is an optimization, as we know all blocks in it are valid already.
        CBlockIndex* pindexTest = pindexNew;
        bool fInvalidAncestor = false;
        while (pindexTest && !chainActive.Contains(pindexTest)) {
            assert(pindexTest->nChainTx || pindexTest->nHeight == 0);

            // Pruned nodes may have entries in setBlockIndexCandidates for
            // which block files have been deleted.  Remove those as candidates
            // for the most work chain if we come across them; we can't switch
            // to a chain unless we have all the non-active-chain parent blocks.
            bool fFailedChain = pindexTest->nStatus & BLOCK_FAILED_MASK;
            bool fMissingData = !(pindexTest->nStatus & BLOCK_HAVE_DATA);
            if (fFailedChain || fMissingData) {
                // Candidate chain is not usable (either invalid or missing data)
                if (fFailedChain &&
                    (pindexBestInvalid == NULL || pindexNew->nChainWork > pindexBestInvalid->nChainWork))
                    pindexBestInvalid = pindexNew;
                CBlockIndex* pindexFailed = pindexNew;
                // Remove the entire chain from the set.
                while (pindexTest != pindexFailed) {
                    if (fFailedChain) {
                        pindexFailed->nStatus |= BLOCK_FAILED_CHILD;
                    } else if (fMissingData) {
                        // If we're missing data, then add back to mapBlocksUnlinked,
                        // so that if the block arrives in the future we can try adding
                        // to setBlockIndexCandidates again.
                        mapBlocksUnlinked.insert(std::make_pair(pindexFailed->pprev, pindexFailed));
                    }
                    setBlockIndexCandidates.erase(pindexFailed);
                    pindexFailed = pindexFailed->pprev;
                }
                setBlockIndexCandidates.erase(pindexTest);
                fInvalidAncestor = true;
                break;
            }
            pindexTest = pindexTest->pprev;
        }
        if (!fInvalidAncestor)
            return pindexNew;
    } while (true);
}

/** Delete all entries in setBlockIndexCandidates that are worse than the current tip. */
static void PruneBlockIndexCandidates()
{
    // Note that we can't delete the current block itself, as we may need to return to it later in case a
    // reorganization to a better block fails.
    std::set<CBlockIndex*, CBlockIndexWorkComparator>::iterator it = setBlockIndexCandidates.begin();
    while (it != setBlockIndexCandidates.end() && setBlockIndexCandidates.value_comp()(*it, chainActive.Tip())) {
        setBlockIndexCandidates.erase(it++);
    }
    // Either the current tip or a successor of it we're working towards is left in setBlockIndexCandidates.
    assert(!setBlockIndexCandidates.empty());
}

/**
 * Try to make some progress towards making pindexMostWork the active block.
 * pblock is either NULL or a pointer to a CBlock corresponding to pindexMostWork.
 */
static bool
ActivateBestChainStep(CValidationState& state, CBlockIndex* pindexMostWork, CBlock* pblock, bool fAlreadyChecked)
{
    AssertLockHeld(cs_main);
    if (pblock == NULL)
        fAlreadyChecked = false;
    bool fInvalidFound = false;
    const CBlockIndex* pindexOldTip = chainActive.Tip();
    const CBlockIndex* pindexFork = chainActive.FindFork(pindexMostWork);

    // Disconnect active blocks which are no longer in the best chain.
    while (chainActive.Tip() && chainActive.Tip() != pindexFork) {
        if (!DisconnectTip(state))
            return false;
    }

    // Build list of new blocks to connect.
    std::vector<CBlockIndex*> vpindexToConnect;
    bool fContinue = true;
    int nHeight = pindexFork ? pindexFork->nHeight : -1;
    while (fContinue && nHeight != pindexMostWork->nHeight) {
        // Don't iterate the entire list of potential improvements toward the best tip, as we likely only need
        // a few blocks along the way.
        int nTargetHeight = std::min(nHeight + 32, pindexMostWork->nHeight);
        vpindexToConnect.clear();
        vpindexToConnect.reserve(nTargetHeight - nHeight);
        CBlockIndex* pindexIter = pindexMostWork->GetAncestor(nTargetHeight);
        while (pindexIter && pindexIter->nHeight != nHeight) {
            vpindexToConnect.push_back(pindexIter);
            pindexIter = pindexIter->pprev;
        }
        nHeight = nTargetHeight;

        // Connect new blocks.
        BOOST_REVERSE_FOREACH (CBlockIndex* pindexConnect, vpindexToConnect) {
            if (!ConnectTip(state, pindexConnect, pindexConnect == pindexMostWork ? pblock : NULL, fAlreadyChecked)) {
                if (state.IsInvalid()) {
                    // The block violates a consensus rule.
                    if (!state.CorruptionPossible())
                        InvalidChainFound(vpindexToConnect.back());
                    state = CValidationState();
                    fInvalidFound = true;
                    fContinue = false;
                    break;
                } else {
                    // A system error occurred (disk space, database error, ...).
                    return false;
                }
            } else {
                PruneBlockIndexCandidates();
                if (!pindexOldTip || chainActive.Tip()->nChainWork > pindexOldTip->nChainWork) {
                    // We're in a better position than we were. Return temporarily to release the lock.
                    fContinue = false;
                    break;
                }
            }
        }
    }

    // Callbacks/notifications for a new best chain.
    if (fInvalidFound)
        CheckForkWarningConditionsOnNewFork(vpindexToConnect.back());
    else
        CheckForkWarningConditions();

    return true;
}

/**
 * Make the best chain active, in multiple steps. The result is either failure
 * or an activated best chain. pblock is either NULL or a pointer to a block
 * that is already loaded (to avoid loading it again from disk).
 */
bool ActivateBestChain(CValidationState& state, CBlock* pblock, bool fAlreadyChecked)
{
    CBlockIndex* pindexNewTip = NULL;
    CBlockIndex* pindexMostWork = NULL;
    do {
        boost::this_thread::interruption_point();

        bool fInitialDownload;
        while (true) {
            TRY_LOCK(cs_main, lockMain);
            if (!lockMain) {
                MilliSleep(50);
                continue;
            }
            pindexMostWork = FindMostWorkChain();
            // Whether we have anything to do at all.
            if (pindexMostWork == NULL || pindexMostWork == chainActive.Tip())
                return true;
            if (!ActivateBestChainStep(state, pindexMostWork,
                    pblock && pblock->GetHash() == pindexMostWork->GetBlockHash() ? pblock : NULL,
                    fAlreadyChecked))
                return false;
            pindexNewTip = chainActive.Tip();
            fInitialDownload = IsInitialBlockDownload();
            break;
        }
        // When we reach this point, we switched to a new tip (stored in pindexNewTip).

        // Notifications/callbacks that can run without cs_main
        if (!fInitialDownload) {
            uint256 hashNewTip = pindexNewTip->GetBlockHash();
            // Relay inventory, but don't relay old inventory during initial block download.
            int nBlockEstimate = Checkpoints::GetTotalBlocksEstimate();
            {
                LOCK(cs_vNodes);
                BOOST_FOREACH (CNode* pnode, vNodes)
                    if (chainActive.Height() >
                        (pnode->nStartingHeight != -1 ? pnode->nStartingHeight - 2000 : nBlockEstimate))
                        pnode->PushInventory(CInv(MSG_BLOCK, hashNewTip));
            }
            // Notify external listeners about the new tip.
            uiInterface.NotifyBlockTip(hashNewTip);
        }
    } while (pindexMostWork != chainActive.Tip());
    CheckBlockIndex();

    // Write changes periodically to disk, after relay.
    if (!FlushStateToDisk(state, FLUSH_STATE_PERIODIC)) {
        return false;
    }

    return true;
}

bool InvalidateBlock(CValidationState& state, CBlockIndex* pindex)
{
    AssertLockHeld(cs_main);

    // Mark the block itself as invalid.
    pindex->nStatus |= BLOCK_FAILED_VALID;
    setDirtyBlockIndex.insert(pindex);
    setBlockIndexCandidates.erase(pindex);

    while (chainActive.Contains(pindex)) {
        CBlockIndex* pindexWalk = chainActive.Tip();
        pindexWalk->nStatus |= BLOCK_FAILED_CHILD;
        setDirtyBlockIndex.insert(pindexWalk);
        setBlockIndexCandidates.erase(pindexWalk);
        // ActivateBestChain considers blocks already in chainActive
        // unconditionally valid already, so force disconnect away from it.
        if (!DisconnectTip(state)) {
            return false;
        }
    }

    // The resulting new best tip may not be in setBlockIndexCandidates anymore, so
    // add them again.
    BlockMap::iterator it = mapBlockIndex.begin();
    while (it != mapBlockIndex.end()) {
        if (it->second->IsValid(BLOCK_VALID_TRANSACTIONS) && it->second->nChainTx &&
            !setBlockIndexCandidates.value_comp()(it->second, chainActive.Tip())) {
            setBlockIndexCandidates.insert(it->second);
        }
        it++;
    }

    InvalidChainFound(pindex);
    return true;
}

bool ReconsiderBlock(CValidationState& state, CBlockIndex* pindex)
{
    AssertLockHeld(cs_main);

    int nHeight = pindex->nHeight;

    // Remove the invalidity flag from this block and all its descendants.
    BlockMap::iterator it = mapBlockIndex.begin();
    while (it != mapBlockIndex.end()) {
        if (!it->second->IsValid() && it->second->GetAncestor(nHeight) == pindex) {
            it->second->nStatus &= ~BLOCK_FAILED_MASK;
            setDirtyBlockIndex.insert(it->second);
            if (it->second->IsValid(BLOCK_VALID_TRANSACTIONS) && it->second->nChainTx &&
                setBlockIndexCandidates.value_comp()(chainActive.Tip(), it->second)) {
                setBlockIndexCandidates.insert(it->second);
            }
            if (it->second == pindexBestInvalid) {
                // Reset invalid block marker if it was pointing to one of those.
                pindexBestInvalid = NULL;
            }
        }
        it++;
    }

    // Remove the invalidity flag from all ancestors too.
    while (pindex != NULL) {
        if (pindex->nStatus & BLOCK_FAILED_MASK) {
            pindex->nStatus &= ~BLOCK_FAILED_MASK;
            setDirtyBlockIndex.insert(pindex);
        }
        pindex = pindex->pprev;
    }
    return true;
}

CBlockIndex* AddToBlockIndex(const CBlock& block)
{
    // Check for duplicate
    uint256 hash = block.GetHash();
    BlockMap::iterator it = mapBlockIndex.find(hash);
    if (it != mapBlockIndex.end())
        return it->second;

    // Construct new block index object
    CBlockIndex* pindexNew = new CBlockIndex(block);
    assert(pindexNew);
    // We assign the sequence id to blocks only when the full data is available,
    // to avoid miners withholding blocks but broadcasting headers, to get a
    // competitive advantage.
    pindexNew->nSequenceId = 0;
    BlockMap::iterator mi = mapBlockIndex.insert(make_pair(hash, pindexNew)).first;

    //mark as PoS seen
    if (pindexNew->IsProofOfStake())
        setStakeSeen.insert(make_pair(pindexNew->prevoutStake, pindexNew->nStakeTime));

    pindexNew->phashBlock = &((*mi).first);
    BlockMap::iterator miPrev = mapBlockIndex.find(block.hashPrevBlock);
    if (miPrev != mapBlockIndex.end()) {
        pindexNew->pprev = (*miPrev).second;
        pindexNew->nHeight = pindexNew->pprev->nHeight + 1;
        pindexNew->BuildSkip();

        //update previous block pointer
        pindexNew->pprev->pnext = pindexNew;

        // ppcoin: compute chain trust score
        pindexNew->bnChainTrust = (pindexNew->pprev ? pindexNew->pprev->bnChainTrust : 0) + pindexNew->GetBlockTrust();

        // ppcoin: compute stake entropy bit for stake modifier
        if (!block.IsPoABlockByVersion() && !pindexNew->SetStakeEntropyBit(pindexNew->GetStakeEntropyBit()))
            LogPrintf("AddToBlockIndex() : SetStakeEntropyBit() failed \n");

        // ppcoin: record proof-of-stake hash value
        if (pindexNew->IsProofOfStake()) {
            if (!mapProofOfStake.count(hash))
                LogPrintf("AddToBlockIndex() : hashProofOfStake not found in map \n");
            pindexNew->hashProofOfStake = mapProofOfStake[hash];
        }

        // ppcoin: compute stake modifier
        uint64_t nStakeModifier = 0;
        bool fGeneratedStakeModifier = false;
        if (!block.IsPoABlockByVersion() && !ComputeNextStakeModifier(pindexNew->pprev, nStakeModifier, fGeneratedStakeModifier))
            LogPrintf("AddToBlockIndex() : ComputeNextStakeModifier() failed \n");
        pindexNew->SetStakeModifier(nStakeModifier, fGeneratedStakeModifier);
        pindexNew->nStakeModifierChecksum = GetStakeModifierChecksum(pindexNew);
        if (!block.IsPoABlockByVersion() && !CheckStakeModifierCheckpoints(pindexNew->nHeight, pindexNew->nStakeModifierChecksum))
            LogPrintf("AddToBlockIndex() : Rejected by stake modifier checkpoint height=%d, modifier=%s \n",
                pindexNew->nHeight, boost::lexical_cast<std::string>(nStakeModifier));
    }
    pindexNew->nChainWork = (pindexNew->pprev ? pindexNew->pprev->nChainWork : 0) + GetBlockProof(*pindexNew);
    pindexNew->RaiseValidity(BLOCK_VALID_TREE);
    if (pindexBestHeader == NULL || pindexBestHeader->nChainWork < pindexNew->nChainWork)
        pindexBestHeader = pindexNew;

    //update previous block pointer
    if (pindexNew->nHeight)
        pindexNew->pprev->pnext = pindexNew;

    setDirtyBlockIndex.insert(pindexNew);

    return pindexNew;
}

/** Mark a block as having its data received and checked (up to BLOCK_VALID_TRANSACTIONS). */
bool ReceivedBlockTransactions(const CBlock& block, CValidationState& state, CBlockIndex* pindexNew, const CDiskBlockPos& pos)
{
    if (block.IsProofOfStake())
        pindexNew->SetProofOfStake();
    pindexNew->nTx = block.vtx.size();
    pindexNew->nChainTx = 0;
    pindexNew->nFile = pos.nFile;
    pindexNew->nDataPos = pos.nPos;
    pindexNew->nUndoPos = 0;
    pindexNew->nStatus |= BLOCK_HAVE_DATA;
    pindexNew->RaiseValidity(BLOCK_VALID_TRANSACTIONS);
    setDirtyBlockIndex.insert(pindexNew);

    if (pindexNew->pprev == NULL || pindexNew->pprev->nChainTx) {
        // If pindexNew is the genesis block or all parents are BLOCK_VALID_TRANSACTIONS.
        deque<CBlockIndex*> queue;
        queue.push_back(pindexNew);

        // Recursively process any descendant blocks that now may be eligible to be connected.
        while (!queue.empty()) {
            CBlockIndex* pindex = queue.front();
            queue.pop_front();
            pindex->nChainTx = (pindex->pprev ? pindex->pprev->nChainTx : 0) + pindex->nTx;
            {
                LOCK(cs_nBlockSequenceId);
                pindex->nSequenceId = nBlockSequenceId++;
            }
            if (chainActive.Tip() == NULL || !setBlockIndexCandidates.value_comp()(pindex, chainActive.Tip())) {
                setBlockIndexCandidates.insert(pindex);
            }
            std::pair<std::multimap<CBlockIndex*, CBlockIndex*>::iterator, std::multimap<CBlockIndex*, CBlockIndex*>::iterator> range = mapBlocksUnlinked.equal_range(
                pindex);
            while (range.first != range.second) {
                std::multimap<CBlockIndex*, CBlockIndex*>::iterator it = range.first;
                queue.push_back(it->second);
                range.first++;
                mapBlocksUnlinked.erase(it);
            }
        }
    } else {
        if (pindexNew->pprev && pindexNew->pprev->IsValid(BLOCK_VALID_TREE)) {
            mapBlocksUnlinked.insert(std::make_pair(pindexNew->pprev, pindexNew));
        }
    }

    return true;
}

bool FindBlockPos(CValidationState& state, CDiskBlockPos& pos, unsigned int nAddSize, unsigned int nHeight, uint64_t nTime, bool fKnown = false)
{
    LOCK(cs_LastBlockFile);

    unsigned int nFile = fKnown ? pos.nFile : nLastBlockFile;
    if (vinfoBlockFile.size() <= nFile) {
        vinfoBlockFile.resize(nFile + 1);
    }

    if (!fKnown) {
        while (vinfoBlockFile[nFile].nSize + nAddSize >= MAX_BLOCKFILE_SIZE) {
            LogPrintf("Leaving block file %i: %s\n", nFile, vinfoBlockFile[nFile].ToString());
            FlushBlockFile(true);
            nFile++;
            if (vinfoBlockFile.size() <= nFile) {
                vinfoBlockFile.resize(nFile + 1);
            }
        }
        pos.nFile = nFile;
        pos.nPos = vinfoBlockFile[nFile].nSize;
    }

    nLastBlockFile = nFile;
    vinfoBlockFile[nFile].AddBlock(nHeight, nTime);
    if (fKnown)
        vinfoBlockFile[nFile].nSize = std::max(pos.nPos + nAddSize, vinfoBlockFile[nFile].nSize);
    else
        vinfoBlockFile[nFile].nSize += nAddSize;

    if (!fKnown) {
        unsigned int nOldChunks = (pos.nPos + BLOCKFILE_CHUNK_SIZE - 1) / BLOCKFILE_CHUNK_SIZE;
        unsigned int nNewChunks = (vinfoBlockFile[nFile].nSize + BLOCKFILE_CHUNK_SIZE - 1) / BLOCKFILE_CHUNK_SIZE;
        if (nNewChunks > nOldChunks) {
            if (CheckDiskSpace(nNewChunks * BLOCKFILE_CHUNK_SIZE - pos.nPos)) {
                FILE* file = OpenBlockFile(pos);
                if (file) {
                    LogPrintf("Pre-allocating up to position 0x%x in blk%05u.dat\n", nNewChunks * BLOCKFILE_CHUNK_SIZE,
                        pos.nFile);
                    AllocateFileRange(file, pos.nPos, nNewChunks * BLOCKFILE_CHUNK_SIZE - pos.nPos);
                    fclose(file);
                }
            } else
                return state.Error("out of disk space");
        }
    }

    setDirtyFileInfo.insert(nFile);
    return true;
}

bool FindUndoPos(CValidationState& state, int nFile, CDiskBlockPos& pos, unsigned int nAddSize)
{
    pos.nFile = nFile;

    LOCK(cs_LastBlockFile);

    unsigned int nNewSize;
    pos.nPos = vinfoBlockFile[nFile].nUndoSize;
    nNewSize = vinfoBlockFile[nFile].nUndoSize += nAddSize;
    setDirtyFileInfo.insert(nFile);

    unsigned int nOldChunks = (pos.nPos + UNDOFILE_CHUNK_SIZE - 1) / UNDOFILE_CHUNK_SIZE;
    unsigned int nNewChunks = (nNewSize + UNDOFILE_CHUNK_SIZE - 1) / UNDOFILE_CHUNK_SIZE;
    if (nNewChunks > nOldChunks) {
        if (CheckDiskSpace(nNewChunks * UNDOFILE_CHUNK_SIZE - pos.nPos)) {
            FILE* file = OpenUndoFile(pos);
            if (file) {
                LogPrintf("Pre-allocating up to position 0x%x in rev%05u.dat\n", nNewChunks * UNDOFILE_CHUNK_SIZE,
                    pos.nFile);
                AllocateFileRange(file, pos.nPos, nNewChunks * UNDOFILE_CHUNK_SIZE - pos.nPos);
                fclose(file);
            }
        } else
            return state.Error("out of disk space");
    }

    return true;
}

bool CheckBlockHeader(const CBlockHeader& block, CValidationState& state, bool fCheckPOW)
{
    // Check proof of work matches claimed amount
    if (fCheckPOW && !CheckProofOfWork(block.GetHash(), block.nBits))
        return state.DoS(50, error("CheckBlockHeader() : proof of work failed"),
            REJECT_INVALID, "high-hash");

    //PoA specific header checks
    //Check that the header is valid for PoA mining, this check will use a PoA consensus rule
    if (block.IsPoABlockByVersion() && !CheckPoABlockMinedHash(block)) {
        return state.DoS(50, error("CheckBlockHeader() : proof of work PoA failed"),
            REJECT_INVALID, "high-hash");
    }

    //Check that the PoA header contains valid for PoA previous block hash, this check will use a PoA consensus rule
    if (block.IsPoABlockByVersion() && !CheckPrevPoABlockHash(block)) {
        return state.DoS(50, error("CheckBlockHeader() : Previous PoA block hash is not matched => failed"),
            REJECT_INVALID, "high-hash");
    }

    return true;
}


bool CheckBlock(const CBlock& block, CValidationState& state, bool fCheckPOW, bool fCheckMerkleRoot, bool fCheckSig)
{
    // These are checks that are independent of context.

    // Check that the header is valid (particularly PoW).  This is mostly
    // redundant with the call in AcceptBlockHeader.
    if (!CheckBlockHeader(block, state, block.IsProofOfWork()))
        return state.DoS(100, error("CheckBlock() : CheckBlockHeader failed"),
            REJECT_INVALID, "bad-header", true);
    // Check timestamp
    LogPrint("debug", "%s: block=%s  is proof of stake=%d, is proof of audit=%d\n", __func__, block.GetHash().ToString().c_str(),
        block.IsProofOfStake(), block.IsProofOfAudit());
    if (!block.IsPoABlockByVersion() && block.GetBlockTime() >
                                            GetAdjustedTime() + (block.IsProofOfStake() ? 180 : 7200)) // 3 minute future drift for PoS
        return state.Invalid(error("CheckBlock() : block timestamp too far in the future"),
            REJECT_INVALID, "time-too-new");

    // Check the merkle root.
    if (fCheckMerkleRoot) {
        bool mutated;
        uint256 hashMerkleRoot2 = block.BuildMerkleTree(&mutated);
        if (block.hashMerkleRoot != hashMerkleRoot2)
            return state.DoS(100, error("CheckBlock() : hashMerkleRoot mismatch"),
                REJECT_INVALID, "bad-txnmrklroot", true);

        // Check for merkle tree malleability (CVE-2012-2459): repeating sequences
        // of transactions in a block without affecting the merkle root of a block,
        // while still invalidating it.
        if (mutated)
            return state.DoS(100, error("CheckBlock() : duplicate transaction"),
                REJECT_INVALID, "bad-txns-duplicate", true);
    }

    //Proof of Audit: Check audited PoS blocks infor merkle root
    {
        bool fMutated;
        if (!CheckPoAMerkleRoot(block, &fMutated)) {
            return state.DoS(100, error("CheckBlock() : hashPoAMerkleRoot mismatch"),
                REJECT_INVALID, "bad-txnmrklroot", true);
        }
        // Check for PoA merkle tree malleability (CVE-2012-2459): repeating sequences
        // of transactions in a block without affecting the PoA merkle root of a block,
        // while still invalidating it.
        if (fMutated)
            return state.DoS(100, error("CheckBlock() : duplicate PoS block info"),
                REJECT_INVALID, "bad-txns-duplicate", true);
    }

    // All potential-corruption validation must be done before we do any
    // transaction validation, as otherwise we may mark the header as invalid
    // because we receive the wrong transactions for it.

    // Size limits
    unsigned int nMaxBlockSize = MAX_BLOCK_SIZE_CURRENT;
    if (block.vtx.empty() || block.vtx.size() > nMaxBlockSize ||
        ::GetSerializeSize(block, SER_NETWORK, PROTOCOL_VERSION) > nMaxBlockSize)
        return state.DoS(100, error("CheckBlock() : size limits failed"),
            REJECT_INVALID, "bad-blk-length");

    // First transaction must be coinbase, the rest must not be
    if ((!block.IsPoABlockByVersion()) && (block.vtx.empty() || !block.vtx[0].IsCoinBase()))
        return state.DoS(100, error("CheckBlock() : first tx is not coinbase"),
            REJECT_INVALID, "bad-cb-missing");
    for (unsigned int i = 1; i < block.vtx.size(); i++)
        if (block.vtx[i].IsCoinBase())
            return state.DoS(100, error("CheckBlock() : more than one coinbase"),
                REJECT_INVALID, "bad-cb-multiple");

    if (block.IsProofOfStake()) {
        // Coinbase output should be empty if proof-of-stake block
        if (block.vtx[0].vout.size() != 1 || !block.vtx[0].vout[0].IsEmpty())
            return state.DoS(100, error("CheckBlock() : coinbase output not empty for proof-of-stake block"));
        // Second transaction must be coinstake, the rest must not be
        if (block.vtx.empty() || !block.vtx[1].IsCoinStake())
            return state.DoS(100, error("CheckBlock() : second tx is not coinstake"));
        for (unsigned int i = 2; i < block.vtx.size(); i++)
            if (block.vtx[i].IsCoinStake())
                return state.DoS(100, error("CheckBlock() : more than one coinstake"));

        //check foundation wallet address is receiving 50 DAPS
        const CTransaction& coinstake = block.vtx[1];
        int numUTXO = coinstake.vout.size();

        //verify shnorr signature
        if (!VerifyShnorrKeyImageTx(coinstake)) {
            return state.DoS(100, error("CheckBlock() : Failed to verify shnorr signature"));
        }

        //verify commitments for all UTXOs
        for (int i = 1; i < numUTXO; i++) {
            if (!VerifyZeroBlindCommitment(coinstake.vout[i]))
                return state.DoS(100, error("CheckBlock() : PoS rewards commitment not correct"));
        }
    }

    if (block.IsProofOfAudit() || block.IsProofOfWork()) {
        //verify commitment
        if (!VerifyZeroBlindCommitment(block.vtx[0].vout[0]))
            return state.DoS(100, error("CheckBlock() : PoS rewards commitment not correct"));
    }

    /**
     * @todo Audit checkblock
     */
    if (block.IsProofOfAudit()) {
        if (chainActive.Tip()->nHeight < Params().START_POA_BLOCK()) {
            return state.DoS(100, error("CheckBlock() : PoA block should only start at block height=%d", Params().START_POA_BLOCK()));
        }
    }

    LogPrintf("CheckBlock() : skipping transaction locking checks\n");
    // masternode payments / budgets
    CBlockIndex* pindexPrev = chainActive.Tip();
    LogPrintf("%s: chain height = %d, new hash=%s\n", __func__, chainActive.Height(), block.GetHash().GetHex());
    int nHeight = 0;
    if (pindexPrev != NULL) {
        if (pindexPrev->GetBlockHash() == block.hashPrevBlock) {
            nHeight = pindexPrev->nHeight + 1;
        } else { //out of order
            BlockMap::iterator mi = mapBlockIndex.find(block.hashPrevBlock);
            if (mi != mapBlockIndex.end() && (*mi).second)
                nHeight = (*mi).second->nHeight + 1;
        }

        // DAPScoin
        // It is entierly possible that we don't have enough data and this could fail
        // (i.e. the block could indeed be valid). Store the block for later consideration
        // but issue an initial reject message.
        // The case also exists that the sending peer could not have enough data to see
        // that this block is invalid, so don't issue an outright ban.
        if (nHeight != 0 && !IsInitialBlockDownload()) {
            if (!IsBlockPayeeValid(block, nHeight)) {
                mapRejectedBlocks.insert(make_pair(block.GetHash(), GetTime()));
                return state.DoS(0, error("CheckBlock() : Couldn't find masternode/budget payment"),
                    REJECT_INVALID, "bad-cb-payee");
            }
        } else {
            if (fDebug)
                LogPrintf("CheckBlock(): Masternode payment check skipped on sync - skipping IsBlockPayeeValid()\n");
        }
    }

    unsigned int nSigOps = 0;
    BOOST_FOREACH (
        const CTransaction& tx, block.vtx) {
        nSigOps += GetLegacySigOpCount(tx);
    }
    unsigned int nMaxBlockSigOps = MAX_BLOCK_SIGOPS_LEGACY;
    if (nSigOps > nMaxBlockSigOps)
        return state.DoS(100, error("CheckBlock() : out-of-bounds SigOpCount"),
            REJECT_INVALID, "bad-blk-sigops", true);

    return true;
}

bool CheckWork(const CBlock block, CBlockIndex* const pindexPrev)
{
    if (pindexPrev == NULL)
        return error("%s : null pindexPrev for block %s", __func__, block.GetHash().ToString().c_str());
    unsigned int nBitsRequired = GetNextWorkRequired(pindexPrev, &block);
    if (block.IsProofOfWork() && (pindexPrev->nHeight + 1 <= 68589)) {
        double n1 = ConvertBitsToDouble(block.nBits);
        double n2 = ConvertBitsToDouble(nBitsRequired);

        if (abs(n1 - n2) > n1 * 0.5)
            return error("%s : incorrect proof of work (DGW pre-fork) - %f %f %f at %d", __func__, abs(n1 - n2), n1, n2,
                pindexPrev->nHeight + 1);

        return true;
    }

    if (block.nBits != nBitsRequired)
        return error("%s : incorrect proof of work at %d", __func__, pindexPrev->nHeight + 1);

    if (block.IsProofOfStake()) {
        uint256 hashProofOfStake;
        uint256 hash = block.GetHash();
        if (!CheckProofOfStake(block, hashProofOfStake)) {
            LogPrintf("WARNING: ProcessBlock(): check proof-of-stake failed for block %s\n", hash.ToString().c_str());

            return false;
        }
        if (!mapProofOfStake.count(hash)) // add to mapProofOfStake
            mapProofOfStake.insert(make_pair(hash, hashProofOfStake));
    }

    return true;
}

bool ContextualCheckBlockHeader(const CBlockHeader& block, CValidationState& state, CBlockIndex* const pindexPrev)
{
    uint256 hash = block.GetHash();

    if (hash == Params().HashGenesisBlock())
        return true;

    assert(pindexPrev);

    int nHeight = pindexPrev->nHeight + 1;

    //If this is a reorg, check that it is not too deep
    int nMaxReorgDepth = GetArg("-maxreorg", Params().MaxReorganizationDepth());
    if (chainActive.Height() - nHeight >= nMaxReorgDepth)
        return state.DoS(1,
            error("%s: forked chain older than max reorganization depth (height %d)", __func__, nHeight));

    // Check timestamp against prev
    if (!block.IsPoABlockByVersion() && block.GetBlockTime() <= pindexPrev->GetMedianTimePast()) {
        LogPrintf("Block time = %d , GetMedianTimePast = %d \n", block.GetBlockTime(), pindexPrev->GetMedianTimePast());
        return state.Invalid(error("%s : block's timestamp is too early", __func__),
            REJECT_INVALID, "time-too-old");
    }

    // Check that the block chain matches the known block chain up to a checkpoint
    if (!Checkpoints::CheckBlock(nHeight, hash))
        return state.DoS(100, error("%s : rejected by checkpoint lock-in at %d", __func__, nHeight),
            REJECT_CHECKPOINT, "checkpoint mismatch");

    // Don't accept any forks from the main chain prior to last checkpoint
    CBlockIndex* pcheckpoint = Checkpoints::GetLastCheckpoint();
    if (pcheckpoint && nHeight < pcheckpoint->nHeight)
        return state.DoS(0, error("%s : forked chain older than last checkpoint (height %d)", __func__, nHeight));

    // Reject block.nVersion=1 blocks when 95% (75% on testnet) of the network has upgraded:
    if (block.nVersion < 2 &&
        CBlockIndex::IsSuperMajority(2, pindexPrev, Params().RejectBlockOutdatedMajority())) {
        return state.Invalid(error("%s : rejected nVersion=1 block", __func__),
            REJECT_OBSOLETE, "bad-version");
    }

    // Reject block.nVersion=2 blocks when 95% (75% on testnet) of the network has upgraded:
    if (block.nVersion < 3 && CBlockIndex::IsSuperMajority(3, pindexPrev, Params().RejectBlockOutdatedMajority())) {
        return state.Invalid(error("%s : rejected nVersion=2 block", __func__),
            REJECT_OBSOLETE, "bad-version");
    }

    return true;
}

bool IsBlockHashInChain(const uint256& hashBlock)
{
    if (hashBlock == 0 || !mapBlockIndex.count(hashBlock))
        return false;

    return chainActive.Contains(mapBlockIndex[hashBlock]);
}

bool IsTransactionInChain(uint256 txId, int& nHeightTx)
{
    uint256 hashBlock;
    CTransaction tx;
    GetTransaction(txId, tx, hashBlock, true);
    if (!IsBlockHashInChain(hashBlock))
        return false;

    nHeightTx = mapBlockIndex.at(hashBlock)->nHeight;
    return true;
}

bool ContextualCheckBlock(const CBlock& block, CValidationState& state, CBlockIndex* const pindexPrev)
{
    const int nHeight = pindexPrev == NULL ? 0 : pindexPrev->nHeight + 1;

    // Check that all transactions are finalized
    BOOST_FOREACH (
        const CTransaction& tx, block.vtx)
        if (!block.IsProofOfAudit() && !IsFinalTx(tx, nHeight, block.GetBlockTime())) {
            return state.DoS(10, error("%s : contains a non-final transaction", __func__), REJECT_INVALID,
                "bad-txns-nonfinal");
        }

    // Enforce block.nVersion=2 rule that the coinbase starts with serialized block height
    // if 750 of the last 1,000 blocks are version 2 or greater (51/100 if testnet):
    if (!block.IsProofOfAudit() && block.nVersion >= 2 &&
        CBlockIndex::IsSuperMajority(2, pindexPrev, Params().EnforceBlockUpgradeMajority())) {
        CScript expect = CScript() << nHeight;
        if (block.vtx[0].vin[0].scriptSig.size() < expect.size() ||
            !std::equal(expect.begin(), expect.end(), block.vtx[0].vin[0].scriptSig.begin())) {
            return state.DoS(100, error("%s : block height mismatch in coinbase", __func__), REJECT_INVALID,
                "bad-cb-height");
        }
    }

    return true;
}

bool AcceptBlockHeader(const CBlock& block, CValidationState& state, CBlockIndex** ppindex)
{
    AssertLockHeld(cs_main);
    // Check for duplicate
    uint256 hash = block.GetHash();
    BlockMap::iterator miSelf = mapBlockIndex.find(hash);
    CBlockIndex* pindex = NULL;
    LogPrintf("\n%s: Block cache", __func__);
    // TODO : ENABLE BLOCK CACHE IN SPECIFIC CASES
    if (miSelf != mapBlockIndex.end()) {
        // Block header is already known.
        pindex = miSelf->second;
        if (ppindex)
            *ppindex = pindex;
        if (!pindex) {
            mapBlockIndex.erase(hash);
            return state.Invalid(error("%s : block is not found", __func__), 0, "not-found");
        }
        if (pindex->nStatus & BLOCK_FAILED_MASK)
            return state.Invalid(error("%s : block is marked invalid", __func__), 0, "duplicate");
        return true;
    }
    LogPrintf("\n%s: Block header", __func__);
    if (!CheckBlockHeader(block, state, false)) {
        LogPrintf("AcceptBlockHeader(): CheckBlockHeader failed \n");
        return false;
    }
    LogPrintf("\n%s: get priveous block", __func__);
    // Get prev block index
    CBlockIndex* pindexPrev = NULL;
    if (hash != Params().HashGenesisBlock()) {
        BlockMap::iterator mi = mapBlockIndex.find(block.hashPrevBlock);
        if (mi == mapBlockIndex.end())
            return state.DoS(0, error("%s : prev block %s not found", __func__, block.hashPrevBlock.ToString().c_str()),
                0, "bad-prevblk");
        pindexPrev = (*mi).second;
        if (pindexPrev->nStatus & BLOCK_FAILED_MASK) {
            //If this "invalid" block is an exact match from the checkpoints, then reconsider it
            if (pindex && Checkpoints::CheckBlock(pindex->nHeight - 1, block.hashPrevBlock, true)) {
                LogPrintf("%s : Reconsidering block %s height %d\n", __func__, pindexPrev->GetBlockHash().GetHex(),
                    pindexPrev->nHeight);
                CValidationState statePrev;
                ReconsiderBlock(statePrev, pindexPrev);
                if (statePrev.IsValid()) {
                    ActivateBestChain(statePrev);
                    return true;
                }
            }

            return state.DoS(100,
                error("%s : prev block height=%d hash=%s is invalid, unable to add block %s", __func__,
                    pindexPrev->nHeight, block.hashPrevBlock.GetHex(), block.GetHash().GetHex()),
                REJECT_INVALID, "bad-prevblk");
        }
    }

    if (!pindexPrev)
        return state.DoS(0, error("%s : prev block %s not found", __func__, block.hashPrevBlock.ToString().c_str()),
            0, "bad-prevblk");
    LogPrintf("\n%s: contextual", __func__);
    if (!ContextualCheckBlockHeader(block, state, pindexPrev))
        return false;

    if (pindex == NULL)
        pindex = AddToBlockIndex(block);

    if (ppindex)
        *ppindex = pindex;

    return true;
}

bool AcceptBlock(CBlock& block, CValidationState& state, CBlockIndex** ppindex, CDiskBlockPos* dbp, bool fAlreadyCheckedBlock)
{
    AssertLockHeld(cs_main);
    LogPrintf("\nAccepting block");
    CBlockIndex*& pindex = *ppindex;
    // Get prev block index
    CBlockIndex* pindexPrev = NULL;
    if (block.GetHash() != Params().HashGenesisBlock()) {
        BlockMap::iterator mi = mapBlockIndex.find(block.hashPrevBlock);
        if (mi == mapBlockIndex.end() || mi->second == NULL)
            return state.DoS(0, error("%s : prev block %s not found", __func__, block.hashPrevBlock.ToString().c_str()),
                0, "bad-prevblk");
        pindexPrev = (*mi).second;
        if (pindexPrev->nStatus & BLOCK_FAILED_MASK) {
            //If this "invalid" block is an exact match from the checkpoints, then reconsider it
            if (Checkpoints::CheckBlock(pindexPrev->nHeight, block.hashPrevBlock, true)) {
                LogPrintf("%s : Reconsidering block %s height %d\n", __func__, pindexPrev->GetBlockHash().GetHex(),
                    pindexPrev->nHeight);
                CValidationState statePrev;
                ReconsiderBlock(statePrev, pindexPrev);
                if (statePrev.IsValid()) {
                    ActivateBestChain(statePrev);
                    return true;
                }
            }
            return state.DoS(100, error("%s : prev block %s is invalid, unable to add block %s", __func__, block.hashPrevBlock.GetHex(), block.GetHash().GetHex()),
                REJECT_INVALID, "bad-prevblk");
        }
    }
    if (block.GetHash() != Params().HashGenesisBlock() && !CheckWork(block, pindexPrev)) {
        return false;
    }
    LogPrintf("\nAcceptingHeader block");
    if (!AcceptBlockHeader(block, state, &pindex))
        return false;

    if (pindex->nStatus & BLOCK_HAVE_DATA) {
        // TODO: deal better with duplicate blocks.
        return true;
    }

    if ((!fAlreadyCheckedBlock && !CheckBlock(block, state)) || !ContextualCheckBlock(block, state, pindex->pprev)) {
        if (state.IsInvalid() && !state.CorruptionPossible()) {
            pindex->nStatus |= BLOCK_FAILED_VALID;
            setDirtyBlockIndex.insert(pindex);
        }
        return false;
    }

    int nHeight = pindex->nHeight;

    // Write block to history file
    try {
        unsigned int nBlockSize = ::GetSerializeSize(block, SER_DISK, CLIENT_VERSION);
        CDiskBlockPos blockPos;
        if (dbp != NULL)
            blockPos = *dbp;
        if (!FindBlockPos(state, blockPos, nBlockSize + 8, nHeight, block.GetBlockTime(), dbp != NULL))
            return error("AcceptBlock() : FindBlockPos failed");
        if (dbp == NULL)
            if (!WriteBlockToDisk(block, blockPos))
                return state.Abort("Failed to write block");
        if (!ReceivedBlockTransactions(block, state, pindex, blockPos))
            return error("AcceptBlock() : ReceivedBlockTransactions failed");
    } catch (std::runtime_error& e) {
        return state.Abort(std::string("System error: ") + e.what());
    }

    return true;
}

bool CBlockIndex::IsSuperMajority(int minVersion, const CBlockIndex* pstart, unsigned int nRequired)
{
    unsigned int nToCheck = Params().ToCheckBlockUpgradeMajority();
    unsigned int nFound = 0;
    for (unsigned int i = 0; i < nToCheck && nFound < nRequired && pstart != NULL; i++) {
        if (pstart->nVersion >= minVersion)
            ++nFound;
        pstart = pstart->pprev;
    }
    return (nFound >= nRequired);
}

/** Turn the lowest '1' bit in the binary representation of a number into a '0'. */
int static inline InvertLowestOne(int n) { return n & (n - 1); }

/** Compute what height to jump back to with the CBlockIndex::pskip pointer. */
int static inline GetSkipHeight(int height)
{
    if (height < 2)
        return 0;

    // Determine which height to jump back to. Any number strictly lower than height is acceptable,
    // but the following expression seems to perform well in simulations (max 110 steps to go back
    // up to 2**18 blocks).
    return (height & 1) ? InvertLowestOne(InvertLowestOne(height - 1)) + 1 : InvertLowestOne(height);
}

CBlockIndex* CBlockIndex::GetAncestor(int height)
{
    if (height > nHeight || height < 0)
        return NULL;

    CBlockIndex* pindexWalk = this;
    int heightWalk = nHeight;
    while (heightWalk > height) {
        int heightSkip = GetSkipHeight(heightWalk);
        int heightSkipPrev = GetSkipHeight(heightWalk - 1);
        if (heightSkip == height ||
            (heightSkip > height && !(heightSkipPrev < heightSkip - 2 && heightSkipPrev >= height))) {
            // Only follow pskip if pprev->pskip isn't better than pskip->pprev.
            pindexWalk = pindexWalk->pskip;
            heightWalk = heightSkip;
        } else {
            pindexWalk = pindexWalk->pprev;
            heightWalk--;
        }
    }
    return pindexWalk;
}

const CBlockIndex* CBlockIndex::GetAncestor(int height) const
{
    return const_cast<CBlockIndex*>(this)->GetAncestor(height);
}

void CBlockIndex::BuildSkip()
{
    if (pprev)
        pskip = pprev->GetAncestor(GetSkipHeight(nHeight));
}

bool ProcessNewBlock(CValidationState& state, CNode* pfrom, CBlock* pblock, CDiskBlockPos* dbp)
{
    // Preliminary checks
    int64_t nStartTime = GetTimeMillis();
    bool checked = CheckBlock(*pblock, state);
    // ppcoin: check proof-of-stake
    // Limited duplicity on stake: prevents block flood attack
    // Duplicate stake allowed only when there is orphan child block
    if (pblock->IsProofOfStake() && setStakeSeen.count(pblock->GetProofOfStake()) /* && !mapOrphanBlocksByPrev.count(hash)*/)
        return error("ProcessNewBlock() : duplicate proof-of-stake (%s, %d) for block %s", pblock->GetProofOfStake().first.ToString().c_str(), pblock->GetProofOfStake().second, pblock->GetHash().ToString().c_str());
    // NovaCoin: check proof-of-stake block signature
    if (!pblock->IsPoABlockByVersion() && !pblock->CheckBlockSignature())
        return error("ProcessNewBlock() : bad proof-of-stake block signature");

    if (pblock->GetHash() != Params().HashGenesisBlock() && pfrom != NULL) {
        //if we get this far, check if the prev block is our prev block, if not then request sync and return false
        BlockMap::iterator mi = mapBlockIndex.find(pblock->hashPrevBlock);
        if (mi == mapBlockIndex.end() || (mi != mapBlockIndex.end() && mi->second == NULL)) {
            mapBlockIndex.erase(pblock->hashPrevBlock);
            pfrom->PushMessage("getblocks", chainActive.GetLocator(), uint256(0));
            return false;
        } else {
            CBlock r;
            if (!ReadBlockFromDisk(r, mapBlockIndex[pblock->hashPrevBlock])) {
                pfrom->PushMessage("getblocks", chainActive.GetLocator(), uint256(0));
                return false;
            }
        }
    }
    {
        LOCK(cs_main); // Replaces the former TRY_LOCK loop because busy waiting wastes too much resources

        MarkBlockAsReceived(pblock->GetHash());
        if (!checked) {
            return error("%s : CheckBlock FAILED for block %s", __func__, pblock->GetHash().GetHex());
        }

        // Store to disk
        CBlockIndex* pindex = NULL;
        bool ret = AcceptBlock(*pblock, state, &pindex, dbp, checked);
        if (pindex && pfrom) {
            mapBlockSource[pindex->GetBlockHash()] = pfrom->GetId();
        }
        CheckBlockIndex();
        if (!ret) {
            if (pfrom) {
                pfrom->PushMessage("getblocks", chainActive.GetLocator(pindexBestForkTip), pblock->GetHash());
            }
            return error("%s : AcceptBlock FAILED", __func__);
        }
    }
    if (!ActivateBestChain(state, pblock, checked))
        return error("%s : ActivateBestChain failed", __func__);
    if (!fLiteMode) {
        if (masternodeSync.RequestedMasternodeAssets > MASTERNODE_SYNC_LIST) {
            obfuScationPool.NewBlock();
            masternodePayments.ProcessBlock(GetHeight() + 10);
            budget.NewBlock();
        }
    }

    if (pwalletMain) {
        // If turned on MultiSend will send a transaction (or more) on the after maturity of a stake
        if (pwalletMain->isMultiSendEnabled())
            pwalletMain->MultiSend();

        // If turned on Auto Combine will scan wallet for dust to combine
        if (pwalletMain->fCombineDust)
            pwalletMain->AutoCombineDust();

        pwalletMain->resetPendingOutPoints();
    }

    //Block is accepted, let's update decoys pool
    //First, update user decoy pool
    int userTxStartIdx = 1;
    int coinbaseIdx = 0;
    if (pwalletMain) {
        if (pblock->IsProofOfStake()) {
            userTxStartIdx = 2;
            coinbaseIdx = 1;
        }

        if (pblock->IsProofOfStake()) {
            std::vector<COutPoint>::iterator it = std::find(pwalletMain->userDecoysPool.begin(), pwalletMain->userDecoysPool.end(), pblock->vtx[1].vin[0].prevout);
            if (it != pwalletMain->userDecoysPool.end()) {
                pwalletMain->userDecoysPool.erase(it);
            }

            it = std::find(pwalletMain->coinbaseDecoysPool.begin(), pwalletMain->coinbaseDecoysPool.end(), pblock->vtx[1].vin[0].prevout);
            if (it != pwalletMain->coinbaseDecoysPool.end()) {
                pwalletMain->coinbaseDecoysPool.erase(it);
            }
        }

        if ((int)pblock->vtx.size() > userTxStartIdx) {
            for (int i = userTxStartIdx; i < (int)pblock->vtx.size(); i++) {
                for (int j = 0; j < (int)pblock->vtx[i].vout.size(); j++) {
                    if ((secp256k1_rand32() % 100) <= CWallet::PROBABILITY_NEW_COIN_SELECTED) {
                        COutPoint newOutPoint(pblock->vtx[i].GetHash(), j);
                        if (std::find(pwalletMain->userDecoysPool.begin(), pwalletMain->userDecoysPool.end(), newOutPoint) != pwalletMain->userDecoysPool.end()) {
                            continue;
                        }
                        //add new user transaction to the pool
                        if ((int32_t)pwalletMain->userDecoysPool.size() >= CWallet::MAX_DECOY_POOL) {
                            int selected = secp256k1_rand32() % CWallet::MAX_DECOY_POOL;
                            pwalletMain->userDecoysPool[selected] = newOutPoint;
                        } else {
                            pwalletMain->userDecoysPool.push_back(newOutPoint);
                        }
                    }
                }
            }
        }

        if (chainActive.Height() > Params().COINBASE_MATURITY()) {
            //read block chainActive.Height() - Params().COINBASE_MATURITY()
            CBlockIndex* p = chainActive[chainActive.Height() - Params().COINBASE_MATURITY()];
            CBlock b;
            if (ReadBlockFromDisk(b, p)) {
                coinbaseIdx = 0;
                if (p->IsProofOfStake()) {
                    coinbaseIdx = 1;
                }
                CTransaction& coinbase = b.vtx[coinbaseIdx];

                for (int i = 0; i < (int)coinbase.vout.size(); i++) {
                    if (!coinbase.vout[i].IsNull() && !coinbase.vout[i].IsEmpty()) {
                        if ((secp256k1_rand32() % 100) <= CWallet::PROBABILITY_NEW_COIN_SELECTED) {
                            COutPoint newOutPoint(coinbase.GetHash(), i);
                            if (std::find(pwalletMain->coinbaseDecoysPool.begin(), pwalletMain->coinbaseDecoysPool.end(), newOutPoint) != pwalletMain->coinbaseDecoysPool.end()) {
                                continue;
                            }
                            //add new coinbase transaction to the pool
                            if ((int)pwalletMain->coinbaseDecoysPool.size() >= CWallet::MAX_DECOY_POOL) {
                                int selected = secp256k1_rand32() % CWallet::MAX_DECOY_POOL;
                                pwalletMain->coinbaseDecoysPool[selected] = newOutPoint;
                            } else {
                                pwalletMain->coinbaseDecoysPool.push_back(newOutPoint);
                            }
                        }
                    }
                }
            }
        }
        LogPrintf("\n%s: Coinbase decoys = %d, user decoys = %d\n", __func__, pwalletMain->coinbaseDecoysPool.size(), pwalletMain->userDecoysPool.size());
    }

    LogPrintf("%s : ACCEPTED in %ld milliseconds with size=%d\n", __func__, GetTimeMillis() - nStartTime,
        pblock->GetSerializeSize(SER_DISK, CLIENT_VERSION));

    return true;
}

bool TestBlockValidity(CValidationState& state, const CBlock& block, CBlockIndex* const pindexPrev, bool fCheckPOW, bool fCheckMerkleRoot)
{
    AssertLockHeld(cs_main);
    assert(pindexPrev);
    if (pindexPrev != chainActive.Tip()) {
        LogPrintf("%s : No longer working on chain tip\n", __func__);
        return false;
    }

    CCoinsViewCache viewNew(pcoinsTip);
    CBlockIndex indexDummy(block);
    indexDummy.pprev = pindexPrev;
    indexDummy.nHeight = pindexPrev->nHeight + 1;

    // NOTE: CheckBlockHeader is called by CheckBlock
    if (!ContextualCheckBlockHeader(block, state, pindexPrev))
        return false;
    if (!CheckBlock(block, state, fCheckPOW, fCheckMerkleRoot))
        return false;
    if (!ContextualCheckBlock(block, state, pindexPrev))
        return false;
    if (!ConnectBlock(block, state, &indexDummy, viewNew, true))
        return false;
    assert(state.IsValid());

    return true;
}


bool AbortNode(const std::string& strMessage, const std::string& userMessage)
{
    strMiscWarning = strMessage;
    LogPrintf("*** %s\n", strMessage);
    uiInterface.ThreadSafeMessageBox(
        userMessage.empty() ? _("Error: A fatal internal error occured, see debug.log for details") : userMessage,
        "", CClientUIInterface::MSG_ERROR);
    StartShutdown();
    return false;
}

bool CheckDiskSpace(uint64_t nAdditionalBytes)
{
    uint64_t nFreeBytesAvailable = filesystem::space(GetDataDir()).available;

    // Check for nMinDiskSpace bytes (currently 50MB)
    if (nFreeBytesAvailable < nMinDiskSpace + nAdditionalBytes)
        return AbortNode("Disk space is low!", _("Error: Disk space is low!"));

    return true;
}

FILE* OpenDiskFile(const CDiskBlockPos& pos, const char* prefix, bool fReadOnly)
{
    if (pos.IsNull())
        return NULL;
    boost::filesystem::path path = GetBlockPosFilename(pos, prefix);
    boost::filesystem::create_directories(path.parent_path());
    FILE* file = fopen(path.string().c_str(), "rb+");
    if (!file && !fReadOnly)
        file = fopen(path.string().c_str(), "wb+");
    if (!file) {
        LogPrintf("Unable to open file %s\n", path.string());
        return NULL;
    }
    if (pos.nPos) {
        if (fseek(file, pos.nPos, SEEK_SET)) {
            LogPrintf("Unable to seek to position %u of %s\n", pos.nPos, path.string());
            fclose(file);
            return NULL;
        }
    }
    return file;
}

FILE* OpenBlockFile(const CDiskBlockPos& pos, bool fReadOnly)
{
    return OpenDiskFile(pos, "blk", fReadOnly);
}

FILE* OpenUndoFile(const CDiskBlockPos& pos, bool fReadOnly)
{
    return OpenDiskFile(pos, "rev", fReadOnly);
}

boost::filesystem::path GetBlockPosFilename(const CDiskBlockPos& pos, const char* prefix)
{
    return GetDataDir() / "blocks" / strprintf("%s%05u.dat", prefix, pos.nFile);
}

CBlockIndex* InsertBlockIndex(uint256 hash)
{
    if (hash == 0)
        return NULL;

    // Return existing
    BlockMap::iterator mi = mapBlockIndex.find(hash);
    if (mi != mapBlockIndex.end())
        return (*mi).second;

    // Create new
    CBlockIndex* pindexNew = new CBlockIndex();
    if (!pindexNew)
        throw runtime_error("LoadBlockIndex() : new CBlockIndex failed");
    mi = mapBlockIndex.insert(make_pair(hash, pindexNew)).first;

    //mark as PoS seen
    if (pindexNew->IsProofOfStake())
        setStakeSeen.insert(make_pair(pindexNew->prevoutStake, pindexNew->nStakeTime));

    pindexNew->phashBlock = &((*mi).first);

    return pindexNew;
}

bool static LoadBlockIndexDB(string& strError)
{
    if (!pblocktree->LoadBlockIndexGuts())
        return false;

    boost::this_thread::interruption_point();

    // Calculate nChainWork
    vector<pair<int, CBlockIndex*> > vSortedByHeight;
    vSortedByHeight.reserve(mapBlockIndex.size());
    for (const PAIRTYPE(uint256, CBlockIndex*) & item : mapBlockIndex) {
        CBlockIndex* pindex = item.second;
        vSortedByHeight.push_back(make_pair(pindex->nHeight, pindex));
    }
    sort(vSortedByHeight.begin(), vSortedByHeight.end());
    BOOST_FOREACH (
        const PAIRTYPE(int, CBlockIndex*) & item, vSortedByHeight) {
        CBlockIndex* pindex = item.second;
        pindex->nChainWork = (pindex->pprev ? pindex->pprev->nChainWork : 0) + GetBlockProof(*pindex);
        if (pindex->nStatus & BLOCK_HAVE_DATA) {
            if (pindex->pprev) {
                if (pindex->pprev->nChainTx) {
                    pindex->nChainTx = pindex->pprev->nChainTx + pindex->nTx;
                } else {
                    pindex->nChainTx = 0;
                    mapBlocksUnlinked.insert(std::make_pair(pindex->pprev, pindex));
                }
            } else {
                pindex->nChainTx = pindex->nTx;
            }
        }
        if (pindex->IsValid(BLOCK_VALID_TRANSACTIONS) && (pindex->nChainTx || pindex->pprev == NULL))
            setBlockIndexCandidates.insert(pindex);
        if (pindex->nStatus & BLOCK_FAILED_MASK &&
            (!pindexBestInvalid || pindex->nChainWork > pindexBestInvalid->nChainWork))
            pindexBestInvalid = pindex;
        if (pindex->pprev)
            pindex->BuildSkip();
        if (pindex->IsValid(BLOCK_VALID_TREE) &&
            (pindexBestHeader == NULL || CBlockIndexWorkComparator()(pindexBestHeader, pindex)))
            pindexBestHeader = pindex;
    }

    // Load block file info
    pblocktree->ReadLastBlockFile(nLastBlockFile);
    vinfoBlockFile.resize(nLastBlockFile + 1);
    LogPrintf("%s: last block file = %i\n", __func__, nLastBlockFile);
    for (int nFile = 0; nFile <= nLastBlockFile; nFile++) {
        pblocktree->ReadBlockFileInfo(nFile, vinfoBlockFile[nFile]);
    }
    LogPrintf("%s: last block file info: %s\n", __func__, vinfoBlockFile[nLastBlockFile].ToString());
    for (int nFile = nLastBlockFile + 1; true; nFile++) {
        CBlockFileInfo info;
        if (pblocktree->ReadBlockFileInfo(nFile, info)) {
            vinfoBlockFile.push_back(info);
        } else {
            break;
        }
    }

    // Check presence of blk files
    LogPrintf("Checking all blk files are present...\n");
    set<int> setBlkDataFiles;
    for (const PAIRTYPE(uint256, CBlockIndex*) & item : mapBlockIndex) {
        CBlockIndex* pindex = item.second;
        if (pindex->nStatus & BLOCK_HAVE_DATA) {
            setBlkDataFiles.insert(pindex->nFile);
        }
    }
    for (std::set<int>::iterator it = setBlkDataFiles.begin(); it != setBlkDataFiles.end(); it++) {
        CDiskBlockPos pos(*it, 0);
        if (CAutoFile(OpenBlockFile(pos, true), SER_DISK, CLIENT_VERSION).IsNull()) {
            return false;
        }
    }

    //Check if the shutdown procedure was followed on last client exit
    bool fLastShutdownWasPrepared = true;
    pblocktree->ReadFlag("shutdown", fLastShutdownWasPrepared);
    LogPrintf("%s: Last shutdown was prepared: %s\n", __func__, fLastShutdownWasPrepared);

    //Check for inconsistency with block file info and internal state
    if (!fLastShutdownWasPrepared && !GetBoolArg("-forcestart", false) && !GetBoolArg("-reindex", false)) {
        unsigned int nHeightLastBlockFile = vinfoBlockFile[nLastBlockFile].nHeightLast + 1;
        if (vSortedByHeight.size() > nHeightLastBlockFile &&
            pcoinsTip->GetBestBlock() != vSortedByHeight[nHeightLastBlockFile].second->GetBlockHash()) {
            //The database is in a state where a block has been accepted and written to disk, but the
            //transaction database (pcoinsTip) was not flushed to disk, and is therefore not in sync with
            //the block index database.

            if (!mapBlockIndex.count(pcoinsTip->GetBestBlock())) {
                strError = "The wallet has been not been closed gracefully, causing the transaction database to be out of sync with the block database";
                return false;
            }
            LogPrintf("%s : pcoinstip synced to block height %d, block index height %d\n", __func__,
                mapBlockIndex[pcoinsTip->GetBestBlock()]->nHeight, vSortedByHeight.size());

            //get the index associated with the point in the chain that pcoinsTip is synced to
            CBlockIndex* pindexLastMeta = vSortedByHeight[vinfoBlockFile[nLastBlockFile].nHeightLast + 1].second;
            CBlockIndex* pindex = vSortedByHeight[0].second;
            unsigned int nSortedPos = 0;
            for (unsigned int i = 0; i < vSortedByHeight.size(); i++) {
                nSortedPos = i;
                if (vSortedByHeight[i].first == mapBlockIndex[pcoinsTip->GetBestBlock()]->nHeight + 1) {
                    pindex = vSortedByHeight[i].second;
                    break;
                }
            }

            // Start at the last block that was successfully added to the txdb (pcoinsTip) and manually add all transactions that occurred for each block up until
            // the best known block from the block index db.
            CCoinsViewCache view(pcoinsTip);
            while (nSortedPos < vSortedByHeight.size()) {
                CBlock block;
                if (!ReadBlockFromDisk(block, pindex)) {
                    strError = "The wallet has been not been closed gracefully and has caused corruption of blocks stored to disk. Data directory is in an unusable state";
                    return false;
                }

                vector<CTxUndo> vtxundo;
                vtxundo.reserve(block.vtx.size() - 1);
                uint256 hashBlock = block.GetHash();
                for (unsigned int i = 0; i < block.vtx.size(); i++) {
                    CValidationState state;
                    CTxUndo undoDummy;
                    if (i > 0)
                        vtxundo.push_back(CTxUndo());
                    UpdateCoins(block.vtx[i], state, view, i == 0 ? undoDummy : vtxundo.back(), pindex->nHeight);
                    view.SetBestBlock(hashBlock);
                }

                if (pindex->nHeight >= pindexLastMeta->nHeight)
                    break;

                pindex = vSortedByHeight[++nSortedPos].second;
            }

            // Save the updates to disk
            if (!view.Flush() || !pcoinsTip->Flush())
                LogPrintf("%s : failed to flush view\n", __func__);

            LogPrintf("%s: Last block properly recorded: #%d %s\n", __func__, pindexLastMeta->nHeight,
                pindexLastMeta->GetBlockHash().ToString().c_str());
            LogPrintf("%s : pcoinstip=%d %s\n", __func__, mapBlockIndex[pcoinsTip->GetBestBlock()]->nHeight,
                pcoinsTip->GetBestBlock().GetHex());
        }
    }

    // Check whether we need to continue reindexing
    bool fReindexing = false;
    pblocktree->ReadReindexing(fReindexing);
    fReindex |= fReindexing;

    // Check whether we have a transaction index
    pblocktree->ReadFlag("txindex", fTxIndex);
    LogPrintf("LoadBlockIndexDB(): transaction index %s\n", fTxIndex ? "enabled" : "disabled");

    // If this is written true before the next client init, then we know the shutdown process failed
    pblocktree->WriteFlag("shutdown", false);

    // Load pointer to end of best chain
    BlockMap::iterator it = mapBlockIndex.find(pcoinsTip->GetBestBlock());
    if (it == mapBlockIndex.end())
        return true;
    chainActive.SetTip(it->second);

    PruneBlockIndexCandidates();

    LogPrintf("LoadBlockIndexDB(): hashBestChain=%s height=%d date=%s progress=%f\n",
        chainActive.Tip()->GetBlockHash().ToString(), chainActive.Height(),
        DateTimeStrFormat("%Y-%m-%d %H:%M:%S", chainActive.Tip()->GetBlockTime()),
        Checkpoints::GuessVerificationProgress(chainActive.Tip()));

    return true;
}

CVerifyDB::CVerifyDB()
{
    uiInterface.ShowProgress(_("Verifying blocks..."), 0);
}

CVerifyDB::~CVerifyDB()
{
    uiInterface.ShowProgress("", 100);
}

bool CVerifyDB::VerifyDB(CCoinsView* coinsview, int nCheckLevel, int nCheckDepth)
{
    LOCK(cs_main);
    if (chainActive.Tip() == NULL || chainActive.Tip()->pprev == NULL)
        return true;

    // Verify blocks in the best chain
    if (nCheckDepth <= 0)
        nCheckDepth = 1000000000; // suffices until the year 19000
    if (nCheckDepth > chainActive.Height())
        nCheckDepth = chainActive.Height();
    nCheckLevel = std::max(0, std::min(4, nCheckLevel));
    LogPrintf("Verifying last %i blocks at level %i\n", nCheckDepth, nCheckLevel);
    CCoinsViewCache coins(coinsview);
    CBlockIndex* pindexState = chainActive.Tip();
    CBlockIndex* pindexFailure = NULL;
    int nGoodTransactions = 0;
    CValidationState state;
    for (CBlockIndex* pindex = chainActive.Tip(); pindex && pindex->pprev; pindex = pindex->pprev) {
        boost::this_thread::interruption_point();
        uiInterface.ShowProgress(_("Verifying blocks..."), std::max(1, std::min(99,
                                                                           (int)(((double)(chainActive.Height() -
                                                                                           pindex->nHeight)) /
                                                                                 (double)nCheckDepth *
                                                                                 (nCheckLevel >= 4 ? 50 : 100)))));
        if (pindex->nHeight < chainActive.Height() - nCheckDepth)
            break;
        CBlock block;
        // check level 0: read from disk
        if (!ReadBlockFromDisk(block, pindex))
            return error("VerifyDB() : *** ReadBlockFromDisk failed at %d, hash=%s", pindex->nHeight,
                pindex->GetBlockHash().ToString());
        // check level 1: verify block validity
        if (nCheckLevel >= 1 && !CheckBlock(block, state))
            return error("VerifyDB() : *** found bad block at %d, hash=%s\n", pindex->nHeight,
                pindex->GetBlockHash().ToString());
        // check level 2: verify undo validity
        if (nCheckLevel >= 2 && pindex) {
            CBlockUndo undo;
            CDiskBlockPos pos = pindex->GetUndoPos();
            if (!pos.IsNull()) {
                if (!undo.ReadFromDisk(pos, pindex->pprev->GetBlockHash()))
                    return error("VerifyDB() : *** found bad undo data at %d, hash=%s\n", pindex->nHeight,
                        pindex->GetBlockHash().ToString());
            }
        }
        // check level 3: check for inconsistencies during memory-only disconnect of tip blocks
        if (nCheckLevel >= 3 && pindex == pindexState &&
            (coins.GetCacheSize() + pcoinsTip->GetCacheSize()) <= nCoinCacheSize) {
            bool fClean = true;
            if (!DisconnectBlock(block, state, pindex, coins, &fClean))
                return error("VerifyDB() : *** irrecoverable inconsistency in block data at %d, hash=%s",
                    pindex->nHeight, pindex->GetBlockHash().ToString());
            pindexState = pindex->pprev;
            if (!fClean) {
                nGoodTransactions = 0;
                pindexFailure = pindex;
            } else
                nGoodTransactions += block.vtx.size();
        }
        if (ShutdownRequested())
            return true;
    }
    if (pindexFailure)
        return error(
            "VerifyDB() : *** coin database inconsistencies found (last %i blocks, %i good transactions before that)\n",
            chainActive.Height() - pindexFailure->nHeight + 1, nGoodTransactions);

    // check level 4: try reconnecting blocks
    if (nCheckLevel >= 4) {
        CBlockIndex* pindex = pindexState;
        while (pindex != chainActive.Tip()) {
            boost::this_thread::interruption_point();
            uiInterface.ShowProgress(_("Verifying blocks..."), std::max(1, std::min(99, 100 - (int)(((double)(chainActive.Height() - pindex->nHeight)) / (double)nCheckDepth * 50))));
            pindex = chainActive.Next(pindex);
            CBlock block;
            if (!ReadBlockFromDisk(block, pindex))
                return error("VerifyDB() : *** ReadBlockFromDisk failed at %d, hash=%s", pindex->nHeight,
                    pindex->GetBlockHash().ToString());
            if (!ConnectBlock(block, state, pindex, coins, false))
                return error("VerifyDB() : *** found unconnectable block at %d, hash=%s", pindex->nHeight,
                    pindex->GetBlockHash().ToString());
        }
    }

    LogPrintf("No coin database inconsistencies in last %i blocks (%i transactions)\n",
        chainActive.Height() - pindexState->nHeight, nGoodTransactions);

    return true;
}

void UnloadBlockIndex()
{
    mapBlockIndex.clear();
    setBlockIndexCandidates.clear();
    chainActive.SetTip(NULL);
    pindexBestInvalid = NULL;
}

bool LoadBlockIndex(string& strError)
{
    // Load block index from databases
    if (!fReindex && !LoadBlockIndexDB(strError))
        return false;
    return true;
}


bool InitBlockIndex()
{
    LOCK(cs_main);
    // Check whether we're already initialized
    if (chainActive.Genesis() != NULL)
        return true;

    // Use the provided setting for -txindex in the new database
    fTxIndex = GetBoolArg("-txindex", true);
    pblocktree->WriteFlag("txindex", fTxIndex);
    LogPrintf("Initializing databases...\n");

    // Only add the genesis block if not reindexing (in which case we reuse the one already on disk)
    if (!fReindex) {
        try {
            CBlock& block = const_cast<CBlock&>(Params().GenesisBlock());
            // Start new block file
            unsigned int nBlockSize = ::GetSerializeSize(block, SER_DISK, CLIENT_VERSION);
            CDiskBlockPos blockPos;
            CValidationState state;
            if (!FindBlockPos(state, blockPos, nBlockSize + 8, 0, block.GetBlockTime()))
                return error("LoadBlockIndex() : FindBlockPos failed");
            if (!WriteBlockToDisk(block, blockPos))
                return error("LoadBlockIndex() : writing genesis block to disk failed");
            CBlockIndex* pindex = AddToBlockIndex(block);
            if (!ReceivedBlockTransactions(block, state, pindex, blockPos))
                return error("LoadBlockIndex() : genesis block not accepted");
            if (!ActivateBestChain(state, &block))
                return error("LoadBlockIndex() : genesis block cannot be activated");
            // Force a chainstate write so that when we VerifyDB in a moment, it doesnt check stale data
            return FlushStateToDisk(state, FLUSH_STATE_ALWAYS);
        } catch (std::runtime_error& e) {
            return error("LoadBlockIndex() : failed to initialize block database: %s", e.what());
        }
    }

    return true;
}


bool LoadExternalBlockFile(FILE* fileIn, CDiskBlockPos* dbp)
{
    // Map of disk positions for blocks with unknown parent (only used for reindex)
    static std::multimap<uint256, CDiskBlockPos> mapBlocksUnknownParent;
    int64_t nStart = GetTimeMillis();

    int nLoaded = 0;
    try {
        // This takes over fileIn and calls fclose() on it in the CBufferedFile destructor
        CBufferedFile blkdat(fileIn, 2 * MAX_BLOCK_SIZE_CURRENT, MAX_BLOCK_SIZE_CURRENT + 8, SER_DISK, CLIENT_VERSION);
        uint64_t nRewind = blkdat.GetPos();
        while (!blkdat.eof()) {
            boost::this_thread::interruption_point();

            blkdat.SetPos(nRewind);
            nRewind++;         // start one byte further next time, in case of failure
            blkdat.SetLimit(); // remove former limit
            unsigned int nSize = 0;
            try {
                // locate a header
                unsigned char buf[MESSAGE_START_SIZE];
                blkdat.FindByte(Params().MessageStart()[0]);
                nRewind = blkdat.GetPos() + 1;
                blkdat >> FLATDATA(buf);
                if (memcmp(buf, Params().MessageStart(), MESSAGE_START_SIZE))
                    continue;
                // read size
                blkdat >> nSize;
                if (nSize < 80 || nSize > MAX_BLOCK_SIZE_CURRENT)
                    continue;
            } catch (const std::exception&) {
                // no valid block header found; don't complain
                break;
            }
            try {
                // read block
                uint64_t nBlockPos = blkdat.GetPos();
                if (dbp)
                    dbp->nPos = nBlockPos;
                blkdat.SetLimit(nBlockPos + nSize);
                blkdat.SetPos(nBlockPos);
                CBlock block;
                blkdat >> block;
                nRewind = blkdat.GetPos();

                // detect out of order blocks, and store them for later
                uint256 hash = block.GetHash();
                if (hash != Params().HashGenesisBlock() &&
                    mapBlockIndex.find(block.hashPrevBlock) == mapBlockIndex.end()) {
                    LogPrint("reindex", "%s: Out of order block %s, parent %s not known\n", __func__, hash.ToString(),
                        block.hashPrevBlock.ToString());
                    if (dbp)
                        mapBlocksUnknownParent.insert(std::make_pair(block.hashPrevBlock, *dbp));
                    continue;
                }

                // process in case the block isn't known yet
                if (mapBlockIndex.count(hash) == 0 || (mapBlockIndex[hash] == NULL) || (mapBlockIndex[hash]->nStatus & BLOCK_HAVE_DATA) == 0) {
                    CValidationState state;
                    if (ProcessNewBlock(state, NULL, &block, dbp))
                        nLoaded++;
                    if (state.IsError())
                        break;
                } else if (hash != Params().HashGenesisBlock() && mapBlockIndex[hash]->nHeight % 1000 == 0) {
                    LogPrintf("Block Import: already had block %s at height %d\n", hash.ToString(),
                        mapBlockIndex[hash]->nHeight);
                }

                // Recursively process earlier encountered successors of this block
                deque<uint256> queue;
                queue.push_back(hash);
                while (!queue.empty()) {
                    uint256 head = queue.front();
                    queue.pop_front();
                    std::pair<std::multimap<uint256, CDiskBlockPos>::iterator, std::multimap<uint256, CDiskBlockPos>::iterator> range = mapBlocksUnknownParent.equal_range(
                        head);
                    while (range.first != range.second) {
                        std::multimap<uint256, CDiskBlockPos>::iterator it = range.first;
                        if (ReadBlockFromDisk(block, it->second)) {
                            LogPrintf("%s: Processing out of order child %s of %s\n", __func__,
                                block.GetHash().ToString(),
                                head.ToString());
                            CValidationState dummy;
                            if (ProcessNewBlock(dummy, NULL, &block, &it->second)) {
                                nLoaded++;
                                queue.push_back(block.GetHash());
                            }
                        }
                        range.first++;
                        mapBlocksUnknownParent.erase(it);
                    }
                }
            } catch (std::exception& e) {
                LogPrintf("%s : Deserialize or I/O error - %s", __func__, e.what());
            }
        }
    } catch (std::runtime_error& e) {
        AbortNode(std::string("System error: ") + e.what());
    }
    if (nLoaded > 0)
        LogPrintf("Loaded %i blocks from external file in %dms\n", nLoaded, GetTimeMillis() - nStart);
    return nLoaded > 0;
}

void static CheckBlockIndex()
{
    if (!fCheckBlockIndex) {
        return;
    }

    LOCK(cs_main);

    // During a reindex, we read the genesis block and call CheckBlockIndex before ActivateBestChain,
    // so we have the genesis block in mapBlockIndex but no active chain.  (A few of the tests when
    // iterating the block tree require that chainActive has been initialized.)
    if (chainActive.Height() < 0) {
        assert(mapBlockIndex.size() <= 1);
        return;
    }

    // Build forward-pointing map of the entire block tree.
    std::multimap<CBlockIndex*, CBlockIndex*> forward;
    for (BlockMap::iterator it = mapBlockIndex.begin(); it != mapBlockIndex.end(); it++) {
        forward.insert(std::make_pair(it->second->pprev, it->second));
    }

    assert(forward.size() == mapBlockIndex.size());

    std::pair<std::multimap<CBlockIndex*, CBlockIndex*>::iterator, std::multimap<CBlockIndex*, CBlockIndex*>::iterator> rangeGenesis = forward.equal_range(
        NULL);
    CBlockIndex* pindex = rangeGenesis.first->second;
    rangeGenesis.first++;
    assert(rangeGenesis.first == rangeGenesis.second); // There is only one index entry with parent NULL.

    // Iterate over the entire block tree, using depth-first search.
    // Along the way, remember whether there are blocks on the path from genesis
    // block being explored which are the first to have certain properties.
    size_t nNodes = 0;
    int nHeight = 0;
    CBlockIndex* pindexFirstInvalid = NULL;         // Oldest ancestor of pindex which is invalid.
    CBlockIndex* pindexFirstMissing = NULL;         // Oldest ancestor of pindex which does not have BLOCK_HAVE_DATA.
    CBlockIndex* pindexFirstNotTreeValid = NULL;    // Oldest ancestor of pindex which does not have BLOCK_VALID_TREE (regardless of being valid or not).
    CBlockIndex* pindexFirstNotChainValid = NULL;   // Oldest ancestor of pindex which does not have BLOCK_VALID_CHAIN (regardless of being valid or not).
    CBlockIndex* pindexFirstNotScriptsValid = NULL; // Oldest ancestor of pindex which does not have BLOCK_VALID_SCRIPTS (regardless of being valid or not).
    while (pindex != NULL) {
        nNodes++;
        if (pindexFirstInvalid == NULL && pindex->nStatus & BLOCK_FAILED_VALID) pindexFirstInvalid = pindex;
        if (pindexFirstMissing == NULL && !(pindex->nStatus & BLOCK_HAVE_DATA)) pindexFirstMissing = pindex;
        if (pindex->pprev != NULL && pindexFirstNotTreeValid == NULL &&
            (pindex->nStatus & BLOCK_VALID_MASK) < BLOCK_VALID_TREE)
            pindexFirstNotTreeValid = pindex;
        if (pindex->pprev != NULL && pindexFirstNotChainValid == NULL &&
            (pindex->nStatus & BLOCK_VALID_MASK) < BLOCK_VALID_CHAIN)
            pindexFirstNotChainValid = pindex;
        if (pindex->pprev != NULL && pindexFirstNotScriptsValid == NULL &&
            (pindex->nStatus & BLOCK_VALID_MASK) < BLOCK_VALID_SCRIPTS)
            pindexFirstNotScriptsValid = pindex;

        // Begin: actual consistency checks.
        if (pindex->pprev == NULL) {
            // Genesis block checks.
            assert(pindex->GetBlockHash() == Params().HashGenesisBlock()); // Genesis block's hash must match.
            assert(pindex ==
                   chainActive.Genesis()); // The current active chain's genesis block must be this block.
        }
        // HAVE_DATA is equivalent to VALID_TRANSACTIONS and equivalent to nTx > 0 (we stored the number of transactions in the block)
        assert(!(pindex->nStatus & BLOCK_HAVE_DATA) == (pindex->nTx == 0));
        assert(((pindex->nStatus & BLOCK_VALID_MASK) >= BLOCK_VALID_TRANSACTIONS) == (pindex->nTx > 0));
        if (pindex->nChainTx == 0)
            assert(pindex->nSequenceId == 0); // nSequenceId can't be set for blocks that aren't linked
        // All parents having data is equivalent to all parents being VALID_TRANSACTIONS, which is equivalent to nChainTx being set.
        assert((pindexFirstMissing != NULL) == (pindex->nChainTx ==
                                                   0)); // nChainTx == 0 is used to signal that all parent block's transaction data is available.
        assert(pindex->nHeight ==
               nHeight); // nHeight must be consistent.
        assert(pindex->pprev == NULL || pindex->nChainWork >=
                                            pindex->pprev->nChainWork); // For every block except the genesis block, the chainwork must be larger than the parent's.
        assert(nHeight < 2 || (pindex->pskip && (pindex->pskip->nHeight <
                                                    nHeight))); // The pskip pointer must point back for all but the first 2 blocks.
        assert(pindexFirstNotTreeValid ==
               NULL); // All mapBlockIndex entries must at least be TREE valid
        if ((pindex->nStatus & BLOCK_VALID_MASK) >= BLOCK_VALID_TREE)
            assert(pindexFirstNotTreeValid == NULL); // TREE valid implies all parents are TREE valid
        if ((pindex->nStatus & BLOCK_VALID_MASK) >= BLOCK_VALID_CHAIN)
            assert(pindexFirstNotChainValid == NULL); // CHAIN valid implies all parents are CHAIN valid
        if ((pindex->nStatus & BLOCK_VALID_MASK) >= BLOCK_VALID_SCRIPTS)
            assert(pindexFirstNotScriptsValid == NULL); // SCRIPTS valid implies all parents are SCRIPTS valid
        if (pindexFirstInvalid == NULL) {
            // Checks for not-invalid blocks.
            assert((pindex->nStatus & BLOCK_FAILED_MASK) ==
                   0); // The failed mask cannot be set for blocks without invalid parents.
        }
        if (!CBlockIndexWorkComparator()(pindex, chainActive.Tip()) && pindexFirstMissing == NULL) {
            if (pindexFirstInvalid ==
                NULL) { // If this block sorts at least as good as the current tip and is valid, it must be in setBlockIndexCandidates.
                assert(setBlockIndexCandidates.count(pindex));
            }
        } else { // If this block sorts worse than the current tip, it cannot be in setBlockIndexCandidates.
            assert(setBlockIndexCandidates.count(pindex) == 0);
        }
        // Check whether this block is in mapBlocksUnlinked.
        std::pair<std::multimap<CBlockIndex*, CBlockIndex*>::iterator, std::multimap<CBlockIndex*, CBlockIndex*>::iterator> rangeUnlinked = mapBlocksUnlinked.equal_range(
            pindex->pprev);
        bool foundInUnlinked = false;
        while (rangeUnlinked.first != rangeUnlinked.second) {
            assert(rangeUnlinked.first->first == pindex->pprev);
            if (rangeUnlinked.first->second == pindex) {
                foundInUnlinked = true;
                break;
            }
            rangeUnlinked.first++;
        }
        if (pindex->pprev && pindex->nStatus & BLOCK_HAVE_DATA && pindexFirstMissing != NULL) {
            if (pindexFirstInvalid ==
                NULL) { // If this block has block data available, some parent doesn't, and has no invalid parents, it must be in mapBlocksUnlinked.
                assert(foundInUnlinked);
            }
        } else { // If this block does not have block data available, or all parents do, it cannot be in mapBlocksUnlinked.
            assert(!foundInUnlinked);
        }
        // assert(pindex->GetBlockHash() == pindex->GetBlockHeader().GetHash()); // Perhaps too slow
        // End: actual consistency checks.

        // Try descending into the first subnode.
        std::pair<std::multimap<CBlockIndex*, CBlockIndex*>::iterator, std::multimap<CBlockIndex*, CBlockIndex*>::iterator> range = forward.equal_range(
            pindex);
        if (range.first != range.second) {
            // A subnode was found.
            pindex = range.first->second;
            nHeight++;
            continue;
        }
        // This is a leaf node.
        // Move upwards until we reach a node of which we have not yet visited the last child.
        while (pindex) {
            // We are going to either move to a parent or a sibling of pindex.
            // If pindex was the first with a certain property, unset the corresponding variable.
            if (pindex == pindexFirstInvalid) pindexFirstInvalid = NULL;
            if (pindex == pindexFirstMissing) pindexFirstMissing = NULL;
            if (pindex == pindexFirstNotTreeValid) pindexFirstNotTreeValid = NULL;
            if (pindex == pindexFirstNotChainValid) pindexFirstNotChainValid = NULL;
            if (pindex == pindexFirstNotScriptsValid) pindexFirstNotScriptsValid = NULL;
            // Find our parent.
            CBlockIndex* pindexPar = pindex->pprev;
            // Find which child we just visited.
            std::pair<std::multimap<CBlockIndex*, CBlockIndex*>::iterator, std::multimap<CBlockIndex*, CBlockIndex*>::iterator> rangePar = forward.equal_range(
                pindexPar);
            while (rangePar.first->second != pindex) {
                assert(rangePar.first !=
                       rangePar.second); // Our parent must have at least the node we're coming from as child.
                rangePar.first++;
            }
            // Proceed to the next one.
            rangePar.first++;
            if (rangePar.first != rangePar.second) {
                // Move to the sibling.
                pindex = rangePar.first->second;
                break;
            } else {
                // Move up further.
                pindex = pindexPar;
                nHeight--;
                continue;
            }
        }
    }

    // Check that we actually traversed the entire map.
    assert(nNodes == forward.size());
}

//////////////////////////////////////////////////////////////////////////////
//
// CAlert
//

string GetWarnings(string strFor)
{
    int nPriority = 0;
    string strStatusBar;
    string strRPC;

    if (!CLIENT_VERSION_IS_RELEASE)
        strStatusBar = _(
            "This is a pre-release test build - use at your own risk - do not use for staking or merchant applications!");

    if (GetBoolArg("-testsafemode", false))
        strStatusBar = strRPC = "testsafemode enabled";

    // Misc warnings like out of disk space and clock is wrong
    if (strMiscWarning != "") {
        nPriority = 1000;
        strStatusBar = strMiscWarning;
    }

    if (fLargeWorkForkFound) {
        nPriority = 2000;
        strStatusBar = strRPC = _(
            "Warning: The network does not appear to fully agree! Some miners appear to be experiencing issues.");
    } else if (fLargeWorkInvalidChainFound) {
        nPriority = 2000;
        strStatusBar = strRPC = _(
            "Warning: We do not appear to fully agree with our peers! You may need to upgrade, or other nodes may need to upgrade.");
    }

    // Alerts
    {
        LOCK(cs_mapAlerts);
        BOOST_FOREACH (PAIRTYPE(const uint256, CAlert) & item, mapAlerts) {
            const CAlert& alert = item.second;
            if (alert.AppliesToMe() && alert.nPriority > nPriority) {
                nPriority = alert.nPriority;
                strStatusBar = alert.strStatusBar;
            }
        }
    }

    if (strFor == "statusbar")
        return strStatusBar;
    else if (strFor == "rpc")
        return strRPC;
    assert(!"GetWarnings() : invalid parameter");
    return "error";
}


//////////////////////////////////////////////////////////////////////////////
//
// Messages
//


bool static AlreadyHave(const CInv& inv)
{
    switch (inv.type) {
    case MSG_TX: {
        bool txInMap = false;
        txInMap = mempool.exists(inv.hash);
        return txInMap || mapOrphanTransactions.count(inv.hash) ||
               pcoinsTip->HaveCoins(inv.hash);
    }
    case MSG_DSTX:
        return mapObfuscationBroadcastTxes.count(inv.hash);
    case MSG_BLOCK:
        return mapBlockIndex.count(inv.hash);
    case MSG_TXLOCK_REQUEST:
        return mapTxLockReq.count(inv.hash) ||
               mapTxLockReqRejected.count(inv.hash);
    case MSG_TXLOCK_VOTE:
        return mapTxLockVote.count(inv.hash);
    case MSG_MASTERNODE_WINNER:
        if (masternodePayments.mapMasternodePayeeVotes.count(inv.hash)) {
            masternodeSync.AddedMasternodeWinner(inv.hash);
            return true;
        }
        return false;
    case MSG_BUDGET_VOTE:
        if (budget.mapSeenMasternodeBudgetVotes.count(inv.hash)) {
            masternodeSync.AddedBudgetItem(inv.hash);
            return true;
        }
        return false;
    case MSG_BUDGET_PROPOSAL:
        if (budget.mapSeenMasternodeBudgetProposals.count(inv.hash)) {
            masternodeSync.AddedBudgetItem(inv.hash);
            return true;
        }
        return false;
    case MSG_BUDGET_FINALIZED_VOTE:
        if (budget.mapSeenFinalizedBudgetVotes.count(inv.hash)) {
            masternodeSync.AddedBudgetItem(inv.hash);
            return true;
        }
        return false;
    case MSG_BUDGET_FINALIZED:
        if (budget.mapSeenFinalizedBudgets.count(inv.hash)) {
            masternodeSync.AddedBudgetItem(inv.hash);
            return true;
        }
        return false;
    case MSG_MASTERNODE_ANNOUNCE:
        if (mnodeman.mapSeenMasternodeBroadcast.count(inv.hash)) {
            masternodeSync.AddedMasternodeList(inv.hash);
            return true;
        }
        return false;
    case MSG_MASTERNODE_PING:
        return mnodeman.mapSeenMasternodePing.count(inv.hash);
    }
    // Don't know what it is, just say we already got one
    return true;
}


void static ProcessGetData(CNode* pfrom)
{
    std::deque<CInv>::iterator it = pfrom->vRecvGetData.begin();

    vector<CInv> vNotFound;

    LOCK(cs_main);

    while (it != pfrom->vRecvGetData.end()) {
        // Don't bother if send buffer is too full to respond anyway
        if (pfrom->nSendSize >= SendBufferSize())
            break;

        const CInv& inv = *it;
        {
            boost::this_thread::interruption_point();
            it++;

            if (inv.type == MSG_BLOCK || inv.type == MSG_FILTERED_BLOCK) {
                bool send = false;
                BlockMap::iterator mi = mapBlockIndex.find(inv.hash);
                if (mi != mapBlockIndex.end()) {
                    if (chainActive.Contains(mi->second)) {
                        send = true;
                    } else {
                        // To prevent fingerprinting attacks, only send blocks outside of the active
                        // chain if they are valid, and no more than a max reorg depth than the best header
                        // chain we know about.
                        send = mi->second->IsValid(BLOCK_VALID_SCRIPTS) && (pindexBestHeader != NULL) &&
                               (chainActive.Height() - mi->second->nHeight < Params().MaxReorganizationDepth());
                        if (!send) {
                            LogPrintf(
                                "ProcessGetData(): ignoring request from peer=%i for old block that isn't in the main chain\n",
                                pfrom->GetId());
                        }
                    }
                }
                // Don't send not-validated blocks
                if (send && (mi->second->nStatus & BLOCK_HAVE_DATA)) {
                    // Send block from disk
                    CBlock block;
                    if (!ReadBlockFromDisk(block, (*mi).second))
                        assert(!"cannot load block from disk");
                    if (inv.type == MSG_BLOCK)
                        pfrom->PushMessage("block", block);
                    else // MSG_FILTERED_BLOCK)
                    {
                        LOCK(pfrom->cs_filter);
                        if (pfrom->pfilter) {
                            CMerkleBlock merkleBlock(block, *pfrom->pfilter);
                            pfrom->PushMessage("merkleblock", merkleBlock);
                            // CMerkleBlock just contains hashes, so also push any transactions in the block the client did not see
                            // This avoids hurting performance by pointlessly requiring a round-trip
                            // Note that there is currently no way for a node to request any single transactions we didnt send here -
                            // they must either disconnect and retry or request the full block.
                            // Thus, the protocol spec specified allows for us to provide duplicate txn here,
                            // however we MUST always provide at least what the remote peer needs
                            typedef std::pair<unsigned int, uint256> PairType;
                            BOOST_FOREACH (PairType& pair, merkleBlock.vMatchedTxn)
                                if (!pfrom->setInventoryKnown.count(CInv(MSG_TX, pair.second)))
                                    pfrom->PushMessage("tx", block.vtx[pair.first]);
                        }
                        // else
                        // no response
                    }

                    // Trigger them to send a getblocks request for the next batch of inventory
                    if (inv.hash == pfrom->hashContinue) {
                        // Bypass PushInventory, this must send even if redundant,
                        // and we want it right after the last block so they don't
                        // wait for other stuff first.
                        vector<CInv> vInv;
                        vInv.push_back(CInv(MSG_BLOCK, chainActive.Tip()->GetBlockHash()));
                        pfrom->PushMessage("inv", vInv);
                        pfrom->hashContinue = 0;
                    }
                }
            } else if (inv.IsKnownType()) {
                // Send stream from relay memory
                bool pushed = false;
                {
                    LOCK(cs_mapRelay);
                    map<CInv, CDataStream>::iterator mi = mapRelay.find(inv);
                    if (mi != mapRelay.end()) {
                        pfrom->PushMessage(inv.GetCommand(), (*mi).second);
                        pushed = true;
                    }
                }

                if (!pushed && inv.type == MSG_TX) {
                    CTransaction tx;
                    if (mempool.lookup(inv.hash, tx)) {
                        CDataStream ss(SER_NETWORK, PROTOCOL_VERSION);
                        ss.reserve(1000);
                        ss << tx;
                        pfrom->PushMessage("tx", ss);
                        pushed = true;
                    }
                }
                if (!pushed && inv.type == MSG_TXLOCK_VOTE) {
                    if (mapTxLockVote.count(inv.hash)) {
                        CDataStream ss(SER_NETWORK, PROTOCOL_VERSION);
                        ss.reserve(1000);
                        ss << mapTxLockVote[inv.hash];
                        pfrom->PushMessage("txlvote", ss);
                        pushed = true;
                    }
                }
                if (!pushed && inv.type == MSG_TXLOCK_REQUEST) {
                    if (mapTxLockReq.count(inv.hash)) {
                        CDataStream ss(SER_NETWORK, PROTOCOL_VERSION);
                        ss.reserve(1000);
                        ss << mapTxLockReq[inv.hash];
                        pfrom->PushMessage("ix", ss);
                        pushed = true;
                    }
                }
                if (!pushed && inv.type == MSG_MASTERNODE_WINNER) {
                    if (masternodePayments.mapMasternodePayeeVotes.count(inv.hash)) {
                        CDataStream ss(SER_NETWORK, PROTOCOL_VERSION);
                        ss.reserve(1000);
                        ss << masternodePayments.mapMasternodePayeeVotes[inv.hash];
                        pfrom->PushMessage("mnw", ss);
                        pushed = true;
                    }
                }
                if (!pushed && inv.type == MSG_BUDGET_VOTE) {
                    if (budget.mapSeenMasternodeBudgetVotes.count(inv.hash)) {
                        CDataStream ss(SER_NETWORK, PROTOCOL_VERSION);
                        ss.reserve(1000);
                        ss << budget.mapSeenMasternodeBudgetVotes[inv.hash];
                        pfrom->PushMessage("mvote", ss);
                        pushed = true;
                    }
                }

                if (!pushed && inv.type == MSG_BUDGET_PROPOSAL) {
                    if (budget.mapSeenMasternodeBudgetProposals.count(inv.hash)) {
                        CDataStream ss(SER_NETWORK, PROTOCOL_VERSION);
                        ss.reserve(1000);
                        ss << budget.mapSeenMasternodeBudgetProposals[inv.hash];
                        pfrom->PushMessage("mprop", ss);
                        pushed = true;
                    }
                }

                if (!pushed && inv.type == MSG_BUDGET_FINALIZED_VOTE) {
                    if (budget.mapSeenFinalizedBudgetVotes.count(inv.hash)) {
                        CDataStream ss(SER_NETWORK, PROTOCOL_VERSION);
                        ss.reserve(1000);
                        ss << budget.mapSeenFinalizedBudgetVotes[inv.hash];
                        pfrom->PushMessage("fbvote", ss);
                        pushed = true;
                    }
                }

                if (!pushed && inv.type == MSG_BUDGET_FINALIZED) {
                    if (budget.mapSeenFinalizedBudgets.count(inv.hash)) {
                        CDataStream ss(SER_NETWORK, PROTOCOL_VERSION);
                        ss.reserve(1000);
                        ss << budget.mapSeenFinalizedBudgets[inv.hash];
                        pfrom->PushMessage("fbs", ss);
                        pushed = true;
                    }
                }

                if (!pushed && inv.type == MSG_MASTERNODE_ANNOUNCE) {
                    if (mnodeman.mapSeenMasternodeBroadcast.count(inv.hash)) {
                        CDataStream ss(SER_NETWORK, PROTOCOL_VERSION);
                        ss.reserve(1000);
                        ss << mnodeman.mapSeenMasternodeBroadcast[inv.hash];
                        pfrom->PushMessage("mnb", ss);
                        pushed = true;
                    }
                }

                if (!pushed && inv.type == MSG_MASTERNODE_PING) {
                    if (mnodeman.mapSeenMasternodePing.count(inv.hash)) {
                        CDataStream ss(SER_NETWORK, PROTOCOL_VERSION);
                        ss.reserve(1000);
                        ss << mnodeman.mapSeenMasternodePing[inv.hash];
                        pfrom->PushMessage("mnp", ss);
                        pushed = true;
                    }
                }

                if (!pushed && inv.type == MSG_DSTX) {
                    if (mapObfuscationBroadcastTxes.count(inv.hash)) {
                        CDataStream ss(SER_NETWORK, PROTOCOL_VERSION);
                        ss.reserve(1000);
                        ss << mapObfuscationBroadcastTxes[inv.hash].tx << mapObfuscationBroadcastTxes[inv.hash].vin
                           << mapObfuscationBroadcastTxes[inv.hash].vchSig
                           << mapObfuscationBroadcastTxes[inv.hash].sigTime;

                        pfrom->PushMessage("dstx", ss);
                        pushed = true;
                    }
                }


                if (!pushed) {
                    vNotFound.push_back(inv);
                }
            }

            // Track requests for our stuff.
            g_signals.Inventory(inv.hash);

            if (inv.type == MSG_BLOCK || inv.type == MSG_FILTERED_BLOCK)
                break;
        }
    }

    pfrom->vRecvGetData.erase(pfrom->vRecvGetData.begin(), it);

    if (!vNotFound.empty()) {
        // Let the peer know that we didn't find what it asked for, so it doesn't
        // have to wait around forever. Currently only SPV clients actually care
        // about this message: it's needed when they are recursively walking the
        // dependencies of relevant unconfirmed transactions. SPV clients want to
        // do that because they want to know about (and store and rebroadcast and
        // risk analyze) the dependencies of transactions relevant to them, without
        // having to download the entire memory pool.
        pfrom->PushMessage("notfound", vNotFound);
    }
}

bool static ProcessMessage(CNode* pfrom, string strCommand, CDataStream& vRecv, int64_t nTimeReceived)
{
    RandAddSeedPerfmon();
    if (fDebug)
        LogPrintf("received: %s (%u bytes) peer=%d, chainheight=%d\n", SanitizeString(strCommand), vRecv.size(), pfrom->id, chainActive.Height());
    if (mapArgs.count("-dropmessagestest") && GetRand(atoi(mapArgs["-dropmessagestest"])) == 0) {
        LogPrintf("dropmessagestest DROPPING RECV MESSAGE\n");
        return true;
    }
    if (strCommand == "version") {
        // Each connection can only send one version message
        if (pfrom->nVersion != 0) {
            pfrom->PushMessage("reject", strCommand, REJECT_DUPLICATE, string("Duplicate version message"));
            Misbehaving(pfrom->GetId(), 1);
            return false;
        }

        int64_t nTime;
        CAddress addrMe;
        CAddress addrFrom;
        uint64_t nNonce = 1;
        vRecv >> pfrom->nVersion >> pfrom->nServices >> nTime >> addrMe;
        if (pfrom->DisconnectOldProtocol(ActiveProtocol(), strCommand))
            return false;

        if (pfrom->nVersion == 10300)
            pfrom->nVersion = 300;
        if (!vRecv.empty())
            vRecv >> addrFrom >> nNonce;
        if (!vRecv.empty()) {
            vRecv >> LIMITED_STRING(pfrom->strSubVer, 256);
            pfrom->cleanSubVer = SanitizeString(pfrom->strSubVer);
        }
        if (!vRecv.empty())
            vRecv >> pfrom->nStartingHeight;
        if (!vRecv.empty())
            vRecv >> pfrom->fRelayTxes; // set to true after we get the first filter* message
        else
            pfrom->fRelayTxes = true;

        // Disconnect if we connected to ourself
        if (nNonce == nLocalHostNonce && nNonce > 1) {
            LogPrintf("connected to self at %s, disconnecting\n", pfrom->addr.ToString());
            pfrom->fDisconnect = true;
            return true;
        }

        pfrom->addrLocal = addrMe;
        if (pfrom->fInbound && addrMe.IsRoutable()) {
            SeenLocal(addrMe);
        }

        // Be shy and don't send version until we hear
        if (pfrom->fInbound)
            pfrom->PushVersion();

        pfrom->fClient = !(pfrom->nServices & NODE_NETWORK);

        // Potentially mark this peer as a preferred download peer.
        UpdatePreferredDownload(pfrom, State(pfrom->GetId()));

        // Change version
        pfrom->PushMessage("verack");
        pfrom->ssSend.SetVersion(min(pfrom->nVersion, PROTOCOL_VERSION));

        if (!pfrom->fInbound) {
            // Advertise our address
            if (fListen && !IsInitialBlockDownload()) {
                CAddress addr = GetLocalAddress(&pfrom->addr);
                if (addr.IsRoutable()) {
                    pfrom->PushAddress(addr);
                } else if (IsPeerAddrLocalGood(pfrom)) {
                    addr.SetIP(pfrom->addrLocal);
                    pfrom->PushAddress(addr);
                }
            }

            // Get recent addresses
            if (pfrom->fOneShot || pfrom->nVersion >= CADDR_TIME_VERSION || addrman.size() < 1000) {
                pfrom->PushMessage("getaddr");
                pfrom->fGetAddr = true;
            }
            addrman.Good(pfrom->addr);
        } else {
            if (((CNetAddr)pfrom->addr) == (CNetAddr)addrFrom) {
                addrman.Add(addrFrom, addrFrom);
                addrman.Good(addrFrom);
            }
        }

        // Relay alerts
        {
            LOCK(cs_mapAlerts);
            BOOST_FOREACH (PAIRTYPE(const uint256, CAlert) & item, mapAlerts)
                item.second.RelayTo(pfrom);
        }

        pfrom->fSuccessfullyConnected = true;

        string remoteAddr;
        if (fLogIPs)
            remoteAddr = ", peeraddr=" + pfrom->addr.ToString();

        LogPrintf("receive version message: %s: version %d, blocks=%d, us=%s, peer=%d%s\n",
            pfrom->cleanSubVer, pfrom->nVersion,
            pfrom->nStartingHeight, addrMe.ToString(), pfrom->id,
            remoteAddr);

        int64_t nTimeOffset = nTime - GetTime();
        pfrom->nTimeOffset = nTimeOffset;
        AddTimeData(pfrom->addr, nTimeOffset);
    } else if (pfrom->nVersion == 0) {
        // Must have a version message before anything else
        Misbehaving(pfrom->GetId(), 1);
        return false;
    } else if (strCommand == "verack") {
        pfrom->SetRecvVersion(min(pfrom->nVersion, PROTOCOL_VERSION));

        // Mark this node as currently connected, so we update its timestamp later.
        if (pfrom->fNetworkNode) {
            LOCK(cs_main);
            State(pfrom->GetId())->fCurrentlyConnected = true;
        }
    } else if (strCommand == "addr") {
        vector<CAddress> vAddr;
        vRecv >> vAddr;

        // Don't want addr from older versions unless seeding
        if (pfrom->nVersion < CADDR_TIME_VERSION && addrman.size() > 1000)
            return true;
        if (vAddr.size() > 1000) {
            Misbehaving(pfrom->GetId(), 20);
            return error("message addr size() = %u", vAddr.size());
        }

        // Store the new addresses
        vector<CAddress> vAddrOk;
        int64_t nNow = GetAdjustedTime();
        int64_t nSince = nNow - 10 * 60;
        BOOST_FOREACH (CAddress& addr, vAddr) {
            boost::this_thread::interruption_point();

            if (addr.nTime <= 100000000 || addr.nTime > nNow + 10 * 60)
                addr.nTime = nNow - 5 * 24 * 60 * 60;
            pfrom->AddAddressKnown(addr);
            bool fReachable = IsReachable(addr);
            if (addr.nTime > nSince && !pfrom->fGetAddr && vAddr.size() <= 10 && addr.IsRoutable()) {
                // Relay to a limited number of other nodes
                {
                    LOCK(cs_vNodes);
                    // Use deterministic randomness to send to the same nodes for 24 hours
                    // at a time so the setAddrKnowns of the chosen nodes prevent repeats
                    static uint256 hashSalt;
                    if (hashSalt == 0)
                        hashSalt = GetRandHash();
                    uint64_t hashAddr = addr.GetHash();
                    uint256 hashRand = hashSalt ^ (hashAddr << 32) ^ ((GetTime() + hashAddr) / (24 * 60 * 60));
                    hashRand = Hash(BEGIN(hashRand), END(hashRand));
                    multimap<uint256, CNode*> mapMix;
                    BOOST_FOREACH (CNode* pnode, vNodes) {
                        if (pnode->nVersion < CADDR_TIME_VERSION)
                            continue;
                        unsigned int nPointer;
                        memcpy(&nPointer, &pnode, sizeof(nPointer));
                        uint256 hashKey = hashRand ^ nPointer;
                        hashKey = Hash(BEGIN(hashKey), END(hashKey));
                        mapMix.insert(make_pair(hashKey, pnode));
                    }
                    int nRelayNodes = fReachable ? 2 : 1; // limited relaying of addresses outside our network(s)
                    for (multimap<uint256, CNode*>::iterator mi = mapMix.begin();
                         mi != mapMix.end() && nRelayNodes-- > 0; ++mi)
                        ((*mi).second)->PushAddress(addr);
                }
            }
            // Do not store addresses outside our network
            if (fReachable)
                vAddrOk.push_back(addr);
        }
        addrman.Add(vAddrOk, pfrom->addr, 2 * 60 * 60);
        if (vAddr.size() < 1000)
            pfrom->fGetAddr = false;
        if (pfrom->fOneShot)
            pfrom->fDisconnect = true;
    } else if (strCommand == "inv") {
        vector<CInv> vInv;
        vRecv >> vInv;
        if (vInv.size() > MAX_INV_SZ) {
            Misbehaving(pfrom->GetId(), 20);
            return error("message inv size() = %u", vInv.size());
        }

        // find last block in inv vector
        unsigned int nLastBlock = (unsigned int)(-1);
        for (unsigned int nInv = 0; nInv < vInv.size(); nInv++) {
            if (vInv[vInv.size() - 1 - nInv].type == MSG_BLOCK) {
                nLastBlock = vInv.size() - 1 - nInv;
                break;
            }
        }

        LOCK(cs_main);

        std::vector<CInv> vToFetch;
        for (unsigned int nInv = 0; nInv < vInv.size(); nInv++) {
            const CInv& inv = vInv[nInv];

            boost::this_thread::interruption_point();
            pfrom->AddInventoryKnown(inv);

            bool fAlreadyHave = AlreadyHave(inv);
            LogPrint("net", "got inv: %s  %s peer=%d, inv.type=%d, mapBlocksInFlight.count(inv.hash)=%d\n", inv.ToString(), fAlreadyHave ? "have" : "new", pfrom->id, inv.type, mapBlocksInFlight.count(inv.hash));

            if (!fAlreadyHave && pfrom)
                pfrom->AskFor(inv, IsInitialBlockDownload()); // peershares: immediate retry during initial download
            if (inv.type == MSG_BLOCK) {
                UpdateBlockAvailability(pfrom->GetId(), inv.hash);
                if (!fAlreadyHave && !fImporting && !fReindex && !mapBlocksInFlight.count(inv.hash)) {
                    // Add this to the list of blocks to request
                    vToFetch.push_back(inv);
                    LogPrint("net", "getblocks (%d) %s to peer=%d\n", pindexBestHeader->nHeight, inv.hash.ToString(),
                        pfrom->id);
                }
            } else if (nInv == nLastBlock) {
                // In case we are on a very long side-chain, it is possible that we already have
                // the last block in an inv bundle sent in response to getblocks. Try to detect
                // this situation and push another getblocks to continue.
                std::vector<CInv> vGetData(1,inv);
                
                if (pfrom) {
                    pfrom->PushMessage("getblocks", chainActive.GetLocator(mapBlockIndex[inv.hash]), uint256(0));
                }
                if (fDebug)
                    printf("force request: %s\n", inv.ToString().c_str());
            }

            // Track requests for our stuff
            g_signals.Inventory(inv.hash);
            if (pfrom->nSendSize > (SendBufferSize() * 2)) {
                Misbehaving(pfrom->GetId(), 50);
                return error("send buffer size() = %u", pfrom->nSendSize);
            }
        }

        if (!vToFetch.empty())
            pfrom->PushMessage("getdata", vToFetch);
    } else if (strCommand == "getdata") {
        vector<CInv> vInv;
        vRecv >> vInv;
        if (vInv.size() > MAX_INV_SZ) {
            Misbehaving(pfrom->GetId(), 20);
            return error("message getdata size() = %u", vInv.size());
        }

        if (fDebug || (vInv.size() != 1))
            LogPrint("net", "received getdata (%u invsz) peer=%d\n", vInv.size(), pfrom->id);

        if ((fDebug && vInv.size() > 0) || (vInv.size() == 1))
            LogPrint("net", "received getdata for: %s peer=%d\n", vInv[0].ToString(), pfrom->id);

        pfrom->vRecvGetData.insert(pfrom->vRecvGetData.end(), vInv.begin(), vInv.end());
        ProcessGetData(pfrom);
    } else if (strCommand == "getblocks" || strCommand == "getheaders") {
        CBlockLocator locator;
        uint256 hashStop;
        vRecv >> locator >> hashStop;

        LOCK(cs_main);

        // Find the last block the caller has in the main chain
        CBlockIndex* pindex = FindForkInGlobalIndex(chainActive, locator);

        // Send the rest of the chain
        if (pindex)
            pindex = chainActive.Next(pindex);
        int nLimit = 500;
        LogPrint("net", "getblocks %d to %s limit %d from peer=%d\n", (pindex ? pindex->nHeight : -1),
            hashStop == uint256(0) ? "end" : hashStop.ToString(), nLimit, pfrom->id);
        for (; pindex; pindex = chainActive.Next(pindex)) {
            if (pindex->GetBlockHash() == hashStop) {
                LogPrint("net", "  getblocks stopping at %d %s\n", pindex->nHeight, pindex->GetBlockHash().ToString());
                break;
            }
            pfrom->PushInventory(CInv(MSG_BLOCK, pindex->GetBlockHash()));
            if (--nLimit <= 0) {
                // When this block is requested, we'll send an inv that'll make them
                // getblocks the next batch of inventory.
                LogPrint("net", "  getblocks stopping at limit %d %s\n", pindex->nHeight,
                    pindex->GetBlockHash().ToString());
                pfrom->hashContinue = pindex->GetBlockHash();
                break;
            }
        }
    } else if (strCommand == "headers" && Params().HeadersFirstSyncingActive()) {
        CBlockLocator locator;
        uint256 hashStop;
        vRecv >> locator >> hashStop;

        LOCK(cs_main);

        if (IsInitialBlockDownload())
            return true;

        CBlockIndex* pindex = NULL;
        if (locator.IsNull()) {
            // If locator is null, return the hashStop block
            BlockMap::iterator mi = mapBlockIndex.find(hashStop);
            if (mi == mapBlockIndex.end())
                return true;
            pindex = (*mi).second;
        } else {
            // Find the last block the caller has in the main chain
            pindex = FindForkInGlobalIndex(chainActive, locator);
            if (pindex)
                pindex = chainActive.Next(pindex);
        }

        // we must use CBlocks, as CBlockHeaders won't include the 0x00 nTx count at the end
        vector<CBlock> vHeaders;
        int nLimit = MAX_HEADERS_RESULTS;
        if (fDebug)
            LogPrintf("getheaders %d to %s from peer=%d\n", (pindex ? pindex->nHeight : -1), hashStop.ToString(),
                pfrom->id);
        for (; pindex; pindex = chainActive.Next(pindex)) {
            vHeaders.push_back(pindex->GetBlockHeader());
            if (--nLimit <= 0 || pindex->GetBlockHash() == hashStop)
                break;
        }
        pfrom->PushMessage("headers", vHeaders);
    } else if (strCommand == "tx" || strCommand == "dstx") {
        vector<uint256> vWorkQueue;
        vector<uint256> vEraseQueue;
        CTransaction tx;

        //masternode signed transaction
        bool ignoreFees = false;
        CTxIn vin;
        vector<unsigned char> vchSig;
        int64_t sigTime;

        if (strCommand == "tx") {
            vRecv >> tx;
        } else if (strCommand == "dstx") {
            //these allow masternodes to publish a limited amount of free transactions
            vRecv >> tx >> vin >> vchSig >> sigTime;

            CMasternode* pmn = mnodeman.Find(vin);
            if (pmn != NULL) {
                if (!pmn->allowFreeTx) {
                    //multiple peers can send us a valid masternode transaction
                    if (fDebug)
                        LogPrintf("dstx: Masternode sending too many transactions %s\n", tx.GetHash().ToString());
                    return true;
                }

                std::string strMessage = tx.GetHash().ToString() + boost::lexical_cast<std::string>(sigTime);

                std::string errorMessage = "";
                if (!obfuScationSigner.VerifyMessage(pmn->pubKeyMasternode, vchSig, strMessage, errorMessage)) {
                    LogPrintf("dstx: Got bad masternode address signature %s \n", vin.ToString());
                    //pfrom->Misbehaving(20);
                    return false;
                }

                LogPrintf("dstx: Got Masternode transaction %s\n", tx.GetHash().ToString());

                ignoreFees = true;
                pmn->allowFreeTx = false;

                if (!mapObfuscationBroadcastTxes.count(tx.GetHash())) {
                    CObfuscationBroadcastTx dstx;
                    dstx.tx = tx;
                    dstx.vin = vin;
                    dstx.vchSig = vchSig;
                    dstx.sigTime = sigTime;

                    mapObfuscationBroadcastTxes.insert(make_pair(tx.GetHash(), dstx));
                }
            }
        }

        CInv inv(MSG_TX, tx.GetHash());
        pfrom->AddInventoryKnown(inv);

        LOCK(cs_main);

        bool fMissingInputs = false;
        CValidationState state;

        mapAlreadyAskedFor.erase(inv);

        if (AcceptToMemoryPool(mempool, state, tx, true, &fMissingInputs, false, ignoreFees)) {
            mempool.check(pcoinsTip);
            RelayTransaction(tx);
            vWorkQueue.push_back(inv.hash);

            LogPrint("mempool", "AcceptToMemoryPool: peer=%d %s : accepted %s (poolsz %u)\n",
                pfrom->id, pfrom->cleanSubVer,
                tx.GetHash().ToString(),
                mempool.mapTx.size());

            // Recursively process any orphan transactions that depended on this one
            set<NodeId> setMisbehaving;
            for (unsigned int i = 0; i < vWorkQueue.size(); i++) {
                map<uint256, set<uint256> >::iterator
                    itByPrev = mapOrphanTransactionsByPrev.find(vWorkQueue[i]);
                if (itByPrev == mapOrphanTransactionsByPrev.end())
                    continue;
                for (set<uint256>::iterator mi = itByPrev->second.begin();
                     mi != itByPrev->second.end();
                     ++mi) {
                    const uint256& orphanHash = *mi;
                    const CTransaction& orphanTx = mapOrphanTransactions[orphanHash].tx;
                    NodeId fromPeer = mapOrphanTransactions[orphanHash].fromPeer;
                    bool fMissingInputs2 = false;
                    // Use a dummy CValidationState so someone can't setup nodes to counter-DoS based on orphan
                    // resolution (that is, feeding people an invalid transaction based on LegitTxX in order to get
                    // anyone relaying LegitTxX banned)
                    CValidationState stateDummy;


                    if (setMisbehaving.count(fromPeer))
                        continue;
                    if (AcceptToMemoryPool(mempool, stateDummy, orphanTx, true, &fMissingInputs2)) {
                        LogPrint("mempool", "   accepted orphan tx %s\n", orphanHash.ToString());
                        RelayTransaction(orphanTx);
                        vWorkQueue.push_back(orphanHash);
                        vEraseQueue.push_back(orphanHash);
                    } else if (!fMissingInputs2) {
                        int nDos = 0;
                        if (stateDummy.IsInvalid(nDos) && nDos > 0) {
                            // Punish peer that gave us an invalid orphan tx
                            Misbehaving(fromPeer, nDos);
                            setMisbehaving.insert(fromPeer);
                            LogPrint("mempool", "   invalid orphan tx %s\n", orphanHash.ToString());
                        }
                        // Has inputs but not accepted to mempool
                        // Probably non-standard or insufficient fee/priority
                        LogPrint("mempool", "   removed orphan tx %s\n", orphanHash.ToString());
                        vEraseQueue.push_back(orphanHash);
                    }
                    mempool.check(pcoinsTip);
                }
            }

            BOOST_FOREACH (uint256 hash, vEraseQueue)
                EraseOrphanTx(hash);
        } else if (fMissingInputs) {
            AddOrphanTx(tx, pfrom->GetId());

            // DoS prevention: do not allow mapOrphanTransactions to grow unbounded
            unsigned int nMaxOrphanTx = (unsigned int)std::max((int64_t)0, GetArg("-maxorphantx",
                                                                               DEFAULT_MAX_ORPHAN_TRANSACTIONS));
            unsigned int nEvicted = LimitOrphanTxSize(nMaxOrphanTx);
            if (nEvicted > 0)
                LogPrint("mempool", "mapOrphan overflow, removed %u tx\n", nEvicted);
        } else if (pfrom->fWhitelisted) {
            // Always relay transactions received from whitelisted peers, even
            // if they are already in the mempool (allowing the node to function
            // as a gateway for nodes hidden behind it).

            RelayTransaction(tx);
        }

        if (strCommand == "dstx") {
            CInv inv(MSG_DSTX, tx.GetHash());
            RelayInv(inv);
        }

        int nDoS = 0;
        if (state.IsInvalid(nDoS)) {
            LogPrint("mempool", "%s from peer=%d %s was not accepted into the memory pool: %s\n",
                tx.GetHash().ToString(),
                pfrom->id, pfrom->cleanSubVer,
                state.GetRejectReason());
            pfrom->PushMessage("reject", strCommand, state.GetRejectCode(),
                state.GetRejectReason().substr(0, MAX_REJECT_MESSAGE_LENGTH), inv.hash);
            if (nDoS > 0)
                Misbehaving(pfrom->GetId(), nDoS);
        }
    } else if (strCommand == "headers" && Params().HeadersFirstSyncingActive() && !fImporting &&
               !fReindex) // Ignore headers received while importing
    {
        std::vector<CBlockHeader> headers;

        // Bypass the normal CBlock deserialization, as we don't want to risk deserializing 2000 full blocks.
        unsigned int nCount = ReadCompactSize(vRecv);
        if (nCount > MAX_HEADERS_RESULTS) {
            Misbehaving(pfrom->GetId(), 20);
            return error("headers message size = %u", nCount);
        }
        headers.resize(nCount);
        for (unsigned int n = 0; n < nCount; n++) {
            vRecv >> headers[n];
            ReadCompactSize(vRecv); // ignore tx count; assume it is 0.
        }

        LOCK(cs_main);

        if (nCount == 0) {
            // Nothing interesting. Stop asking this peers for more headers.
            return true;
        }
        CBlockIndex* pindexLast = NULL;
        BOOST_FOREACH (
            const CBlockHeader& header, headers) {
            CValidationState state;
            if (pindexLast != NULL && header.hashPrevBlock != pindexLast->GetBlockHash()) {
                Misbehaving(pfrom->GetId(), 20);
                return error("non-continuous headers sequence");
            }

            /*TODO: this has a CBlock cast on it so that it will compile. There should be a solution for this
             * before headers are reimplemented on mainnet
             */
            if (!AcceptBlockHeader((CBlock)header, state, &pindexLast)) {
                int nDoS;
                if (state.IsInvalid(nDoS)) {
                    if (nDoS > 0)
                        Misbehaving(pfrom->GetId(), nDoS);
                    std::string strError = "invalid header received " + header.GetHash().ToString();
                    return error(strError.c_str());
                }
            }
        }

        if (pindexLast)
            UpdateBlockAvailability(pfrom->GetId(), pindexLast->GetBlockHash());

        if (nCount == MAX_HEADERS_RESULTS && pindexLast) {
            // Headers message had its maximum size; the peer may have more headers.
            // TODO: optimize: if pindexLast is an ancestor of chainActive.Tip or pindexBestHeader, continue
            // from there instead.
            LogPrintf("more getheaders (%d) to end to peer=%d (startheight:%d)\n", pindexLast->nHeight, pfrom->id,
                pfrom->nStartingHeight);
            pfrom->PushMessage("getheaders", chainActive.GetLocator(pindexLast), uint256(0));
        }

        CheckBlockIndex();
    } else if (strCommand == "block" && !fImporting && !fReindex) // Ignore blocks received while importing
    {
        CBlock block;
        vRecv >> block;
        uint256 hashBlock = block.GetHash();
        CInv inv(MSG_BLOCK, hashBlock);
        LogPrint("net", "received block %s peer=%d, height=%d\n", inv.hash.ToString(), pfrom->id, chainActive.Height());

        //sometimes we will be sent their most recent block and its not the one we want, in that case tell where we are
        if (!mapBlockIndex.count(block.hashPrevBlock)) {
            if (find(pfrom->vBlockRequested.begin(), pfrom->vBlockRequested.end(), hashBlock) != pfrom->vBlockRequested.end()) {
                //we already asked for this block, so lets work backwards and ask for the previous block
                pfrom->PushMessage("getblocks", chainActive.GetLocator(), block.hashPrevBlock);
                pfrom->vBlockRequested.push_back(block.hashPrevBlock);
            } else {
                //ask to sync to this block
                pfrom->PushMessage("getblocks", chainActive.GetLocator(), hashBlock);
                pfrom->vBlockRequested.push_back(hashBlock);
            }
        } else {
            pfrom->AddInventoryKnown(inv);
            CValidationState state;
            if (!mapBlockIndex.count(block.GetHash())) {
                ProcessNewBlock(state, pfrom, &block);
                int nDoS;
                if (state.IsInvalid(nDoS)) {
                    pfrom->PushMessage("reject", strCommand, state.GetRejectCode(),
                        state.GetRejectReason().substr(0, MAX_REJECT_MESSAGE_LENGTH), inv.hash);
                    if (nDoS > 0) {
                        TRY_LOCK(cs_main, lockMain);
                        if (lockMain) Misbehaving(pfrom->GetId(), nDoS);
                    }
                }
                //disconnect this node if its old protocol version
                pfrom->DisconnectOldProtocol(ActiveProtocol(), strCommand);
                if (mapBlockIndex.count(block.GetHash())) {
                    LogPrint("net", "Added block %s to block index map", block.GetHash().GetHex());
                }
            } else {
                LogPrint("net", "%s : Already processed block %s, skipping ProcessNewBlock()\n", __func__,
                    block.GetHash().GetHex());
            }
        }
    }


    // This asymmetric behavior for inbound and outbound connections was introduced
    // to prevent a fingerprinting attack: an attacker can send specific fake addresses
    // to users' AddrMan and later request them by sending getaddr messages.
    // Making users (which are behind NAT and can only make outgoing connections) ignore
    // getaddr message mitigates the attack.
    else if ((strCommand == "getaddr") && (pfrom->fInbound)) {
        pfrom->vAddrToSend.clear();
        vector<CAddress> vAddr = addrman.GetAddr();
        BOOST_FOREACH (
            const CAddress& addr, vAddr)
            pfrom->PushAddress(addr);
    } else if (strCommand == "mempool") {
        LOCK2(cs_main, pfrom->cs_filter);

        std::vector<uint256> vtxid;
        mempool.queryHashes(vtxid);
        vector<CInv> vInv;
        BOOST_FOREACH (uint256& hash, vtxid) {
            CInv inv(MSG_TX, hash);
            CTransaction tx;
            bool fInMemPool = mempool.lookup(hash, tx);
            if (!fInMemPool) continue; // another thread removed since queryHashes, maybe...
            if ((pfrom->pfilter && pfrom->pfilter->IsRelevantAndUpdate(tx)) ||
                (!pfrom->pfilter))
                vInv.push_back(inv);
            if (vInv.size() == MAX_INV_SZ) {
                pfrom->PushMessage("inv", vInv);
                vInv.clear();
            }
        }
        if (vInv.size() > 0)
            pfrom->PushMessage("inv", vInv);
    } else if (strCommand == "ping") {
        if (pfrom->nVersion > BIP0031_VERSION) {
            uint64_t nonce = 0;
            vRecv >> nonce;
            // Echo the message back with the nonce. This allows for two useful features:
            //
            // 1) A remote node can quickly check if the connection is operational
            // 2) Remote nodes can measure the latency of the network thread. If this node
            //    is overloaded it won't respond to pings quickly and the remote node can
            //    avoid sending us more work, like chain download requests.
            //
            // The nonce stops the remote getting confused between different pings: without
            // it, if the remote node sends a ping once per second and this node takes 5
            // seconds to respond to each, the 5th ping the remote sends would appear to
            // return very quickly.
            pfrom->PushMessage("pong", nonce);
        }
    } else if (strCommand == "pong") {
        int64_t pingUsecEnd = nTimeReceived;
        uint64_t nonce = 0;
        size_t nAvail = vRecv.in_avail();
        bool bPingFinished = false;
        std::string sProblem;

        if (nAvail >= sizeof(nonce)) {
            vRecv >> nonce;

            // Only process pong message if there is an outstanding ping (old ping without nonce should never pong)
            if (pfrom->nPingNonceSent != 0) {
                if (nonce == pfrom->nPingNonceSent) {
                    // Matching pong received, this ping is no longer outstanding
                    bPingFinished = true;
                    int64_t pingUsecTime = pingUsecEnd - pfrom->nPingUsecStart;
                    if (pingUsecTime > 0) {
                        // Successful ping time measurement, replace previous
                        pfrom->nPingUsecTime = pingUsecTime;
                    } else {
                        // This should never happen
                        sProblem = "Timing mishap";
                    }
                } else {
                    // Nonce mismatches are normal when pings are overlapping
                    sProblem = "Nonce mismatch";
                    if (nonce == 0) {
                        // This is most likely a bug in another implementation somewhere, cancel this ping
                        bPingFinished = true;
                        sProblem = "Nonce zero";
                    }
                }
            } else {
                sProblem = "Unsolicited pong without ping";
            }
        } else {
            // This is most likely a bug in another implementation somewhere, cancel this ping
            bPingFinished = true;
            sProblem = "Short payload";
        }

        if (!(sProblem.empty())) {
            LogPrint("net", "pong peer=%d %s: %s, %x expected, %x received, %u bytes\n",
                pfrom->id,
                pfrom->cleanSubVer,
                sProblem,
                pfrom->nPingNonceSent,
                nonce,
                nAvail);
        }
        if (bPingFinished) {
            pfrom->nPingNonceSent = 0;
        }
    } else if (fAlerts && strCommand == "alert") {
        CAlert alert;
        vRecv >> alert;

        uint256 alertHash = alert.GetHash();
        if (pfrom->setKnown.count(alertHash) == 0) {
            if (alert.ProcessAlert()) {
                // Relay
                pfrom->setKnown.insert(alertHash);
                {
                    LOCK(cs_vNodes);
                    BOOST_FOREACH (CNode* pnode, vNodes)
                        alert.RelayTo(pnode);
                }
            } else {
                // Small DoS penalty so peers that send us lots of
                // duplicate/expired/invalid-signature/whatever alerts
                // eventually get banned.
                // This isn't a Misbehaving(100) (immediate ban) because the
                // peer might be an older or different implementation with
                // a different signature key, etc.
                Misbehaving(pfrom->GetId(), 10);
            }
        }
    } else if (!(nLocalServices & NODE_BLOOM) &&
               (strCommand == "filterload" ||
                   strCommand == "filteradd" ||
                   strCommand == "filterclear")) {
        LogPrintf("bloom message=%s\n", strCommand);
        Misbehaving(pfrom->GetId(), 100);
    } else if (strCommand == "filterload") {
        CBloomFilter filter;
        vRecv >> filter;

        if (!filter.IsWithinSizeConstraints())
            // There is no excuse for sending a too-large filter
            Misbehaving(pfrom->GetId(), 100);
        else {
            LOCK(pfrom->cs_filter);
            delete pfrom->pfilter;
            pfrom->pfilter = new CBloomFilter(filter);
            pfrom->pfilter->UpdateEmptyFull();
        }
        pfrom->fRelayTxes = true;
    } else if (strCommand == "filteradd") {
        vector<unsigned char> vData;
        vRecv >> vData;

        // Nodes must NEVER send a data item > 520 bytes (the max size for a script data object,
        // and thus, the maximum size any matched object can have) in a filteradd message
        if (vData.size() > MAX_SCRIPT_ELEMENT_SIZE) {
            Misbehaving(pfrom->GetId(), 100);
        } else {
            LOCK(pfrom->cs_filter);
            if (pfrom->pfilter)
                pfrom->pfilter->insert(vData);
            else
                Misbehaving(pfrom->GetId(), 100);
        }
    } else if (strCommand == "filterclear") {
        LOCK(pfrom->cs_filter);
        delete pfrom->pfilter;
        pfrom->pfilter = new CBloomFilter();
        pfrom->fRelayTxes = true;
    } else if (strCommand == "reject") {
        if (fDebug) {
            try {
                string strMsg;
                unsigned char ccode;
                string strReason;
                vRecv >> LIMITED_STRING(strMsg, CMessageHeader::COMMAND_SIZE) >> ccode >> LIMITED_STRING(strReason, MAX_REJECT_MESSAGE_LENGTH);

                ostringstream ss;
                ss << strMsg << " code " << itostr(ccode) << ": " << strReason;

                if (strMsg == "block" || strMsg == "tx") {
                    uint256 hash;
                    vRecv >> hash;
                    ss << ": hash " << hash.ToString();
                }
                LogPrint("net", "Reject %s\n", SanitizeString(ss.str()));
            } catch (std::ios_base::failure& e) {
                // Avoid feedback loops by preventing reject messages from triggering a new reject message.
                LogPrint("net", "Unparseable reject message received\n");
            }
        }
    } else {
        //probably one the extensions
        obfuScationPool.ProcessMessageObfuscation(pfrom, strCommand, vRecv);
        mnodeman.ProcessMessage(pfrom, strCommand, vRecv);
        budget.ProcessMessage(pfrom, strCommand, vRecv);
        masternodePayments.ProcessMessageMasternodePayments(pfrom, strCommand, vRecv);
        ProcessMessageSwiftTX(pfrom, strCommand, vRecv);
        masternodeSync.ProcessMessage(pfrom, strCommand, vRecv);
    }


    return true;
}

// Note: whenever a protocol update is needed toggle between both implementations (comment out the formerly active one)
//       it was the one which was commented out
int ActiveProtocol()
{
    return MIN_PEER_PROTO_VERSION_BEFORE_ENFORCEMENT;
}

bool ProcessMessages(CNode* pfrom)
{
    // Message format
    //  (4) message start
    //  (12) command
    //  (4) size
    //  (4) checksum
    //  (x) data
    //
    bool fOk = true;

    if (!pfrom) return false;

    if (!pfrom->vRecvGetData.empty()) {
        ProcessGetData(pfrom);
    }

    // this maintains the order of responses
    if (!pfrom->vRecvGetData.empty()) return fOk;

    std::deque<CNetMessage>::iterator it = pfrom->vRecvMsg.begin();
    while (!pfrom->fDisconnect && it != pfrom->vRecvMsg.end()) {
        // Don't bother if send buffer is too full to respond anyway
        if (pfrom->nSendSize >= SendBufferSize())
            break;
        // get next message
        CNetMessage& msg = *it;

        // end, if an incomplete message is found
        if (!msg.complete())
            break;

        // at this point, any failure means we can delete the current message
        it++;

        // Scan for message start
        if (memcmp(msg.hdr.pchMessageStart, Params().MessageStart(), MESSAGE_START_SIZE) != 0) {
            LogPrintf("PROCESSMESSAGE: INVALID MESSAGESTART %s peer=%d\n", SanitizeString(msg.hdr.GetCommand()),
                pfrom->id);
            fOk = false;
            break;
        }

        // Read header
        CMessageHeader& hdr = msg.hdr;
        if (!hdr.IsValid()) {
            LogPrintf("PROCESSMESSAGE: ERRORS IN HEADER %s peer=%d\n", SanitizeString(hdr.GetCommand()), pfrom->id);
            continue;
        }
        string strCommand = hdr.GetCommand();

        // Message size
        unsigned int nMessageSize = hdr.nMessageSize;

        // Checksum
        CDataStream& vRecv = msg.vRecv;
        uint256 hash = Hash(vRecv.begin(), vRecv.begin() + nMessageSize);
        unsigned int nChecksum = 0;
        memcpy(&nChecksum, &hash, sizeof(nChecksum));
        if (nChecksum != hdr.nChecksum) {
            LogPrintf("ProcessMessages(%s, %u bytes): CHECKSUM ERROR nChecksum=%08x hdr.nChecksum=%08x\n",
                SanitizeString(strCommand), nMessageSize, nChecksum, hdr.nChecksum);
            continue;
        }
        // Process message
        bool fRet = false;
        try {
            fRet = ProcessMessage(pfrom, strCommand, vRecv, msg.nTime);
            boost::this_thread::interruption_point();
        } catch (std::ios_base::failure& e) {
            pfrom->PushMessage("reject", strCommand, REJECT_MALFORMED, string("error parsing message"));
            if (strstr(e.what(), "end of data")) {
                // Allow exceptions from under-length message on vRecv
                LogPrintf(
                    "ProcessMessages(%s, %u bytes): Exception '%s' caught, normally caused by a message being shorter than its stated length\n",
                    SanitizeString(strCommand), nMessageSize, e.what());
            } else if (strstr(e.what(), "size too large")) {
                // Allow exceptions from over-long size
                LogPrintf("ProcessMessages(%s, %u bytes): Exception '%s' caught\n", SanitizeString(strCommand),
                    nMessageSize, e.what());
            } else {
                PrintExceptionContinue(&e, "ProcessMessages()");
            }
        } catch (boost::thread_interrupted) {
            throw;
        } catch (std::exception& e) {
            PrintExceptionContinue(&e, "ProcessMessages()");
        } catch (...) {
            PrintExceptionContinue(NULL, "ProcessMessages()");
        }

        if (!fRet)
            LogPrintf("ProcessMessage(%s, %u bytes) FAILED peer=%d\n", SanitizeString(strCommand), nMessageSize,
                pfrom->id);

        break;
    }

    // In case the connection got shut down, its receive buffer was wiped
    if (!pfrom->fDisconnect)
        pfrom->vRecvMsg.erase(pfrom->vRecvMsg.begin(), it);
    return fOk;
}


bool SendMessages(CNode* pto, bool fSendTrickle)
{
    {
        // Don't send anything until we get their version message
        if (pto->nVersion == 0)
            return true;

        //
        // Message: ping
        //
        bool pingSend = false;
        if (pto->fPingQueued) {
            // RPC ping request by user
            pingSend = true;
        }
        if (pto->nPingNonceSent == 0 && pto->nPingUsecStart + PING_INTERVAL * 1000000 < GetTimeMicros()) {
            // Ping automatically sent as a latency probe & keepalive.
            pingSend = true;
        }
        if (pingSend) {
            uint64_t nonce = 0;
            while (nonce == 0) {
                GetRandBytes((unsigned char*)&nonce, sizeof(nonce));
            }
            pto->fPingQueued = false;
            pto->nPingUsecStart = GetTimeMicros();
            if (pto->nVersion > BIP0031_VERSION) {
                pto->nPingNonceSent = nonce;
                pto->PushMessage("ping", nonce);
            } else {
                // Peer is too old to support ping command with nonce, pong will never arrive.
                pto->nPingNonceSent = 0;
                pto->PushMessage("ping");
            }
        }

        TRY_LOCK(cs_main, lockMain); // Acquire cs_main for IsInitialBlockDownload() and CNodeState()
        if (!lockMain)
            return true;

        // Address refresh broadcast
        static int64_t nLastRebroadcast;
        if (!IsInitialBlockDownload() && (GetTime() - nLastRebroadcast > 24 * 60 * 60)) {
            LOCK(cs_vNodes);
            BOOST_FOREACH (CNode* pnode, vNodes) {
                // Periodically clear setAddrKnown to allow refresh broadcasts
                if (nLastRebroadcast)
                    pnode->setAddrKnown.clear();

                // Rebroadcast our address
                AdvertizeLocal(pnode);
            }
            if (!vNodes.empty())
                nLastRebroadcast = GetTime();
        }

        //
        // Message: addr
        //
        if (fSendTrickle) {
            vector<CAddress> vAddr;
            vAddr.reserve(pto->vAddrToSend.size());
            BOOST_FOREACH (
                const CAddress& addr, pto->vAddrToSend) {
                // returns true if wasn't already contained in the set
                if (pto->setAddrKnown.insert(addr).second) {
                    vAddr.push_back(addr);
                    // receiver rejects addr messages larger than 1000
                    if (vAddr.size() >= 1000) {
                        pto->PushMessage("addr", vAddr);
                        vAddr.clear();
                    }
                }
            }
            pto->vAddrToSend.clear();
            if (!vAddr.empty())
                pto->PushMessage("addr", vAddr);
        }

        CNodeState& state = *State(pto->GetId());
        if (state.fShouldBan) {
            if (pto->fWhitelisted)
                LogPrintf("Warning: not punishing whitelisted peer %s!\n", pto->addr.ToString());
            else {
                pto->fDisconnect = true;
                if (pto->addr.IsLocal())
                    LogPrintf("Warning: not banning local peer %s!\n", pto->addr.ToString());
                else {
                    CNode::Ban(pto->addr, BanReasonNodeMisbehaving);
                }
            }
            state.fShouldBan = false;
        }

        BOOST_FOREACH (
            const CBlockReject& reject, state.rejects)
            pto->PushMessage("reject", (string) "block", reject.chRejectCode, reject.strRejectReason, reject.hashBlock);
        state.rejects.clear();

        // Start block sync
        if (pindexBestHeader == NULL)
            pindexBestHeader = chainActive.Tip();
        bool fFetch = state.fPreferredDownload || (nPreferredDownload == 0 && !pto->fClient &&
                                                      !pto->fOneShot); // Download if this is a nice peer, or we have no nice peers and this one might do.
        if (!state.fSyncStarted && !pto->fClient && fFetch /*&& !fImporting*/ && !fReindex) {
            // Only actively request headers from a single peer, unless we're close to end of initial download.
            if (nSyncStarted == 0 || pindexBestHeader->GetBlockTime() >
                                         GetAdjustedTime() - 6 * 60 * 60) { // NOTE: was "close to today" and 24h in Bitcoin
                state.fSyncStarted = true;
                nSyncStarted++;

                pto->PushMessage("getblocks", chainActive.GetLocator(chainActive.Tip()), uint256(0));
            }
        }

        // Resend wallet transactions that haven't gotten in a block yet
        // Except during reindex, importing and IBD, when old wallet
        // transactions become unconfirmed and spams other nodes.
        if (!fReindex) {
            g_signals.Broadcast();
        }

        //
        // Message: inventory
        //
        vector<CInv> vInv;
        vector<CInv> vInvWait;
        {
            LOCK(pto->cs_inventory);
            vInv.reserve(pto->vInventoryToSend.size());
            vInvWait.reserve(pto->vInventoryToSend.size());
            BOOST_FOREACH (
                const CInv& inv, pto->vInventoryToSend) {
                if (pto->setInventoryKnown.count(inv))
                    continue;

                // trickle out tx inv to protect privacy
                if (inv.type == MSG_TX && !fSendTrickle) {
                    // 1/4 of tx invs blast to all immediately
                    static uint256 hashSalt;
                    if (hashSalt == 0)
                        hashSalt = GetRandHash();
                    uint256 hashRand = inv.hash ^ hashSalt;
                    hashRand = Hash(BEGIN(hashRand), END(hashRand));
                    bool fTrickleWait = ((hashRand & 3) != 0);

                    if (fTrickleWait) {
                        vInvWait.push_back(inv);
                        continue;
                    }
                }

                // returns true if wasn't already contained in the set
                if (pto->setInventoryKnown.insert(inv).second) {
                    vInv.push_back(inv);
                    if (vInv.size() >= 1000) {
                        pto->PushMessage("inv", vInv);
                        vInv.clear();
                    }
                }
            }
            pto->vInventoryToSend = vInvWait;
        }
        if (!vInv.empty())
            pto->PushMessage("inv", vInv);

        // Detect whether we're stalling
        int64_t nNow = GetTimeMicros();
        if (!pto->fDisconnect && state.nStallingSince &&
            state.nStallingSince < nNow - 1000000 * BLOCK_STALLING_TIMEOUT) {
            // Stalling only triggers when the block download window cannot move. During normal steady state,
            // the download window should be much larger than the to-be-downloaded set of blocks, so disconnection
            // should only happen during initial block download.
            LogPrintf("Peer=%d is stalling block download, disconnecting\n", pto->id);
            pto->fDisconnect = true;
        }
        // In case there is a block that has been in flight from this peer for (2 + 0.5 * N) times the block interval
        // (with N the number of validated blocks that were in flight at the time it was requested), disconnect due to
        // timeout. We compensate for in-flight blocks to prevent killing off peers due to our own downstream link
        // being saturated. We only count validated in-flight blocks so peers can't advertize nonexisting block hashes
        // to unreasonably increase our timeout.
        if (!pto->fDisconnect && state.vBlocksInFlight.size() > 0 && state.vBlocksInFlight.front().nTime < nNow - 500000 * Params().TargetSpacing() * (4 + state.vBlocksInFlight.front().nValidatedQueuedBefore)) {
            LogPrintf("Timeout downloading block %s from peer=%d, disconnecting\n",
                state.vBlocksInFlight.front().hash.ToString(), pto->id);
            pto->fDisconnect = true;
        }

        //
        // Message: getdata (blocks)
        //
        vector<CInv> vGetData;
        if (!pto->fDisconnect && !pto->fClient && fFetch && state.nBlocksInFlight < MAX_BLOCKS_IN_TRANSIT_PER_PEER) {
            vector<CBlockIndex*> vToDownload;
            NodeId staller = -1;
            FindNextBlocksToDownload(pto->GetId(), MAX_BLOCKS_IN_TRANSIT_PER_PEER - state.nBlocksInFlight, vToDownload,
                staller);
            BOOST_FOREACH (CBlockIndex* pindex, vToDownload) {
                vGetData.push_back(CInv(MSG_BLOCK, pindex->GetBlockHash()));
                MarkBlockAsInFlight(pto->GetId(), pindex->GetBlockHash(), pindex);
                LogPrintf("Requesting block %s (%d) peer=%d\n", pindex->GetBlockHash().ToString(),
                    pindex->nHeight, pto->id);
            }
            if (state.nBlocksInFlight == 0 && staller != -1) {
                if (State(staller)->nStallingSince == 0) {
                    State(staller)->nStallingSince = nNow;
                    LogPrint("net", "Stall started peer=%d\n", staller);
                }
            }
        }

        //
        // Message: getdata (non-blocks)
        //
        while (!pto->fDisconnect && !pto->mapAskFor.empty() && (*pto->mapAskFor.begin()).first <= nNow) {
            const CInv& inv = (*pto->mapAskFor.begin()).second;
            if (!AlreadyHave(inv)) {
                if (fDebug)
                    LogPrint("net", "Requesting %s peer=%d\n", inv.ToString(), pto->id);
                vGetData.push_back(inv);
                if (vGetData.size() >= 1000) {
                    pto->PushMessage("getdata", vGetData);
                    vGetData.clear();
                }
            }
            pto->mapAskFor.erase(pto->mapAskFor.begin());
        }
        if (!vGetData.empty())
            pto->PushMessage("getdata", vGetData);
    }
    return true;
}


bool CBlockUndo::WriteToDisk(CDiskBlockPos& pos, const uint256& hashBlock)
{
    // Open history file to append
    CAutoFile fileout(OpenUndoFile(pos), SER_DISK, CLIENT_VERSION);
    if (fileout.IsNull())
        return error("CBlockUndo::WriteToDisk : OpenUndoFile failed");

    // Write index header
    unsigned int nSize = fileout.GetSerializeSize(*this);
    fileout << FLATDATA(Params().MessageStart()) << nSize;

    // Write undo data
    long fileOutPos = ftell(fileout.Get());
    if (fileOutPos < 0)
        return error("CBlockUndo::WriteToDisk : ftell failed");
    pos.nPos = (unsigned int)fileOutPos;
    fileout << *this;

    // calculate & write checksum
    CHashWriter hasher(SER_GETHASH, PROTOCOL_VERSION);
    hasher << hashBlock;
    hasher << *this;
    fileout << hasher.GetHash();

    return true;
}

bool CBlockUndo::ReadFromDisk(const CDiskBlockPos& pos, const uint256& hashBlock)
{
    // Open history file to read
    CAutoFile filein(OpenUndoFile(pos, true), SER_DISK, CLIENT_VERSION);
    if (filein.IsNull())
        return error("CBlockUndo::ReadFromDisk : OpenBlockFile failed");

    // Read block
    uint256 hashChecksum;
    try {
        filein >> *this;
        filein >> hashChecksum;
    } catch (std::exception& e) {
        return error("%s : Deserialize or I/O error - %s", __func__, e.what());
    }

    // Verify checksum
    CHashWriter hasher(SER_GETHASH, PROTOCOL_VERSION);
    hasher << hashBlock;
    hasher << *this;
    if (hashChecksum != hasher.GetHash())
        return error("CBlockUndo::ReadFromDisk : Checksum mismatch");

    return true;
}

std::string CBlockFileInfo::ToString() const
{
    return strprintf("CBlockFileInfo(blocks=%u, size=%u, heights=%u...%u, time=%s...%s)", nBlocks, nSize, nHeightFirst,
        nHeightLast, DateTimeStrFormat("%Y-%m-%d", nTimeFirst), DateTimeStrFormat("%Y-%m-%d", nTimeLast));
}


class CMainCleanup
{
public:
    CMainCleanup() {}

    ~CMainCleanup()
    {
        // block headers
        BlockMap::iterator it1 = mapBlockIndex.begin();
        for (; it1 != mapBlockIndex.end(); it1++)
            delete (*it1).second;
        mapBlockIndex.clear();

        // orphan transactions
        mapOrphanTransactions.clear();
        mapOrphanTransactionsByPrev.clear();
    }
};<|MERGE_RESOLUTION|>--- conflicted
+++ resolved
@@ -356,16 +356,9 @@
     return scratch;
 }
 
-<<<<<<< HEAD
 secp256k1_bulletproof_generators* GetGenerator() {
     static secp256k1_bulletproof_generators *generator;
     if (!generator) generator = secp256k1_bulletproof_generators_create(GetContext(), &secp256k1_generator_const_g, 64*1024);
-=======
-secp256k1_bulletproof_generators* GetGenerator()
-{
-    static secp256k1_bulletproof_generators* generator;
-    if (!generator) generator = secp256k1_bulletproof_generators_create(GetContext(), &secp256k1_generator_const_g, 64 * 1024);
->>>>>>> 140c3c6c
     return generator;
 }
 
@@ -1556,7 +1549,6 @@
     return VerifyShnorrKeyImageTxIn(tx.vin[0], cts);
 }
 
-<<<<<<< HEAD
 bool VerifyStakingAmount(const CBlock& block) {
 	if (!block.IsProofOfStake()) return true;
 
@@ -1633,10 +1625,6 @@
 }
 
 bool CheckTransaction(const CTransaction &tx, bool fzcActive, bool fRejectBadUTXO, CValidationState &state) {
-=======
-bool CheckTransaction(const CTransaction& tx, bool fzcActive, bool fRejectBadUTXO, CValidationState& state)
-{
->>>>>>> 140c3c6c
     // Basic checks that don't depend on any context
     if (tx.vin.empty())
         return state.DoS(10, error("CheckTransaction() : vin empty"),
@@ -2505,7 +2493,6 @@
 bool fLargeWorkInvalidChainFound = false;
 CBlockIndex *pindexBestForkTip = NULL, *pindexBestForkBase = NULL;
 
-<<<<<<< HEAD
 bool VerifyZeroBlindCommitment(const CTxOut& out) {
 	//if nValue = 0 ==> staking value is obfuscated
 	if (out.nValue == 0) return true;
@@ -2536,40 +2523,6 @@
 }
 
 void CheckForkWarningConditions() {
-=======
-bool VerifyZeroBlindCommitment(const CTxOut& out)
-{
-    if (out.nValue == 0) return true;
-    unsigned char zeroBlind[32];
-    std::vector<unsigned char> commitment;
-    CWallet::CreateCommitmentWithZeroBlind(out.nValue, zeroBlind, commitment);
-    return commitment == out.commitment;
-}
-
-bool VerifyDerivedAddress(const CTxOut& out, std::string stealth)
-{
-    CPubKey foundationalGenPub, pubView, pubSpend;
-    bool hasPaymentID;
-    uint64_t paymentID;
-    if (!CWallet::DecodeStealthAddress(stealth, pubView, pubSpend, hasPaymentID, paymentID)) {
-        LogPrintf("\n%s: Cannot decode foundational address", __func__);
-        return false;
-    }
-
-    //reconstruct destination address from masternode address and tx private key
-    CKey foundationTxPriv;
-    foundationTxPriv.Set(&(out.txPriv[0]), &(out.txPriv[0]) + 32, true);
-    CPubKey foundationTxPub = foundationTxPriv.GetPubKey();
-    CPubKey origin(out.txPub.begin(), out.txPub.end());
-    if (foundationTxPub != origin) return false;
-    CWallet::ComputeStealthDestination(foundationTxPriv, pubView, pubSpend, foundationalGenPub);
-    CScript foundationalScript = GetScriptForDestination(foundationalGenPub);
-    return foundationalScript == out.scriptPubKey;
-}
-
-void CheckForkWarningConditions()
-{
->>>>>>> 140c3c6c
     AssertLockHeld(cs_main);
     // Before we get past initial download, we cannot reliably alert about forks
     // (we assume we don't get stuck on a fork before the last checkpoint)
@@ -3172,7 +3125,6 @@
                 REJECT_INVALID, "bad-blk-sigops");
 
         if (!block.IsPoABlockByVersion() && !tx.IsCoinBase()) {
-<<<<<<< HEAD
         	if (!tx.IsCoinStake()) {
         		if (!tx.IsCoinAudit()) {
         			if (!IsInitialBlockDownload() && !VerifyRingSignatureWithTxFee(tx, pindex))
@@ -3185,18 +3137,6 @@
         						REJECT_INVALID, "bad-bulletproof");
         		}
         	}
-=======
-            if (!tx.IsCoinStake()) {
-                if (!tx.IsCoinAudit()) {
-                    if (!VerifyRingSignatureWithTxFee(tx, pindex))
-                        return state.DoS(100, error("ConnectBlock() : Ring Signature check for transaction %s failed", tx.GetHash().ToString()),
-                            REJECT_INVALID, "bad-ring-signature");
-                    if (!VerifyBulletProofAggregate(tx))
-                        return state.DoS(100, error("ConnectBlock() : Bulletproof check for transaction %s failed", tx.GetHash().ToString()),
-                            REJECT_INVALID, "bad-bulletproof");
-                }
-            }
->>>>>>> 140c3c6c
 
             // Check that the inputs are not marked as invalid/fraudulent
             uint256 bh = pindex->GetBlockHash();
