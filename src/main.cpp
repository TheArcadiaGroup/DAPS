--- conflicted
+++ resolved
@@ -831,12 +831,9 @@
     LOCK(cs_main);
     CNodeState* state = State(nodeid);
 
-<<<<<<< HEAD
-=======
     if (!state)
         return;
     
->>>>>>> 3d3481c5
     if (state->fSyncStarted)
         nSyncStarted--;
 
@@ -1676,11 +1673,7 @@
                     return false;
                 }
 
-<<<<<<< HEAD
-                //Cam: 07/06/2019 Remove this condition as colateral will be cheated as a normal tx
-=======
                 //TODO-NOTE: 07/06/2019 Remove this condition as colateral will be cheated as a normal tx
->>>>>>> 3d3481c5
                 //UTXO with 1M DAPS can only be consumed in a transaction with that single UTXO
                 /*if (decoysSize > 1 && prev.vout[alldecoys[j].n].nValue == 1000000 * COIN) {
 					return false;
@@ -5985,13 +5978,8 @@
             bool fAlreadyHave = AlreadyHave(inv);
             LogPrint("net", "got inv: %s  %s peer=%d, inv.type=%d, mapBlocksInFlight.count(inv.hash)=%d\n", inv.ToString(), fAlreadyHave ? "have" : "new", pfrom->id, inv.type, mapBlocksInFlight.count(inv.hash));
 
-<<<<<<< HEAD
-            if (!fAlreadyHave && !fImporting && !fReindex && inv.type != MSG_BLOCK)
-                pfrom->AskFor(inv); // peershares: immediate retry during initial download
-=======
             if (!fAlreadyHave && pfrom)
                 pfrom->AskFor(inv, IsInitialBlockDownload()); // peershares: immediate retry during initial download
->>>>>>> 3d3481c5
             if (inv.type == MSG_BLOCK) {
                 UpdateBlockAvailability(pfrom->GetId(), inv.hash);
                 if (!fAlreadyHave && !fImporting && !fReindex && !mapBlocksInFlight.count(inv.hash)) {
@@ -5999,8 +5987,6 @@
                     vToFetch.push_back(inv);
                     LogPrint("net", "getblocks (%d) %s to peer=%d\n", pindexBestHeader->nHeight, inv.hash.ToString(),
                         pfrom->id);
-<<<<<<< HEAD
-=======
                 }
             } else if (nInv == nLastBlock) {
                 // In case we are on a very long side-chain, it is possible that we already have
@@ -6010,7 +5996,6 @@
                 
                 if (pfrom) {
                     pfrom->PushMessage("getblocks", chainActive.GetLocator(mapBlockIndex[inv.hash]), uint256(0));
->>>>>>> 3d3481c5
                 }
                 if (fDebug)
                     printf("force request: %s\n", inv.ToString().c_str());
