// Copyright (c) 2009-2010 Satoshi Nakamoto
// Copyright (c) 2009-2014 The Bitcoin developers
// Copyright (c) 2014-2015 The Dash developers
// Copyright (c) 2018-2019 The DAPScoin developers
// Distributed under the MIT software license, see the accompanying
// file COPYING or http://www.opensource.org/licenses/mit-license.php.

#include "main.h"

#include "addrman.h"
#include "alert.h"
#include "chainparams.h"
#include "checkpoints.h"
#include "checkqueue.h"
#include "init.h"
#include "kernel.h"
#include "masternode-budget.h"
#include "masternode-payments.h"
#include "masternodeman.h"
#include "merkleblock.h"
#include "net.h"
#include "obfuscation.h"
#include "pow.h"
#include "swifttx.h"
#include "txdb.h"
#include "txmempool.h"
#include "ui_interface.h"
#include "util.h"
#include "utilmoneystr.h"
#include "poa.h"

#include <sstream>

#include <boost/algorithm/string/replace.hpp>
#include <boost/filesystem.hpp>
#include <boost/filesystem/fstream.hpp>
#include <boost/lexical_cast.hpp>
#include <boost/thread.hpp>

using namespace boost;
using namespace std;

#if defined(NDEBUG)
#error "DAPScoin cannot be compiled without assertions."
#endif

// 6 comes from OPCODE (1) + vch.size() (1) + BIGNUM size (4)
#define SCRIPT_OFFSET 6
// For Script size (BIGNUM/Uint256 size)
#define BIGNUM_SIZE   4
/**
 * Global state
 */

CCriticalSection cs_main;

BlockMap mapBlockIndex;
map <uint256, uint256> mapProofOfStake;
set <pair<COutPoint, unsigned int>> setStakeSeen;
map<unsigned int, unsigned int> mapHashedBlocks;
CChain chainActive;
CBlockIndex *pindexBestHeader = NULL;
int64_t nTimeBestReceived = 0;
CWaitableCriticalSection csBestBlock;
CConditionVariable cvBlockChange;
int nScriptCheckThreads = 0;
bool fImporting = false;
bool fReindex = false;
bool fTxIndex = true;
bool fIsBareMultisigStd = true;
bool fCheckBlockIndex = false;
bool fVerifyingBlocks = false;
unsigned int nCoinCacheSize = 5000;
bool fAlerts = DEFAULT_ALERTS;

unsigned int nStakeMinAge = 60 * 60;
int64_t nReserveBalance = 0;

const int MIN_RING_SIZE = 11;
const int MAX_RING_SIZE = 15;

/** Fees smaller than this (in duffs) are considered zero fee (for relaying and mining)
 * We are ~100 times smaller then bitcoin now (2015-06-23), set minRelayTxFee only 10 times higher
 * so it's still 10 times lower comparing to bitcoin.
 */
CFeeRate minRelayTxFee = CFeeRate(10000);

CTxMemPool mempool(::minRelayTxFee);

struct COrphanTx {
    CTransaction tx;
    NodeId fromPeer;
};
map <uint256, COrphanTx> mapOrphanTransactions;
map <uint256, set<uint256>> mapOrphanTransactionsByPrev;
map <uint256, int64_t> mapRejectedBlocks;


void EraseOrphansFor(NodeId peer);

static void CheckBlockIndex();

/** Constant stuff for coinbase transactions we create: */
CScript COINBASE_FLAGS;

const string strMessageMagic = "DarkNet Signed Message:\n";

// Internal stuff
namespace {
    struct CBlockIndexWorkComparator {
        bool operator()(CBlockIndex *pa, CBlockIndex *pb) const {
            // First sort by most total work, ...
            if (pa->nChainWork > pb->nChainWork) return false;
            if (pa->nChainWork < pb->nChainWork) return true;

            // ... then by earliest time received, ...
            if (pa->nSequenceId < pb->nSequenceId) return false;
            if (pa->nSequenceId > pb->nSequenceId) return true;

            // Use pointer address as tie breaker (should only happen with blocks
            // loaded from disk, as those all have id 0).
            if (pa < pb) return false;
            if (pa > pb) return true;

            // Identical blocks.
            return false;
        }
    };

    CBlockIndex *pindexBestInvalid;

/**
     * The set of all CBlockIndex entries with BLOCK_VALID_TRANSACTIONS (for itself and all ancestors) and
     * as good as our current tip or better. Entries may be failed, though.
     */
    set<CBlockIndex *, CBlockIndexWorkComparator> setBlockIndexCandidates;
/** Number of nodes with fSyncStarted. */
    int nSyncStarted = 0;
/** All pairs A->B, where A (or one if its ancestors) misses transactions, but B has transactions. */
    multimap<CBlockIndex *, CBlockIndex *> mapBlocksUnlinked;

    CCriticalSection cs_LastBlockFile;
    std::vector <CBlockFileInfo> vinfoBlockFile;
    int nLastBlockFile = 0;

/**
     * Every received block is assigned a unique and increasing identifier, so we
     * know which one to give priority in case of a fork.
     */
    CCriticalSection cs_nBlockSequenceId;
/** Blocks loaded from disk are assigned id 0, so start the counter at 1. */
    uint32_t nBlockSequenceId = 1;

/**
     * Sources of received blocks, to be able to send them reject messages or ban
     * them, if processing happens afterwards. Protected by cs_main.
     */
    map <uint256, NodeId> mapBlockSource;

/** Blocks that are in flight, and that are in the queue to be downloaded. Protected by cs_main. */
    struct QueuedBlock {
        uint256 hash;
        CBlockIndex *pindex;        //! Optional.
        int64_t nTime;              //! Time of "getdata" request in microseconds.
        int nValidatedQueuedBefore; //! Number of blocks queued with validated headers (globally) at the time this one is requested.
        bool fValidatedHeaders;     //! Whether this block has validated headers at the time of request.
    };
    map <uint256, pair<NodeId, list<QueuedBlock>::iterator>> mapBlocksInFlight;

/** Number of blocks in flight with validated headers. */
    int nQueuedValidatedHeaders = 0;

/** Number of preferable block download peers. */
    int nPreferredDownload = 0;

/** Dirty block index entries. */
    set<CBlockIndex *> setDirtyBlockIndex;

/** Dirty block file entries. */
    set<int> setDirtyFileInfo;
} // anon namespace

//////////////////////////////////////////////////////////////////////////////
//
// dispatching functions
//

// These functions dispatch to one or all registered wallets

namespace {
    struct CMainSignals {
        /** Notifies listeners of updated transaction data (transaction, and optionally the block it is found in. */
        boost::signals2::signal<void(const CTransaction &, const CBlock *)> SyncTransaction;
        /** Notifies listeners of an erased transaction (currently disabled, requires transaction replacement). */
// XX42    boost::signals2::signal<void(const uint256&)> EraseTransaction;
        /** Notifies listeners of an updated transaction without new data (for now: a coinbase potentially becoming visible). */
        boost::signals2::signal<void(const uint256 &)> UpdatedTransaction;
        /** Notifies listeners of a new active block chain. */
        boost::signals2::signal<void(const CBlockLocator &)> SetBestChain;
        /** Notifies listeners about an inventory item being seen on the network. */
        boost::signals2::signal<void(const uint256 &)> Inventory;
        /** Tells listeners to broadcast their data. */
        boost::signals2::signal<void()> Broadcast;
        /** Notifies listeners of a block validation result */
        boost::signals2::signal<void(const CBlock &, const CValidationState &)> BlockChecked;
    } g_signals;

} // anon namespace

void RegisterValidationInterface(CValidationInterface *pwalletIn) {
    g_signals.SyncTransaction.connect(boost::bind(&CValidationInterface::SyncTransaction, pwalletIn, _1, _2));
    g_signals.UpdatedTransaction.connect(boost::bind(&CValidationInterface::UpdatedTransaction, pwalletIn, _1));
    g_signals.SetBestChain.connect(boost::bind(&CValidationInterface::SetBestChain, pwalletIn, _1));
    g_signals.Inventory.connect(boost::bind(&CValidationInterface::Inventory, pwalletIn, _1));
    g_signals.Broadcast.connect(boost::bind(&CValidationInterface::ResendWalletTransactions, pwalletIn));
    g_signals.BlockChecked.connect(boost::bind(&CValidationInterface::BlockChecked, pwalletIn, _1, _2));
}

void UnregisterValidationInterface(CValidationInterface *pwalletIn) {
    g_signals.BlockChecked.disconnect(boost::bind(&CValidationInterface::BlockChecked, pwalletIn, _1, _2));
    g_signals.Broadcast.disconnect(boost::bind(&CValidationInterface::ResendWalletTransactions, pwalletIn));
    g_signals.Inventory.disconnect(boost::bind(&CValidationInterface::Inventory, pwalletIn, _1));
    g_signals.SetBestChain.disconnect(boost::bind(&CValidationInterface::SetBestChain, pwalletIn, _1));
    g_signals.UpdatedTransaction.disconnect(boost::bind(&CValidationInterface::UpdatedTransaction, pwalletIn, _1));
    g_signals.SyncTransaction.disconnect(boost::bind(&CValidationInterface::SyncTransaction, pwalletIn, _1, _2));
}

void UnregisterAllValidationInterfaces() {
    g_signals.BlockChecked.disconnect_all_slots();
    g_signals.Broadcast.disconnect_all_slots();
    g_signals.Inventory.disconnect_all_slots();
    g_signals.SetBestChain.disconnect_all_slots();
    g_signals.UpdatedTransaction.disconnect_all_slots();
    g_signals.SyncTransaction.disconnect_all_slots();
}

void SyncWithWallets(const CTransaction &tx, const CBlock *pblock) {
    g_signals.SyncTransaction(tx, pblock);
}

CAmount GetValueIn(CCoinsViewCache view, const CTransaction& tx)
{
    if (tx.IsCoinBase())
        return 0;

    CAmount nResult = 0;

    if (tx.IsCoinStake()) {
        for (unsigned int i = 0; i < tx.vin.size(); i++) {
            CAmount nValueIn;// = txPrev.vout[prevout.n].nValue;
            uint256 hashBlock;
            CTransaction txPrev;
            GetTransaction(tx.vin[i].prevout.hash, txPrev, hashBlock, true);
            const CTxOut& out = txPrev.vout[tx.vin[i].prevout.n];
            if (out.nValue >0) {
                nResult += out.nValue;
            } else {
                uint256 val = out.maskValue.amount;
                uint256 mask = out.maskValue.mask;
                CKey decodedMask;
                CPubKey sharedSec;
                sharedSec.Set(tx.vin[i].encryptionKey.begin(), tx.vin[i].encryptionKey.begin() + 33);
                ECDHInfo::Decode(mask.begin(), val.begin(), sharedSec, decodedMask, nValueIn);
                //Verify commitment
                std::vector<unsigned char> commitment;
                CWallet::CreateCommitment(decodedMask.begin(), nValueIn, commitment);
                if (commitment != out.commitment) {
                	throw runtime_error("Commitment for coinstake not correct");
                }
                nResult += nValueIn;
            }
        }
    }
    
    return nResult;
}

//! Return priority of tx at height nHeight
double GetPriority(const CTransaction& tx, int nHeight)
{
    if (tx.IsCoinBase() || tx.IsCoinStake())
        return 0.0;
    double dResult = 0.0;
    /*for (const CTxIn& txin:  tx.vin) {
    	std::vector<COutPoint> alldecoys = txin.decoys;
    	alldecoys.push_back(txin.prevout);
    	for (size_t j = 0; j < alldecoys.size(); j++) {
    		CTransaction prev;
    		uint256 bh;
    		if (!GetTransaction(alldecoys[j].hash, prev, bh, true)) {
    			return false;
    		}

    		if (mapBlockIndex.count(bh) < 1) continue;
    		if (mapBlockIndex[bh]->nHeight < nHeight) {
    			dResult += 1000 * COIN * (nHeight - mapBlockIndex[bh]->nHeight);
    		}
    	}
    }*/
    return tx.ComputePriority(dResult);
}

bool IsKeyImageSpend1(const std::string& kiHex, const uint256& againsHash) {
	if (kiHex.empty()) return false;
    uint256 bh;
    if (!pblocktree->ReadKeyImage(kiHex, bh)) {
        //not spent yet because not found in database
        return false;
    }
    if (bh.IsNull()) {
        return false;
    }

    if (againsHash.IsNull()) {
    	//check if bh is in main chain
    	// Find the block it claims to be in
    	BlockMap::iterator mi = mapBlockIndex.find(bh);
    	if (mi == mapBlockIndex.end())
    		return false;
    	CBlockIndex* pindex = (*mi).second;
    	if (!pindex || !chainActive.Contains(pindex))
    		return false;

    	LogPrintf("\nKey Image %s is spent in block %s\n", kiHex, bh.GetHex());
    	return true;//receive from mempool
    }
    if (bh == againsHash && !againsHash.IsNull()) return false;

    //check whether bh and againsHash is in the same fork
    if (mapBlockIndex.count(bh) < 1) return false;
    CBlockIndex* pindex = mapBlockIndex[againsHash];
    CBlockIndex* bhIndex = mapBlockIndex[bh];
    CBlockIndex* ancestor = pindex->GetAncestor(bhIndex->nHeight);
    return ancestor == bhIndex;
}

secp256k1_context2* GetContext() {
    static secp256k1_context2 *both;
    if (!both) both = secp256k1_context_create2(SECP256K1_CONTEXT_SIGN | SECP256K1_CONTEXT_VERIFY);
    return both;
}

secp256k1_scratch_space2* GetScratch() {
    static secp256k1_scratch_space2 *scratch;
    if (!scratch) scratch = secp256k1_scratch_space_create(GetContext(), 1024 * 1024 * 2048);
    return scratch;
}

secp256k1_bulletproof_generators* GetGenerator() {
    static secp256k1_bulletproof_generators *generator;
    if (!generator) generator = secp256k1_bulletproof_generators_create(GetContext(), &secp256k1_generator_const_g, 64*1024);
    return generator;
}

void DestroyContext() {
	secp256k1_bulletproof_generators_destroy(GetContext(), GetGenerator());
	secp256k1_scratch_space_destroy(GetScratch());
	secp256k1_context_destroy(GetContext());
}

bool VerifyBulletProofAggregate(const CTransaction& tx)
{
	size_t len = tx.bulletproofs.size();
	if (tx.vout.size() >= 5) return false;

	if (len == 0) return false;
	const size_t MAX_VOUT = 5;
	secp256k1_pedersen_commitment commitments[MAX_VOUT];
	size_t i = 0;
	for (i = 0; i < tx.vout.size(); i++) {
		if (!secp256k1_pedersen_commitment_parse(GetContext(), &commitments[i], &(tx.vout[i].commitment[0])))
			throw runtime_error("Failed to parse pedersen commitment");
	}
	return secp256k1_bulletproof_rangeproof_verify(GetContext(), GetScratch(), GetGenerator(), &(tx.bulletproofs[0]), len, NULL, commitments, tx.vout.size(), 64, &secp256k1_generator_const_h, NULL, 0);
}

bool VerifyRingSignatureWithTxFee(const CTransaction& tx, CBlockIndex* pindex)
{
	LogPrintf("\nStart VerifyRingSignatureWithTxFee\n");
	const size_t MAX_VIN = 32;
	const size_t MAX_DECOYS = MAX_RING_SIZE;	//padding 1 for safety reasons
	const size_t MAX_VOUT = 5;

	if (tx.vin.size() >= 30) {
		LogPrintf("\nTx input too many\n");
		return false;
	}
	for(size_t i = 0; i < tx.vin.size(); i++) {
		if (tx.vin[i].decoys.size() != tx.vin[0].decoys.size()) {
			LogPrintf("\nThe number of decoys not equal for all inputs, input %d has %d decoys but input 0 has only %d\n", i, tx.vin[i].decoys.size(), tx.vin[0].decoys.size());
			return false;
		}
	}
	if (tx.vin.size() == 0) {
		LogPrintf("\nTransaction %s has no inputs\n", tx.GetHash().GetHex());
		return false;
	}

	if (tx.vin[0].decoys.size() > MAX_DECOYS || tx.vin[0].decoys.size() < MIN_RING_SIZE) {
		LogPrintf("\nThe number of decoys RingSize %d not within range [%d, %d]\n", tx.vin[0].decoys.size(), MIN_RING_SIZE, MAX_RING_SIZE);
		return false;//maximum decoys = 15
	}

	unsigned char allInPubKeys[MAX_VIN + 1][MAX_DECOYS + 1][33];
	unsigned char allKeyImages[MAX_VIN + 1][33];
	unsigned char allInCommitments[MAX_VIN][MAX_DECOYS + 1][33];
	unsigned char allOutCommitments[MAX_VOUT][33];

	unsigned char SIJ[MAX_VIN + 1][MAX_DECOYS + 1][32];
	unsigned char LIJ[MAX_VIN + 1][MAX_DECOYS + 1][33];
	unsigned char RIJ[MAX_VIN + 1][MAX_DECOYS + 1][33];

    secp256k1_context2 *both = GetContext();

	//generating LIJ and RIJ at PI
	for (size_t j = 0; j < tx.vin.size(); j++) {
		memcpy(allKeyImages[j], tx.vin[j].keyImage.begin(), 33);
	}

	//extract all public keys
	for (size_t i = 0; i < tx.vin.size(); i++) {
		std::vector<COutPoint> decoysForIn;
		decoysForIn.push_back(tx.vin[i].prevout);
		for(size_t j = 0; j < tx.vin[i].decoys.size(); j++) {
			decoysForIn.push_back(tx.vin[i].decoys[j]);
		}
		for (size_t j = 0; j < tx.vin[0].decoys.size() + 1; j++) {
			CTransaction txPrev;
			uint256 hashBlock;
			if (!GetTransaction(decoysForIn[j].hash, txPrev, hashBlock)) {
				LogPrintf("\nfailed to find transaction %s\n", decoysForIn[j].hash.GetHex());
				return false;
			}
			CBlockIndex* tip = chainActive.Tip();
			if (!pindex) tip = pindex;

			uint256 hashTip = tip->GetBlockHash();
			//verify that tip and hashBlock must be in the same fork
			CBlockIndex* atTheblock = mapBlockIndex[hashBlock];
			if (!atTheblock) {
				LogPrintf("\nDecoy for transactions %s not in the same chain with block %s\n", decoysForIn[j].hash.GetHex(), tip->GetBlockHash().GetHex());
				return false;
			} else {
				CBlockIndex* ancestor = tip->GetAncestor(atTheblock->nHeight);
				if (ancestor != atTheblock) {
					LogPrintf("\nDecoy for transactions %s not in the same chain with block %s\n", decoysForIn[j].hash.GetHex(), tip->GetBlockHash().GetHex());
				}
			}

			CPubKey extractedPub;
			if (!ExtractPubKey(txPrev.vout[decoysForIn[j].n].scriptPubKey, extractedPub)) {
				LogPrintf("\nfailed to extract pubkey\n");
				return false;
			}
			memcpy(allInPubKeys[i][j], extractedPub.begin(), 33);
			memcpy(allInCommitments[i][j], &(txPrev.vout[decoysForIn[j].n].commitment[0]), 33);
		}
	}
	memcpy(allKeyImages[tx.vin.size()], tx.ntxFeeKeyImage.begin(), 33);

	for (size_t i = 0; i < tx.vin[0].decoys.size() + 1; i++) {
		std::vector<uint256> S_column = tx.S[i];
		for (size_t j = 0; j < tx.vin.size() + 1; j++) {
			memcpy(SIJ[j][i], S_column[j].begin(), 32);
		}
	}

	//compute allInPubKeys[tx.vin.size()][..]
	secp256k1_pedersen_commitment allInCommitmentsPacked[MAX_VIN][MAX_DECOYS + 1];
	secp256k1_pedersen_commitment allOutCommitmentsPacked[MAX_VOUT + 1]; //+1 for tx fee

	for (size_t i = 0; i < tx.vout.size(); i++) {
		memcpy(allOutCommitments[i], &(tx.vout[i].commitment[0]), 33);
		if (!secp256k1_pedersen_commitment_parse(both, &allOutCommitmentsPacked[i], allOutCommitments[i])) {
			LogPrintf("\nfailed to parse commitment\n");
			return false;
		}
	}

	//commitment to tx fee, blind = 0
	unsigned char txFeeBlind[32];
	memset(txFeeBlind, 0, 32);
	if (!secp256k1_pedersen_commit(both, &allOutCommitmentsPacked[tx.vout.size()], txFeeBlind, tx.nTxFee, &secp256k1_generator_const_h, &secp256k1_generator_const_g))
		throw runtime_error("Failed to computed commitment");

	//filling the additional pubkey elements for decoys: allInPubKeys[wtxNew.vin.size()][..]
	//allInPubKeys[wtxNew.vin.size()][j] = sum of allInPubKeys[..][j] + sum of allInCommitments[..][j] + sum of allOutCommitments
	const secp256k1_pedersen_commitment *outCptr[MAX_VOUT + 1];
	for(size_t i = 0; i < tx.vout.size() + 1; i++) {
		outCptr[i] = &allOutCommitmentsPacked[i];
	}

	secp256k1_pedersen_commitment inPubKeysToCommitments[MAX_VIN][MAX_DECOYS + 1];
	for(size_t i = 0; i < tx.vin.size(); i++) {
		for (size_t j = 0; j < tx.vin[0].decoys.size() + 1; j++) {
			secp256k1_pedersen_serialized_pubkey_to_commitment(allInPubKeys[i][j], 33, &inPubKeysToCommitments[i][j]);
		}
	}

	for (size_t j = 0; j < tx.vin[0].decoys.size() + 1; j++) {
		const secp256k1_pedersen_commitment *inCptr[MAX_VIN * 2];
		for (size_t k = 0; k < tx.vin.size(); k++) {
			if (!secp256k1_pedersen_commitment_parse(both, &allInCommitmentsPacked[k][j], allInCommitments[k][j])) {
				LogPrintf("\nfailed to parse commitment\n");
				return false;
			}
			inCptr[k] = &allInCommitmentsPacked[k][j];
		}

		for (size_t k = tx.vin.size(); k < 2*tx.vin.size(); k++) {
			inCptr[k] = &inPubKeysToCommitments[k - tx.vin.size()][j];
		}
		secp256k1_pedersen_commitment out;
		size_t length;
		if (!secp256k1_pedersen_commitment_sum(both, inCptr, tx.vin.size() * 2, outCptr, tx.vout.size() + 1, &out)) {
			LogPrintf("\nfailed to secp256k1_pedersen_commitment_sum\n");
			return false;
		}
		if (!secp256k1_pedersen_commitment_to_serialized_pubkey(&out, allInPubKeys[tx.vin.size()][j], &length)) {
			LogPrintf("\nfailed to serialized pubkey\n");
			return false;
		}
	}


	//verification
	unsigned char C[32];
	memcpy(C, tx.c.begin(), 32);
	for (size_t j = 0; j < tx.vin[0].decoys.size() + 1; j++) {
		for (size_t i = 0; i < tx.vin.size() + 1; i++) {
			//compute LIJ, RIJ
			unsigned char P[33];
			memcpy(P, allInPubKeys[i][j], 33);
			if (!secp256k1_ec_pubkey_tweak_mul(P, 33, C)) {
				LogPrintf("\nfailed to mul pubkey\n");
				return false;
			}

			if (!secp256k1_ec_pubkey_tweak_add(P, 33, SIJ[i][j])) {
				LogPrintf("\nfailed to add pubkey\n");
				return false;
			}

			memcpy(LIJ[i][j], P, 33);

			//compute RIJ
			unsigned char sh[33];
			CPubKey pkij;
			pkij.Set(allInPubKeys[i][j], allInPubKeys[i][j] + 33);
			PointHashingSuccessively(pkij, SIJ[i][j], sh);

			unsigned char ci[33];
			memcpy(ci, allKeyImages[i], 33);
			if (!secp256k1_ec_pubkey_tweak_mul(ci, 33, C)) {
				LogPrintf("\nfailed to mul tweak\n");
				return false;
			}

			//convert shp into commitment
			secp256k1_pedersen_commitment SHP_commitment;
			secp256k1_pedersen_serialized_pubkey_to_commitment(sh, 33, &SHP_commitment);

			//convert CI*I into commitment
			secp256k1_pedersen_commitment cii_commitment;
			secp256k1_pedersen_serialized_pubkey_to_commitment(ci, 33, &cii_commitment);

			const secp256k1_pedersen_commitment *twoElements[2];
			twoElements[0] = &SHP_commitment;
			twoElements[1] = &cii_commitment;

			secp256k1_pedersen_commitment sum;
			if (!secp256k1_pedersen_commitment_sum_pos(both, twoElements, 2, &sum))
				throw runtime_error("failed to compute secp256k1_pedersen_commitment_sum_pos");
			size_t tempLength;
			if (!secp256k1_pedersen_commitment_to_serialized_pubkey(&sum, RIJ[i][j], &tempLength))
				throw runtime_error("failed to serialize pedersen commitment");
		}

		//compute C
		unsigned char tempForHash[2 * (MAX_VIN + 1) * 33 + 32];
		unsigned char* tempForHashPtr = tempForHash;
		for (size_t i = 0; i < tx.vin.size() + 1; i++) {
			memcpy(tempForHashPtr, &(LIJ[i][j][0]), 33);
			tempForHashPtr += 33;
			memcpy(tempForHashPtr, &(RIJ[i][j][0]), 33);
			tempForHashPtr += 33;
		}
		uint256 ctsHash = GetTxSignatureHash(tx);
		memcpy(tempForHashPtr, ctsHash.begin(), 32);

		uint256 temppi1 = Hash(tempForHash, tempForHash + 2 * (tx.vin.size() + 1) * 33 + 32);
		memcpy(C, temppi1.begin(), 32);
	}
	LogPrintf("\nVerifying\n");
	return HexStr(tx.c.begin(), tx.c.end()) == HexStr(C, C + 32);
}

bool IsKeyImageSpend2(const std::string& kiHex, const uint256& bh) {
	CBlock block;
	CBlockIndex* pblockindex = mapBlockIndex[bh];

	if (pblockindex && ReadBlockFromDisk(block, pblockindex)) {
		for (size_t i = 0; i < block.vtx.size(); i++) {
			for (size_t j = 0; j < block.vtx[i].vin.size(); j++) {
				if (block.vtx[i].vin[j].keyImage.GetHex() == kiHex) {
					LogPrintf("%s: keyimage %s spent in block hash %s", __func__, kiHex, bh.GetHex());
					if (pwalletMain) {
						pwalletMain->keyImagesSpends[kiHex] = true;
					}
					return true;
				}
			}
		}
	}
	return false;
}

uint256 GetTxSignatureHash(const CTransaction& tx)
{
	CTransactionSignature cts(tx);
	return cts.GetHash();
}

uint256 GetTxSignatureHash(const CPartialTransaction& tx)
{
	CTransactionSignature cts(tx.ToTransaction());
	return cts.GetHash();
}

uint256 GetTxInSignatureHash(const CTxIn& txin)
{
	CTxInShortDigest cts(txin);
	return cts.GetHash();
}

//////////////////////////////////////////////////////////////////////////////
//
// Registration of network node signals.
//

namespace {
    struct CBlockReject {
        unsigned char chRejectCode;
        string strRejectReason;
        uint256 hashBlock;
    };

/**
 * Maintain validation-specific state about nodes, protected by cs_main, instead
 * by CNode's own locks. This simplifies asynchronous operation, where
 * processing of incoming data is done after the ProcessMessage call returns,
 * and we're no longer holding the node's locks.
 */
    struct CNodeState {
        //! The peer's address
        CService address;
        //! Whether we have a fully established connection.
        bool fCurrentlyConnected;
        //! Accumulated misbehaviour score for this peer.
        int nMisbehavior;
        //! Whether this peer should be disconnected and banned (unless whitelisted).
        bool fShouldBan;
        //! String name of this peer (debugging/logging purposes).
        std::string name;
        //! List of asynchronously-determined block rejections to notify this peer about.
        std::vector <CBlockReject> rejects;
        //! The best known block we know this peer has announced.
        CBlockIndex *pindexBestKnownBlock;
        //! The hash of the last unknown block this peer has announced.
        uint256 hashLastUnknownBlock;
        //! The last full block we both have.
        CBlockIndex *pindexLastCommonBlock;
        //! Whether we've started headers synchronization with this peer.
        bool fSyncStarted;
        //! Since when we're stalling block download progress (in microseconds), or 0.
        int64_t nStallingSince;
        list <QueuedBlock> vBlocksInFlight;
        int nBlocksInFlight;
        //! Whether we consider this a preferred download peer.
        bool fPreferredDownload;

        CNodeState() {
            fCurrentlyConnected = false;
            nMisbehavior = 0;
            fShouldBan = false;
            pindexBestKnownBlock = NULL;
            hashLastUnknownBlock = uint256(0);
            pindexLastCommonBlock = NULL;
            fSyncStarted = false;
            nStallingSince = 0;
            nBlocksInFlight = 0;
            fPreferredDownload = false;
        }
    };

/** Map maintaining per-node state. Requires cs_main. */
    map <NodeId, CNodeState> mapNodeState;

// Requires cs_main.
    CNodeState *State(NodeId pnode) {
        map<NodeId, CNodeState>::iterator it = mapNodeState.find(pnode);
        if (it == mapNodeState.end())
            return NULL;
        return &it->second;
    }

    int GetHeight() {
        while (true) {
            TRY_LOCK(cs_main, lockMain);
            if (!lockMain) {
                MilliSleep(50);
                continue;
            }
            return chainActive.Height();
        }
    }

    void UpdatePreferredDownload(CNode *node, CNodeState *state) {
        nPreferredDownload -= state->fPreferredDownload;

        // Whether this node should be marked as a preferred download node.
        state->fPreferredDownload = (!node->fInbound || node->fWhitelisted) && !node->fOneShot && !node->fClient;

        nPreferredDownload += state->fPreferredDownload;
    }

    void InitializeNode(NodeId nodeid, const CNode *pnode) {
        LOCK(cs_main);
        CNodeState &state = mapNodeState.insert(std::make_pair(nodeid, CNodeState())).first->second;
        state.name = pnode->addrName;
        state.address = pnode->addr;
    }

    void FinalizeNode(NodeId nodeid) {
        LOCK(cs_main);
        CNodeState *state = State(nodeid);

        if (state->fSyncStarted)
            nSyncStarted--;

        if (state->nMisbehavior == 0 && state->fCurrentlyConnected) {
            AddressCurrentlyConnected(state->address);
        }

        BOOST_FOREACH(
        const QueuedBlock &entry, state->vBlocksInFlight)
        mapBlocksInFlight.erase(entry.hash);
        EraseOrphansFor(nodeid);
        nPreferredDownload -= state->fPreferredDownload;

        mapNodeState.erase(nodeid);
    }

// Requires cs_main.
    void MarkBlockAsReceived(const uint256 &hash) {
        map < uint256, pair < NodeId, list<QueuedBlock>::iterator > > ::iterator
        itInFlight = mapBlocksInFlight.find(hash);
        if (itInFlight != mapBlocksInFlight.end()) {
            CNodeState *state = State(itInFlight->second.first);
            nQueuedValidatedHeaders -= itInFlight->second.second->fValidatedHeaders;
            state->vBlocksInFlight.erase(itInFlight->second.second);
            state->nBlocksInFlight--;
            state->nStallingSince = 0;
            mapBlocksInFlight.erase(itInFlight);
        }
    }

// Requires cs_main.
    void MarkBlockAsInFlight(NodeId nodeid, const uint256 &hash, CBlockIndex *pindex = NULL) {
        CNodeState *state = State(nodeid);
        assert(state != NULL);

        // Make sure it's not listed somewhere already.
        MarkBlockAsReceived(hash);

        QueuedBlock newentry = {hash, pindex, GetTimeMicros(), nQueuedValidatedHeaders, pindex != NULL};
        nQueuedValidatedHeaders += newentry.fValidatedHeaders;
        list<QueuedBlock>::iterator it = state->vBlocksInFlight.insert(state->vBlocksInFlight.end(), newentry);
        state->nBlocksInFlight++;
        mapBlocksInFlight[hash] = std::make_pair(nodeid, it);
    }

/** Check whether the last unknown block a peer advertized is not yet known. */
    void ProcessBlockAvailability(NodeId nodeid) {
        CNodeState *state = State(nodeid);
        assert(state != NULL);

        if (state->hashLastUnknownBlock != 0) {
            BlockMap::iterator itOld = mapBlockIndex.find(state->hashLastUnknownBlock);
            if (itOld != mapBlockIndex.end() && itOld->second == NULL) {
            	LogPrint("net", "erasing block %s", itOld->first.GetHex());
                mapBlockIndex.erase(itOld);
            }
            itOld = mapBlockIndex.find(state->hashLastUnknownBlock);
            if (itOld != mapBlockIndex.end() && itOld->second->nChainWork > 0) {
                if (state->pindexBestKnownBlock == NULL ||
                    itOld->second->nChainWork >= state->pindexBestKnownBlock->nChainWork)
                    state->pindexBestKnownBlock = itOld->second;
                state->hashLastUnknownBlock = uint256(0);
            }
        }
    }

/** Update tracking information about which blocks a peer is assumed to have. */
    void UpdateBlockAvailability(NodeId nodeid, const uint256 &hash) {
        CNodeState *state = State(nodeid);
        assert(state != NULL);
        ProcessBlockAvailability(nodeid);
        BlockMap::iterator it = mapBlockIndex.find(hash);
        if (it != mapBlockIndex.end() && it->second == NULL) {
            mapBlockIndex.erase(it);
        }
        it = mapBlockIndex.find(hash);
        if (it != mapBlockIndex.end() && it->second->nChainWork > 0) {
            // An actually better block was announced.
            if (state->pindexBestKnownBlock == NULL ||
                it->second->nChainWork >= state->pindexBestKnownBlock->nChainWork)
                state->pindexBestKnownBlock = it->second;
        } else {
            // An unknown block was announced; just assume that the latest one is the best one.
            state->hashLastUnknownBlock = hash;
        }
    }

/** Find the last common ancestor two blocks have.
 *  Both pa and pb must be non-NULL. */
    CBlockIndex *LastCommonAncestor(CBlockIndex *pa, CBlockIndex *pb) {
        if (pa->nHeight > pb->nHeight) {
            pa = pa->GetAncestor(pb->nHeight);
        } else if (pb->nHeight > pa->nHeight) {
            pb = pb->GetAncestor(pa->nHeight);
        }

        while (pa != pb && pa && pb) {
            pa = pa->pprev;
            pb = pb->pprev;
        }

        // Eventually all chain branches meet at the genesis block.
        assert(pa == pb);
        return pa;
    }

/** Update pindexLastCommonBlock and add not-in-flight missing successors to vBlocks, until it has
 *  at most count entries. */
    void FindNextBlocksToDownload(NodeId nodeid, unsigned int count, std::vector<CBlockIndex *> &vBlocks,
                                  NodeId &nodeStaller) {
        if (count == 0)
            return;

        vBlocks.reserve(vBlocks.size() + count);
        CNodeState *state = State(nodeid);
        assert(state != NULL);

        // Make sure pindexBestKnownBlock is up to date, we'll need it.
        ProcessBlockAvailability(nodeid);

        if (state->pindexBestKnownBlock == NULL ||
            state->pindexBestKnownBlock->nChainWork < chainActive.Tip()->nChainWork) {
            // This peer has nothing interesting.
            return;
        }

        if (state->pindexLastCommonBlock == NULL) {
            // Bootstrap quickly by guessing a parent of our best tip is the forking point.
            // Guessing wrong in either direction is not a problem.
            state->pindexLastCommonBlock = chainActive[std::min(state->pindexBestKnownBlock->nHeight,
                                                                chainActive.Height())];
        }

        // If the peer reorganized, our previous pindexLastCommonBlock may not be an ancestor
        // of their current tip anymore. Go back enough to fix that.
        state->pindexLastCommonBlock = LastCommonAncestor(state->pindexLastCommonBlock, state->pindexBestKnownBlock);
        if (state->pindexLastCommonBlock == state->pindexBestKnownBlock)
            return;

        std::vector < CBlockIndex * > vToFetch;
        CBlockIndex *pindexWalk = state->pindexLastCommonBlock;
        // Never fetch further than the best block we know the peer has, or more than BLOCK_DOWNLOAD_WINDOW + 1 beyond the last
        // linked block we have in common with this peer. The +1 is so we can detect stalling, namely if we would be able to
        // download that next block if the window were 1 larger.
        int nWindowEnd = state->pindexLastCommonBlock->nHeight + BLOCK_DOWNLOAD_WINDOW;
        int nMaxHeight = std::min<int>(state->pindexBestKnownBlock->nHeight, nWindowEnd + 1);
        NodeId waitingfor = -1;
        while (pindexWalk->nHeight < nMaxHeight) {
            // Read up to 128 (or more, if more blocks than that are needed) successors of pindexWalk (towards
            // pindexBestKnownBlock) into vToFetch. We fetch 128, because CBlockIndex::GetAncestor may be as expensive
            // as iterating over ~100 CBlockIndex* entries anyway.
            int nToFetch = std::min(nMaxHeight - pindexWalk->nHeight, std::max<int>(count - vBlocks.size(), 128));
            vToFetch.resize(nToFetch);
            pindexWalk = state->pindexBestKnownBlock->GetAncestor(pindexWalk->nHeight + nToFetch);
            vToFetch[nToFetch - 1] = pindexWalk;
            for (unsigned int i = nToFetch - 1; i > 0; i--) {
                vToFetch[i - 1] = vToFetch[i]->pprev;
            }

            // Iterate over those blocks in vToFetch (in forward direction), adding the ones that
            // are not yet downloaded and not in flight to vBlocks. In the mean time, update
            // pindexLastCommonBlock as long as all ancestors are already downloaded.
            BOOST_FOREACH(CBlockIndex * pindex, vToFetch)
            {
                if (!pindex->IsValid(BLOCK_VALID_TREE)) {
                    // We consider the chain that this peer is on invalid.
                    return;
                }
                if (pindex->nStatus & BLOCK_HAVE_DATA) {
                    if (pindex->nChainTx)
                        state->pindexLastCommonBlock = pindex;
                } else if (mapBlocksInFlight.count(pindex->GetBlockHash()) == 0) {
                    // The block is not already downloaded, and not yet in flight.
                    if (pindex->nHeight > nWindowEnd) {
                        // We reached the end of the window.
                        if (vBlocks.size() == 0 && waitingfor != nodeid) {
                            // We aren't able to fetch anything, but we would be if the download window was one larger.
                            nodeStaller = waitingfor;
                        }
                        return;
                    }
                    vBlocks.push_back(pindex);
                    if (vBlocks.size() == count) {
                        return;
                    }
                } else if (waitingfor == -1) {
                    // This is the first already-in-flight block.
                    waitingfor = mapBlocksInFlight[pindex->GetBlockHash()].first;
                }
            }
        }
    }

} // anon namespace

bool GetNodeStateStats(NodeId nodeid, CNodeStateStats &stats) {
    LOCK(cs_main);
    CNodeState *state = State(nodeid);
    if (state == NULL)
        return false;
    stats.nMisbehavior = state->nMisbehavior;
    stats.nSyncHeight = state->pindexBestKnownBlock ? state->pindexBestKnownBlock->nHeight : -1;
    stats.nCommonHeight = state->pindexLastCommonBlock ? state->pindexLastCommonBlock->nHeight : -1;
    BOOST_FOREACH(
    const QueuedBlock &queue, state->vBlocksInFlight) {
        if (queue.pindex)
            stats.vHeightInFlight.push_back(queue.pindex->nHeight);
    }
    return true;
}

void RegisterNodeSignals(CNodeSignals &nodeSignals) {
    nodeSignals.GetHeight.connect(&GetHeight);
    nodeSignals.ProcessMessages.connect(&ProcessMessages);
    nodeSignals.SendMessages.connect(&SendMessages);
    nodeSignals.InitializeNode.connect(&InitializeNode);
    nodeSignals.FinalizeNode.connect(&FinalizeNode);
}

void UnregisterNodeSignals(CNodeSignals &nodeSignals) {
    nodeSignals.GetHeight.disconnect(&GetHeight);
    nodeSignals.ProcessMessages.disconnect(&ProcessMessages);
    nodeSignals.SendMessages.disconnect(&SendMessages);
    nodeSignals.InitializeNode.disconnect(&InitializeNode);
    nodeSignals.FinalizeNode.disconnect(&FinalizeNode);
}

CBlockIndex *FindForkInGlobalIndex(const CChain &chain, const CBlockLocator &locator) {
    // Find the first block the caller has in the main chain
    BOOST_FOREACH(
    const uint256 &hash, locator.vHave) {
        BlockMap::iterator mi = mapBlockIndex.find(hash);
        if (mi != mapBlockIndex.end()) {
            CBlockIndex *pindex = (*mi).second;
            if (pindex && chain.Contains(pindex)) {
                return pindex;
            }
        }
    }
    return chain.Genesis();
}

CCoinsViewCache *pcoinsTip = NULL;
CBlockTreeDB *pblocktree = NULL;

//////////////////////////////////////////////////////////////////////////////
//
// mapOrphanTransactions
//

bool AddOrphanTx(const CTransaction &tx, NodeId peer) {
    uint256 hash = tx.GetHash();
    if (mapOrphanTransactions.count(hash))
        return false;

    // Ignore big transactions, to avoid a
    // send-big-orphans memory exhaustion attack. If a peer has a legitimate
    // large transaction with a missing parent then we assume
    // it will rebroadcast it later, after the parent transaction(s)
    // have been mined or received.
    // 10,000 orphans, each of which is at most 5,000 bytes big is
    // at most 500 megabytes of orphans:
    unsigned int sz = tx.GetSerializeSize(SER_NETWORK, CTransaction::CURRENT_VERSION);
    if (sz > 5000) {
        LogPrint("mempool", "ignoring large orphan tx (size: %u, hash: %s)\n", sz, hash.ToString());
        return false;
    }

    mapOrphanTransactions[hash].tx = tx;
    mapOrphanTransactions[hash].fromPeer = peer;
    BOOST_FOREACH(
    const CTxIn &txin, tx.vin)
    mapOrphanTransactionsByPrev[txin.prevout.hash].insert(hash);

    LogPrint("mempool", "stored orphan tx %s (mapsz %u prevsz %u)\n", hash.ToString(),
             mapOrphanTransactions.size(), mapOrphanTransactionsByPrev.size());
    return true;
}

void static EraseOrphanTx(uint256 hash) {
    map<uint256, COrphanTx>::iterator it = mapOrphanTransactions.find(hash);
    if (it == mapOrphanTransactions.end())
        return;
    BOOST_FOREACH(
    const CTxIn &txin, it->second.tx.vin) {
        map < uint256, set < uint256 > > ::iterator
        itPrev = mapOrphanTransactionsByPrev.find(txin.prevout.hash);
        if (itPrev == mapOrphanTransactionsByPrev.end())
            continue;
        itPrev->second.erase(hash);
        if (itPrev->second.empty())
            mapOrphanTransactionsByPrev.erase(itPrev);
    }
    mapOrphanTransactions.erase(it);
}

void EraseOrphansFor(NodeId peer) {
    int nErased = 0;
    map<uint256, COrphanTx>::iterator iter = mapOrphanTransactions.begin();
    while (iter != mapOrphanTransactions.end()) {
        map<uint256, COrphanTx>::iterator maybeErase = iter++; // increment to avoid iterator becoming invalid
        if (maybeErase->second.fromPeer == peer) {
            EraseOrphanTx(maybeErase->second.tx.GetHash());
            ++nErased;
        }
    }
    if (nErased > 0) LogPrint("mempool", "Erased %d orphan tx from peer %d\n", nErased, peer);
}


unsigned int LimitOrphanTxSize(unsigned int nMaxOrphans) {
    unsigned int nEvicted = 0;
    while (mapOrphanTransactions.size() > nMaxOrphans) {
        // Evict a random orphan:
        uint256 randomhash = GetRandHash();
        map<uint256, COrphanTx>::iterator it = mapOrphanTransactions.lower_bound(randomhash);
        if (it == mapOrphanTransactions.end())
            it = mapOrphanTransactions.begin();
        EraseOrphanTx(it->first);
        ++nEvicted;
    }
    return nEvicted;
}

bool IsStandardTx(const CTransaction &tx, string &reason) {
    AssertLockHeld(cs_main);
    if (tx.nVersion > CTransaction::CURRENT_VERSION || tx.nVersion < 1) {
        reason = "version";
        return false;
    }

    // Treat non-final transactions as non-standard to prevent a specific type
    // of double-spend attack, as well as DoS attacks. (if the transaction
    // can't be mined, the attacker isn't expending resources broadcasting it)
    // Basically we don't want to propagate transactions that can't be included in
    // the next block.
    //
    // However, IsFinalTx() is confusing... Without arguments, it uses
    // chainActive.Height() to evaluate nLockTime; when a block is accepted, chainActive.Height()
    // is set to the value of nHeight in the block. However, when IsFinalTx()
    // is called within CBlock::AcceptBlock(), the height of the block *being*
    // evaluated is what is used. Thus if we want to know if a transaction can
    // be part of the *next* block, we need to call IsFinalTx() with one more
    // than chainActive.Height().
    //
    // Timestamps on the other hand don't get any special treatment, because we
    // can't know what timestamp the next block will have, and there aren't
    // timestamp applications where it matters.
    if (!IsFinalTx(tx, chainActive.Height() + 1)) {
        reason = "non-final";
        return false;
    }

    // Extremely large transactions with lots of inputs can cost the network
    // almost as much to process as they cost the sender in fees, because
    // computing signature hashes is O(ninputs*txsize). Limiting transactions
    // to MAX_STANDARD_TX_SIZE mitigates CPU exhaustion attacks.
    unsigned int sz = tx.GetSerializeSize(SER_NETWORK, CTransaction::CURRENT_VERSION);
    unsigned int nMaxSize = MAX_STANDARD_TX_SIZE;
    if (sz >= nMaxSize) {
        reason = "tx-size";
        return false;
    }

    for (const CTxIn &txin : tx.vin) {
        // Biggest 'standard' txin is a 15-of-15 P2SH multisig with compressed
        // keys. (remember the 520 byte limit on redeemScript size) That works
        // out to a (15*(33+1))+3=513 byte redeemScript, 513+1+15*(73+1)+3=1627
        // bytes of scriptSig, which we round off to 1650 bytes for some minor
        // future-proofing. That's also enough to spend a 20-of-20
        // CHECKMULTISIG scriptPubKey, though such a scriptPubKey is not
        // considered standard)
        if (txin.scriptSig.size() > 1650) {
            reason = "scriptsig-size";
            return false;
        }
        if (!txin.scriptSig.IsPushOnly()) {
            reason = "scriptsig-not-pushonly";
            return false;
        }
    }

    unsigned int nDataOut = 0;
    txnouttype whichType;
    BOOST_FOREACH(
    const CTxOut &txout, tx.vout) {
        if (!::IsStandard(txout.scriptPubKey, whichType)) {
            reason = "scriptpubkey";
            return false;
        }

        if (whichType == TX_NULL_DATA)
            nDataOut++;
        else if ((whichType == TX_MULTISIG) && (!fIsBareMultisigStd)) {
            reason = "bare-multisig";
            return false;
        } else if (txout.nValue != 0 && txout.IsDust(::minRelayTxFee)) {
            reason = "dust";
            return false;
        }
    }

    // only one OP_RETURN txout is permitted
    if (nDataOut > 1) {
        reason = "multi-op-return";
        return false;
    }

    return true;
}

bool IsFinalTx(const CTransaction &tx, int nBlockHeight, int64_t nBlockTime) {
    AssertLockHeld(cs_main);
    // Time based nLockTime implemented in 0.1.6
    if (tx.nLockTime == 0)
        return true;
    if (nBlockHeight == 0)
        nBlockHeight = chainActive.Height();
    if (nBlockTime == 0)
        nBlockTime = GetAdjustedTime();
    if ((int64_t) tx.nLockTime < ((int64_t) tx.nLockTime < LOCKTIME_THRESHOLD ? (int64_t) nBlockHeight : nBlockTime))
        return true;
    BOOST_FOREACH(
    const CTxIn &txin, tx.vin)
    if (!txin.IsFinal())
        return false;
    return true;
}

/**
 * Check transaction inputs to mitigate two
 * potential denial-of-service attacks:
 *
 * 1. scriptSigs with extra data stuffed into them,
 *    not consumed by scriptPubKey (or P2SH script)
 * 2. P2SH scripts with a crazy number of expensive
 *    CHECKSIG/CHECKMULTISIG operations
 */
bool AreInputsStandard(const CTransaction &tx, const CCoinsViewCache &mapInputs) {
    if (tx.IsCoinBase())
        return true; // coinbase has no inputs

    for (unsigned int i = 0; i < tx.vin.size(); i++) {
        CTransaction txPrev;
        uint256 hashBlockPrev;
        if (!GetTransaction(tx.vin[i].prevout.hash, txPrev, hashBlockPrev)) {
        	LogPrintf("GetCoinAge: failed to find vin transaction \n");
        	continue; // previous transaction not in main chain
        }

        const CTxOut& prev = txPrev.vout[tx.vin[i].prevout.n];

        vector <vector<unsigned char>> vSolutions;
        txnouttype whichType;
        // get the scriptPubKey corresponding to this input:
        const CScript &prevScript = prev.scriptPubKey;
        if (!Solver(prevScript, whichType, vSolutions))
            return false;
        int nArgsExpected = ScriptSigArgsExpected(whichType, vSolutions);
        if (nArgsExpected < 0)
            return false;

        if (tx.vin[i].decoys.size() > 0) {
        	continue;
        }

        // Transactions with extra stuff in their scriptSigs are
        // non-standard. Note that this EvalScript() call will
        // be quick, because if there are any operations
        // beside "push data" in the scriptSig
        // IsStandard() will have already returned false
        // and this method isn't called.
        vector <vector<unsigned char>> stack;
        if (!EvalScript(stack, tx.vin[i].scriptSig, false, BaseSignatureChecker()))
            return false;

        if (whichType == TX_SCRIPTHASH) {
            if (stack.empty())
                return false;
            CScript subscript(stack.back().begin(), stack.back().end());
            vector <vector<unsigned char>> vSolutions2;
            txnouttype whichType2;
            if (Solver(subscript, whichType2, vSolutions2)) {
                int tmpExpected = ScriptSigArgsExpected(whichType2, vSolutions2);
                if (tmpExpected < 0)
                    return false;
                nArgsExpected += tmpExpected;
            } else {
                // Any other Script with less than 15 sigops OK:
                unsigned int sigops = subscript.GetSigOpCount(true);
                // ... extra data left on the stack after execution is OK, too:
                return (sigops <= MAX_P2SH_SIGOPS);
            }
        }

        if (stack.size() != (unsigned int) nArgsExpected)
            return false;
    }

    return true;
}

unsigned int GetLegacySigOpCount(const CTransaction &tx) {
    unsigned int nSigOps = 0;
    BOOST_FOREACH(
    const CTxIn &txin, tx.vin) {
        nSigOps += txin.scriptSig.GetSigOpCount(false);
    }
    BOOST_FOREACH(
    const CTxOut &txout, tx.vout) {
        nSigOps += txout.scriptPubKey.GetSigOpCount(false);
    }
    return nSigOps;
}

int GetInputAge(CTxIn &vin) {
    CCoinsView viewDummy;
    CCoinsViewCache view(&viewDummy);
    {
        LOCK(mempool.cs);
        CCoinsViewMemPool viewMempool(pcoinsTip, mempool);
        view.SetBackend(viewMempool); // temporarily switch cache backend to db+mempool view

        const CCoins *coins = view.AccessCoins(vin.prevout.hash);

        if (coins) {
            if (coins->nHeight < 0) return 0;
            return (chainActive.Tip()->nHeight + 1) - coins->nHeight;
        } else
            return -1;
    }
}

int GetInputAgeIX(uint256 nTXHash, CTxIn &vin) {
    int sigs = 0;
    int nResult = GetInputAge(vin);
    if (nResult < 0) nResult = 0;

    if (nResult < 6) {
        std::map<uint256, CTransactionLock>::iterator i = mapTxLocks.find(nTXHash);
        if (i != mapTxLocks.end()) {
            sigs = (*i).second.CountSignatures();
        }
        if (sigs >= SWIFTTX_SIGNATURES_REQUIRED) {
            return nSwiftTXDepth + nResult;
        }
    }

    return -1;
}

int GetIXConfirmations(uint256 nTXHash) {
    int sigs = 0;

    std::map<uint256, CTransactionLock>::iterator i = mapTxLocks.find(nTXHash);
    if (i != mapTxLocks.end()) {
        sigs = (*i).second.CountSignatures();
    }
    if (sigs >= SWIFTTX_SIGNATURES_REQUIRED) {
        return nSwiftTXDepth;
    }

    return 0;
}

// ppcoin: total coin age spent in transaction, in the unit of coin-days.
// Only those coins meeting minimum age requirement counts. As those
// transactions not in main chain are not currently indexed so we
// might not find out about their coin age. Older transactions are
// guaranteed to be in main chain by sync-checkpoint. This rule is
// introduced to help nodes establish a consistent view of the coin
// age (trust score) of competing branches.
bool GetCoinAge(const CTransaction &tx, const unsigned int nTxTime, uint64_t &nCoinAge) {
    uint256 bnCentSecond = 0; // coin age in the unit of cent-seconds
    nCoinAge = 0;

    CBlockIndex *pindex = NULL;
    BOOST_FOREACH(
    const CTxIn &txin, tx.vin) {
        // First try finding the previous transaction in database
        CTransaction txPrev;
        uint256 hashBlockPrev;
        if (!GetTransaction(txin.prevout.hash, txPrev, hashBlockPrev)) {
            LogPrintf("GetCoinAge: failed to find vin transaction \n");
            continue; // previous transaction not in main chain
        }

        BlockMap::iterator it = mapBlockIndex.find(hashBlockPrev);
        if (it != mapBlockIndex.end())
            pindex = it->second;
        else {
            LogPrintf("GetCoinAge() failed to find block index \n");
            continue;
        }

        // Read block header
        CBlockHeader prevblock = pindex->GetBlockHeader();

        if (prevblock.nTime + nStakeMinAge > nTxTime)
            continue; // only count coins meeting min age requirement

        if (nTxTime < prevblock.nTime) {
            LogPrintf("GetCoinAge: Timestamp Violation: txtime less than txPrev.nTime");
            return false; // Transaction timestamp violation
        }

        int64_t nValueIn = txPrev.vout[txin.prevout.n].nValue;
        bnCentSecond += uint256(nValueIn) * (nTxTime - prevblock.nTime);
    }

    uint256 bnCoinDay = bnCentSecond / COIN / (24 * 60 * 60);
    LogPrintf("coin age bnCoinDay=%s\n", bnCoinDay.ToString().c_str());
    nCoinAge = bnCoinDay.GetCompact();
    return true;
}

bool MoneyRange(CAmount nValueOut) {
    return nValueOut >= 0 && nValueOut <= Params().MaxMoneyOut();
}

bool IsSerialInBlockchain(const CBigNum &bnSerial, int &nHeightTx) {
    uint256 txHash = 0;

    CTransaction tx;
    uint256 hashBlock;
    if (!GetTransaction(txHash, tx, hashBlock, true))
        return false;

    bool inChain = mapBlockIndex.count(hashBlock) && chainActive.Contains(mapBlockIndex[hashBlock]);
    if (inChain)
        nHeightTx = mapBlockIndex.at(hashBlock)->nHeight;

    return inChain;
}

bool VerifyShnorrKeyImageTxIn(const CTxIn& txin, uint256 ctsHash)
{
	COutPoint prevout = txin.prevout;
	CTransaction prev;
	uint256 bh;
	if (!GetTransaction(prevout.hash, prev, bh, true)) {
		return false;
	}
	uint256 s(txin.s);
	unsigned char S[33];
	CPubKey P;
	ExtractPubKey(prev.vout[prevout.n].scriptPubKey, P);
	PointHashingSuccessively(P, s.begin(), S);
	CPubKey R(txin.R.begin(), txin.R.end());

	//compute H(R)I = eI
	unsigned char buff[33 + 32];
	memcpy(buff, R.begin(), 33);
	memcpy(buff + 33, ctsHash.begin(), 32);
	uint256 e = Hash(buff, buff + 65);
	unsigned char eI[33];
	memcpy(eI, txin.keyImage.begin(), 33);
	if (!secp256k1_ec_pubkey_tweak_mul(eI, 33, e.begin())) return false;

	secp256k1_pedersen_commitment R_commitment;
	secp256k1_pedersen_serialized_pubkey_to_commitment(R.begin(), 33, &R_commitment);

	//convert CI*I into commitment
	secp256k1_pedersen_commitment eI_commitment;
	secp256k1_pedersen_serialized_pubkey_to_commitment(eI, 33, &eI_commitment);

	const secp256k1_pedersen_commitment *twoElements[2];
	twoElements[0] = &R_commitment;
	twoElements[1] = &eI_commitment;
	secp256k1_pedersen_commitment sum;
	if (!secp256k1_pedersen_commitment_sum_pos(GetContext(), twoElements, 2, &sum))
		throw runtime_error("failed to compute secp256k1_pedersen_commitment_sum_pos");
	size_t tempLength;
	unsigned char recomputed[33];
	if (!secp256k1_pedersen_commitment_to_serialized_pubkey(&sum, recomputed, &tempLength))
		throw runtime_error("failed to serialize pedersen commitment");

	for (int i = 0; i < 33; i++)
		if (S[i] != recomputed[i]) return false;
	return true;
}

bool VerifyShnorrKeyImageTx(const CTransaction& tx)
{

	//check if a transaction is staking or spending collateral
	//this assumes that the transaction is already checked for either a staking transaction or transactions spending only UTXOs of 1M DAPS
	if (!tx.IsCoinStake()) return true;
	uint256 cts = GetTxInSignatureHash(tx.vin[0]);
	return VerifyShnorrKeyImageTxIn(tx.vin[0], cts);
}

bool VerifyStakingAmount(const CBlock& block) {
	if (!block.IsProofOfStake()) return true;

	const CTransaction& tx = block.vtx[1];
	if (!tx.IsCoinStake()) return true;
	if (tx.vout[1].nValue + tx.vout[2].nValue > 0) return true;
	secp256k1_pedersen_commitment commitment1, commitment2;
	if (!secp256k1_pedersen_commitment_parse(GetContext(), &commitment1, &tx.vout[1].commitment[0])) {
		LogPrintf("Failed to parse commitment");
		return false;
	}

	if (!secp256k1_pedersen_commitment_parse(GetContext(), &commitment2, &tx.vout[2].commitment[0])) {
		LogPrintf("Failed to parse commitment");
		return false;
	}
	CAmount totalTxFee = 0;
	for (size_t i = 0; i < block.vtx.size(); i++) {
		totalTxFee += block.vtx[i].nTxFee;
	}

	CAmount posReward = PoSBlockReward();
	CAmount stakingReward = posReward - tx.vout[3].nValue;

	//find value in
	uint256 hashBlock;
	CTransaction txPrev;
	if (!GetTransaction(tx.vin[0].prevout.hash, txPrev, hashBlock, true)) return false;
	CAmount nValueIn;// = txPrev.vout[prevout.n].nValue;
	uint256 val = txPrev.vout[tx.vin[0].prevout.n].maskValue.amount;
	uint256 mask = txPrev.vout[tx.vin[0].prevout.n].maskValue.mask;
	CKey decodedMask;
	CPubKey sharedSec;
	sharedSec.Set(tx.vin[0].encryptionKey.begin(), tx.vin[0].encryptionKey.begin() + 33);
	ECDHInfo::Decode(mask.begin(), val.begin(), sharedSec, decodedMask, nValueIn);

	CAmount totalStaking = nValueIn + totalTxFee + stakingReward;
	std::vector<unsigned char> stakingCommitment;
	unsigned char zeroBlind[32];
	CWallet::CreateCommitmentWithZeroBlind(totalStaking, zeroBlind, stakingCommitment);

	const secp256k1_pedersen_commitment *twoElements[2];
	twoElements[0] = &commitment1;
	twoElements[1] = &commitment2;

	secp256k1_pedersen_commitment sum;
	if (!secp256k1_pedersen_commitment_sum_pos(GetContext(), twoElements, 2, &sum))
		throw runtime_error("failed to compute secp256k1_pedersen_commitment_sum_pos");

	//verify sum is equal to commitment to zero of vout[1] and vout[2]
	//serialize sum
	unsigned char out[33];
	secp256k1_pedersen_commitment_serialize(GetContext(), out, &sum);
	std::vector<unsigned char> outVec;
	std::copy(out, out + 33, std::back_inserter(outVec));

	if (outVec != stakingCommitment) return false;

	return VerifyStakingBulletproof(tx);
}

bool VerifyStakingBulletproof(const CTransaction& tx) {
	size_t len = tx.bulletproofs.size();

	if (len == 0) return false;
	const size_t MAX_VOUT = 5;
	secp256k1_pedersen_commitment commitments[MAX_VOUT];
	size_t i = 0;
	for (i = 0; i < 2; i++) {
		if (!secp256k1_pedersen_commitment_parse(GetContext(), &commitments[i], &(tx.vout[i + 1].commitment[0])))
			throw runtime_error("Failed to parse pedersen commitment");
	}
	return secp256k1_bulletproof_rangeproof_verify(GetContext(), GetScratch(), GetGenerator(), &(tx.bulletproofs[0]), len, NULL, commitments, 2, 64, &secp256k1_generator_const_h, NULL, 0);
}

bool CheckTransaction(const CTransaction &tx, bool fzcActive, bool fRejectBadUTXO, CValidationState &state) {
    // Basic checks that don't depend on any context
    if (tx.vin.empty())
        return state.DoS(10, error("CheckTransaction() : vin empty"),
                         REJECT_INVALID, "bad-txns-vin-empty");
    if (tx.vout.empty())
        return state.DoS(10, error("CheckTransaction() : vout empty"),
                         REJECT_INVALID, "bad-txns-vout-empty");

    // Size limits
    unsigned int nMaxSize = MAX_STANDARD_TX_SIZE;

    if (::GetSerializeSize(tx, SER_NETWORK, PROTOCOL_VERSION) > nMaxSize)
        return state.DoS(100, error("CheckTransaction() : size limits failed"),
                         REJECT_INVALID, "bad-txns-oversize");

    // Check for negative or overflow output values
    BOOST_FOREACH(
    const CTxOut &txout, tx.vout) {
        if (txout.IsEmpty() && !tx.IsCoinBase() && !tx.IsCoinStake())
            return state.DoS(100, error("CheckTransaction(): txout empty for user transaction"));

        if (txout.nValue < 0)
            return state.DoS(100, error("CheckTransaction() : txout.nValue negative"),
                             REJECT_INVALID, "bad-txns-vout-negative");
        if (txout.nValue > Params().MaxMoneyOut())   {
            return state.DoS(100, error("CheckTransaction() : txout.nValue too high"),
                             REJECT_INVALID, "bad-txns-vout-toolarge");
        }
    }

    // Check for duplicate inputs
    set <CKeyImage> keyimages;
    for (const CTxIn &txin : tx.vin) {
        if (keyimages.count(txin.keyImage)) {
        	return state.DoS(100, error("CheckTransaction() : duplicate inputs"),
        	                 REJECT_INVALID, "bad-txns-inputs-duplicate");
        }
    }


    if (tx.IsCoinBase()) {
        if (tx.vin[0].scriptSig.size() < 2 || tx.vin[0].scriptSig.size() > 150)
            return state.DoS(100, error("CheckTransaction() : coinbase script size=%d", tx.vin[0].scriptSig.size()),
                             REJECT_INVALID, "bad-cb-length");
    }

    return true;
}

bool CheckFinalTx(const CTransaction &tx, int flags) {
    AssertLockHeld(cs_main);

    // By convention a negative value for flags indicates that the
    // current network-enforced consensus rules should be used. In
    // a future soft-fork scenario that would mean checking which
    // rules would be enforced for the next block and setting the
    // appropriate flags. At the present time no soft-forks are
    // scheduled, so no flags are set.
    flags = std::max(flags, 0);

    // CheckFinalTx() uses chainActive.Height()+1 to evaluate
    // nLockTime because when IsFinalTx() is called within
    // CBlock::AcceptBlock(), the height of the block *being*
    // evaluated is what is used. Thus if we want to know if a
    // transaction can be part of the *next* block, we need to call
    // IsFinalTx() with one more than chainActive.Height().
    const int nBlockHeight = chainActive.Height() + 1;

    // BIP113 will require that time-locked transactions have nLockTime set to
    // less than the median time of the previous block they're contained in.
    // When the next block is created its previous block will be the current
    // chain tip, so we use that to calculate the median time passed to
    // IsFinalTx() if LOCKTIME_MEDIAN_TIME_PAST is set.
    const int64_t nBlockTime = (flags & LOCKTIME_MEDIAN_TIME_PAST) ? chainActive.Tip()->GetMedianTimePast()
                                                                   : GetAdjustedTime();

    return IsFinalTx(tx, nBlockHeight, nBlockTime);
}

CAmount GetMinRelayFee(const CTransaction &tx, unsigned int nBytes, bool fAllowFree) {
    {
        LOCK(mempool.cs);
        uint256 hash = tx.GetHash();
        double dPriorityDelta = 0;
        CAmount nFeeDelta = 0;
        mempool.ApplyDeltas(hash, dPriorityDelta, nFeeDelta);
        if (dPriorityDelta > 0 || nFeeDelta > 0)
            return 0;
    }

    CAmount nMinFee = ::minRelayTxFee.GetFee(nBytes);

    if (fAllowFree) {
        // There is a free transaction area in blocks created by most miners,
        // * If we are relaying we allow transactions up to DEFAULT_BLOCK_PRIORITY_SIZE - 1000
        //   to be considered to fall into this category. We don't want to encourage sending
        //   multiple transactions instead of one big transaction to avoid fees.
        if (nBytes < (DEFAULT_BLOCK_PRIORITY_SIZE - 1000))
            nMinFee = 0;
    }

    if (!MoneyRange(nMinFee))
        nMinFee = Params().MaxMoneyOut();
    return nMinFee;
}

bool CheckHaveInputs(const CCoinsViewCache& view, const CTransaction& tx)
{
	CBlockIndex *pindexPrev = mapBlockIndex.find(view.GetBestBlock())->second;
	int nSpendHeight = pindexPrev->nHeight + 1;
	if (!tx.IsCoinBase()) {
		for (unsigned int i = 0; i < tx.vin.size(); i++) {
			//check output and decoys
			std::vector<COutPoint> alldecoys = tx.vin[i].decoys;

			alldecoys.push_back(tx.vin[i].prevout);
			for (size_t j = 0; j < alldecoys.size(); j++) {
				CTransaction prev;
				uint256 bh;
				if (!GetTransaction(alldecoys[j].hash, prev, bh, true)) {
					return false;
				}

				//Cam: 07/06/2019 Remove this condition as colateral will be cheated as a normal tx
				//UTXO with 1M DAPS can only be consumed in a transaction with that single UTXO
				/*if (decoysSize > 1 && prev.vout[alldecoys[j].n].nValue == 1000000 * COIN) {
					return false;
				}

				if (prev.vout[alldecoys[j].n].nValue == 1000000 * COIN) {
					if (!VerifyKeyImages(tx)) {
						LogPrintf("\nFailed to verify correctness of key image of collateralization spend\n");
						return false;
					}
				}*/

				if (mapBlockIndex.count(bh) < 1) return false;
				if (prev.IsCoinStake() || prev.IsCoinAudit() || prev.IsCoinBase()) {
					if (nSpendHeight - mapBlockIndex[bh]->nHeight < Params().COINBASE_MATURITY()) return false;
				}
			}
			if (!tx.IsCoinStake()) {
				if (tx.vin[i].decoys.size() != tx.vin[0].decoys.size()) {
					LogPrintf("\nTransaction does not have the same ring size for inputs\n");
					return false;
				}
			}
		}

		if (tx.IsCoinStake()) {
			if (!VerifyShnorrKeyImageTx(tx)) {
				LogPrintf("\nFailed to verify correctness of key image of staking transaction\n");
				return false;
			}
		}
	}
	return true;
}


bool AcceptToMemoryPool(CTxMemPool &pool, CValidationState &state, const CTransaction &tx, bool fLimitFree,
                        bool *pfMissingInputs, bool fRejectInsaneFee, bool ignoreFees) {
    AssertLockHeld(cs_main);
    if (tx.nTxFee <= BASE_FEE)
        return state.DoS(100, error("AcceptToMemoryPool: Fee less than base fee 1 DAPS"), REJECT_INVALID, "fee-too-low");
    if (pfMissingInputs)
        *pfMissingInputs = false;
    if (!CheckTransaction(tx, false, true, state))
        return state.DoS(100, error("AcceptToMemoryPool: : CheckTransaction failed"), REJECT_INVALID, "bad-tx");
    // Coinbase is only valid in a block, not as a loose transaction
    if (tx.IsCoinBase())
        return state.DoS(100, error("AcceptToMemoryPool: : coinbase as individual tx"),
                         REJECT_INVALID, "coinbase");
    //Coinstake is also only valid in a block, not as a loose transaction
    if (tx.IsCoinStake()) {
    	LogPrintf("\n%s: txRejected=%s\n", __func__, tx.GetHash().GetHex());
        return state.DoS(100, error("AcceptToMemoryPool: coinstake as individual tx"),
                         REJECT_INVALID, "coinstake");
    }
    // Rather not work on nonstandard transactions (unless -testnet/-regtest)
    string reason;
    if (Params().RequireStandard() && !IsStandardTx(tx, reason))
        return state.DoS(0,
                         error("AcceptToMemoryPool : nonstandard transaction: %s", reason),
                         REJECT_NONSTANDARD, reason);
    // is it already in the memory pool?
    uint256 hash = tx.GetHash();
    if (pool.exists(hash)) {
        return false;
    }
    // ----------- swiftTX transaction scanning -----------

    {
        CCoinsView dummy;
        CCoinsViewCache view(&dummy);
        CAmount nValueIn = 0;
        {
            LOCK(pool.cs);
            CCoinsViewMemPool viewMemPool(pcoinsTip, pool);
            view.SetBackend(viewMemPool);
            // do we already have it?
            if (view.HaveCoins(hash)) {
                LogPrintf("%s: Error: Hash exists in the mempool", __func__);
                return false;
            }

            // are the actual inputs available?
            if (!CheckHaveInputs(view, tx)) {
                //check input spents

            	return state.Invalid(error("AcceptToMemoryPool : inputs already spent"),
                                     REJECT_DUPLICATE, "bad-txns-inputs-spent");
            }

            if (!tx.IsCoinStake() && !tx.IsCoinBase() && !tx.IsCoinAudit()) {
            	if (!tx.IsCoinAudit()) {
            		if (!VerifyRingSignatureWithTxFee(tx, chainActive.Tip()))
            			return state.DoS(100, error("AcceptToMemoryPool() : Ring Signature check for transaction %s failed",
            					tx.GetHash().ToString()),
            					REJECT_INVALID, "bad-ring-signature");
            		if (!VerifyBulletProofAggregate(tx))
            			return state.DoS(100, error("AcceptToMemoryPool() : Bulletproof check for transaction %s failed",
            					tx.GetHash().ToString()),
            					REJECT_INVALID, "bad-bulletproof");
            	}
            }

            // Check key images not duplicated with what in db
            for (const CTxIn& txin: tx.vin) {
                const CKeyImage& keyImage = txin.keyImage;
                if (IsKeyImageSpend1(keyImage.GetHex(), uint256())) {
                    return state.Invalid(error("AcceptToMemoryPool : key image already spent"),
                                         REJECT_DUPLICATE, "bad-txns-inputs-spent");
                }
            }

            // Bring the best block into scope
            view.GetBestBlock();
            nValueIn = GetValueIn(view, tx);

            // we have all inputs cached now, so switch back to dummy, so we don't need to keep lock on mempool
            view.SetBackend(dummy);
        }

        // Check for non-standard pay-to-script-hash in inputs
        if (Params().RequireStandard() && !AreInputsStandard(tx, view))
            return error("AcceptToMemoryPool: : nonstandard transaction input");
        // Check that the transaction doesn't have an excessive number of
        // sigops, making it impossible to mine. Since the coinbase transaction
        // itself can contain sigops MAX_TX_SIGOPS is less than
        // MAX_BLOCK_SIGOPS; we still consider this an invalid rather than
        // merely non-standard transaction.
        {
            unsigned int nSigOps = GetLegacySigOpCount(tx);
            unsigned int nMaxSigOps = MAX_TX_SIGOPS_CURRENT;
            if (nSigOps > nMaxSigOps)
                return state.DoS(0,
                                 error("AcceptToMemoryPool : too many sigops %s, %d > %d",
                                       hash.ToString(), nSigOps, nMaxSigOps),
                                 REJECT_NONSTANDARD, "bad-txns-too-many-sigops");
        }

        CAmount nFees = 0;//nValueIn - nValueOut;
        double dPriority = 0;
        GetPriority(tx, chainActive.Height());

        CTxMemPoolEntry entry(tx, nFees, GetTime(), dPriority, chainActive.Height());
        unsigned int nSize = entry.GetTxSize();

        // Don't accept it if it can't get into a block
        // but prioritise dstx and don't check fees for it
        if (mapObfuscationBroadcastTxes.count(hash)) {
            mempool.PrioritiseTransaction(hash, hash.ToString(), 1000, 0.1 * COIN);
        } else if (!ignoreFees) {
            CAmount txMinFee = GetMinRelayFee(tx, nSize, true);
            if (fLimitFree && nFees < txMinFee)
                return state.DoS(0, error("AcceptToMemoryPool : not enough fees %s, %d < %d",
                                          hash.ToString(), nFees, txMinFee),
                                 REJECT_INSUFFICIENTFEE, "insufficient fee");

            // Continuously rate-limit free (really, very-low-fee) transactions
            // This mitigates 'penny-flooding' -- sending thousands of free transactions just to
            // be annoying or make others' transactions take longer to confirm.
            if (fLimitFree && nFees < ::minRelayTxFee.GetFee(nSize)) {
                static CCriticalSection csFreeLimiter;
                static double dFreeCount;
                static int64_t nLastTime;
                int64_t nNow = GetTime();

                LOCK(csFreeLimiter);

                // Use an exponentially decaying ~10-minute window:
                dFreeCount *= pow(1.0 - 1.0 / 600.0, (double) (nNow - nLastTime));
                nLastTime = nNow;
                // -limitfreerelay unit is thousand-bytes-per-minute
                // At default rate it would take over a month to fill 1GB
                if (dFreeCount >= GetArg("-limitfreerelay", 30) * 10 * 1000)
                    return state.DoS(0, error("AcceptToMemoryPool : free transaction rejected by rate limiter"),
                                     REJECT_INSUFFICIENTFEE, "rate limited free transaction");
                LogPrint("mempool", "Rate limit dFreeCount: %g => %g\n", dFreeCount, dFreeCount + nSize);
                dFreeCount += nSize;
            }
        }

        // Check against previous transactions
        // This is done last to help prevent CPU exhaustion denial-of-service attacks.
        
        if (!CheckInputs(tx, state, view, true, STANDARD_SCRIPT_VERIFY_FLAGS, true)) {
            return error("AcceptToMemoryPool: : ConnectInputs failed %s", hash.ToString());
        }
        // Check again against just the consensus-critical mandatory script
        // verification flags, in case of bugs in the standard flags that cause
        // transactions to pass as valid when they're actually invalid. For
        // instance the STRICTENC flag was incorrectly allowing certain
        // CHECKSIG NOT scripts to pass, even though they were invalid.
        //
        // There is a similar check in CreateNewBlock() to prevent creating
        // invalid blocks, however allowing such transactions into the mempool
        // can be exploited as a DoS attack.
        if (!CheckInputs(tx, state, view, true, MANDATORY_SCRIPT_VERIFY_FLAGS, true)) {
            return error(
                    "AcceptToMemoryPool: : BUG! PLEASE REPORT THIS! ConnectInputs failed against MANDATORY but not STANDARD flags %s",
                    hash.ToString());
        }
        // Store transaction in memory
        pool.addUnchecked(hash, entry);
    }
    SyncWithWallets(tx, NULL);

    if (pwalletMain) {
    	LOCK(pwalletMain->cs_wallet);
    	if (pwalletMain->mapWallet.count(tx.GetHash()) == 1) {
    		for (size_t i = 0; i < tx.vin.size(); i++) {
    			std::string outpoint = tx.vin[i].prevout.hash.GetHex() + std::to_string(tx.vin[i].prevout.n);
    			if (pwalletMain->outpointToKeyImages[outpoint] == tx.vin[i].keyImage) {
    				pwalletMain->inSpendQueueOutpoints[tx.vin[i].prevout] = true;
    				continue;
    			}

    			for (size_t j = 0; j < tx.vin[i].decoys.size(); j++) {
    				std::string outpoint = tx.vin[i].decoys[j].hash.GetHex() + std::to_string(tx.vin[i].decoys[j].n);
    				if (pwalletMain->outpointToKeyImages[outpoint] == tx.vin[i].keyImage) {
    					pwalletMain->inSpendQueueOutpoints[tx.vin[i].decoys[j]] = true;
    					break;
    				}
    			}
    		}
    	}
    }

    return true;
}

bool AcceptableInputs(CTxMemPool &pool, CValidationState &state, const CTransaction &tx, bool fLimitFree,
                      bool *pfMissingInputs, bool fRejectInsaneFee, bool isDSTX) {
    AssertLockHeld(cs_main);
    if (pfMissingInputs)
        *pfMissingInputs = false;

    if (!CheckTransaction(tx, false, true, state))
        return error("AcceptableInputs: : CheckTransaction failed");

    // Coinbase is only valid in a block, not as a loose transaction
    if (tx.IsCoinBase())
        return state.DoS(100, error("AcceptableInputs: : coinbase as individual tx"),
                         REJECT_INVALID, "coinbase");

    // Rather not work on nonstandard transactions (unless -testnet/-regtest)
    string reason;

    // is it already in the memory pool?
    uint256 hash = tx.GetHash();
    if (pool.exists(hash))
        return false;

    // ----------- swiftTX transaction scanning -----------

    BOOST_FOREACH(
    const CTxIn &in, tx.vin) {
        if (mapLockedInputs.count(in.prevout)) {
            if (mapLockedInputs[in.prevout] != tx.GetHash()) {
                return state.DoS(0,
                                 error("AcceptableInputs : conflicts with existing transaction lock: %s", reason),
                                 REJECT_INVALID, "tx-lock-conflict");
            }
        }
    }

    // Check for conflicts with in-memory transactions
   {
        LOCK(pool.cs); // protect pool.mapNextTx
        for (unsigned int i = 0; i < tx.vin.size(); i++) {
            COutPoint outpoint = tx.vin[i].prevout;
            if (pool.mapNextTx.count(outpoint)) {
                // Disable replacement feature for now
                return false;
            }
        }
    }


    {
        CCoinsView dummy;
        CCoinsViewCache view(&dummy);

        CAmount nValueIn = 0;
        {
            LOCK(pool.cs);
            CCoinsViewMemPool viewMemPool(pcoinsTip, pool);
            view.SetBackend(viewMemPool);

            // do we already have it?
            if (view.HaveCoins(hash))
                return false;

            // do all inputs exist?
            // Note that this does not check for the presence of actual outputs (see the next check for that),
            // only helps filling in pfMissingInputs (to determine missing vs spent).
            for (const CTxIn txin : tx.vin) {
                if (!view.HaveCoins(txin.prevout.hash)) {
                    if (pfMissingInputs)
                        *pfMissingInputs = true;
                    return false;
                }

                // check for invalid/fraudulent inputs
                if (!ValidOutPoint(txin.prevout, chainActive.Height())) {
                    return state.Invalid(
                            error("%s : tried to spend invalid input %s in tx %s", __func__, txin.prevout.ToString(),
                                  tx.GetHash().GetHex()), REJECT_INVALID, "bad-txns-invalid-inputs");
                }
            }

            // are the actual inputs available?
            if (!CheckHaveInputs(view, tx))
                return state.Invalid(error("AcceptableInputs : inputs already spent"),
                                     REJECT_DUPLICATE, "bad-txns-inputs-spent");

            // Bring the best block into scope
            view.GetBestBlock();

            nValueIn = GetValueIn(view, tx);

            // we have all inputs cached now, so switch back to dummy, so we don't need to keep lock on mempool
            view.SetBackend(dummy);
        }

        // Check that the transaction doesn't have an excessive number of
        // sigops, making it impossible to mine. Since the coinbase transaction
        // itself can contain sigops MAX_TX_SIGOPS is less than
        // MAX_BLOCK_SIGOPS; we still consider this an invalid rather than
        // merely non-standard transaction.
        unsigned int nSigOps = GetLegacySigOpCount(tx);
        unsigned int nMaxSigOps = MAX_TX_SIGOPS_CURRENT;
        if (nSigOps > nMaxSigOps)
            return state.DoS(0,
                             error("AcceptableInputs : too many sigops %s, %d > %d",
                                   hash.ToString(), nSigOps, nMaxSigOps),
                             REJECT_NONSTANDARD, "bad-txns-too-many-sigops");

        CAmount nValueOut = tx.GetValueOut();
        CAmount nFees = nValueIn - nValueOut;
        double dPriority = GetPriority(tx, chainActive.Height());

        CTxMemPoolEntry entry(tx, nFees, GetTime(), dPriority, chainActive.Height());
        unsigned int nSize = entry.GetTxSize();

        // Don't accept it if it can't get into a block
        // but prioritise dstx and don't check fees for it
        if (isDSTX) {
            mempool.PrioritiseTransaction(hash, hash.ToString(), 1000, 0.1 * COIN);
        } else { // same as !ignoreFees for AcceptToMemoryPool
            CAmount txMinFee = GetMinRelayFee(tx, nSize, true);
            if (fLimitFree && nFees < txMinFee)
                return state.DoS(0, error("AcceptableInputs : not enough fees %s, %d < %d",
                                          hash.ToString(), nFees, txMinFee),
                                 REJECT_INSUFFICIENTFEE, "insufficient fee");

            // Require that free transactions have sufficient priority to be mined in the next block.
            //TODO: @campv need to recompute the fee
            /*if (GetBoolArg("-relaypriority", true) && nFees < ::minRelayTxFee.GetFee(nSize) &&
                !AllowFree(view.GetPriority(tx, chainActive.Height() + 1))) {
                return state.DoS(0, false, REJECT_INSUFFICIENTFEE, "insufficient priority");
            }*/

            // Continuously rate-limit free (really, very-low-fee) transactions
            // This mitigates 'penny-flooding' -- sending thousands of free transactions just to
            // be annoying or make others' transactions take longer to confirm.
            if (fLimitFree && nFees < ::minRelayTxFee.GetFee(nSize)) {
                static CCriticalSection csFreeLimiter;
                static double dFreeCount;
                static int64_t nLastTime;
                int64_t nNow = GetTime();

                LOCK(csFreeLimiter);

                // Use an exponentially decaying ~10-minute window:
                dFreeCount *= pow(1.0 - 1.0 / 600.0, (double) (nNow - nLastTime));
                nLastTime = nNow;
                // -limitfreerelay unit is thousand-bytes-per-minute
                // At default rate it would take over a month to fill 1GB
                if (dFreeCount >= GetArg("-limitfreerelay", 30) * 10 * 1000)
                    return state.DoS(0, error("AcceptableInputs : free transaction rejected by rate limiter"),
                                     REJECT_INSUFFICIENTFEE, "rate limited free transaction");
                LogPrint("mempool", "Rate limit dFreeCount: %g => %g\n", dFreeCount, dFreeCount + nSize);
                dFreeCount += nSize;
            }
        }

        if (fRejectInsaneFee && nFees > ::minRelayTxFee.GetFee(nSize) * 10000)
            return error("AcceptableInputs: : insane fees %s, %d > %d",
                         hash.ToString(),
                         nFees, ::minRelayTxFee.GetFee(nSize) * 10000);

        // Check against previous transactions
        // This is done last to help prevent CPU exhaustion denial-of-service attacks.
        if (!CheckInputs(tx, state, view, false, STANDARD_SCRIPT_VERIFY_FLAGS, true)) {
            return error("AcceptableInputs: : ConnectInputs failed %s", hash.ToString());
        }

        // Check again against just the consensus-critical mandatory script
        // verification flags, in case of bugs in the standard flags that cause
        // transactions to pass as valid when they're actually invalid. For
        // instance the STRICTENC flag was incorrectly allowing certain
        // CHECKSIG NOT scripts to pass, even though they were invalid.
        //
        // There is a similar check in CreateNewBlock() to prevent creating
        // invalid blocks, however allowing such transactions into the mempool
        // can be exploited as a DoS attack.
        // for any real tx this will be checked on AcceptToMemoryPool anyway
    }

    return true;
}

/** Return transaction in tx, and if it was found inside a block, its hash is placed in hashBlock */
bool GetTransaction(const uint256 &hash, CTransaction &txOut, uint256 &hashBlock, bool fAllowSlow) {
    CBlockIndex *pindexSlow = NULL;
    {
        LOCK(cs_main);
        {
            if (mempool.lookup(hash, txOut)) {
                return true;
            }
        }

        if (fTxIndex) {
            CDiskTxPos postx;
            if (pblocktree->ReadTxIndex(hash, postx)) {
                CAutoFile file(OpenBlockFile(postx, true), SER_DISK, CLIENT_VERSION);
                if (file.IsNull())
                    return error("%s: OpenBlockFile failed", __func__);
                CBlockHeader header;
                try {
                    file >> header;
                    fseek(file.Get(), postx.nTxOffset, SEEK_CUR);
                    file >> txOut;
                } catch (std::exception &e) {
                    return error("%s : Deserialize or I/O error - %s", __func__, e.what());
                }
                hashBlock = header.GetHash();
                if (txOut.GetHash() != hash)
                    return error("%s : txid mismatch, %s, %s", __func__, txOut.GetHash().GetHex(), hash.GetHex());
                return true;
            }

            // transaction not found in the index, nothing more can be done
            return false;
        }

        if (fAllowSlow) { // use coin database to locate block that contains transaction, and scan it
            int nHeight = -1;
            {
                CCoinsViewCache &view = *pcoinsTip;
                const CCoins *coins = view.AccessCoins(hash);
                if (coins)
                    nHeight = coins->nHeight;
            }
            if (nHeight > 0)
                pindexSlow = chainActive[nHeight];
        }
    }

    if (pindexSlow) {
        CBlock block;
        if (ReadBlockFromDisk(block, pindexSlow)) {
            BOOST_FOREACH(
            const CTransaction &tx, block.vtx) {
                if (tx.GetHash() == hash) {
                    txOut = tx;
                    hashBlock = pindexSlow->GetBlockHash();
                    return true;
                }
            }
        }
    }

    return false;
}


//////////////////////////////////////////////////////////////////////////////
//
// CBlock and CBlockIndex
//

bool WriteBlockToDisk(CBlock &block, CDiskBlockPos &pos) {
    // Open history file to append
    CAutoFile fileout(OpenBlockFile(pos), SER_DISK, CLIENT_VERSION);
    if (fileout.IsNull())
        return error("WriteBlockToDisk : OpenBlockFile failed");

    // Write index header
    unsigned int nSize = fileout.GetSerializeSize(block);
    fileout << FLATDATA(Params().MessageStart()) << nSize;

    // Write block
    long fileOutPos = ftell(fileout.Get());
    if (fileOutPos < 0)
        return error("WriteBlockToDisk : ftell failed");
    pos.nPos = (unsigned int) fileOutPos;
    fileout << block;

    return true;
}

bool ReadBlockFromDisk(CBlock &block, const CDiskBlockPos &pos) {
    block.SetNull();

    // Open history file to read
    CAutoFile filein(OpenBlockFile(pos, true), SER_DISK, CLIENT_VERSION);
    if (filein.IsNull())
        return error("ReadBlockFromDisk : OpenBlockFile failed");

    // Read block
    try {
        filein >> block;
    } catch (std::exception &e) {
        return error("%s : Deserialize or I/O error - %s", __func__, e.what());
    }

    // Check the header
    if (block.IsProofOfWork()) {
        if (!CheckProofOfWork(block.GetHash(), block.nBits))
            return error("ReadBlockFromDisk : Errors in block header");
    }

    return true;
}

bool ReadBlockFromDisk(CBlock &block, const CBlockIndex *pindex) {
    if (!ReadBlockFromDisk(block, pindex->GetBlockPos()))
        return false;
    if (block.GetHash() != pindex->GetBlockHash()) {
        LogPrintf("%s : block=%s index=%s\n", __func__, block.GetHash().ToString().c_str(),
                  pindex->GetBlockHash().ToString().c_str());
        return error("ReadBlockFromDisk(CBlock&, CBlockIndex*) : GetHash() doesn't match index");
    }
    return true;
}


double ConvertBitsToDouble(unsigned int nBits) {
    int nShift = (nBits >> 24) & 0xff;

    double dDiff =
            (double) 0x0000ffff / (double) (nBits & 0x00ffffff);

    while (nShift < 29) {
        dDiff *= 256.0;
        nShift++;
    }
    while (nShift > 29) {
        dDiff /= 256.0;
        nShift--;
    }

    return dDiff;
}

CAmount PoSBlockReward() {
	return 900 * COIN;
}

CAmount TeamRewards(const CBlockIndex *ptip)
{
	const CBlockIndex* pForkTip = ptip;
	if (!ptip) {
		pForkTip = chainActive.Tip();
	}

	if (!pForkTip->IsProofOfAudit()) return 0;
	const CBlockIndex* lastPoABlock = pForkTip;
	if (lastPoABlock->hashPrevPoABlock.IsNull()) {
		//pay daps team after the first PoA block
		return (pForkTip->nHeight - Params().LAST_POW_BLOCK() - 1 + 1 /*+1 for the being created PoS block*/) * 50 * COIN;
	}

	//loop back to find the PoA block right after which the daps team is paid
	uint256 lastPoAHash = lastPoABlock->hashPrevPoABlock;
	CAmount ret = 0;
	int numPoABlocks = 1;
	while (!lastPoAHash.IsNull()) {
		if (numPoABlocks != 0 && numPoABlocks % Params().TEAM_REWARD_FREQUENCY == 0) break;
		CBlockIndex* p = mapBlockIndex[lastPoAHash];
		lastPoAHash = p->hashPrevPoABlock;
		numPoABlocks++;
	}

	if (!lastPoAHash.IsNull() && numPoABlocks != 0 && numPoABlocks % 24 == 0) {
		ret = (pForkTip->nHeight - (mapBlockIndex[lastPoAHash]->nHeight + 1) - numPoABlocks + 1 /*+1 for the being created PoS block*/) * 50 * COIN;
	}
	return ret;
}

int64_t GetBlockValue(const CBlockIndex *ptip) {
    int64_t nSubsidy = 0;
    const CBlockIndex* pForkTip = ptip;
    if (!ptip) {
    	pForkTip = chainActive.Tip();
    }

	if (pForkTip->nHeight < Params().LAST_POW_BLOCK()) {
		nSubsidy = 200000000 * COIN;
	} else {
        nSubsidy = PoSBlockReward();
        nSubsidy += TeamRewards(pForkTip);
    }

    return nSubsidy;
}

CAmount GetSeeSaw(const CAmount& blockValue, int nMasternodeCount, int nHeight)
{
    int64_t nMoneySupply = chainActive.Tip()->nMoneySupply;

    //if a mn count is inserted into the function we are looking for a specific result for a masternode count
    if (nMasternodeCount < 1) {
    	nMasternodeCount = mnodeman.size();
    }

    int64_t mNodeCoins = nMasternodeCount * 1000000 * COIN;

    // Use this log to compare the masternode count for different clients
    LogPrintf("Adjusting seesaw at height %d with %d masternodes (without drift: %d) at %ld\n", nHeight,
              nMasternodeCount, nMasternodeCount - Params().MasternodeCountDrift(), GetTime());

    if (fDebug)
        LogPrintf("GetMasternodePayment(): moneysupply=%s, nodecoins=%s \n", FormatMoney(nMoneySupply).c_str(),
                  FormatMoney(mNodeCoins).c_str());

    CAmount ret = 0;
    if (mNodeCoins == 0) {
        ret = 0;
    } else {
        if (mNodeCoins <= (nMoneySupply * .05) && mNodeCoins > 0) {
            ret = blockValue * .6;
        } else if (mNodeCoins <= (nMoneySupply * .1) && mNodeCoins > (nMoneySupply * .05)) {
            ret = blockValue * .59;
        } else if (mNodeCoins <= (nMoneySupply * .15) && mNodeCoins > (nMoneySupply * .1)) {
            ret = blockValue * .58;
        } else if (mNodeCoins <= (nMoneySupply * .2) && mNodeCoins > (nMoneySupply * .15)) {
            ret = blockValue * .57;
        } else if (mNodeCoins <= (nMoneySupply * .25) && mNodeCoins > (nMoneySupply * .2)) {
            ret = blockValue * .56;
        } else if (mNodeCoins <= (nMoneySupply * .3) && mNodeCoins > (nMoneySupply * .25)) {
            ret = blockValue * .55;
        } else if (mNodeCoins <= (nMoneySupply * .35) && mNodeCoins > (nMoneySupply * .3)) {
            ret = blockValue * .54;
        } else if (mNodeCoins <= (nMoneySupply * .4) && mNodeCoins > (nMoneySupply * .35)) {
            ret = blockValue * .53;
        } else if (mNodeCoins <= (nMoneySupply * .45) && mNodeCoins > (nMoneySupply * .4)) {
            ret = blockValue * .52;
        } else if (mNodeCoins <= (nMoneySupply * .5) && mNodeCoins > (nMoneySupply * .45)) {
            ret = blockValue * .51;
        } else if (mNodeCoins <= (nMoneySupply * .525) && mNodeCoins > (nMoneySupply * .5)) {
            ret = blockValue * .50;
        } else if (mNodeCoins <= (nMoneySupply * .55) && mNodeCoins > (nMoneySupply * .525)) {
            ret = blockValue * .49;
        } else if (mNodeCoins <= (nMoneySupply * .6) && mNodeCoins > (nMoneySupply * .55)) {
            ret = blockValue * .48;
        } else if (mNodeCoins <= (nMoneySupply * .65) && mNodeCoins > (nMoneySupply * .6)) {
            ret = blockValue * .47;
        } else if (mNodeCoins <= (nMoneySupply * .7) && mNodeCoins > (nMoneySupply * .65)) {
            ret = blockValue * .46;
        } else if (mNodeCoins <= (nMoneySupply * .75) && mNodeCoins > (nMoneySupply * .7)) {
            ret = blockValue * .45;
        } else if (mNodeCoins <= (nMoneySupply * .8) && mNodeCoins > (nMoneySupply * .75)) {
            ret = blockValue * .44;
        } else if (mNodeCoins <= (nMoneySupply * .85) && mNodeCoins > (nMoneySupply * .8)) {
            ret = blockValue * .43;
        } else if (mNodeCoins <= (nMoneySupply * .9) && mNodeCoins > (nMoneySupply * .85)) {
            ret = blockValue * .42;
        } else if (mNodeCoins <= (nMoneySupply * .95) && mNodeCoins > (nMoneySupply * .9)) {
            ret = blockValue * .41;
        } else {
            ret = blockValue * .40;
        }
    }

    return ret;
}

int64_t GetMasternodePayment(int nHeight, int64_t blockValue, int nMasternodeCount) {
    int64_t ret = 0;

    int64_t blockValueForSeeSaw = blockValue;

    if (Params().NetworkID() == CBaseChainParams::TESTNET) {
        if (nHeight < 200)
            return 0;
        if (nHeight < 4500)
            ret = blockValue / 5;
        else if (nHeight >= 4500) {
            return  GetSeeSaw(blockValueForSeeSaw, nMasternodeCount, nHeight);
        }
    }

    if (nHeight >= Params().LAST_POW_BLOCK()) {
        return GetSeeSaw(blockValueForSeeSaw, nMasternodeCount, nHeight);
    }

    return ret;
}

bool IsInitialBlockDownload() {
    LOCK(cs_main);
    if (fImporting || fReindex || fVerifyingBlocks || chainActive.Height() < Checkpoints::GetTotalBlocksEstimate())
        return true;
    static bool lockIBDState = false;
    if (lockIBDState)
        return false;
    bool state = (chainActive.Height() < pindexBestHeader->nHeight - 24 * 6 ||
                  pindexBestHeader->GetBlockTime() <
                  GetTime() - 6 * 60 * 60); // ~144 blocks behind -> 2 x fork detection time
    if (!state)
        lockIBDState = true;
    return state;
}

bool fLargeWorkForkFound = false;
bool fLargeWorkInvalidChainFound = false;
CBlockIndex *pindexBestForkTip = NULL, *pindexBestForkBase = NULL;

bool VerifyZeroBlindCommitment(const CTxOut& out) {
	//if nValue = 0 ==> staking value is obfuscated
	if (out.nValue == 0) return true;
	unsigned char zeroBlind[32];
	std::vector<unsigned char> commitment;
	CWallet::CreateCommitmentWithZeroBlind(out.nValue, zeroBlind, commitment);
	return commitment == out.commitment;
}

bool VerifyDerivedAddress(const CTxOut& out, std::string stealth) {
	CPubKey foundationalGenPub, pubView, pubSpend;
	bool hasPaymentID;
	uint64_t paymentID;
	if (!CWallet::DecodeStealthAddress(stealth, pubView, pubSpend, hasPaymentID, paymentID)) {
		LogPrintf("\n%s: Cannot decode foundational address", __func__);
		return false;
	}

	//reconstruct destination address from masternode address and tx private key
	CKey foundationTxPriv;
	foundationTxPriv.Set(&(out.txPriv[0]), &(out.txPriv[0]) + 32, true);
	CPubKey foundationTxPub = foundationTxPriv.GetPubKey();
	CPubKey origin(out.txPub.begin(), out.txPub.end());
	if (foundationTxPub != origin) return false;
	CWallet::ComputeStealthDestination(foundationTxPriv, pubView, pubSpend, foundationalGenPub);
	CScript foundationalScript = GetScriptForDestination(foundationalGenPub);
	return foundationalScript == out.scriptPubKey;
}

void CheckForkWarningConditions() {
    AssertLockHeld(cs_main);
    // Before we get past initial download, we cannot reliably alert about forks
    // (we assume we don't get stuck on a fork before the last checkpoint)
    if (IsInitialBlockDownload())
        return;

    // If our best fork is no longer within 72 blocks (+/- 3 hours if no one mines it)
    // of our head, drop it
    if (pindexBestForkTip && chainActive.Height() - pindexBestForkTip->nHeight >= 72)
        pindexBestForkTip = NULL;

    if (pindexBestForkTip || (pindexBestInvalid && pindexBestInvalid->nChainWork > chainActive.Tip()->nChainWork +
                                                                                   (GetBlockProof(*chainActive.Tip()) *
                                                                                    6))) {
        if (!fLargeWorkForkFound && pindexBestForkBase) {
            if (pindexBestForkBase->phashBlock) {
                std::string warning = std::string("'Warning: Large-work fork detected, forking after block ") +
                                      pindexBestForkBase->phashBlock->ToString() + std::string("'");
                CAlert::Notify(warning, true);
            }
        }
        if (pindexBestForkTip && pindexBestForkBase) {
            if (pindexBestForkBase->phashBlock) {
                LogPrintf(
                        "CheckForkWarningConditions: Warning: Large valid fork found\n  forking the chain at height %d (%s)\n  lasting to height %d (%s).\nChain state database corruption likely.\n",
                        pindexBestForkBase->nHeight, pindexBestForkBase->phashBlock->ToString(),
                        pindexBestForkTip->nHeight, pindexBestForkTip->phashBlock->ToString());
                fLargeWorkForkFound = true;
            }
        } else {
            LogPrintf(
                    "CheckForkWarningConditions: Warning: Found invalid chain at least ~6 blocks longer than our best chain.\nChain state database corruption likely.\n");
            fLargeWorkInvalidChainFound = true;
        }
    } else {
        fLargeWorkForkFound = false;
        fLargeWorkInvalidChainFound = false;
    }
}

void CheckForkWarningConditionsOnNewFork(CBlockIndex *pindexNewForkTip) {
    AssertLockHeld(cs_main);
    // If we are on a fork that is sufficiently large, set a warning flag
    CBlockIndex *pfork = pindexNewForkTip;
    CBlockIndex *plonger = chainActive.Tip();
    while (pfork && pfork != plonger) {
        while (plonger && plonger->nHeight > pfork->nHeight)
            plonger = plonger->pprev;
        if (pfork == plonger)
            break;
        pfork = pfork->pprev;
    }

    // We define a condition which we should warn the user about as a fork of at least 7 blocks
    // who's tip is within 72 blocks (+/- 3 hours if no one mines it) of ours
    // or a chain that is entirely longer than ours and invalid (note that this should be detected by both)
    // We use 7 blocks rather arbitrarily as it represents just under 10% of sustained network
    // hash rate operating on the fork.
    // We define it this way because it allows us to only store the highest fork tip (+ base) which meets
    // the 7-block condition and from this always have the most-likely-to-cause-warning fork
    if (pfork &&
        (!pindexBestForkTip || (pindexBestForkTip && pindexNewForkTip->nHeight > pindexBestForkTip->nHeight)) &&
        pindexNewForkTip->nChainWork - pfork->nChainWork > (GetBlockProof(*pfork) * 7) &&
        chainActive.Height() - pindexNewForkTip->nHeight < 72) {
        pindexBestForkTip = pindexNewForkTip;
        pindexBestForkBase = pfork;
    }

    CheckForkWarningConditions();
}

// Requires cs_main.
void Misbehaving(NodeId pnode, int howmuch) {
    if (howmuch == 0)
        return;

    CNodeState *state = State(pnode);
    if (state == NULL)
        return;

    state->nMisbehavior += howmuch;
    int banscore = GetArg("-banscore", 100);
    if (state->nMisbehavior >= banscore && state->nMisbehavior - howmuch < banscore) {
        LogPrintf("Misbehaving: %s (%d -> %d) BAN THRESHOLD EXCEEDED\n", state->name, state->nMisbehavior - howmuch,
                  state->nMisbehavior);
        state->fShouldBan = true;
    } else
        LogPrintf("Misbehaving: %s (%d -> %d)\n", state->name, state->nMisbehavior - howmuch, state->nMisbehavior);
}

void static InvalidChainFound(CBlockIndex *pindexNew) {
    if (!pindexBestInvalid || pindexNew->nChainWork > pindexBestInvalid->nChainWork)
        pindexBestInvalid = pindexNew;

    LogPrintf("InvalidChainFound: invalid block=%s  height=%d  log2_work=%.8g  date=%s\n",
              pindexNew->GetBlockHash().ToString(), pindexNew->nHeight,
              log(pindexNew->nChainWork.getdouble()) / log(2.0), DateTimeStrFormat("%Y-%m-%d %H:%M:%S",
                                                                                   pindexNew->GetBlockTime()));
    LogPrintf("InvalidChainFound:  current best=%s  height=%d  log2_work=%.8g  date=%s\n",
              chainActive.Tip()->GetBlockHash().ToString(), chainActive.Height(),
              log(chainActive.Tip()->nChainWork.getdouble()) / log(2.0),
              DateTimeStrFormat("%Y-%m-%d %H:%M:%S", chainActive.Tip()->GetBlockTime()));
    CheckForkWarningConditions();
}

void static InvalidBlockFound(CBlockIndex *pindex, const CValidationState &state) {
    int nDoS = 0;
    if (state.IsInvalid(nDoS)) {
        std::map<uint256, NodeId>::iterator it = mapBlockSource.find(pindex->GetBlockHash());
        if (it != mapBlockSource.end() && State(it->second)) {
            CBlockReject reject = {state.GetRejectCode(), state.GetRejectReason().substr(0, MAX_REJECT_MESSAGE_LENGTH),
                                   pindex->GetBlockHash()};
            State(it->second)->rejects.push_back(reject);
            if (nDoS > 0)
                Misbehaving(it->second, nDoS);
        }
    }
    if (!state.CorruptionPossible()) {
        pindex->nStatus |= BLOCK_FAILED_VALID;
        setDirtyBlockIndex.insert(pindex);
        setBlockIndexCandidates.erase(pindex);
        InvalidChainFound(pindex);
    }
}

void
UpdateCoins(const CTransaction &tx, CValidationState &state, CCoinsViewCache &inputs, CTxUndo &txundo, int nHeight) {
    // mark inputs spent
	if (!tx.IsCoinAudit() && !tx.IsCoinBase() && tx.IsCoinStake()) {
        txundo.vprevout.reserve(tx.vin.size());
        BOOST_FOREACH(
        const CTxIn &txin, tx.vin) {
            txundo.vprevout.push_back(CTxInUndo());
            bool ret = inputs.ModifyCoins(txin.prevout.hash)->Spend(txin.prevout, txundo.vprevout.back());
            assert(ret);
        }
    }

    // add outputs
    inputs.ModifyCoins(tx.GetHash())->FromTx(tx, nHeight);
}

bool CScriptCheck::operator()() {
    const CScript &scriptSig = ptxTo->vin[nIn].scriptSig;
    if (!VerifyScript(scriptSig, scriptPubKey, nFlags, CachingTransactionSignatureChecker(ptxTo, nIn, cacheStore),
                      &error)) {
        if (error != SCRIPT_ERR_EVAL_FALSE) {
            return ::error("CScriptCheck(): %s:%d VerifySignature failed: %s", ptxTo->GetHash().ToString(), nIn,
                           ScriptErrorString(error));
        }
    }
    return true;
}

CBitcoinAddress addressExp1("DQZzqnSR6PXxagep1byLiRg9ZurCZ5KieQ");
CBitcoinAddress addressExp2("DTQYdnNqKuEHXyNeeYhPQGGGdqHbXYwjpj");

map <COutPoint, COutPoint> mapInvalidOutPoints;
map <CBigNum, CAmount> mapInvalidSerials;

void AddInvalidSpendsToMap(const CBlock &block) {
	//empty function
}

// Populate global map (mapInvalidOutPoints) of invalid/fraudulent OutPoints that are banned from being used on the chain.
CAmount nFilteredThroughBittrex = 0;
bool fListPopulatedAfterLock = false;

void PopulateInvalidOutPointMap() {
    //empty function
}

bool ValidOutPoint(const COutPoint out, int nHeight) {
    bool isInvalid = nHeight >= Params().Block_Enforce_Invalid() && mapInvalidOutPoints.count(out);
    return !isInvalid;
}

CAmount GetInvalidUTXOValue() {
    CAmount nValue = 0;
    for (auto it : mapInvalidOutPoints) {
        const COutPoint out = it.first;
        bool fSpent = false;
        CCoinsViewCache cache(pcoinsTip);
        const CCoins *coins = cache.AccessCoins(out.hash);
        if (!coins || !coins->IsAvailable(out.n))
            fSpent = true;

        if (!fSpent)
            nValue += coins->vout[out.n].nValue;
    }

    return nValue;
}

bool CheckInputs(const CTransaction &tx, CValidationState &state, const CCoinsViewCache &inputs, bool fScriptChecks,
                 unsigned int flags, bool cacheStore, std::vector <CScriptCheck> *pvChecks) {
    if (!tx.IsCoinBase()) {
        if (pvChecks)
            pvChecks->reserve(tx.vin.size());

        // This doesn't trigger the DoS code on purpose; if it did, it would make it easier
        // for an attacker to attempt to split the network.
        if (!CheckHaveInputs(inputs, tx))
            return state.Invalid(error("CheckInputs() : %s inputs unavailable", tx.GetHash().ToString()));

        // While checking, GetBestBlock() refers to the parent block.
        // This is also true for mempool checks.
        CBlockIndex *pindexPrev = mapBlockIndex.find(inputs.GetBestBlock())->second;
        int nSpendHeight = pindexPrev->nHeight + 1;
        if (tx.IsCoinStake()) {
			for (unsigned int i = 0; i < tx.vin.size(); i++) {
				const COutPoint &prevout = tx.vin[i].prevout;
				CTransaction prev;
				uint256 bh;
				if (!GetTransaction(prevout.hash, prev, bh, true)) {
					return state.Invalid(
							error("CheckInputs() : Inputs not available"),
									REJECT_INVALID, "bad-txns");
				}

				// If prev is coinbase, check that it's matured
				if (prev.IsCoinBase() || prev.IsCoinStake()) {
					if (nSpendHeight - mapBlockIndex[bh]->nHeight < Params().COINBASE_MATURITY())
						return state.Invalid(
								error("CheckInputs() : tried to spend coinbase at depth %d, coinstake=%d",
									  nSpendHeight - mapBlockIndex[bh]->nHeight, prev.IsCoinStake()),
								REJECT_INVALID, "bad-txns-premature-spend-of-coinbase");
				}
			}
        }

        // The first loop above does all the inexpensive checks.
        // Only if ALL inputs pass do we perform expensive ECDSA signature checks.
        // Helps prevent CPU exhaustion attacks.

        // Skip ECDSA signature verification when connecting blocks
        // before the last block chain checkpoint. This is safe because block merkle hashes are
        // still computed and checked, and any change will be caught at the next checkpoint.
        //standard transaction does not have script
        if (fScriptChecks && tx.IsCoinStake()) {
            for (unsigned int i = 0; i < tx.vin.size(); i++) {
                const COutPoint &prevout = tx.vin[i].prevout;
                CTransaction prev;
                uint256 bh;
                if (!GetTransaction(prevout.hash, prev, bh, true)) {
                	return state.Invalid(
                			error("CheckInputs() : Inputs not available"),
							REJECT_INVALID, "bad-txns");
                }
                CCoins coins(prev, mapBlockIndex[bh]->nHeight);

                // Verify signature
                CScriptCheck check(coins, tx, i, flags, cacheStore);
                if (pvChecks) {
                    pvChecks->push_back(CScriptCheck());
                    check.swap(pvChecks->back());
                } else if (!check()) {
                    if (flags & STANDARD_NOT_MANDATORY_VERIFY_FLAGS) {
                        // Check whether the failure was caused by a
                        // non-mandatory script verification check, such as
                        // non-standard DER encodings or non-null dummy
                        // arguments; if so, don't trigger DoS protection to
                        // avoid splitting the network between upgraded and
                        // non-upgraded nodes.
                        CScriptCheck check(coins, tx, i,
                                           flags & ~STANDARD_NOT_MANDATORY_VERIFY_FLAGS, cacheStore);
                        if (check())
                            return state.Invalid(false, REJECT_NONSTANDARD,
                                                 strprintf("non-mandatory-script-verify-flag (%s)",
                                                           ScriptErrorString(check.GetScriptError())));
                    }
                    // Failures of other flags indicate a transaction that is
                    // invalid in new blocks, e.g. a invalid P2SH. We DoS ban
                    // such nodes as they are not following the protocol. That
                    // said during an upgrade careful thought should be taken
                    // as to the correct behavior - we may want to continue
                    // peering with non-upgraded nodes even after a soft-fork
                    // super-majority vote has passed.
                    return state.DoS(100, false, REJECT_INVALID, strprintf("mandatory-script-verify-flag-failed (%s)",
                                                                           ScriptErrorString(check.GetScriptError())));
                }
            }
        }
    }

    return true;
}

bool
DisconnectBlock(CBlock &block, CValidationState &state, CBlockIndex *pindex, CCoinsViewCache &view, bool *pfClean) {
    if (pindex->GetBlockHash() != view.GetBestBlock())
        LogPrintf("%s : pindex=%s view=%s\n", __func__, pindex->GetBlockHash().GetHex(), view.GetBestBlock().GetHex());
    assert(pindex->GetBlockHash() == view.GetBestBlock());

    if (pfClean)
        *pfClean = false;

    bool fClean = true;

    CBlockUndo blockUndo;
    CDiskBlockPos pos = pindex->GetUndoPos();
    if (pos.IsNull())
        return error("DisconnectBlock() : no undo data available");
    if (!blockUndo.ReadFromDisk(pos, pindex->pprev->GetBlockHash()))
        return error("DisconnectBlock() : failure reading undo data");

    if (blockUndo.vtxundo.size() + 1 != block.vtx.size())
        return error("DisconnectBlock() : block and undo data inconsistent");

    // undo transactions in reverse order
    for (int i = block.vtx.size() - 1; i >= 0; i--) {
        const CTransaction &tx = block.vtx[i];

        uint256 hash = tx.GetHash();

        // Check that all outputs are available and match the outputs in the block itself
        // exactly. Note that transactions with only provably unspendable outputs won't
        // have outputs available even in the block itself, so we handle that case
        // specially with outsEmpty.
        {
            CCoins outsEmpty;
            CCoinsModifier outs = view.ModifyCoins(hash);
            outs->ClearUnspendable();

            CCoins outsBlock(tx, pindex->nHeight);
            // The CCoins serialization does not serialize negative numbers.
            // No network rules currently depend on the version here, so an inconsistency is harmless
            // but it must be corrected before txout nversion ever influences a network rule.
            if (outsBlock.nVersion < 0)
                outs->nVersion = outsBlock.nVersion;
            if (*outs != outsBlock)
                fClean = fClean && error("DisconnectBlock() : added transaction mismatch? database corrupted");

            // remove outputs
            outs->Clear();
        }

        // restore inputs
        if (!tx.IsCoinBase() && tx.IsCoinStake()) { // not coinbases because they dont have traditional inputs
            const CTxUndo &txundo = blockUndo.vtxundo[i - 1];
            if (txundo.vprevout.size() != tx.vin.size())
                return error(
                        "DisconnectBlock() : transaction and undo data inconsistent - txundo.vprevout.siz=%d tx.vin.siz=%d",
                        txundo.vprevout.size(), tx.vin.size());
            for (unsigned int j = tx.vin.size(); j-- > 0;) {
                const COutPoint &out = tx.vin[j].prevout;
                const CTxInUndo &undo = txundo.vprevout[j];
                CCoinsModifier coins = view.ModifyCoins(out.hash);
                if (undo.nHeight != 0) {
                    // undo data contains height: this is the last output of the prevout tx being spent
                    if (!coins->IsPruned())
                        fClean = fClean && error("DisconnectBlock() : undo data overwriting existing transaction");
                    coins->Clear();
                    coins->fCoinBase = undo.fCoinBase;
                    coins->nHeight = undo.nHeight;
                    coins->nVersion = undo.nVersion;
                } else {
                    if (coins->IsPruned())
                        fClean = fClean && error("DisconnectBlock() : undo data adding output to missing transaction");
                }
                if (coins->IsAvailable(out.n))
                    fClean = fClean && error("DisconnectBlock() : undo data overwriting existing output");
                if (coins->vout.size() < out.n + 1)
                    coins->vout.resize(out.n + 1);
                coins->vout[out.n] = undo.txout;
            }
        }
    }

    // move best block pointer to prevout block
    view.SetBestBlock(pindex->pprev->GetBlockHash());

    if (pfClean) {
        *pfClean = fClean;
        return true;
    } else {
        return fClean;
    }
}

void static FlushBlockFile(bool fFinalize = false) {
    LOCK(cs_LastBlockFile);

    CDiskBlockPos posOld(nLastBlockFile, 0);

    FILE *fileOld = OpenBlockFile(posOld);
    if (fileOld) {
        if (fFinalize)
            TruncateFile(fileOld, vinfoBlockFile[nLastBlockFile].nSize);
        FileCommit(fileOld);
        fclose(fileOld);
    }

    fileOld = OpenUndoFile(posOld);
    if (fileOld) {
        if (fFinalize)
            TruncateFile(fileOld, vinfoBlockFile[nLastBlockFile].nUndoSize);
        FileCommit(fileOld);
        fclose(fileOld);
    }
}

bool FindUndoPos(CValidationState &state, int nFile, CDiskBlockPos &pos, unsigned int nAddSize);

static CCheckQueue<CScriptCheck> scriptcheckqueue(128);

void ThreadScriptCheck() {
    RenameThread("dapscoin-scriptch");
    scriptcheckqueue.Thread();
}

bool RecalculateDAPSSupply(int nHeightStart) {
    if (nHeightStart > chainActive.Height())
        return false;

    CBlockIndex *pindex = chainActive[nHeightStart];
    CAmount nSupplyPrev = pindex->pprev->nMoneySupply;

    while (true) {
        if (pindex->nHeight % 1000 == 0)
            LogPrintf("%s : block %d...\n", __func__, pindex->nHeight);

        CBlock block;
        assert(ReadBlockFromDisk(block, pindex));

        CAmount nValueIn = 0;
        CAmount nValueOut = 0;
        CAmount nFees = 0;
        for (const CTransaction tx : block.vtx) {
        	nFees += tx.nTxFee;
        	if (tx.IsCoinStake()) {
        		for (unsigned int i = 0; i < tx.vin.size(); i++) {
        			CAmount nTemp;// = txPrev.vout[prevout.n].nValue;
        			uint256 hashBlock;
        			CTransaction txPrev;
        			GetTransaction(tx.vin[i].prevout.hash, txPrev, hashBlock, true);
        			const CTxOut& out = txPrev.vout[tx.vin[i].prevout.n];
        			if (out.nValue >0) {
        				//UTXO created by coinbase/coin audit/coinstake transaction
        				if (!VerifyZeroBlindCommitment(out)) {
        					throw runtime_error("Commitment for coinstake not correct: failed to verify blind commitment");
        				}
        				nValueIn += out.nValue;
        			} else {
        				uint256 val = out.maskValue.amount;
        				uint256 mask = out.maskValue.mask;
        				CKey decodedMask;
        				CPubKey sharedSec;
        				sharedSec.Set(tx.vin[i].encryptionKey.begin(), tx.vin[i].encryptionKey.begin() + 33);
        				ECDHInfo::Decode(mask.begin(), val.begin(), sharedSec, decodedMask, nTemp);
        				//Verify commitment
        				std::vector<unsigned char> commitment;
        				CWallet::CreateCommitment(decodedMask.begin(), nTemp, commitment);
        				if (commitment != out.commitment) {
        					throw runtime_error("Commitment for coinstake not correct");
        				}
        				nValueIn += nTemp;
        			}
        		}
        	}

            for (unsigned int i = 0; i < tx.vout.size(); i++) {
                if (i == 0 && tx.IsCoinStake())
                    continue;

                nValueOut += tx.vout[i].nValue;
            }
        }

        // Rewrite money supply
        pindex->nMoneySupply = nSupplyPrev + nValueOut - nValueIn - nFees;
        nSupplyPrev = pindex->nMoneySupply;

        assert(pblocktree->WriteBlockIndex(CDiskBlockIndex(pindex)));

        if (pindex->nHeight < chainActive.Height())
            pindex = chainActive.Next(pindex);
        else
            break;
    }
    return true;
}

bool ReindexAccumulators(list <uint256> &listMissingCheckpoints, string &strError) {
    return true;
}

static int64_t nTimeVerify = 0;
static int64_t nTimeConnect = 0;
static int64_t nTimeIndex = 0;
static int64_t nTimeCallbacks = 0;
static int64_t nTimeTotal = 0;

bool
ConnectBlock(const CBlock &block, CValidationState &state, CBlockIndex *pindex, CCoinsViewCache &view, bool fJustCheck,
             bool fAlreadyChecked) {
    AssertLockHeld(cs_main);
    // Check it again in case a previous version let a bad block in
    if (!fAlreadyChecked && !CheckBlock(block, state, !fJustCheck, !fJustCheck))
        return false;
    //move this code from checkBlock to ConnectBlock functions to check for forks
    //Check PoA block time
    if (block.IsPoABlockByVersion() && !CheckPoAblockTime(block)) {
    	return state.Invalid(error("CheckBlock() : Time elapsed between two PoA blocks is too short"),
    			REJECT_INVALID, "time-too-new");
    }
    //Check PoA block not auditing PoS blocks audited by its previous PoA block
    if (block.IsPoABlockByVersion() && !CheckPoABlockNotAuditingOverlap(block)) {
    	return state.Invalid(error("CheckBlock() : PoA block auditing PoS blocks previously audited by its parent"),
    			REJECT_INVALID, "overlap-audit");
    }

    /**
     * @todo Audit checkblock
     */
    if (block.IsProofOfAudit()) {
    	LogPrintf("\nchecking CheckPoAContainRecentHash");
    	//Check PoA consensus rules
    	if (!CheckPoAContainRecentHash(block)) {
    		return state.DoS(100, error("CheckBlock() : PoA block should contain only non-audited recent PoS blocks"));
    	}
    	LogPrintf("\nchecking CheckNumberOfAuditedPoSBlocks");

    	if (!CheckNumberOfAuditedPoSBlocks(block)) {
    		return state.DoS(100, error("CheckBlock() : A PoA block should audit at least 59 PoS blocks"));
    	}
    	LogPrintf("\nchecking CheckPoABlockNotContainingPoABlockInfo");

    	if (!CheckPoABlockNotContainingPoABlockInfo(block)) {
    		return state.DoS(100, error("CheckBlock() : A PoA block should not audit any existing PoA blocks"));
    	}
    	LogPrintf("\nchecking CheckPoABlockNotContainingPoABlockInfo");
    }

    // verify that the view's current state corresponds to the previous block
    uint256 hashPrevBlock = pindex->pprev == NULL ? uint256(0) : pindex->pprev->GetBlockHash();
    if (hashPrevBlock != view.GetBestBlock())
        LogPrintf("%s: hashPrev=%s view=%s\n", __func__, hashPrevBlock.ToString().c_str(),
                  view.GetBestBlock().ToString().c_str());
    assert(hashPrevBlock == view.GetBestBlock());
    // Special case for the genesis block, skipping connection of its transactions
    // (its coinbase is unspendable)
    if (block.GetHash() == Params().HashGenesisBlock()) {
        view.SetBestBlock(pindex->GetBlockHash());
        return true;
    }

    if (pindex->nHeight <= Params().LAST_POW_BLOCK() && block.IsProofOfStake())
        return state.DoS(100, error("ConnectBlock() : PoS period not active"),
                         REJECT_INVALID, "PoS-early");

    if (pindex->nHeight > Params().LAST_POW_BLOCK() && block.IsProofOfWork())
        return state.DoS(100, error("ConnectBlock() : PoW period ended"),
                         REJECT_INVALID, "PoW-ended");

    bool fScriptChecks = pindex->nHeight >= Checkpoints::GetTotalBlocksEstimate();

    // BIP16 didn't become active until Apr 1 2012
    int64_t nBIP16SwitchTime = 1333238400;
    bool fStrictPayToScriptHash = (pindex->GetBlockTime() >= nBIP16SwitchTime);

    unsigned int flags = fStrictPayToScriptHash ? SCRIPT_VERIFY_P2SH : SCRIPT_VERIFY_NONE;

    // Start enforcing the DERSIG (BIP66) rules, for block.nVersion=3 blocks, when 75% of the network has upgraded:
    if (block.nVersion >= 3 && CBlockIndex::IsSuperMajority(3, pindex->pprev, Params().EnforceBlockUpgradeMajority())) {
        flags |= SCRIPT_VERIFY_DERSIG;
    }

    CBlockUndo blockundo;

    CCheckQueueControl<CScriptCheck> control(fScriptChecks && nScriptCheckThreads ? &scriptcheckqueue : NULL);

    int64_t nTimeStart = GetTimeMicros();
    CAmount nFees = 0;
    int nInputs = 0;
    unsigned int nSigOps = 0;
    CDiskTxPos pos(pindex->GetBlockPos(), GetSizeOfCompactSize(block.vtx.size()));
    std::vector <std::pair<uint256, CDiskTxPos>> vPos;
    vPos.reserve(block.vtx.size());
    blockundo.vtxundo.reserve(block.vtx.size() - 1);
    CAmount nValueOut = 0;
    CAmount nValueIn = 0;
    unsigned int nMaxBlockSigOps = MAX_BLOCK_SIGOPS_CURRENT;
    for (unsigned int i = 0; i < block.vtx.size(); i++) {
        const CTransaction &tx = block.vtx[i];
        nInputs += tx.vin.size();
        nSigOps += GetLegacySigOpCount(tx);
        if (!block.IsPoABlockByVersion() && nSigOps > nMaxBlockSigOps)
            return state.DoS(100, error("ConnectBlock() : too many sigops"),
                             REJECT_INVALID, "bad-blk-sigops");

        if (!block.IsPoABlockByVersion() && !tx.IsCoinBase()) {
        	if (!tx.IsCoinStake()) {
        		if (!tx.IsCoinAudit()) {
<<<<<<< HEAD
        			if (!IsInitialBlockDownload() && !VerifyRingSignatureWithTxFee(tx))
=======
        			if (!VerifyRingSignatureWithTxFee(tx, pindex))
>>>>>>> dc3e0a02
        				return state.DoS(100, error("ConnectBlock() : Ring Signature check for transaction %s failed",
        						tx.GetHash().ToString()),
        						REJECT_INVALID, "bad-ring-signature");
        			if (!IsInitialBlockDownload() && !VerifyBulletProofAggregate(tx))
        				return state.DoS(100, error("ConnectBlock() : Bulletproof check for transaction %s failed",
        						tx.GetHash().ToString()),
        						REJECT_INVALID, "bad-bulletproof");
        		}
        	}

            // Check that the inputs are not marked as invalid/fraudulent
            uint256 bh = pindex->GetBlockHash();
            for (CTxIn in : tx.vin) {
                const CKeyImage& keyImage = in.keyImage;
                std::string kh = keyImage.GetHex();
                if (IsKeyImageSpend1(kh, bh)) {
                	//remove transaction from the pool?
                    return state.Invalid(error("ConnectBlock() : key image already spent"),
                                         REJECT_DUPLICATE, "bad-txns-inputs-spent");
                }
                pblocktree->WriteKeyImage(keyImage.GetHex(), bh);
                if (pwalletMain != NULL && !pwalletMain->IsLocked()) {
                    if (pwalletMain->GetDebit(in, ISMINE_ALL)) {
                        pwalletMain->keyImagesSpends[keyImage.GetHex()] = true;
                    }
                    pwalletMain->pendingKeyImages.remove(keyImage.GetHex());
                }
                if (!ValidOutPoint(in.prevout, pindex->nHeight)) {
                    return state.DoS(100, error("%s : tried to spend invalid input %s in tx %s", __func__,
                                                in.prevout.ToString(),
                                                tx.GetHash().GetHex()), REJECT_INVALID, "bad-txns-invalid-inputs");
                }
            }

            if (!tx.IsCoinStake())
                nFees += tx.nTxFee;
            CAmount valTemp = GetValueIn(view, tx);
            nValueIn += valTemp;

            std::vector <CScriptCheck> vChecks;
            if (!CheckInputs(tx, state, view, fScriptChecks, flags, false, nScriptCheckThreads ? &vChecks : NULL))
                return false;
            control.Add(vChecks);
        }
        nValueOut += tx.GetValueOut();

        CTxUndo undoDummy;
        if (i > 0) {
            blockundo.vtxundo.push_back(CTxUndo());
        }
        UpdateCoins(tx, state, view, i == 0 ? undoDummy : blockundo.vtxundo.back(), pindex->nHeight);

        vPos.push_back(std::make_pair(tx.GetHash(), pos));
        pos.nTxOffset += ::GetSerializeSize(tx, SER_DISK, CLIENT_VERSION);
    }

    if (block.IsProofOfStake()) {
		const CTransaction coinstake = block.vtx[1];
		size_t numUTXO = coinstake.vout.size();
		CAmount posBlockReward = PoSBlockReward();
		if (mapBlockIndex.count(block.hashPrevBlock) < 1) {
			return state.DoS(100, error("ConnectBlock() : Previous block not found, received block %s, previous %s, current tip %s", block.GetHash().GetHex(), block.hashPrevBlock.GetHex(), chainActive.Tip()->GetBlockHash().GetHex()));
		}
		int thisBlockHeight = mapBlockIndex[block.hashPrevBlock]->nHeight + 1; //avoid potential block disorder during download
		CAmount blockValue = GetBlockValue(mapBlockIndex[block.hashPrevBlock]);
		if (blockValue > posBlockReward) {
			//numUTXO - 1 is team rewards, numUTXO - 2 is masternode reward
			const CTxOut& mnOut = coinstake.vout[numUTXO - 2];
			std::string mnsa(mnOut.masternodeStealthAddress.begin(), mnOut.masternodeStealthAddress.end());
			if (!VerifyDerivedAddress(mnOut, mnsa))
				return state.DoS(100, error("ConnectBlock() : Incorrect derived address for masternode rewards"));

			CAmount teamReward = blockValue - posBlockReward;
			const CTxOut& foundationOut = coinstake.vout[numUTXO - 1];
			if (foundationOut.nValue != teamReward)
				return state.DoS(100, error("ConnectBlock() : Incorrect amount PoS rewards for foundation, reward = %d while the correct reward = %d", foundationOut.nValue, teamReward));

			if (!VerifyDerivedAddress(foundationOut, FOUNDATION_WALLET))
				return state.DoS(100, error("ConnectBlock() : Incorrect derived address PoS rewards for foundation"));
		} else {
			//there is no team rewards in this block
			const CTxOut& mnOut = coinstake.vout[numUTXO - 1];
			std::string mnsa(mnOut.masternodeStealthAddress.begin(), mnOut.masternodeStealthAddress.end());
			if (!VerifyDerivedAddress(mnOut, mnsa))
				return state.DoS(100, error("ConnectBlock() : Incorrect derived address for masternode rewards"));
		}
    }

    // track money supply and mint amount info
    CAmount nMoneySupplyPrev = pindex->pprev ? pindex->pprev->nMoneySupply : 0;
    pindex->nMoneySupply = nMoneySupplyPrev + nValueOut - nValueIn -nFees;
    LogPrintf("%s: nValueOut=%d, nValueIn=%d, nMoneySupplyPrev=%d, pindex->nMoneySupply=%d, nFees=%d", __func__, nValueOut, nValueIn, nMoneySupplyPrev, pindex->nMoneySupply, nFees);
    pindex->nMint = pindex->nMoneySupply - nMoneySupplyPrev + nFees;

    if (!pblocktree->WriteBlockIndex(CDiskBlockIndex(pindex)))
        return error("Connect() : WriteBlockIndex for pindex failed");

    int64_t nTime1 = GetTimeMicros();
    nTimeConnect += nTime1 - nTimeStart;
    LogPrint("bench", "      - Connect %u transactions: %.2fms (%.3fms/tx, %.3fms/txin) [%.2fs]\n",
             (unsigned) block.vtx.size(), 0.001 * (nTime1 - nTimeStart),
             0.001 * (nTime1 - nTimeStart) / block.vtx.size(),
             nInputs <= 1 ? 0 : 0.001 * (nTime1 - nTimeStart) / (nInputs - 1), nTimeConnect * 0.000001);

    //PoW phase redistributed fees to miner. PoS stage destroys fees.
    CAmount nExpectedMint = GetBlockValue(pindex->pprev);
    nExpectedMint += nFees;

    if (!block.IsPoABlockByVersion() && !IsBlockValueValid(block, nExpectedMint, pindex->nMint)) {
        return state.DoS(100,
                         error("ConnectBlock() : reward pays too much (actual=%s vs limit=%s)",
                               FormatMoney(pindex->nMint), FormatMoney(nExpectedMint)),
                         REJECT_INVALID, "bad-cb-amount");
    }

    if (!control.Wait())
        return state.DoS(100, false);
    int64_t nTime2 = GetTimeMicros();
    nTimeVerify += nTime2 - nTimeStart;
    LogPrint("bench", "    - Verify %u txins: %.2fms (%.3fms/txin) [%.2fs]\n", nInputs - 1,
             0.001 * (nTime2 - nTimeStart), nInputs <= 1 ? 0 : 0.001 * (nTime2 - nTimeStart) / (nInputs - 1),
             nTimeVerify * 0.000001);

    if (fJustCheck)
        return true;

    // Write undo information to disk
    if (pindex->GetUndoPos().IsNull() || !pindex->IsValid(BLOCK_VALID_SCRIPTS)) {
        if (pindex->GetUndoPos().IsNull()) {
            CDiskBlockPos pos;
            if (!FindUndoPos(state, pindex->nFile, pos, ::GetSerializeSize(blockundo, SER_DISK, CLIENT_VERSION) + 40))
                return error("ConnectBlock() : FindUndoPos failed");
            if (!blockundo.WriteToDisk(pos, pindex->pprev->GetBlockHash()))
                return state.Abort("Failed to write undo data");

            // update nUndoPos in block index
            pindex->nUndoPos = pos.nPos;
            pindex->nStatus |= BLOCK_HAVE_UNDO;
        }

        pindex->RaiseValidity(BLOCK_VALID_SCRIPTS);
        setDirtyBlockIndex.insert(pindex);
    }

    if (fTxIndex)
        if (!pblocktree->WriteTxIndex(vPos))
            return state.Abort("Failed to write transaction index");

    // add this block to the view's block chain
    view.SetBestBlock(pindex->GetBlockHash());

    int64_t nTime3 = GetTimeMicros();
    nTimeIndex += nTime3 - nTime2;
    LogPrint("bench", "    - Index writing: %.2fms [%.2fs]\n", 0.001 * (nTime3 - nTime2), nTimeIndex * 0.000001);

    // Watch for changes to the previous coinbase transaction.
    static uint256 hashPrevBestCoinBase;
    g_signals.UpdatedTransaction(hashPrevBestCoinBase);
    hashPrevBestCoinBase = block.vtx[0].GetHash();

    int64_t nTime4 = GetTimeMicros();
    nTimeCallbacks += nTime4 - nTime3;
    LogPrint("bench", "    - Callbacks: %.2fms [%.2fs]\n", 0.001 * (nTime4 - nTime3), nTimeCallbacks * 0.000001);

    return true;
}

enum FlushStateMode {
    FLUSH_STATE_IF_NEEDED,
    FLUSH_STATE_PERIODIC,
    FLUSH_STATE_ALWAYS
};

/**
 * Update the on-disk chain state.
 * The caches and indexes are flushed if either they're too large, forceWrite is set, or
 * fast is not set and it's been a while since the last write.
 */
bool static FlushStateToDisk(CValidationState &state, FlushStateMode mode) {
    LOCK(cs_main);
    static int64_t nLastWrite = 0;
    try {
        if ((mode == FLUSH_STATE_ALWAYS) ||
            ((mode == FLUSH_STATE_PERIODIC || mode == FLUSH_STATE_IF_NEEDED) &&
             pcoinsTip->GetCacheSize() > nCoinCacheSize) ||
            (mode == FLUSH_STATE_PERIODIC && GetTimeMicros() > nLastWrite + DATABASE_WRITE_INTERVAL * 1000000)) {
            // Typical CCoins structures on disk are around 100 bytes in size.
            // Pushing a new one to the database can cause it to be written
            // twice (once in the log, and once in the tables). This is already
            // an overestimation, as most will delete an existing entry or
            // overwrite one. Still, use a conservative safety factor of 2.
            if (!CheckDiskSpace(100 * 2 * 2 * pcoinsTip->GetCacheSize()))
                return state.Error("out of disk space");
            // First make sure all block and undo data is flushed to disk.
            FlushBlockFile();
            // Then update all block file information (which may refer to block and undo files).
            bool fileschanged = false;
            for (set<int>::iterator it = setDirtyFileInfo.begin(); it != setDirtyFileInfo.end();) {
                if (!pblocktree->WriteBlockFileInfo(*it, vinfoBlockFile[*it])) {
                    return state.Abort("Failed to write to block index");
                }
                fileschanged = true;
                setDirtyFileInfo.erase(it++);
            }
            if (fileschanged && !pblocktree->WriteLastBlockFile(nLastBlockFile)) {
                return state.Abort("Failed to write to block index");
            }
            for (set<CBlockIndex *>::iterator it = setDirtyBlockIndex.begin(); it != setDirtyBlockIndex.end();) {
                if (!pblocktree->WriteBlockIndex(CDiskBlockIndex(*it))) {
                    return state.Abort("Failed to write to block index");
                }
                setDirtyBlockIndex.erase(it++);
            }
            pblocktree->Sync();
            // Finally flush the chainstate (which may refer to block index entries).
            if (!pcoinsTip->Flush())
                return state.Abort("Failed to write to coin database");
            // Update best block in wallet (so we can detect restored wallets).
            if (mode != FLUSH_STATE_IF_NEEDED) {
                g_signals.SetBestChain(chainActive.GetLocator());
            }
            nLastWrite = GetTimeMicros();
        }
    } catch (const std::runtime_error &e) {
        return state.Abort(std::string("System error while flushing: ") + e.what());
    }
    return true;
}

void FlushStateToDisk() {
    CValidationState state;
    FlushStateToDisk(state, FLUSH_STATE_ALWAYS);
}

/** Update chainActive and related internal data structures. */
void static UpdateTip(CBlockIndex *pindexNew) {
    chainActive.SetTip(pindexNew);

    // New best block
    nTimeBestReceived = GetTime();
    mempool.AddTransactionsUpdated(1);

    LogPrintf("UpdateTip: new best=%s  height=%d  log2_work=%.8g  tx=%lu  date=%s progress=%f  cache=%u\n",
              chainActive.Tip()->GetBlockHash().ToString(), chainActive.Height(),
              log(chainActive.Tip()->nChainWork.getdouble()) / log(2.0), (unsigned long) chainActive.Tip()->nChainTx,
              DateTimeStrFormat("%Y-%m-%d %H:%M:%S", chainActive.Tip()->GetBlockTime()),
              Checkpoints::GuessVerificationProgress(chainActive.Tip()), (unsigned int) pcoinsTip->GetCacheSize());

    cvBlockChange.notify_all();

    // Check the version of the last 100 blocks to see if we need to upgrade:
    static bool fWarned = false;
    if (!IsInitialBlockDownload() && !fWarned) {
        int nUpgraded = 0;
        const CBlockIndex *pindex = chainActive.Tip();
        for (int i = 0; i < 100 && pindex != NULL; i++) {
            if (pindex->nVersion > CBlock::CURRENT_VERSION)
                ++nUpgraded;
            pindex = pindex->pprev;
        }
        if (nUpgraded > 0)
            LogPrintf("SetBestChain: %d of last 100 blocks above version %d\n", nUpgraded,
                      (int) CBlock::CURRENT_VERSION);
        if (nUpgraded > 100 / 2) {
            // strMiscWarning is read by GetWarnings(), called by Qt and the JSON-RPC code to warn the user:
            strMiscWarning = _("Warning: This version is obsolete, upgrade required!");
            CAlert::Notify(strMiscWarning, true);
            fWarned = true;
        }
    }
}

/** Disconnect chainActive's tip. */
bool static DisconnectTip(CValidationState &state) {
    CBlockIndex *pindexDelete = chainActive.Tip();
    assert(pindexDelete);
    mempool.check(pcoinsTip);
    // Read block from disk.
    CBlock block;
    if (!ReadBlockFromDisk(block, pindexDelete))
        return state.Abort("Failed to read block");
    // Apply the block atomically to the chain state.
    int64_t nStart = GetTimeMicros();
    {
        CCoinsViewCache view(pcoinsTip);
        if (!DisconnectBlock(block, state, pindexDelete, view))
            return error("DisconnectTip() : DisconnectBlock %s failed", pindexDelete->GetBlockHash().ToString());
        assert(view.Flush());
    }
    LogPrint("bench", "- Disconnect block: %.2fms\n", (GetTimeMicros() - nStart) * 0.001);
    // Write the chain state to disk, if necessary.
    if (!FlushStateToDisk(state, FLUSH_STATE_ALWAYS))
        return false;
    // Resurrect mempool transactions from the disconnected block.
    BOOST_FOREACH(
    const CTransaction &tx, block.vtx) {
        // ignore validation errors in resurrected transactions
        list <CTransaction> removed;
        CValidationState stateDummy;
        if (tx.IsCoinBase() || tx.IsCoinStake() || !AcceptToMemoryPool(mempool, stateDummy, tx, false, NULL))
            mempool.remove(tx, removed, true);
    }
    mempool.removeCoinbaseSpends(pcoinsTip, pindexDelete->nHeight);
    mempool.check(pcoinsTip);
    // Update chainActive and related variables.
    UpdateTip(pindexDelete->pprev);
    // Let wallets know transactions went from 1-confirmed to
    // 0-confirmed or conflicted:
    BOOST_FOREACH(
    const CTransaction &tx, block.vtx) {
        SyncWithWallets(tx, NULL);
    }
    return true;
}

static int64_t nTimeReadFromDisk = 0;
static int64_t nTimeConnectTotal = 0;
static int64_t nTimeFlush = 0;
static int64_t nTimeChainState = 0;
static int64_t nTimePostConnect = 0;

/**
 * Connect a new block to chainActive. pblock is either NULL or a pointer to a CBlock
 * corresponding to pindexNew, to bypass loading it again from disk.
 */
bool static ConnectTip(CValidationState &state, CBlockIndex *pindexNew, CBlock *pblock, bool fAlreadyChecked) {
    assert(pindexNew->pprev == chainActive.Tip());
    mempool.check(pcoinsTip);
    CCoinsViewCache view(pcoinsTip);

    if (pblock == NULL)
        fAlreadyChecked = false;

    // Read block from disk.
    int64_t nTime1 = GetTimeMicros();
    CBlock block;
    if (!pblock) {
        if (!ReadBlockFromDisk(block, pindexNew))
            return state.Abort("Failed to read block");
        pblock = &block;
    }
    // Apply the block atomically to the chain state.
    int64_t nTime2 = GetTimeMicros();
    nTimeReadFromDisk += nTime2 - nTime1;
    int64_t nTime3;
    LogPrint("bench", "  - Load block from disk: %.2fms [%.2fs]\n", (nTime2 - nTime1) * 0.001,
             nTimeReadFromDisk * 0.000001);
    {
        CInv inv(MSG_BLOCK, pindexNew->GetBlockHash());
        bool rv = ConnectBlock(*pblock, state, pindexNew, view, false, fAlreadyChecked);
        g_signals.BlockChecked(*pblock, state);
        if (!rv) {
            if (state.IsInvalid())
                InvalidBlockFound(pindexNew, state);
            return error("ConnectTip() : ConnectBlock %s failed", pindexNew->GetBlockHash().ToString());
        }
        mapBlockSource.erase(inv.hash);
        nTime3 = GetTimeMicros();
        nTimeConnectTotal += nTime3 - nTime2;
        LogPrint("bench", "  - Connect total: %.2fms [%.2fs]\n", (nTime3 - nTime2) * 0.001,
                 nTimeConnectTotal * 0.000001);
        assert(view.Flush());
    }
    int64_t nTime4 = GetTimeMicros();
    nTimeFlush += nTime4 - nTime3;
    LogPrint("bench", "  - Flush: %.2fms [%.2fs]\n", (nTime4 - nTime3) * 0.001, nTimeFlush * 0.000001);

    // Write the chain state to disk, if necessary. Always write to disk if this is the first of a new file.
    FlushStateMode flushMode = FLUSH_STATE_IF_NEEDED;
    if (pindexNew->pprev && (pindexNew->GetBlockPos().nFile != pindexNew->pprev->GetBlockPos().nFile))
        flushMode = FLUSH_STATE_ALWAYS;
    if (!FlushStateToDisk(state, flushMode))
        return false;
    int64_t nTime5 = GetTimeMicros();
    nTimeChainState += nTime5 - nTime4;
    LogPrint("bench", "  - Writing chainstate: %.2fms [%.2fs]\n", (nTime5 - nTime4) * 0.001,
             nTimeChainState * 0.000001);

    // Remove conflicting transactions from the mempool.
    list <CTransaction> txConflicted;
    mempool.removeForBlock(pblock->vtx, pindexNew->nHeight, txConflicted);
    mempool.check(pcoinsTip);
    // Update chainActive & related variables.
    UpdateTip(pindexNew);
    // Tell wallet about transactions that went from mempool
    // to conflicted:
    BOOST_FOREACH(
    const CTransaction &tx, txConflicted) {
        SyncWithWallets(tx, NULL);
    }
    // ... and about transactions that got confirmed:
    BOOST_FOREACH(
    const CTransaction &tx, pblock->vtx) {
        SyncWithWallets(tx, pblock);
    }

    int64_t nTime6 = GetTimeMicros();
    nTimePostConnect += nTime6 - nTime5;
    nTimeTotal += nTime6 - nTime1;
    LogPrint("bench", "  - Connect postprocess: %.2fms [%.2fs]\n", (nTime6 - nTime5) * 0.001,
             nTimePostConnect * 0.000001);
    LogPrint("bench", "- Connect block: %.2fms [%.2fs]\n", (nTime6 - nTime1) * 0.001, nTimeTotal * 0.000001);
    return true;
}

bool DisconnectBlocksAndReprocess(int blocks) {
    LOCK(cs_main);

    CValidationState state;

    LogPrintf("DisconnectBlocksAndReprocess: Got command to replay %d blocks\n", blocks);
    for (int i = 0; i <= blocks; i++)
        DisconnectTip(state);

    return true;
}

/*
    DisconnectBlockAndInputs

    Remove conflicting blocks for successful SwiftX transaction locks
    This should be very rare (Probably will never happen)
*/
// ***TODO*** clean up here
bool DisconnectBlockAndInputs(CValidationState &state, CTransaction txLock) {
    // All modifications to the coin state will be done in this cache.
    // Only when all have succeeded, we push it to pcoinsTip.
    //    CCoinsViewCache view(*pcoinsTip, true);

    CBlockIndex *BlockReading = chainActive.Tip();
    CBlockIndex *pindexNew = NULL;

    bool foundConflictingTx = false;

    //remove anything conflicting in the memory pool
    list <CTransaction> txConflicted;
    mempool.removeConflicts(txLock, txConflicted);


    // List of what to disconnect (typically nothing)
    vector < CBlockIndex * > vDisconnect;

    for (unsigned int i = 1; BlockReading && BlockReading->nHeight > 0 && !foundConflictingTx && i < 6; i++) {
        vDisconnect.push_back(BlockReading);
        pindexNew = BlockReading->pprev; //new best block

        CBlock block;
        if (!ReadBlockFromDisk(block, BlockReading))
            return state.Abort(_("Failed to read block"));

        // Queue memory transactions to resurrect.
        // We only do this for blocks after the last checkpoint (reorganisation before that
        // point should only happen with -reindex/-loadblock, or a misbehaving peer.
        BOOST_FOREACH(
        const CTransaction &tx, block.vtx) {
            if (!tx.IsCoinBase()) {
                BOOST_FOREACH(
                const CTxIn &in1, txLock.vin) {
                    BOOST_FOREACH(
                    const CTxIn &in2, tx.vin) {
                        if (in1.prevout == in2.prevout) foundConflictingTx = true;
                    }
                }
            }
        }

        if (BlockReading->pprev == NULL) {
            assert(BlockReading);
            break;
        }
        BlockReading = BlockReading->pprev;
    }

    if (!foundConflictingTx) {
        LogPrintf("DisconnectBlockAndInputs: Can't find a conflicting transaction to inputs\n");
        return false;
    }

    if (vDisconnect.size() > 0) {
        LogPrintf("REORGANIZE: Disconnect Conflicting Blocks %lli blocks; %s..\n", vDisconnect.size(),
                  pindexNew->GetBlockHash().ToString());
        BOOST_FOREACH(CBlockIndex * pindex, vDisconnect)
        {
            LogPrintf(" -- disconnect %s\n", pindex->GetBlockHash().ToString());
            DisconnectTip(state);
        }
    }

    return true;
}


/**
 * Return the tip of the chain with the most work in it, that isn't
 * known to be invalid (it's however far from certain to be valid).
 */
static CBlockIndex *FindMostWorkChain() {
    do {
        CBlockIndex *pindexNew = NULL;

        // Find the best candidate header.
        {
            std::set<CBlockIndex *, CBlockIndexWorkComparator>::reverse_iterator it = setBlockIndexCandidates.rbegin();
            if (it == setBlockIndexCandidates.rend())
                return NULL;
            pindexNew = *it;
        }

        // Check whether all blocks on the path between the currently active chain and the candidate are valid.
        // Just going until the active chain is an optimization, as we know all blocks in it are valid already.
        CBlockIndex *pindexTest = pindexNew;
        bool fInvalidAncestor = false;
        while (pindexTest && !chainActive.Contains(pindexTest)) {
            assert(pindexTest->nChainTx || pindexTest->nHeight == 0);

            // Pruned nodes may have entries in setBlockIndexCandidates for
            // which block files have been deleted.  Remove those as candidates
            // for the most work chain if we come across them; we can't switch
            // to a chain unless we have all the non-active-chain parent blocks.
            bool fFailedChain = pindexTest->nStatus & BLOCK_FAILED_MASK;
            bool fMissingData = !(pindexTest->nStatus & BLOCK_HAVE_DATA);
            if (fFailedChain || fMissingData) {
                // Candidate chain is not usable (either invalid or missing data)
                if (fFailedChain &&
                    (pindexBestInvalid == NULL || pindexNew->nChainWork > pindexBestInvalid->nChainWork))
                    pindexBestInvalid = pindexNew;
                CBlockIndex *pindexFailed = pindexNew;
                // Remove the entire chain from the set.
                while (pindexTest != pindexFailed) {
                    if (fFailedChain) {
                        pindexFailed->nStatus |= BLOCK_FAILED_CHILD;
                    } else if (fMissingData) {
                        // If we're missing data, then add back to mapBlocksUnlinked,
                        // so that if the block arrives in the future we can try adding
                        // to setBlockIndexCandidates again.
                        mapBlocksUnlinked.insert(std::make_pair(pindexFailed->pprev, pindexFailed));
                    }
                    setBlockIndexCandidates.erase(pindexFailed);
                    pindexFailed = pindexFailed->pprev;
                }
                setBlockIndexCandidates.erase(pindexTest);
                fInvalidAncestor = true;
                break;
            }
            pindexTest = pindexTest->pprev;
        }
        if (!fInvalidAncestor)
            return pindexNew;
    } while (true);
}

/** Delete all entries in setBlockIndexCandidates that are worse than the current tip. */
static void PruneBlockIndexCandidates() {
    // Note that we can't delete the current block itself, as we may need to return to it later in case a
    // reorganization to a better block fails.
    std::set<CBlockIndex *, CBlockIndexWorkComparator>::iterator it = setBlockIndexCandidates.begin();
    while (it != setBlockIndexCandidates.end() && setBlockIndexCandidates.value_comp()(*it, chainActive.Tip())) {
        setBlockIndexCandidates.erase(it++);
    }
    // Either the current tip or a successor of it we're working towards is left in setBlockIndexCandidates.
    assert(!setBlockIndexCandidates.empty());
}

/**
 * Try to make some progress towards making pindexMostWork the active block.
 * pblock is either NULL or a pointer to a CBlock corresponding to pindexMostWork.
 */
static bool
ActivateBestChainStep(CValidationState &state, CBlockIndex *pindexMostWork, CBlock *pblock, bool fAlreadyChecked) {
    AssertLockHeld(cs_main);
    if (pblock == NULL)
        fAlreadyChecked = false;
    bool fInvalidFound = false;
    const CBlockIndex *pindexOldTip = chainActive.Tip();
    const CBlockIndex *pindexFork = chainActive.FindFork(pindexMostWork);

    // Disconnect active blocks which are no longer in the best chain.
    while (chainActive.Tip() && chainActive.Tip() != pindexFork) {
        if (!DisconnectTip(state))
            return false;
    }

    // Build list of new blocks to connect.
    std::vector < CBlockIndex * > vpindexToConnect;
    bool fContinue = true;
    int nHeight = pindexFork ? pindexFork->nHeight : -1;
    while (fContinue && nHeight != pindexMostWork->nHeight) {
        // Don't iterate the entire list of potential improvements toward the best tip, as we likely only need
        // a few blocks along the way.
        int nTargetHeight = std::min(nHeight + 32, pindexMostWork->nHeight);
        vpindexToConnect.clear();
        vpindexToConnect.reserve(nTargetHeight - nHeight);
        CBlockIndex *pindexIter = pindexMostWork->GetAncestor(nTargetHeight);
        while (pindexIter && pindexIter->nHeight != nHeight) {
            vpindexToConnect.push_back(pindexIter);
            pindexIter = pindexIter->pprev;
        }
        nHeight = nTargetHeight;

        // Connect new blocks.
        BOOST_REVERSE_FOREACH(CBlockIndex * pindexConnect, vpindexToConnect)
        {
            if (!ConnectTip(state, pindexConnect, pindexConnect == pindexMostWork ? pblock : NULL, fAlreadyChecked)) {
                if (state.IsInvalid()) {
                    // The block violates a consensus rule.
                    if (!state.CorruptionPossible())
                        InvalidChainFound(vpindexToConnect.back());
                    state = CValidationState();
                    fInvalidFound = true;
                    fContinue = false;
                    break;
                } else {
                    // A system error occurred (disk space, database error, ...).
                    return false;
                }
            } else {
                PruneBlockIndexCandidates();
                if (!pindexOldTip || chainActive.Tip()->nChainWork > pindexOldTip->nChainWork) {
                    // We're in a better position than we were. Return temporarily to release the lock.
                    fContinue = false;
                    break;
                }
            }
        }
    }

    // Callbacks/notifications for a new best chain.
    if (fInvalidFound)
        CheckForkWarningConditionsOnNewFork(vpindexToConnect.back());
    else
        CheckForkWarningConditions();

    return true;
}

/**
 * Make the best chain active, in multiple steps. The result is either failure
 * or an activated best chain. pblock is either NULL or a pointer to a block
 * that is already loaded (to avoid loading it again from disk).
 */
bool ActivateBestChain(CValidationState &state, CBlock *pblock, bool fAlreadyChecked) {
    CBlockIndex *pindexNewTip = NULL;
    CBlockIndex *pindexMostWork = NULL;
    do {
        boost::this_thread::interruption_point();

        bool fInitialDownload;
        while (true) {
            TRY_LOCK(cs_main, lockMain);
            if (!lockMain) {
                MilliSleep(50);
                continue;
            }
            pindexMostWork = FindMostWorkChain();
            // Whether we have anything to do at all.
            if (pindexMostWork == NULL || pindexMostWork == chainActive.Tip())
                return true;
            if (!ActivateBestChainStep(state, pindexMostWork,
                                       pblock && pblock->GetHash() == pindexMostWork->GetBlockHash() ? pblock : NULL,
                                       fAlreadyChecked))
                return false;
            pindexNewTip = chainActive.Tip();
            fInitialDownload = IsInitialBlockDownload();
            break;
        }
        // When we reach this point, we switched to a new tip (stored in pindexNewTip).

        // Notifications/callbacks that can run without cs_main
        if (!fInitialDownload) {
            uint256 hashNewTip = pindexNewTip->GetBlockHash();
            // Relay inventory, but don't relay old inventory during initial block download.
            int nBlockEstimate = Checkpoints::GetTotalBlocksEstimate();
            {
                LOCK(cs_vNodes);
                BOOST_FOREACH(CNode * pnode, vNodes)
                if (chainActive.Height() >
                    (pnode->nStartingHeight != -1 ? pnode->nStartingHeight - 2000 : nBlockEstimate))
                    pnode->PushInventory(CInv(MSG_BLOCK, hashNewTip));
            }
            // Notify external listeners about the new tip.
            uiInterface.NotifyBlockTip(hashNewTip);
        }
    } while (pindexMostWork != chainActive.Tip());
    CheckBlockIndex();

    // Write changes periodically to disk, after relay.
    if (!FlushStateToDisk(state, FLUSH_STATE_PERIODIC)) {
        return false;
    }

    return true;
}

bool InvalidateBlock(CValidationState &state, CBlockIndex *pindex) {
    AssertLockHeld(cs_main);

    // Mark the block itself as invalid.
    pindex->nStatus |= BLOCK_FAILED_VALID;
    setDirtyBlockIndex.insert(pindex);
    setBlockIndexCandidates.erase(pindex);

    while (chainActive.Contains(pindex)) {
        CBlockIndex *pindexWalk = chainActive.Tip();
        pindexWalk->nStatus |= BLOCK_FAILED_CHILD;
        setDirtyBlockIndex.insert(pindexWalk);
        setBlockIndexCandidates.erase(pindexWalk);
        // ActivateBestChain considers blocks already in chainActive
        // unconditionally valid already, so force disconnect away from it.
        if (!DisconnectTip(state)) {
            return false;
        }
    }

    // The resulting new best tip may not be in setBlockIndexCandidates anymore, so
    // add them again.
    BlockMap::iterator it = mapBlockIndex.begin();
    while (it != mapBlockIndex.end()) {
        if (it->second->IsValid(BLOCK_VALID_TRANSACTIONS) && it->second->nChainTx &&
            !setBlockIndexCandidates.value_comp()(it->second, chainActive.Tip())) {
            setBlockIndexCandidates.insert(it->second);
        }
        it++;
    }

    InvalidChainFound(pindex);
    return true;
}

bool ReconsiderBlock(CValidationState &state, CBlockIndex *pindex) {
    AssertLockHeld(cs_main);

    int nHeight = pindex->nHeight;

    // Remove the invalidity flag from this block and all its descendants.
    BlockMap::iterator it = mapBlockIndex.begin();
    while (it != mapBlockIndex.end()) {
        if (!it->second->IsValid() && it->second->GetAncestor(nHeight) == pindex) {
            it->second->nStatus &= ~BLOCK_FAILED_MASK;
            setDirtyBlockIndex.insert(it->second);
            if (it->second->IsValid(BLOCK_VALID_TRANSACTIONS) && it->second->nChainTx &&
                setBlockIndexCandidates.value_comp()(chainActive.Tip(), it->second)) {
                setBlockIndexCandidates.insert(it->second);
            }
            if (it->second == pindexBestInvalid) {
                // Reset invalid block marker if it was pointing to one of those.
                pindexBestInvalid = NULL;
            }
        }
        it++;
    }

    // Remove the invalidity flag from all ancestors too.
    while (pindex != NULL) {
        if (pindex->nStatus & BLOCK_FAILED_MASK) {
            pindex->nStatus &= ~BLOCK_FAILED_MASK;
            setDirtyBlockIndex.insert(pindex);
        }
        pindex = pindex->pprev;
    }
    return true;
}

CBlockIndex *AddToBlockIndex(const CBlock &block) {
    // Check for duplicate
    uint256 hash = block.GetHash();
    BlockMap::iterator it = mapBlockIndex.find(hash);
    if (it != mapBlockIndex.end())
        return it->second;

    // Construct new block index object
    CBlockIndex *pindexNew = new CBlockIndex(block);
    assert(pindexNew);
    // We assign the sequence id to blocks only when the full data is available,
    // to avoid miners withholding blocks but broadcasting headers, to get a
    // competitive advantage.
    pindexNew->nSequenceId = 0;
    BlockMap::iterator mi = mapBlockIndex.insert(make_pair(hash, pindexNew)).first;

    //mark as PoS seen
    if (pindexNew->IsProofOfStake())
        setStakeSeen.insert(make_pair(pindexNew->prevoutStake, pindexNew->nStakeTime));

    pindexNew->phashBlock = &((*mi).first);
    BlockMap::iterator miPrev = mapBlockIndex.find(block.hashPrevBlock);
    if (miPrev != mapBlockIndex.end()) {
        pindexNew->pprev = (*miPrev).second;
        pindexNew->nHeight = pindexNew->pprev->nHeight + 1;
        pindexNew->BuildSkip();

        //update previous block pointer
        pindexNew->pprev->pnext = pindexNew;

        // ppcoin: compute chain trust score
        pindexNew->bnChainTrust = (pindexNew->pprev ? pindexNew->pprev->bnChainTrust : 0) + pindexNew->GetBlockTrust();

        // ppcoin: compute stake entropy bit for stake modifier
        if (!block.IsPoABlockByVersion() && !pindexNew->SetStakeEntropyBit(pindexNew->GetStakeEntropyBit()))
            LogPrintf("AddToBlockIndex() : SetStakeEntropyBit() failed \n");

        // ppcoin: record proof-of-stake hash value
        if (pindexNew->IsProofOfStake()) {
            if (!mapProofOfStake.count(hash))
                LogPrintf("AddToBlockIndex() : hashProofOfStake not found in map \n");
            pindexNew->hashProofOfStake = mapProofOfStake[hash];
        }

        // ppcoin: compute stake modifier
        uint64_t nStakeModifier = 0;
        bool fGeneratedStakeModifier = false;
        if (!block.IsPoABlockByVersion() && !ComputeNextStakeModifier(pindexNew->pprev, nStakeModifier, fGeneratedStakeModifier))
            LogPrintf("AddToBlockIndex() : ComputeNextStakeModifier() failed \n");
        pindexNew->SetStakeModifier(nStakeModifier, fGeneratedStakeModifier);
        pindexNew->nStakeModifierChecksum = GetStakeModifierChecksum(pindexNew);
        if (!block.IsPoABlockByVersion() && !CheckStakeModifierCheckpoints(pindexNew->nHeight, pindexNew->nStakeModifierChecksum))
            LogPrintf("AddToBlockIndex() : Rejected by stake modifier checkpoint height=%d, modifier=%s \n",
                      pindexNew->nHeight, boost::lexical_cast<std::string>(nStakeModifier));
    }
    pindexNew->nChainWork = (pindexNew->pprev ? pindexNew->pprev->nChainWork : 0) + GetBlockProof(*pindexNew);
    pindexNew->RaiseValidity(BLOCK_VALID_TREE);
    if (pindexBestHeader == NULL || pindexBestHeader->nChainWork < pindexNew->nChainWork)
        pindexBestHeader = pindexNew;

    //update previous block pointer
    if (pindexNew->nHeight)
        pindexNew->pprev->pnext = pindexNew;

    setDirtyBlockIndex.insert(pindexNew);

    return pindexNew;
}

/** Mark a block as having its data received and checked (up to BLOCK_VALID_TRANSACTIONS). */
bool ReceivedBlockTransactions(const CBlock &block, CValidationState &state, CBlockIndex *pindexNew,
                               const CDiskBlockPos &pos) {
    if (block.IsProofOfStake())
        pindexNew->SetProofOfStake();
    pindexNew->nTx = block.vtx.size();
    pindexNew->nChainTx = 0;
    pindexNew->nFile = pos.nFile;
    pindexNew->nDataPos = pos.nPos;
    pindexNew->nUndoPos = 0;
    pindexNew->nStatus |= BLOCK_HAVE_DATA;
    pindexNew->RaiseValidity(BLOCK_VALID_TRANSACTIONS);
    setDirtyBlockIndex.insert(pindexNew);

    if (pindexNew->pprev == NULL || pindexNew->pprev->nChainTx) {
        // If pindexNew is the genesis block or all parents are BLOCK_VALID_TRANSACTIONS.
        deque < CBlockIndex * > queue;
        queue.push_back(pindexNew);

        // Recursively process any descendant blocks that now may be eligible to be connected.
        while (!queue.empty()) {
            CBlockIndex *pindex = queue.front();
            queue.pop_front();
            pindex->nChainTx = (pindex->pprev ? pindex->pprev->nChainTx : 0) + pindex->nTx;
            {
                LOCK(cs_nBlockSequenceId);
                pindex->nSequenceId = nBlockSequenceId++;
            }
            if (chainActive.Tip() == NULL || !setBlockIndexCandidates.value_comp()(pindex, chainActive.Tip())) {
                setBlockIndexCandidates.insert(pindex);
            }
            std::pair <std::multimap<CBlockIndex *, CBlockIndex *>::iterator, std::multimap<CBlockIndex *, CBlockIndex *>::iterator> range = mapBlocksUnlinked.equal_range(
                    pindex);
            while (range.first != range.second) {
                std::multimap<CBlockIndex *, CBlockIndex *>::iterator it = range.first;
                queue.push_back(it->second);
                range.first++;
                mapBlocksUnlinked.erase(it);
            }
        }
    } else {
        if (pindexNew->pprev && pindexNew->pprev->IsValid(BLOCK_VALID_TREE)) {
            mapBlocksUnlinked.insert(std::make_pair(pindexNew->pprev, pindexNew));
        }
    }

    return true;
}

bool
FindBlockPos(CValidationState &state, CDiskBlockPos &pos, unsigned int nAddSize, unsigned int nHeight, uint64_t nTime,
             bool fKnown = false) {
    LOCK(cs_LastBlockFile);

    unsigned int nFile = fKnown ? pos.nFile : nLastBlockFile;
    if (vinfoBlockFile.size() <= nFile) {
        vinfoBlockFile.resize(nFile + 1);
    }

    if (!fKnown) {
        while (vinfoBlockFile[nFile].nSize + nAddSize >= MAX_BLOCKFILE_SIZE) {
            LogPrintf("Leaving block file %i: %s\n", nFile, vinfoBlockFile[nFile].ToString());
            FlushBlockFile(true);
            nFile++;
            if (vinfoBlockFile.size() <= nFile) {
                vinfoBlockFile.resize(nFile + 1);
            }
        }
        pos.nFile = nFile;
        pos.nPos = vinfoBlockFile[nFile].nSize;
    }

    nLastBlockFile = nFile;
    vinfoBlockFile[nFile].AddBlock(nHeight, nTime);
    if (fKnown)
        vinfoBlockFile[nFile].nSize = std::max(pos.nPos + nAddSize, vinfoBlockFile[nFile].nSize);
    else
        vinfoBlockFile[nFile].nSize += nAddSize;

    if (!fKnown) {
        unsigned int nOldChunks = (pos.nPos + BLOCKFILE_CHUNK_SIZE - 1) / BLOCKFILE_CHUNK_SIZE;
        unsigned int nNewChunks = (vinfoBlockFile[nFile].nSize + BLOCKFILE_CHUNK_SIZE - 1) / BLOCKFILE_CHUNK_SIZE;
        if (nNewChunks > nOldChunks) {
            if (CheckDiskSpace(nNewChunks * BLOCKFILE_CHUNK_SIZE - pos.nPos)) {
                FILE *file = OpenBlockFile(pos);
                if (file) {
                    LogPrintf("Pre-allocating up to position 0x%x in blk%05u.dat\n", nNewChunks * BLOCKFILE_CHUNK_SIZE,
                              pos.nFile);
                    AllocateFileRange(file, pos.nPos, nNewChunks * BLOCKFILE_CHUNK_SIZE - pos.nPos);
                    fclose(file);
                }
            } else
                return state.Error("out of disk space");
        }
    }

    setDirtyFileInfo.insert(nFile);
    return true;
}

bool FindUndoPos(CValidationState &state, int nFile, CDiskBlockPos &pos, unsigned int nAddSize) {
    pos.nFile = nFile;

    LOCK(cs_LastBlockFile);

    unsigned int nNewSize;
    pos.nPos = vinfoBlockFile[nFile].nUndoSize;
    nNewSize = vinfoBlockFile[nFile].nUndoSize += nAddSize;
    setDirtyFileInfo.insert(nFile);

    unsigned int nOldChunks = (pos.nPos + UNDOFILE_CHUNK_SIZE - 1) / UNDOFILE_CHUNK_SIZE;
    unsigned int nNewChunks = (nNewSize + UNDOFILE_CHUNK_SIZE - 1) / UNDOFILE_CHUNK_SIZE;
    if (nNewChunks > nOldChunks) {
        if (CheckDiskSpace(nNewChunks * UNDOFILE_CHUNK_SIZE - pos.nPos)) {
            FILE *file = OpenUndoFile(pos);
            if (file) {
                LogPrintf("Pre-allocating up to position 0x%x in rev%05u.dat\n", nNewChunks * UNDOFILE_CHUNK_SIZE,
                          pos.nFile);
                AllocateFileRange(file, pos.nPos, nNewChunks * UNDOFILE_CHUNK_SIZE - pos.nPos);
                fclose(file);
            }
        } else
            return state.Error("out of disk space");
    }

    return true;
}

bool CheckBlockHeader(const CBlockHeader &block, CValidationState &state, bool fCheckPOW) {
    // Check proof of work matches claimed amount
    if (fCheckPOW && !CheckProofOfWork(block.GetHash(), block.nBits))
        return state.DoS(50, error("CheckBlockHeader() : proof of work failed"),
                         REJECT_INVALID, "high-hash");

    //PoA specific header checks
    //Check that the header is valid for PoA mining, this check will use a PoA consensus rule
    if (block.IsPoABlockByVersion() && !CheckPoABlockMinedHash(block)) {
    	return state.DoS(50, error("CheckBlockHeader() : proof of work PoA failed"),
    	                         REJECT_INVALID, "high-hash");
    }

    //Check that the PoA header contains valid for PoA previous block hash, this check will use a PoA consensus rule
    if (block.IsPoABlockByVersion() && !CheckPrevPoABlockHash(block)) {
        return state.DoS(50, error("CheckBlockHeader() : Previous PoA block hash is not matched => failed"),
        	                         REJECT_INVALID, "high-hash");
    }

    return true;
}


bool CheckBlock(const CBlock &block, CValidationState &state, bool fCheckPOW, bool fCheckMerkleRoot, bool fCheckSig) {
    // These are checks that are independent of context.

    // Check that the header is valid (particularly PoW).  This is mostly
    // redundant with the call in AcceptBlockHeader.
    if (!CheckBlockHeader(block, state, block.IsProofOfWork()))
        return state.DoS(100, error("CheckBlock() : CheckBlockHeader failed"),
                         REJECT_INVALID, "bad-header", true);
    // Check timestamp
    LogPrint("debug", "%s: block=%s  is proof of stake=%d, is proof of audit=%d\n", __func__, block.GetHash().ToString().c_str(),
             block.IsProofOfStake(), block.IsProofOfAudit());
    if (!block.IsPoABlockByVersion() && block.GetBlockTime() >
        GetAdjustedTime() + (block.IsProofOfStake() ? 180 : 7200)) // 3 minute future drift for PoS
        return state.Invalid(error("CheckBlock() : block timestamp too far in the future"),
                             REJECT_INVALID, "time-too-new");

    // Check the merkle root.
    if (fCheckMerkleRoot) {
        bool mutated;
        uint256 hashMerkleRoot2 = block.BuildMerkleTree(&mutated);
        if (block.hashMerkleRoot != hashMerkleRoot2)
            return state.DoS(100, error("CheckBlock() : hashMerkleRoot mismatch"),
                             REJECT_INVALID, "bad-txnmrklroot", true);

        // Check for merkle tree malleability (CVE-2012-2459): repeating sequences
        // of transactions in a block without affecting the merkle root of a block,
        // while still invalidating it.
        if (mutated)
            return state.DoS(100, error("CheckBlock() : duplicate transaction"),
                             REJECT_INVALID, "bad-txns-duplicate", true);
    }

    //Proof of Audit: Check audited PoS blocks infor merkle root
    {
    	bool fMutated;
    	if (!CheckPoAMerkleRoot(block, &fMutated)) {
    		return state.DoS(100, error("CheckBlock() : hashPoAMerkleRoot mismatch"),
    		                             REJECT_INVALID, "bad-txnmrklroot", true);
    	}
    	// Check for PoA merkle tree malleability (CVE-2012-2459): repeating sequences
		// of transactions in a block without affecting the PoA merkle root of a block,
		// while still invalidating it.
		if (fMutated)
			return state.DoS(100, error("CheckBlock() : duplicate PoS block info"),
							 REJECT_INVALID, "bad-txns-duplicate", true);
    }

    // All potential-corruption validation must be done before we do any
    // transaction validation, as otherwise we may mark the header as invalid
    // because we receive the wrong transactions for it.

    // Size limits
    unsigned int nMaxBlockSize = MAX_BLOCK_SIZE_CURRENT;
    if (block.vtx.empty() || block.vtx.size() > nMaxBlockSize ||
        ::GetSerializeSize(block, SER_NETWORK, PROTOCOL_VERSION) > nMaxBlockSize)
        return state.DoS(100, error("CheckBlock() : size limits failed"),
                         REJECT_INVALID, "bad-blk-length");

    // First transaction must be coinbase, the rest must not be
    if ((!block.IsPoABlockByVersion()) && (block.vtx.empty() || !block.vtx[0].IsCoinBase()))
        return state.DoS(100, error("CheckBlock() : first tx is not coinbase"),
                         REJECT_INVALID, "bad-cb-missing");
    for (unsigned int i = 1; i < block.vtx.size(); i++)
        if (block.vtx[i].IsCoinBase())
            return state.DoS(100, error("CheckBlock() : more than one coinbase"),
                             REJECT_INVALID, "bad-cb-multiple");

    if (block.IsProofOfStake()) {
    	
        // Coinbase output should be empty if proof-of-stake block
        if (block.vtx[0].vout.size() != 1 || !block.vtx[0].vout[0].IsEmpty())
            return state.DoS(100, error("CheckBlock() : coinbase output not empty for proof-of-stake block"));
        // Second transaction must be coinstake, the rest must not be
        if (block.vtx.empty() || !block.vtx[1].IsCoinStake())
            return state.DoS(100, error("CheckBlock() : second tx is not coinstake"));
        for (unsigned int i = 2; i < block.vtx.size(); i++)
            if (block.vtx[i].IsCoinStake())
                return state.DoS(100, error("CheckBlock() : more than one coinstake"));

        //check foundation wallet address is receiving 50 DAPS
        const CTransaction& coinstake = block.vtx[1];
        int numUTXO = coinstake.vout.size();

        //verify shnorr signature
        if (!VerifyShnorrKeyImageTx(coinstake)) {
    		return state.DoS(100, error("CheckBlock() : Failed to verify shnorr signature"));
        }

        //verify commitments for all UTXOs
        for (int i = 1; i < numUTXO; i++) {
        	if (!VerifyZeroBlindCommitment(coinstake.vout[i]))
        		return state.DoS(100, error("CheckBlock() : PoS rewards commitment not correct"));
        }
    }

    if (block.IsProofOfAudit() || block.IsProofOfWork()) {
    	//verify commitment
    	if (!VerifyZeroBlindCommitment(block.vtx[0].vout[0]))
    	   return state.DoS(100, error("CheckBlock() : PoS rewards commitment not correct"));
    }

    /**
     * @todo Audit checkblock
     */
    if (block.IsProofOfAudit()) {
        if (chainActive.Tip()->nHeight < Params().START_POA_BLOCK()) {
            return state.DoS(100, error("CheckBlock() : PoA block should only start at block height=%d", Params().START_POA_BLOCK()));
        }
    }

    LogPrintf("CheckBlock() : skipping transaction locking checks\n");
    // masternode payments / budgets
    CBlockIndex *pindexPrev = chainActive.Tip();
    LogPrintf("%s: chain height = %d, new hash=%s\n", __func__, chainActive.Height(), block.GetHash().GetHex());
    int nHeight = 0;
    if (pindexPrev != NULL) {
        if (pindexPrev->GetBlockHash() == block.hashPrevBlock) {
            nHeight = pindexPrev->nHeight + 1;
        } else { //out of order
            BlockMap::iterator mi = mapBlockIndex.find(block.hashPrevBlock);
            if (mi != mapBlockIndex.end() && (*mi).second)
                nHeight = (*mi).second->nHeight + 1;
        }

        // DAPScoin
        // It is entierly possible that we don't have enough data and this could fail
        // (i.e. the block could indeed be valid). Store the block for later consideration
        // but issue an initial reject message.
        // The case also exists that the sending peer could not have enough data to see
        // that this block is invalid, so don't issue an outright ban.
        if (nHeight != 0 && !IsInitialBlockDownload()) {
            if (!IsBlockPayeeValid(block, nHeight)) {
                mapRejectedBlocks.insert(make_pair(block.GetHash(), GetTime()));
                return state.DoS(0, error("CheckBlock() : Couldn't find masternode/budget payment"),
                                 REJECT_INVALID, "bad-cb-payee");
            }
        } else {
            if (fDebug)
                LogPrintf("CheckBlock(): Masternode payment check skipped on sync - skipping IsBlockPayeeValid()\n");
        }
    }

    unsigned int nSigOps = 0;
    BOOST_FOREACH(
    const CTransaction &tx, block.vtx) {
        nSigOps += GetLegacySigOpCount(tx);
    }
    unsigned int nMaxBlockSigOps = MAX_BLOCK_SIGOPS_LEGACY;
    if (nSigOps > nMaxBlockSigOps)
        return state.DoS(100, error("CheckBlock() : out-of-bounds SigOpCount"),
                         REJECT_INVALID, "bad-blk-sigops", true);

    return true;
}

bool CheckWork(const CBlock block, CBlockIndex *const pindexPrev) {
    if (pindexPrev == NULL)
        return error("%s : null pindexPrev for block %s", __func__, block.GetHash().ToString().c_str());
    unsigned int nBitsRequired = GetNextWorkRequired(pindexPrev, &block);
    if (block.IsProofOfWork() && (pindexPrev->nHeight + 1 <= 68589)) {
        double n1 = ConvertBitsToDouble(block.nBits);
        double n2 = ConvertBitsToDouble(nBitsRequired);

        if (abs(n1 - n2) > n1 * 0.5)
            return error("%s : incorrect proof of work (DGW pre-fork) - %f %f %f at %d", __func__, abs(n1 - n2), n1, n2,
                         pindexPrev->nHeight + 1);

        return true;
    }

    if (block.nBits != nBitsRequired)
        return error("%s : incorrect proof of work at %d", __func__, pindexPrev->nHeight + 1);

    if (block.IsProofOfStake()) {
        uint256 hashProofOfStake;
        uint256 hash = block.GetHash();
        if (!CheckProofOfStake(block, hashProofOfStake)) {
            LogPrintf("WARNING: ProcessBlock(): check proof-of-stake failed for block %s\n", hash.ToString().c_str());

            return false;
        }
        if (!mapProofOfStake.count(hash)) // add to mapProofOfStake
            mapProofOfStake.insert(make_pair(hash, hashProofOfStake));
    }

    return true;
}

bool ContextualCheckBlockHeader(const CBlockHeader &block, CValidationState &state, CBlockIndex *const pindexPrev) {
    uint256 hash = block.GetHash();

    if (hash == Params().HashGenesisBlock())
        return true;

    assert(pindexPrev);

    int nHeight = pindexPrev->nHeight + 1;

    //If this is a reorg, check that it is not too deep
    int nMaxReorgDepth = GetArg("-maxreorg", Params().MaxReorganizationDepth());
    if (chainActive.Height() - nHeight >= nMaxReorgDepth)
        return state.DoS(1,
                         error("%s: forked chain older than max reorganization depth (height %d)", __func__, nHeight));

    // Check timestamp against prev
    if (!block.IsPoABlockByVersion() && block.GetBlockTime() <= pindexPrev->GetMedianTimePast()) {
        LogPrintf("Block time = %d , GetMedianTimePast = %d \n", block.GetBlockTime(), pindexPrev->GetMedianTimePast());
        return state.Invalid(error("%s : block's timestamp is too early", __func__),
                             REJECT_INVALID, "time-too-old");
    }

    // Check that the block chain matches the known block chain up to a checkpoint
    if (!Checkpoints::CheckBlock(nHeight, hash))
        return state.DoS(100, error("%s : rejected by checkpoint lock-in at %d", __func__, nHeight),
                         REJECT_CHECKPOINT, "checkpoint mismatch");

    // Don't accept any forks from the main chain prior to last checkpoint
    CBlockIndex *pcheckpoint = Checkpoints::GetLastCheckpoint();
    if (pcheckpoint && nHeight < pcheckpoint->nHeight)
        return state.DoS(0, error("%s : forked chain older than last checkpoint (height %d)", __func__, nHeight));

    // Reject block.nVersion=1 blocks when 95% (75% on testnet) of the network has upgraded:
    if (block.nVersion < 2 &&
        CBlockIndex::IsSuperMajority(2, pindexPrev, Params().RejectBlockOutdatedMajority())) {
        return state.Invalid(error("%s : rejected nVersion=1 block", __func__),
                             REJECT_OBSOLETE, "bad-version");
    }

    // Reject block.nVersion=2 blocks when 95% (75% on testnet) of the network has upgraded:
    if (block.nVersion < 3 && CBlockIndex::IsSuperMajority(3, pindexPrev, Params().RejectBlockOutdatedMajority())) {
        return state.Invalid(error("%s : rejected nVersion=2 block", __func__),
                             REJECT_OBSOLETE, "bad-version");
    }

    return true;
}

bool IsBlockHashInChain(const uint256 &hashBlock) {
    if (hashBlock == 0 || !mapBlockIndex.count(hashBlock))
        return false;

    return chainActive.Contains(mapBlockIndex[hashBlock]);
}

bool IsTransactionInChain(uint256 txId, int &nHeightTx) {
    uint256 hashBlock;
    CTransaction tx;
    GetTransaction(txId, tx, hashBlock, true);
    if (!IsBlockHashInChain(hashBlock))
        return false;

    nHeightTx = mapBlockIndex.at(hashBlock)->nHeight;
    return true;
}

bool ContextualCheckBlock(const CBlock &block, CValidationState &state, CBlockIndex *const pindexPrev) {
    const int nHeight = pindexPrev == NULL ? 0 : pindexPrev->nHeight + 1;

    // Check that all transactions are finalized
    BOOST_FOREACH(
    const CTransaction &tx, block.vtx)
    if (!block.IsProofOfAudit() && !IsFinalTx(tx, nHeight, block.GetBlockTime())) {
        return state.DoS(10, error("%s : contains a non-final transaction", __func__), REJECT_INVALID,
                         "bad-txns-nonfinal");
    }

    // Enforce block.nVersion=2 rule that the coinbase starts with serialized block height
    // if 750 of the last 1,000 blocks are version 2 or greater (51/100 if testnet):
    if (!block.IsProofOfAudit() && block.nVersion >= 2 &&
        CBlockIndex::IsSuperMajority(2, pindexPrev, Params().EnforceBlockUpgradeMajority())) {
        CScript expect = CScript() << nHeight;
        if (block.vtx[0].vin[0].scriptSig.size() < expect.size() ||
            !std::equal(expect.begin(), expect.end(), block.vtx[0].vin[0].scriptSig.begin())) {
            return state.DoS(100, error("%s : block height mismatch in coinbase", __func__), REJECT_INVALID,
                             "bad-cb-height");
        }
    }

    return true;
}

bool AcceptBlockHeader(const CBlock &block, CValidationState &state, CBlockIndex **ppindex) {
    AssertLockHeld(cs_main);
    // Check for duplicate
    uint256 hash = block.GetHash();
    BlockMap::iterator miSelf = mapBlockIndex.find(hash);
    CBlockIndex *pindex = NULL;

    // TODO : ENABLE BLOCK CACHE IN SPECIFIC CASES
    if (miSelf != mapBlockIndex.end()) {
        // Block header is already known.
        pindex = miSelf->second;
        if (ppindex)
            *ppindex = pindex;
        if (pindex->nStatus & BLOCK_FAILED_MASK)
            return state.Invalid(error("%s : block is marked invalid", __func__), 0, "duplicate");
        return true;
    }

    if (!CheckBlockHeader(block, state, false)) {
        LogPrintf("AcceptBlockHeader(): CheckBlockHeader failed \n");
        return false;
    }

    // Get prev block index
    CBlockIndex *pindexPrev = NULL;
    if (hash != Params().HashGenesisBlock()) {
        BlockMap::iterator mi = mapBlockIndex.find(block.hashPrevBlock);
        if (mi == mapBlockIndex.end())
            return state.DoS(0, error("%s : prev block %s not found", __func__, block.hashPrevBlock.ToString().c_str()),
                             0, "bad-prevblk");
        pindexPrev = (*mi).second;
        if (pindexPrev->nStatus & BLOCK_FAILED_MASK) {
            //If this "invalid" block is an exact match from the checkpoints, then reconsider it
            if (pindex && Checkpoints::CheckBlock(pindex->nHeight - 1, block.hashPrevBlock, true)) {
                LogPrintf("%s : Reconsidering block %s height %d\n", __func__, pindexPrev->GetBlockHash().GetHex(),
                          pindexPrev->nHeight);
                CValidationState statePrev;
                ReconsiderBlock(statePrev, pindexPrev);
                if (statePrev.IsValid()) {
                    ActivateBestChain(statePrev);
                    return true;
                }
            }

            return state.DoS(100,
                             error("%s : prev block height=%d hash=%s is invalid, unable to add block %s", __func__,
                                   pindexPrev->nHeight, block.hashPrevBlock.GetHex(), block.GetHash().GetHex()),
                             REJECT_INVALID, "bad-prevblk");
        }

    }

    if (!ContextualCheckBlockHeader(block, state, pindexPrev))
        return false;

    if (pindex == NULL)
        pindex = AddToBlockIndex(block);

    if (ppindex)
        *ppindex = pindex;

    return true;
}

bool AcceptBlock(CBlock &block, CValidationState &state, CBlockIndex **ppindex, CDiskBlockPos *dbp,
                 bool fAlreadyCheckedBlock) {
    AssertLockHeld(cs_main);

    CBlockIndex *&pindex = *ppindex;
    // Get prev block index
    CBlockIndex *pindexPrev = NULL;
    if (block.GetHash() != Params().HashGenesisBlock()) {
        BlockMap::iterator mi = mapBlockIndex.find(block.hashPrevBlock);
        if (mi == mapBlockIndex.end() || mi->second == NULL)
            return state.DoS(0, error("%s : prev block %s not found", __func__, block.hashPrevBlock.ToString().c_str()),
                             0, "bad-prevblk");
        pindexPrev = (*mi).second;
        if (pindexPrev->nStatus & BLOCK_FAILED_MASK) {
            //If this "invalid" block is an exact match from the checkpoints, then reconsider it
            if (Checkpoints::CheckBlock(pindexPrev->nHeight, block.hashPrevBlock, true)) {
                LogPrintf("%s : Reconsidering block %s height %d\n", __func__, pindexPrev->GetBlockHash().GetHex(),
                          pindexPrev->nHeight);
                CValidationState statePrev;
                ReconsiderBlock(statePrev, pindexPrev);
                if (statePrev.IsValid()) {
                    ActivateBestChain(statePrev);
                    return true;
                }
            }
            return state.DoS(100, error("%s : prev block %s is invalid, unable to add block %s", __func__,
                                        block.hashPrevBlock.GetHex(), block.GetHash().GetHex()),
                             REJECT_INVALID, "bad-prevblk");
        }
    }
    if (block.GetHash() != Params().HashGenesisBlock() && !CheckWork(block, pindexPrev))
        return false;

    if (!AcceptBlockHeader(block, state, &pindex))
        return false;

    if (pindex->nStatus & BLOCK_HAVE_DATA) {
        // TODO: deal better with duplicate blocks.
        return true;
    }

    if ((!fAlreadyCheckedBlock && !CheckBlock(block, state)) || !ContextualCheckBlock(block, state, pindex->pprev)) {
        if (state.IsInvalid() && !state.CorruptionPossible()) {
            pindex->nStatus |= BLOCK_FAILED_VALID;
            setDirtyBlockIndex.insert(pindex);
        }
        return false;
    }

    int nHeight = pindex->nHeight;

    // Write block to history file
    try {
        unsigned int nBlockSize = ::GetSerializeSize(block, SER_DISK, CLIENT_VERSION);
        CDiskBlockPos blockPos;
        if (dbp != NULL)
            blockPos = *dbp;
        if (!FindBlockPos(state, blockPos, nBlockSize + 8, nHeight, block.GetBlockTime(), dbp != NULL))
            return error("AcceptBlock() : FindBlockPos failed");
        if (dbp == NULL)
            if (!WriteBlockToDisk(block, blockPos))
                return state.Abort("Failed to write block");
        if (!ReceivedBlockTransactions(block, state, pindex, blockPos))
            return error("AcceptBlock() : ReceivedBlockTransactions failed");
    } catch (std::runtime_error &e) {
        return state.Abort(std::string("System error: ") + e.what());
    }

    return true;
}

bool CBlockIndex::IsSuperMajority(int minVersion, const CBlockIndex *pstart, unsigned int nRequired) {
    unsigned int nToCheck = Params().ToCheckBlockUpgradeMajority();
    unsigned int nFound = 0;
    for (unsigned int i = 0; i < nToCheck && nFound < nRequired && pstart != NULL; i++) {
        if (pstart->nVersion >= minVersion)
            ++nFound;
        pstart = pstart->pprev;
    }
    return (nFound >= nRequired);
}

/** Turn the lowest '1' bit in the binary representation of a number into a '0'. */
int static inline InvertLowestOne(int n) { return n & (n - 1); }

/** Compute what height to jump back to with the CBlockIndex::pskip pointer. */
int static inline GetSkipHeight(int height) {
    if (height < 2)
        return 0;

    // Determine which height to jump back to. Any number strictly lower than height is acceptable,
    // but the following expression seems to perform well in simulations (max 110 steps to go back
    // up to 2**18 blocks).
    return (height & 1) ? InvertLowestOne(InvertLowestOne(height - 1)) + 1 : InvertLowestOne(height);
}

CBlockIndex *CBlockIndex::GetAncestor(int height) {
    if (height > nHeight || height < 0)
        return NULL;

    CBlockIndex *pindexWalk = this;
    int heightWalk = nHeight;
    while (heightWalk > height) {
        int heightSkip = GetSkipHeight(heightWalk);
        int heightSkipPrev = GetSkipHeight(heightWalk - 1);
        if (heightSkip == height ||
            (heightSkip > height && !(heightSkipPrev < heightSkip - 2 && heightSkipPrev >= height))) {
            // Only follow pskip if pprev->pskip isn't better than pskip->pprev.
            pindexWalk = pindexWalk->pskip;
            heightWalk = heightSkip;
        } else {
            pindexWalk = pindexWalk->pprev;
            heightWalk--;
        }
    }
    return pindexWalk;
}

const CBlockIndex *CBlockIndex::GetAncestor(int height) const {
    return const_cast<CBlockIndex *>(this)->GetAncestor(height);
}

void CBlockIndex::BuildSkip() {
    if (pprev)
        pskip = pprev->GetAncestor(GetSkipHeight(nHeight));
}

bool ProcessNewBlock(CValidationState &state, CNode *pfrom, CBlock *pblock, CDiskBlockPos *dbp) {
    // Preliminary checks
    int64_t nStartTime = GetTimeMillis();
    bool checked = CheckBlock(*pblock, state);

    // ppcoin: check proof-of-stake
    // Limited duplicity on stake: prevents block flood attack
    // Duplicate stake allowed only when there is orphan child block
    if (pblock->IsProofOfStake() && setStakeSeen.count(pblock->GetProofOfStake())/* && !mapOrphanBlocksByPrev.count(hash)*/)
        return error("ProcessNewBlock() : duplicate proof-of-stake (%s, %d) for block %s", pblock->GetProofOfStake().first.ToString().c_str(), pblock->GetProofOfStake().second, pblock->GetHash().ToString().c_str());
    // NovaCoin: check proof-of-stake block signature
    if (!pblock->IsPoABlockByVersion() && !pblock->CheckBlockSignature())
        return error("ProcessNewBlock() : bad proof-of-stake block signature");

    if (pblock->GetHash() != Params().HashGenesisBlock() && pfrom != NULL) {
        //if we get this far, check if the prev block is our prev block, if not then request sync and return false
        BlockMap::iterator mi = mapBlockIndex.find(pblock->hashPrevBlock);
        if (mi == mapBlockIndex.end()) {
            pfrom->PushMessage("getblocks", chainActive.GetLocator(), uint256(0));
            return false;
        } else {
        	CBlock r;
        	if (!ReadBlockFromDisk(r, mapBlockIndex[pblock->hashPrevBlock])) {
                pfrom->PushMessage("getblocks", chainActive.GetLocator(), uint256(0));
                return false;
        	}
        }
    }
    {
        LOCK(cs_main);   // Replaces the former TRY_LOCK loop because busy waiting wastes too much resources

        MarkBlockAsReceived(pblock->GetHash());
        if (!checked) {
            return error("%s : CheckBlock FAILED for block %s", __func__, pblock->GetHash().GetHex());
        }

        // Store to disk
        CBlockIndex *pindex = NULL;
        bool ret = AcceptBlock(*pblock, state, &pindex, dbp, checked);
        if (pindex && pfrom) {
            mapBlockSource[pindex->GetBlockHash()] = pfrom->GetId();
        }
        CheckBlockIndex();
        if (!ret)
            return error("%s : AcceptBlock FAILED", __func__);
    }
    if (!ActivateBestChain(state, pblock, checked))
        return error("%s : ActivateBestChain failed", __func__);
    if (!fLiteMode) {
        if (masternodeSync.RequestedMasternodeAssets > MASTERNODE_SYNC_LIST) {
            obfuScationPool.NewBlock();
            masternodePayments.ProcessBlock(GetHeight() + 10);
            budget.NewBlock();
        }
    }
	
    if (pwalletMain) {
        // If turned on MultiSend will send a transaction (or more) on the after maturity of a stake
        if (pwalletMain->isMultiSendEnabled())
            pwalletMain->MultiSend();

        // If turned on Auto Combine will scan wallet for dust to combine
        if (pwalletMain->fCombineDust)
            pwalletMain->AutoCombineDust();
    }

    //Block is accepted, let's update decoys pool
    //First, update user decoy pool
    int userTxStartIdx = 1;
    int coinbaseIdx = 0;
    if (pwalletMain) {
    	if (pblock->IsProofOfStake()) {
    		userTxStartIdx = 2;
    		coinbaseIdx = 1;
    	}

    	if (pblock->IsProofOfStake()) {
    		std::vector<COutPoint>::iterator it = std::find(pwalletMain->userDecoysPool.begin(), pwalletMain->userDecoysPool.end(), pblock->vtx[1].vin[0].prevout);
    		if(it != pwalletMain->userDecoysPool.end()) {
    			pwalletMain->userDecoysPool.erase(it);
    		}

    		it = std::find(pwalletMain->coinbaseDecoysPool.begin(), pwalletMain->coinbaseDecoysPool.end(), pblock->vtx[1].vin[0].prevout);
    		if(it != pwalletMain->coinbaseDecoysPool.end()) {
    			pwalletMain->coinbaseDecoysPool.erase(it);
    		}
    	}

    	if ((int)pblock->vtx.size() > userTxStartIdx) {
    		for (int i = userTxStartIdx; i < (int)pblock->vtx.size(); i++) {
    			for (int j = 0; j < (int)pblock->vtx[i].vout.size(); j++) {
    				if ((rand() % 100) <= CWallet::PROBABILITY_NEW_COIN_SELECTED) {
    					COutPoint newOutPoint(pblock->vtx[i].GetHash(), j);
    					if(std::find(pwalletMain->userDecoysPool.begin(), pwalletMain->userDecoysPool.end(), newOutPoint) != pwalletMain->userDecoysPool.end()) {
    					    continue;
    					}
    					//add new user transaction to the pool
    					if ((int32_t)pwalletMain->userDecoysPool.size() >= CWallet::MAX_DECOY_POOL) {
    						int selected = rand() % CWallet::MAX_DECOY_POOL;
    						pwalletMain->userDecoysPool[selected] = newOutPoint;
    					} else {
    						pwalletMain->userDecoysPool.push_back(newOutPoint);
    					}
    				}
    			}
    		}
    	}

    	if (chainActive.Height() > Params().COINBASE_MATURITY()) {
    		//read block chainActive.Height() - Params().COINBASE_MATURITY()
    		CBlockIndex* p = chainActive[chainActive.Height() - Params().COINBASE_MATURITY()];
    		CBlock b;
    		if (ReadBlockFromDisk(b, p)) {
    			coinbaseIdx = 0;
    			if (p->IsProofOfStake()) {
    				coinbaseIdx = 1;
    			}
    			CTransaction& coinbase = b.vtx[coinbaseIdx];

    			for (int i = 0; i < (int)coinbase.vout.size(); i++) {
    				if (!coinbase.vout[i].IsNull() && !coinbase.vout[i].IsEmpty()) {
    					if ((rand() % 100) <= CWallet::PROBABILITY_NEW_COIN_SELECTED) {
    						COutPoint newOutPoint(coinbase.GetHash(), i);
    						if(std::find(pwalletMain->coinbaseDecoysPool.begin(), pwalletMain->coinbaseDecoysPool.end(), newOutPoint) != pwalletMain->coinbaseDecoysPool.end()) {
    							continue;
    						}
    						//add new coinbase transaction to the pool
    						if ((int)pwalletMain->coinbaseDecoysPool.size() >= CWallet::MAX_DECOY_POOL) {
    							int selected = rand() % CWallet::MAX_DECOY_POOL;
    							pwalletMain->coinbaseDecoysPool[selected] = newOutPoint;
    						} else {
    							pwalletMain->coinbaseDecoysPool.push_back(newOutPoint);
    						}
    					}
    				}
    			}
    		}
    	}
        LogPrintf("\n%s: Coinbase decoys = %d, user decoys = %d\n", __func__, pwalletMain->coinbaseDecoysPool.size(), pwalletMain->userDecoysPool.size());
    }

    LogPrintf("%s : ACCEPTED in %ld milliseconds with size=%d\n", __func__, GetTimeMillis() - nStartTime,
              pblock->GetSerializeSize(SER_DISK, CLIENT_VERSION));

    return true;
}

bool TestBlockValidity(CValidationState &state, const CBlock &block, CBlockIndex *const pindexPrev, bool fCheckPOW,
                       bool fCheckMerkleRoot) {
    AssertLockHeld(cs_main);
    assert(pindexPrev);
    if (pindexPrev != chainActive.Tip()) {
        LogPrintf("%s : No longer working on chain tip\n", __func__);
        return false;
    }

    CCoinsViewCache viewNew(pcoinsTip);
    CBlockIndex indexDummy(block);
    indexDummy.pprev = pindexPrev;
    indexDummy.nHeight = pindexPrev->nHeight + 1;

    // NOTE: CheckBlockHeader is called by CheckBlock
    if (!ContextualCheckBlockHeader(block, state, pindexPrev))
        return false;
    if (!CheckBlock(block, state, fCheckPOW, fCheckMerkleRoot))
        return false;
    if (!ContextualCheckBlock(block, state, pindexPrev))
        return false;
    if (!ConnectBlock(block, state, &indexDummy, viewNew, true))
        return false;
    assert(state.IsValid());

    return true;
}


bool AbortNode(const std::string &strMessage, const std::string &userMessage) {
    strMiscWarning = strMessage;
    LogPrintf("*** %s\n", strMessage);
    uiInterface.ThreadSafeMessageBox(
            userMessage.empty() ? _("Error: A fatal internal error occured, see debug.log for details") : userMessage,
            "", CClientUIInterface::MSG_ERROR);
    StartShutdown();
    return false;
}

bool CheckDiskSpace(uint64_t nAdditionalBytes) {
    uint64_t nFreeBytesAvailable = filesystem::space(GetDataDir()).available;

    // Check for nMinDiskSpace bytes (currently 50MB)
    if (nFreeBytesAvailable < nMinDiskSpace + nAdditionalBytes)
        return AbortNode("Disk space is low!", _("Error: Disk space is low!"));

    return true;
}

FILE *OpenDiskFile(const CDiskBlockPos &pos, const char *prefix, bool fReadOnly) {
    if (pos.IsNull())
        return NULL;
    boost::filesystem::path path = GetBlockPosFilename(pos, prefix);
    boost::filesystem::create_directories(path.parent_path());
    FILE *file = fopen(path.string().c_str(), "rb+");
    if (!file && !fReadOnly)
        file = fopen(path.string().c_str(), "wb+");
    if (!file) {
        LogPrintf("Unable to open file %s\n", path.string());
        return NULL;
    }
    if (pos.nPos) {
        if (fseek(file, pos.nPos, SEEK_SET)) {
            LogPrintf("Unable to seek to position %u of %s\n", pos.nPos, path.string());
            fclose(file);
            return NULL;
        }
    }
    return file;
}

FILE *OpenBlockFile(const CDiskBlockPos &pos, bool fReadOnly) {
    return OpenDiskFile(pos, "blk", fReadOnly);
}

FILE *OpenUndoFile(const CDiskBlockPos &pos, bool fReadOnly) {
    return OpenDiskFile(pos, "rev", fReadOnly);
}

boost::filesystem::path GetBlockPosFilename(const CDiskBlockPos &pos, const char *prefix) {
    return GetDataDir() / "blocks" / strprintf("%s%05u.dat", prefix, pos.nFile);
}

CBlockIndex *InsertBlockIndex(uint256 hash) {
    if (hash == 0)
        return NULL;

    // Return existing
    BlockMap::iterator mi = mapBlockIndex.find(hash);
    if (mi != mapBlockIndex.end())
        return (*mi).second;

    // Create new
    CBlockIndex *pindexNew = new CBlockIndex();
    if (!pindexNew)
        throw runtime_error("LoadBlockIndex() : new CBlockIndex failed");
    mi = mapBlockIndex.insert(make_pair(hash, pindexNew)).first;

    //mark as PoS seen
    if (pindexNew->IsProofOfStake())
        setStakeSeen.insert(make_pair(pindexNew->prevoutStake, pindexNew->nStakeTime));

    pindexNew->phashBlock = &((*mi).first);

    return pindexNew;
}

bool static LoadBlockIndexDB(string &strError) {
    if (!pblocktree->LoadBlockIndexGuts())
        return false;

    boost::this_thread::interruption_point();

    // Calculate nChainWork
    vector <pair<int, CBlockIndex *>> vSortedByHeight;
    vSortedByHeight.reserve(mapBlockIndex.size());
    for (const PAIRTYPE(uint256, CBlockIndex*) &item : mapBlockIndex) {
        CBlockIndex *pindex = item.second;
        vSortedByHeight.push_back(make_pair(pindex->nHeight, pindex));
    }
    sort(vSortedByHeight.begin(), vSortedByHeight.end());
    BOOST_FOREACH(
    const PAIRTYPE(int, CBlockIndex*) &item, vSortedByHeight) {
        CBlockIndex *pindex = item.second;
        pindex->nChainWork = (pindex->pprev ? pindex->pprev->nChainWork : 0) + GetBlockProof(*pindex);
        if (pindex->nStatus & BLOCK_HAVE_DATA) {
            if (pindex->pprev) {
                if (pindex->pprev->nChainTx) {
                    pindex->nChainTx = pindex->pprev->nChainTx + pindex->nTx;
                } else {
                    pindex->nChainTx = 0;
                    mapBlocksUnlinked.insert(std::make_pair(pindex->pprev, pindex));
                }
            } else {
                pindex->nChainTx = pindex->nTx;
            }
        }
        if (pindex->IsValid(BLOCK_VALID_TRANSACTIONS) && (pindex->nChainTx || pindex->pprev == NULL))
            setBlockIndexCandidates.insert(pindex);
        if (pindex->nStatus & BLOCK_FAILED_MASK &&
            (!pindexBestInvalid || pindex->nChainWork > pindexBestInvalid->nChainWork))
            pindexBestInvalid = pindex;
        if (pindex->pprev)
            pindex->BuildSkip();
        if (pindex->IsValid(BLOCK_VALID_TREE) &&
            (pindexBestHeader == NULL || CBlockIndexWorkComparator()(pindexBestHeader, pindex)))
            pindexBestHeader = pindex;
    }

    // Load block file info
    pblocktree->ReadLastBlockFile(nLastBlockFile);
    vinfoBlockFile.resize(nLastBlockFile + 1);
    LogPrintf("%s: last block file = %i\n", __func__, nLastBlockFile);
    for (int nFile = 0; nFile <= nLastBlockFile; nFile++) {
        pblocktree->ReadBlockFileInfo(nFile, vinfoBlockFile[nFile]);
    }
    LogPrintf("%s: last block file info: %s\n", __func__, vinfoBlockFile[nLastBlockFile].ToString());
    for (int nFile = nLastBlockFile + 1; true; nFile++) {
        CBlockFileInfo info;
        if (pblocktree->ReadBlockFileInfo(nFile, info)) {
            vinfoBlockFile.push_back(info);
        } else {
            break;
        }
    }

    // Check presence of blk files
    LogPrintf("Checking all blk files are present...\n");
    set<int> setBlkDataFiles;
    for (const PAIRTYPE(uint256, CBlockIndex*) &item : mapBlockIndex) {
        CBlockIndex *pindex = item.second;
        if (pindex->nStatus & BLOCK_HAVE_DATA) {
            setBlkDataFiles.insert(pindex->nFile);
        }
    }
    for (std::set<int>::iterator it = setBlkDataFiles.begin(); it != setBlkDataFiles.end(); it++) {
        CDiskBlockPos pos(*it, 0);
        if (CAutoFile(OpenBlockFile(pos, true), SER_DISK, CLIENT_VERSION).IsNull()) {
            return false;
        }
    }

    //Check if the shutdown procedure was followed on last client exit
    bool fLastShutdownWasPrepared = true;
    pblocktree->ReadFlag("shutdown", fLastShutdownWasPrepared);
    LogPrintf("%s: Last shutdown was prepared: %s\n", __func__, fLastShutdownWasPrepared);

    //Check for inconsistency with block file info and internal state
    if (!fLastShutdownWasPrepared && !GetBoolArg("-forcestart", false) && !GetBoolArg("-reindex", false)) {
        unsigned int nHeightLastBlockFile = vinfoBlockFile[nLastBlockFile].nHeightLast + 1;
        if (vSortedByHeight.size() > nHeightLastBlockFile &&
            pcoinsTip->GetBestBlock() != vSortedByHeight[nHeightLastBlockFile].second->GetBlockHash()) {
            //The database is in a state where a block has been accepted and written to disk, but the
            //transaction database (pcoinsTip) was not flushed to disk, and is therefore not in sync with
            //the block index database.

            if (!mapBlockIndex.count(pcoinsTip->GetBestBlock())) {
                strError = "The wallet has been not been closed gracefully, causing the transaction database to be out of sync with the block database";
                return false;
            }
            LogPrintf("%s : pcoinstip synced to block height %d, block index height %d\n", __func__,
                      mapBlockIndex[pcoinsTip->GetBestBlock()]->nHeight, vSortedByHeight.size());

            //get the index associated with the point in the chain that pcoinsTip is synced to
            CBlockIndex *pindexLastMeta = vSortedByHeight[vinfoBlockFile[nLastBlockFile].nHeightLast + 1].second;
            CBlockIndex *pindex = vSortedByHeight[0].second;
            unsigned int nSortedPos = 0;
            for (unsigned int i = 0; i < vSortedByHeight.size(); i++) {
                nSortedPos = i;
                if (vSortedByHeight[i].first == mapBlockIndex[pcoinsTip->GetBestBlock()]->nHeight + 1) {
                    pindex = vSortedByHeight[i].second;
                    break;
                }
            }

            // Start at the last block that was successfully added to the txdb (pcoinsTip) and manually add all transactions that occurred for each block up until
            // the best known block from the block index db.
            CCoinsViewCache view(pcoinsTip);
            while (nSortedPos < vSortedByHeight.size()) {
                CBlock block;
                if (!ReadBlockFromDisk(block, pindex)) {
                    strError = "The wallet has been not been closed gracefully and has caused corruption of blocks stored to disk. Data directory is in an unusable state";
                    return false;
                }

                vector <CTxUndo> vtxundo;
                vtxundo.reserve(block.vtx.size() - 1);
                uint256 hashBlock = block.GetHash();
                for (unsigned int i = 0; i < block.vtx.size(); i++) {
                    CValidationState state;
                    CTxUndo undoDummy;
                    if (i > 0)
                        vtxundo.push_back(CTxUndo());
                    UpdateCoins(block.vtx[i], state, view, i == 0 ? undoDummy : vtxundo.back(), pindex->nHeight);
                    view.SetBestBlock(hashBlock);
                }

                if (pindex->nHeight >= pindexLastMeta->nHeight)
                    break;

                pindex = vSortedByHeight[++nSortedPos].second;
            }

            // Save the updates to disk
            if (!view.Flush() || !pcoinsTip->Flush())
                LogPrintf("%s : failed to flush view\n", __func__);

            LogPrintf("%s: Last block properly recorded: #%d %s\n", __func__, pindexLastMeta->nHeight,
                      pindexLastMeta->GetBlockHash().ToString().c_str());
            LogPrintf("%s : pcoinstip=%d %s\n", __func__, mapBlockIndex[pcoinsTip->GetBestBlock()]->nHeight,
                      pcoinsTip->GetBestBlock().GetHex());
        }
    }

    // Check whether we need to continue reindexing
    bool fReindexing = false;
    pblocktree->ReadReindexing(fReindexing);
    fReindex |= fReindexing;

    // Check whether we have a transaction index
    pblocktree->ReadFlag("txindex", fTxIndex);
    LogPrintf("LoadBlockIndexDB(): transaction index %s\n", fTxIndex ? "enabled" : "disabled");

    // If this is written true before the next client init, then we know the shutdown process failed
    pblocktree->WriteFlag("shutdown", false);

    // Load pointer to end of best chain
    BlockMap::iterator it = mapBlockIndex.find(pcoinsTip->GetBestBlock());
    if (it == mapBlockIndex.end())
        return true;
    chainActive.SetTip(it->second);

    PruneBlockIndexCandidates();

    LogPrintf("LoadBlockIndexDB(): hashBestChain=%s height=%d date=%s progress=%f\n",
              chainActive.Tip()->GetBlockHash().ToString(), chainActive.Height(),
              DateTimeStrFormat("%Y-%m-%d %H:%M:%S", chainActive.Tip()->GetBlockTime()),
              Checkpoints::GuessVerificationProgress(chainActive.Tip()));

    return true;
}

CVerifyDB::CVerifyDB() {
    uiInterface.ShowProgress(_("Verifying blocks..."), 0);
}

CVerifyDB::~CVerifyDB() {
    uiInterface.ShowProgress("", 100);
}

bool CVerifyDB::VerifyDB(CCoinsView *coinsview, int nCheckLevel, int nCheckDepth) {
    LOCK(cs_main);
    if (chainActive.Tip() == NULL || chainActive.Tip()->pprev == NULL)
        return true;

    // Verify blocks in the best chain
    if (nCheckDepth <= 0)
        nCheckDepth = 1000000000; // suffices until the year 19000
    if (nCheckDepth > chainActive.Height())
        nCheckDepth = chainActive.Height();
    nCheckLevel = std::max(0, std::min(4, nCheckLevel));
    LogPrintf("Verifying last %i blocks at level %i\n", nCheckDepth, nCheckLevel);
    CCoinsViewCache coins(coinsview);
    CBlockIndex *pindexState = chainActive.Tip();
    CBlockIndex *pindexFailure = NULL;
    int nGoodTransactions = 0;
    CValidationState state;
    for (CBlockIndex *pindex = chainActive.Tip(); pindex && pindex->pprev; pindex = pindex->pprev) {
        boost::this_thread::interruption_point();
        uiInterface.ShowProgress(_("Verifying blocks..."), std::max(1, std::min(99,
                                                                                (int) (((double) (chainActive.Height() -
                                                                                                  pindex->nHeight)) /
                                                                                       (double) nCheckDepth *
                                                                                       (nCheckLevel >= 4 ? 50
                                                                                                         : 100)))));
        if (pindex->nHeight < chainActive.Height() - nCheckDepth)
            break;
        CBlock block;
        // check level 0: read from disk
        if (!ReadBlockFromDisk(block, pindex))
            return error("VerifyDB() : *** ReadBlockFromDisk failed at %d, hash=%s", pindex->nHeight,
                         pindex->GetBlockHash().ToString());
        // check level 1: verify block validity
        if (nCheckLevel >= 1 && !CheckBlock(block, state))
            return error("VerifyDB() : *** found bad block at %d, hash=%s\n", pindex->nHeight,
                         pindex->GetBlockHash().ToString());
        // check level 2: verify undo validity
        if (nCheckLevel >= 2 && pindex) {
            CBlockUndo undo;
            CDiskBlockPos pos = pindex->GetUndoPos();
            if (!pos.IsNull()) {
                if (!undo.ReadFromDisk(pos, pindex->pprev->GetBlockHash()))
                    return error("VerifyDB() : *** found bad undo data at %d, hash=%s\n", pindex->nHeight,
                                 pindex->GetBlockHash().ToString());
            }
        }
        // check level 3: check for inconsistencies during memory-only disconnect of tip blocks
        if (nCheckLevel >= 3 && pindex == pindexState &&
            (coins.GetCacheSize() + pcoinsTip->GetCacheSize()) <= nCoinCacheSize) {
            bool fClean = true;
            if (!DisconnectBlock(block, state, pindex, coins, &fClean))
                return error("VerifyDB() : *** irrecoverable inconsistency in block data at %d, hash=%s",
                             pindex->nHeight, pindex->GetBlockHash().ToString());
            pindexState = pindex->pprev;
            if (!fClean) {
                nGoodTransactions = 0;
                pindexFailure = pindex;
            } else
                nGoodTransactions += block.vtx.size();
        }
        if (ShutdownRequested())
            return true;
    }
    if (pindexFailure)
        return error(
                "VerifyDB() : *** coin database inconsistencies found (last %i blocks, %i good transactions before that)\n",
                chainActive.Height() - pindexFailure->nHeight + 1, nGoodTransactions);

    // check level 4: try reconnecting blocks
    if (nCheckLevel >= 4) {
        CBlockIndex *pindex = pindexState;
        while (pindex != chainActive.Tip()) {
            boost::this_thread::interruption_point();
            uiInterface.ShowProgress(_("Verifying blocks..."), std::max(1, std::min(99, 100 - (int) (((double) (
                    chainActive.Height() - pindex->nHeight)) / (double) nCheckDepth * 50))));
            pindex = chainActive.Next(pindex);
            CBlock block;
            if (!ReadBlockFromDisk(block, pindex))
                return error("VerifyDB() : *** ReadBlockFromDisk failed at %d, hash=%s", pindex->nHeight,
                             pindex->GetBlockHash().ToString());
            if (!ConnectBlock(block, state, pindex, coins, false))
                return error("VerifyDB() : *** found unconnectable block at %d, hash=%s", pindex->nHeight,
                             pindex->GetBlockHash().ToString());
        }
    }

    LogPrintf("No coin database inconsistencies in last %i blocks (%i transactions)\n",
              chainActive.Height() - pindexState->nHeight, nGoodTransactions);

    return true;
}

void UnloadBlockIndex() {
    mapBlockIndex.clear();
    setBlockIndexCandidates.clear();
    chainActive.SetTip(NULL);
    pindexBestInvalid = NULL;
}

bool LoadBlockIndex(string &strError) {
    // Load block index from databases
    if (!fReindex && !LoadBlockIndexDB(strError))
        return false;
    return true;
}


bool InitBlockIndex() {
    LOCK(cs_main);
    // Check whether we're already initialized
    if (chainActive.Genesis() != NULL)
        return true;

    // Use the provided setting for -txindex in the new database
    fTxIndex = GetBoolArg("-txindex", true);
    pblocktree->WriteFlag("txindex", fTxIndex);
    LogPrintf("Initializing databases...\n");

    // Only add the genesis block if not reindexing (in which case we reuse the one already on disk)
    if (!fReindex) {
        try {
            CBlock &block = const_cast<CBlock &>(Params().GenesisBlock());
            // Start new block file
            unsigned int nBlockSize = ::GetSerializeSize(block, SER_DISK, CLIENT_VERSION);
            CDiskBlockPos blockPos;
            CValidationState state;
            if (!FindBlockPos(state, blockPos, nBlockSize + 8, 0, block.GetBlockTime()))
                return error("LoadBlockIndex() : FindBlockPos failed");
            if (!WriteBlockToDisk(block, blockPos))
                return error("LoadBlockIndex() : writing genesis block to disk failed");
            CBlockIndex *pindex = AddToBlockIndex(block);
            if (!ReceivedBlockTransactions(block, state, pindex, blockPos))
                return error("LoadBlockIndex() : genesis block not accepted");
            if (!ActivateBestChain(state, &block))
                return error("LoadBlockIndex() : genesis block cannot be activated");
            // Force a chainstate write so that when we VerifyDB in a moment, it doesnt check stale data
            return FlushStateToDisk(state, FLUSH_STATE_ALWAYS);
        } catch (std::runtime_error &e) {
            return error("LoadBlockIndex() : failed to initialize block database: %s", e.what());
        }
    }

    return true;
}


bool LoadExternalBlockFile(FILE *fileIn, CDiskBlockPos *dbp) {
    // Map of disk positions for blocks with unknown parent (only used for reindex)
    static std::multimap <uint256, CDiskBlockPos> mapBlocksUnknownParent;
    int64_t nStart = GetTimeMillis();

    int nLoaded = 0;
    try {
        // This takes over fileIn and calls fclose() on it in the CBufferedFile destructor
        CBufferedFile blkdat(fileIn, 2 * MAX_BLOCK_SIZE_CURRENT, MAX_BLOCK_SIZE_CURRENT + 8, SER_DISK, CLIENT_VERSION);
        uint64_t nRewind = blkdat.GetPos();
        while (!blkdat.eof()) {
            boost::this_thread::interruption_point();

            blkdat.SetPos(nRewind);
            nRewind++;         // start one byte further next time, in case of failure
            blkdat.SetLimit(); // remove former limit
            unsigned int nSize = 0;
            try {
                // locate a header
                unsigned char buf[MESSAGE_START_SIZE];
                blkdat.FindByte(Params().MessageStart()[0]);
                nRewind = blkdat.GetPos() + 1;
                blkdat >> FLATDATA(buf);
                if (memcmp(buf, Params().MessageStart(), MESSAGE_START_SIZE))
                    continue;
                // read size
                blkdat >> nSize;
                if (nSize < 80 || nSize > MAX_BLOCK_SIZE_CURRENT)
                    continue;
            } catch (const std::exception &) {
                // no valid block header found; don't complain
                break;
            }
            try {
                // read block
                uint64_t nBlockPos = blkdat.GetPos();
                if (dbp)
                    dbp->nPos = nBlockPos;
                blkdat.SetLimit(nBlockPos + nSize);
                blkdat.SetPos(nBlockPos);
                CBlock block;
                blkdat >> block;
                nRewind = blkdat.GetPos();

                // detect out of order blocks, and store them for later
                uint256 hash = block.GetHash();
                if (hash != Params().HashGenesisBlock() &&
                    mapBlockIndex.find(block.hashPrevBlock) == mapBlockIndex.end()) {
                    LogPrint("reindex", "%s: Out of order block %s, parent %s not known\n", __func__, hash.ToString(),
                             block.hashPrevBlock.ToString());
                    if (dbp)
                        mapBlocksUnknownParent.insert(std::make_pair(block.hashPrevBlock, *dbp));
                    continue;
                }

                // process in case the block isn't known yet
                if (mapBlockIndex.count(hash) == 0 || (mapBlockIndex[hash] == NULL) || (mapBlockIndex[hash]->nStatus & BLOCK_HAVE_DATA) == 0) {
                    CValidationState state;
                    if (ProcessNewBlock(state, NULL, &block, dbp))
                        nLoaded++;
                    if (state.IsError())
                        break;
                } else if (hash != Params().HashGenesisBlock() && mapBlockIndex[hash]->nHeight % 1000 == 0) {
                    LogPrintf("Block Import: already had block %s at height %d\n", hash.ToString(),
                              mapBlockIndex[hash]->nHeight);
                }

                // Recursively process earlier encountered successors of this block
                deque <uint256> queue;
                queue.push_back(hash);
                while (!queue.empty()) {
                    uint256 head = queue.front();
                    queue.pop_front();
                    std::pair <std::multimap<uint256, CDiskBlockPos>::iterator, std::multimap<uint256, CDiskBlockPos>::iterator> range = mapBlocksUnknownParent.equal_range(
                            head);
                    while (range.first != range.second) {
                        std::multimap<uint256, CDiskBlockPos>::iterator it = range.first;
                        if (ReadBlockFromDisk(block, it->second)) {
                            LogPrintf("%s: Processing out of order child %s of %s\n", __func__,
                                      block.GetHash().ToString(),
                                      head.ToString());
                            CValidationState dummy;
                            if (ProcessNewBlock(dummy, NULL, &block, &it->second)) {
                                nLoaded++;
                                queue.push_back(block.GetHash());
                            }
                        }
                        range.first++;
                        mapBlocksUnknownParent.erase(it);
                    }
                }
            } catch (std::exception &e) {
                LogPrintf("%s : Deserialize or I/O error - %s", __func__, e.what());
            }
        }
    } catch (std::runtime_error &e) {
        AbortNode(std::string("System error: ") + e.what());
    }
    if (nLoaded > 0)
        LogPrintf("Loaded %i blocks from external file in %dms\n", nLoaded, GetTimeMillis() - nStart);
    return nLoaded > 0;
}

void static CheckBlockIndex() {
    if (!fCheckBlockIndex) {
        return;
    }

    LOCK(cs_main);

    // During a reindex, we read the genesis block and call CheckBlockIndex before ActivateBestChain,
    // so we have the genesis block in mapBlockIndex but no active chain.  (A few of the tests when
    // iterating the block tree require that chainActive has been initialized.)
    if (chainActive.Height() < 0) {
        assert(mapBlockIndex.size() <= 1);
        return;
    }

    // Build forward-pointing map of the entire block tree.
    std::multimap < CBlockIndex * , CBlockIndex * > forward;
    for (BlockMap::iterator it = mapBlockIndex.begin(); it != mapBlockIndex.end(); it++) {
        forward.insert(std::make_pair(it->second->pprev, it->second));
    }

    assert(forward.size() == mapBlockIndex.size());

    std::pair <std::multimap<CBlockIndex *, CBlockIndex *>::iterator, std::multimap<CBlockIndex *, CBlockIndex *>::iterator> rangeGenesis = forward.equal_range(
            NULL);
    CBlockIndex *pindex = rangeGenesis.first->second;
    rangeGenesis.first++;
    assert(rangeGenesis.first == rangeGenesis.second); // There is only one index entry with parent NULL.

    // Iterate over the entire block tree, using depth-first search.
    // Along the way, remember whether there are blocks on the path from genesis
    // block being explored which are the first to have certain properties.
    size_t nNodes = 0;
    int nHeight = 0;
    CBlockIndex *pindexFirstInvalid = NULL;         // Oldest ancestor of pindex which is invalid.
    CBlockIndex *pindexFirstMissing = NULL;         // Oldest ancestor of pindex which does not have BLOCK_HAVE_DATA.
    CBlockIndex *pindexFirstNotTreeValid = NULL;    // Oldest ancestor of pindex which does not have BLOCK_VALID_TREE (regardless of being valid or not).
    CBlockIndex *pindexFirstNotChainValid = NULL;   // Oldest ancestor of pindex which does not have BLOCK_VALID_CHAIN (regardless of being valid or not).
    CBlockIndex *pindexFirstNotScriptsValid = NULL; // Oldest ancestor of pindex which does not have BLOCK_VALID_SCRIPTS (regardless of being valid or not).
    while (pindex != NULL) {
        nNodes++;
        if (pindexFirstInvalid == NULL && pindex->nStatus & BLOCK_FAILED_VALID) pindexFirstInvalid = pindex;
        if (pindexFirstMissing == NULL && !(pindex->nStatus & BLOCK_HAVE_DATA)) pindexFirstMissing = pindex;
        if (pindex->pprev != NULL && pindexFirstNotTreeValid == NULL &&
            (pindex->nStatus & BLOCK_VALID_MASK) < BLOCK_VALID_TREE)
            pindexFirstNotTreeValid = pindex;
        if (pindex->pprev != NULL && pindexFirstNotChainValid == NULL &&
            (pindex->nStatus & BLOCK_VALID_MASK) < BLOCK_VALID_CHAIN)
            pindexFirstNotChainValid = pindex;
        if (pindex->pprev != NULL && pindexFirstNotScriptsValid == NULL &&
            (pindex->nStatus & BLOCK_VALID_MASK) < BLOCK_VALID_SCRIPTS)
            pindexFirstNotScriptsValid = pindex;

        // Begin: actual consistency checks.
        if (pindex->pprev == NULL) {
            // Genesis block checks.
            assert(pindex->GetBlockHash() == Params().HashGenesisBlock()); // Genesis block's hash must match.
            assert(pindex ==
                   chainActive.Genesis());                       // The current active chain's genesis block must be this block.
        }
        // HAVE_DATA is equivalent to VALID_TRANSACTIONS and equivalent to nTx > 0 (we stored the number of transactions in the block)
        assert(!(pindex->nStatus & BLOCK_HAVE_DATA) == (pindex->nTx == 0));
        assert(((pindex->nStatus & BLOCK_VALID_MASK) >= BLOCK_VALID_TRANSACTIONS) == (pindex->nTx > 0));
        if (pindex->nChainTx == 0)
            assert(pindex->nSequenceId == 0); // nSequenceId can't be set for blocks that aren't linked
        // All parents having data is equivalent to all parents being VALID_TRANSACTIONS, which is equivalent to nChainTx being set.
        assert((pindexFirstMissing != NULL) == (pindex->nChainTx ==
                                                0));                                             // nChainTx == 0 is used to signal that all parent block's transaction data is available.
        assert(pindex->nHeight ==
               nHeight);                                                                          // nHeight must be consistent.
        assert(pindex->pprev == NULL || pindex->nChainWork >=
                                        pindex->pprev->nChainWork);                            // For every block except the genesis block, the chainwork must be larger than the parent's.
        assert(nHeight < 2 || (pindex->pskip && (pindex->pskip->nHeight <
                                                 nHeight)));                                // The pskip pointer must point back for all but the first 2 blocks.
        assert(pindexFirstNotTreeValid ==
               NULL);                                                                     // All mapBlockIndex entries must at least be TREE valid
        if ((pindex->nStatus & BLOCK_VALID_MASK) >= BLOCK_VALID_TREE)
            assert(pindexFirstNotTreeValid == NULL);       // TREE valid implies all parents are TREE valid
        if ((pindex->nStatus & BLOCK_VALID_MASK) >= BLOCK_VALID_CHAIN)
            assert(pindexFirstNotChainValid == NULL);     // CHAIN valid implies all parents are CHAIN valid
        if ((pindex->nStatus & BLOCK_VALID_MASK) >= BLOCK_VALID_SCRIPTS)
            assert(pindexFirstNotScriptsValid == NULL); // SCRIPTS valid implies all parents are SCRIPTS valid
        if (pindexFirstInvalid == NULL) {
            // Checks for not-invalid blocks.
            assert((pindex->nStatus & BLOCK_FAILED_MASK) ==
                   0); // The failed mask cannot be set for blocks without invalid parents.
        }
        if (!CBlockIndexWorkComparator()(pindex, chainActive.Tip()) && pindexFirstMissing == NULL) {
            if (pindexFirstInvalid ==
                NULL) { // If this block sorts at least as good as the current tip and is valid, it must be in setBlockIndexCandidates.
                assert(setBlockIndexCandidates.count(pindex));
            }
        } else { // If this block sorts worse than the current tip, it cannot be in setBlockIndexCandidates.
            assert(setBlockIndexCandidates.count(pindex) == 0);
        }
        // Check whether this block is in mapBlocksUnlinked.
        std::pair <std::multimap<CBlockIndex *, CBlockIndex *>::iterator, std::multimap<CBlockIndex *, CBlockIndex *>::iterator> rangeUnlinked = mapBlocksUnlinked.equal_range(
                pindex->pprev);
        bool foundInUnlinked = false;
        while (rangeUnlinked.first != rangeUnlinked.second) {
            assert(rangeUnlinked.first->first == pindex->pprev);
            if (rangeUnlinked.first->second == pindex) {
                foundInUnlinked = true;
                break;
            }
            rangeUnlinked.first++;
        }
        if (pindex->pprev && pindex->nStatus & BLOCK_HAVE_DATA && pindexFirstMissing != NULL) {
            if (pindexFirstInvalid ==
                NULL) { // If this block has block data available, some parent doesn't, and has no invalid parents, it must be in mapBlocksUnlinked.
                assert(foundInUnlinked);
            }
        } else { // If this block does not have block data available, or all parents do, it cannot be in mapBlocksUnlinked.
            assert(!foundInUnlinked);
        }
        // assert(pindex->GetBlockHash() == pindex->GetBlockHeader().GetHash()); // Perhaps too slow
        // End: actual consistency checks.

        // Try descending into the first subnode.
        std::pair <std::multimap<CBlockIndex *, CBlockIndex *>::iterator, std::multimap<CBlockIndex *, CBlockIndex *>::iterator> range = forward.equal_range(
                pindex);
        if (range.first != range.second) {
            // A subnode was found.
            pindex = range.first->second;
            nHeight++;
            continue;
        }
        // This is a leaf node.
        // Move upwards until we reach a node of which we have not yet visited the last child.
        while (pindex) {
            // We are going to either move to a parent or a sibling of pindex.
            // If pindex was the first with a certain property, unset the corresponding variable.
            if (pindex == pindexFirstInvalid) pindexFirstInvalid = NULL;
            if (pindex == pindexFirstMissing) pindexFirstMissing = NULL;
            if (pindex == pindexFirstNotTreeValid) pindexFirstNotTreeValid = NULL;
            if (pindex == pindexFirstNotChainValid) pindexFirstNotChainValid = NULL;
            if (pindex == pindexFirstNotScriptsValid) pindexFirstNotScriptsValid = NULL;
            // Find our parent.
            CBlockIndex *pindexPar = pindex->pprev;
            // Find which child we just visited.
            std::pair <std::multimap<CBlockIndex *, CBlockIndex *>::iterator, std::multimap<CBlockIndex *, CBlockIndex *>::iterator> rangePar = forward.equal_range(
                    pindexPar);
            while (rangePar.first->second != pindex) {
                assert(rangePar.first !=
                       rangePar.second); // Our parent must have at least the node we're coming from as child.
                rangePar.first++;
            }
            // Proceed to the next one.
            rangePar.first++;
            if (rangePar.first != rangePar.second) {
                // Move to the sibling.
                pindex = rangePar.first->second;
                break;
            } else {
                // Move up further.
                pindex = pindexPar;
                nHeight--;
                continue;
            }
        }
    }

    // Check that we actually traversed the entire map.
    assert(nNodes == forward.size());
}

//////////////////////////////////////////////////////////////////////////////
//
// CAlert
//

string GetWarnings(string strFor) {
    int nPriority = 0;
    string strStatusBar;
    string strRPC;

    if (!CLIENT_VERSION_IS_RELEASE)
        strStatusBar = _(
                "This is a pre-release test build - use at your own risk - do not use for staking or merchant applications!");

    if (GetBoolArg("-testsafemode", false))
        strStatusBar = strRPC = "testsafemode enabled";

    // Misc warnings like out of disk space and clock is wrong
    if (strMiscWarning != "") {
        nPriority = 1000;
        strStatusBar = strMiscWarning;
    }

    if (fLargeWorkForkFound) {
        nPriority = 2000;
        strStatusBar = strRPC = _(
                "Warning: The network does not appear to fully agree! Some miners appear to be experiencing issues.");
    } else if (fLargeWorkInvalidChainFound) {
        nPriority = 2000;
        strStatusBar = strRPC = _(
                "Warning: We do not appear to fully agree with our peers! You may need to upgrade, or other nodes may need to upgrade.");
    }

    // Alerts
    {
        LOCK(cs_mapAlerts);
        BOOST_FOREACH(PAIRTYPE(const uint256, CAlert) & item, mapAlerts)
        {
            const CAlert &alert = item.second;
            if (alert.AppliesToMe() && alert.nPriority > nPriority) {
                nPriority = alert.nPriority;
                strStatusBar = alert.strStatusBar;
            }
        }
    }

    if (strFor == "statusbar")
        return strStatusBar;
    else if (strFor == "rpc")
        return strRPC;
    assert(!"GetWarnings() : invalid parameter");
    return "error";
}


//////////////////////////////////////////////////////////////////////////////
//
// Messages
//


bool static AlreadyHave(const CInv &inv) {
    switch (inv.type) {
        case MSG_TX: {
            bool txInMap = false;
            txInMap = mempool.exists(inv.hash);
            return txInMap || mapOrphanTransactions.count(inv.hash) ||
                   pcoinsTip->HaveCoins(inv.hash);
        }
        case MSG_DSTX:
            return mapObfuscationBroadcastTxes.count(inv.hash);
        case MSG_BLOCK:
            return mapBlockIndex.count(inv.hash);
        case MSG_TXLOCK_REQUEST:
            return mapTxLockReq.count(inv.hash) ||
                   mapTxLockReqRejected.count(inv.hash);
        case MSG_TXLOCK_VOTE:
            return mapTxLockVote.count(inv.hash);
        case MSG_MASTERNODE_WINNER:
            if (masternodePayments.mapMasternodePayeeVotes.count(inv.hash)) {
                masternodeSync.AddedMasternodeWinner(inv.hash);
                return true;
            }
            return false;
        case MSG_BUDGET_VOTE:
            if (budget.mapSeenMasternodeBudgetVotes.count(inv.hash)) {
                masternodeSync.AddedBudgetItem(inv.hash);
                return true;
            }
            return false;
        case MSG_BUDGET_PROPOSAL:
            if (budget.mapSeenMasternodeBudgetProposals.count(inv.hash)) {
                masternodeSync.AddedBudgetItem(inv.hash);
                return true;
            }
            return false;
        case MSG_BUDGET_FINALIZED_VOTE:
            if (budget.mapSeenFinalizedBudgetVotes.count(inv.hash)) {
                masternodeSync.AddedBudgetItem(inv.hash);
                return true;
            }
            return false;
        case MSG_BUDGET_FINALIZED:
            if (budget.mapSeenFinalizedBudgets.count(inv.hash)) {
                masternodeSync.AddedBudgetItem(inv.hash);
                return true;
            }
            return false;
        case MSG_MASTERNODE_ANNOUNCE:
            if (mnodeman.mapSeenMasternodeBroadcast.count(inv.hash)) {
                masternodeSync.AddedMasternodeList(inv.hash);
                return true;
            }
            return false;
        case MSG_MASTERNODE_PING:
            return mnodeman.mapSeenMasternodePing.count(inv.hash);
    }
    // Don't know what it is, just say we already got one
    return true;
}


void static ProcessGetData(CNode *pfrom) {
    std::deque<CInv>::iterator it = pfrom->vRecvGetData.begin();

    vector <CInv> vNotFound;

    LOCK(cs_main);

    while (it != pfrom->vRecvGetData.end()) {
        // Don't bother if send buffer is too full to respond anyway
        if (pfrom->nSendSize >= SendBufferSize())
            break;

        const CInv &inv = *it;
        {
            boost::this_thread::interruption_point();
            it++;

            if (inv.type == MSG_BLOCK || inv.type == MSG_FILTERED_BLOCK) {
                bool send = false;
                BlockMap::iterator mi = mapBlockIndex.find(inv.hash);
                if (mi != mapBlockIndex.end()) {
                    if (chainActive.Contains(mi->second)) {
                        send = true;
                    } else {
                        // To prevent fingerprinting attacks, only send blocks outside of the active
                        // chain if they are valid, and no more than a max reorg depth than the best header
                        // chain we know about.
                        send = mi->second->IsValid(BLOCK_VALID_SCRIPTS) && (pindexBestHeader != NULL) &&
                               (chainActive.Height() - mi->second->nHeight < Params().MaxReorganizationDepth());
                        if (!send) {
                            LogPrintf(
                                    "ProcessGetData(): ignoring request from peer=%i for old block that isn't in the main chain\n",
                                    pfrom->GetId());
                        }
                    }
                }
                // Don't send not-validated blocks
                if (send && (mi->second->nStatus & BLOCK_HAVE_DATA)) {
                    // Send block from disk
                    CBlock block;
                    if (!ReadBlockFromDisk(block, (*mi).second))
                        assert(!"cannot load block from disk");
                    if (inv.type == MSG_BLOCK)
                        pfrom->PushMessage("block", block);
                    else // MSG_FILTERED_BLOCK)
                    {
                        LOCK(pfrom->cs_filter);
                        if (pfrom->pfilter) {
                            CMerkleBlock merkleBlock(block, *pfrom->pfilter);
                            pfrom->PushMessage("merkleblock", merkleBlock);
                            // CMerkleBlock just contains hashes, so also push any transactions in the block the client did not see
                            // This avoids hurting performance by pointlessly requiring a round-trip
                            // Note that there is currently no way for a node to request any single transactions we didnt send here -
                            // they must either disconnect and retry or request the full block.
                            // Thus, the protocol spec specified allows for us to provide duplicate txn here,
                            // however we MUST always provide at least what the remote peer needs
                            typedef std::pair<unsigned int, uint256> PairType;
                            BOOST_FOREACH(PairType & pair, merkleBlock.vMatchedTxn)
                            if (!pfrom->setInventoryKnown.count(CInv(MSG_TX, pair.second)))
                                pfrom->PushMessage("tx", block.vtx[pair.first]);
                        }
                        // else
                        // no response
                    }

                    // Trigger them to send a getblocks request for the next batch of inventory
                    if (inv.hash == pfrom->hashContinue) {
                        // Bypass PushInventory, this must send even if redundant,
                        // and we want it right after the last block so they don't
                        // wait for other stuff first.
                        vector <CInv> vInv;
                        vInv.push_back(CInv(MSG_BLOCK, chainActive.Tip()->GetBlockHash()));
                        pfrom->PushMessage("inv", vInv);
                        pfrom->hashContinue = 0;
                    }
                }
            } else if (inv.IsKnownType()) {
                // Send stream from relay memory
                bool pushed = false;
                {
                    LOCK(cs_mapRelay);
                    map<CInv, CDataStream>::iterator mi = mapRelay.find(inv);
                    if (mi != mapRelay.end()) {
                        pfrom->PushMessage(inv.GetCommand(), (*mi).second);
                        pushed = true;
                    }
                }

                if (!pushed && inv.type == MSG_TX) {
                    CTransaction tx;
                    if (mempool.lookup(inv.hash, tx)) {
                        CDataStream ss(SER_NETWORK, PROTOCOL_VERSION);
                        ss.reserve(1000);
                        ss << tx;
                        pfrom->PushMessage("tx", ss);
                        pushed = true;
                    }
                }
                if (!pushed && inv.type == MSG_TXLOCK_VOTE) {
                    if (mapTxLockVote.count(inv.hash)) {
                        CDataStream ss(SER_NETWORK, PROTOCOL_VERSION);
                        ss.reserve(1000);
                        ss << mapTxLockVote[inv.hash];
                        pfrom->PushMessage("txlvote", ss);
                        pushed = true;
                    }
                }
                if (!pushed && inv.type == MSG_TXLOCK_REQUEST) {
                    if (mapTxLockReq.count(inv.hash)) {
                        CDataStream ss(SER_NETWORK, PROTOCOL_VERSION);
                        ss.reserve(1000);
                        ss << mapTxLockReq[inv.hash];
                        pfrom->PushMessage("ix", ss);
                        pushed = true;
                    }
                }
                if (!pushed && inv.type == MSG_MASTERNODE_WINNER) {
                    if (masternodePayments.mapMasternodePayeeVotes.count(inv.hash)) {
                        CDataStream ss(SER_NETWORK, PROTOCOL_VERSION);
                        ss.reserve(1000);
                        ss << masternodePayments.mapMasternodePayeeVotes[inv.hash];
                        pfrom->PushMessage("mnw", ss);
                        pushed = true;
                    }
                }
                if (!pushed && inv.type == MSG_BUDGET_VOTE) {
                    if (budget.mapSeenMasternodeBudgetVotes.count(inv.hash)) {
                        CDataStream ss(SER_NETWORK, PROTOCOL_VERSION);
                        ss.reserve(1000);
                        ss << budget.mapSeenMasternodeBudgetVotes[inv.hash];
                        pfrom->PushMessage("mvote", ss);
                        pushed = true;
                    }
                }

                if (!pushed && inv.type == MSG_BUDGET_PROPOSAL) {
                    if (budget.mapSeenMasternodeBudgetProposals.count(inv.hash)) {
                        CDataStream ss(SER_NETWORK, PROTOCOL_VERSION);
                        ss.reserve(1000);
                        ss << budget.mapSeenMasternodeBudgetProposals[inv.hash];
                        pfrom->PushMessage("mprop", ss);
                        pushed = true;
                    }
                }

                if (!pushed && inv.type == MSG_BUDGET_FINALIZED_VOTE) {
                    if (budget.mapSeenFinalizedBudgetVotes.count(inv.hash)) {
                        CDataStream ss(SER_NETWORK, PROTOCOL_VERSION);
                        ss.reserve(1000);
                        ss << budget.mapSeenFinalizedBudgetVotes[inv.hash];
                        pfrom->PushMessage("fbvote", ss);
                        pushed = true;
                    }
                }

                if (!pushed && inv.type == MSG_BUDGET_FINALIZED) {
                    if (budget.mapSeenFinalizedBudgets.count(inv.hash)) {
                        CDataStream ss(SER_NETWORK, PROTOCOL_VERSION);
                        ss.reserve(1000);
                        ss << budget.mapSeenFinalizedBudgets[inv.hash];
                        pfrom->PushMessage("fbs", ss);
                        pushed = true;
                    }
                }

                if (!pushed && inv.type == MSG_MASTERNODE_ANNOUNCE) {
                    if (mnodeman.mapSeenMasternodeBroadcast.count(inv.hash)) {
                        CDataStream ss(SER_NETWORK, PROTOCOL_VERSION);
                        ss.reserve(1000);
                        ss << mnodeman.mapSeenMasternodeBroadcast[inv.hash];
                        pfrom->PushMessage("mnb", ss);
                        pushed = true;
                    }
                }

                if (!pushed && inv.type == MSG_MASTERNODE_PING) {
                    if (mnodeman.mapSeenMasternodePing.count(inv.hash)) {
                        CDataStream ss(SER_NETWORK, PROTOCOL_VERSION);
                        ss.reserve(1000);
                        ss << mnodeman.mapSeenMasternodePing[inv.hash];
                        pfrom->PushMessage("mnp", ss);
                        pushed = true;
                    }
                }

                if (!pushed && inv.type == MSG_DSTX) {
                    if (mapObfuscationBroadcastTxes.count(inv.hash)) {
                        CDataStream ss(SER_NETWORK, PROTOCOL_VERSION);
                        ss.reserve(1000);
                        ss << mapObfuscationBroadcastTxes[inv.hash].tx << mapObfuscationBroadcastTxes[inv.hash].vin
                           << mapObfuscationBroadcastTxes[inv.hash].vchSig
                           << mapObfuscationBroadcastTxes[inv.hash].sigTime;

                        pfrom->PushMessage("dstx", ss);
                        pushed = true;
                    }
                }


                if (!pushed) {
                    vNotFound.push_back(inv);
                }
            }

            // Track requests for our stuff.
            g_signals.Inventory(inv.hash);

            if (inv.type == MSG_BLOCK || inv.type == MSG_FILTERED_BLOCK)
                break;
        }
    }

    pfrom->vRecvGetData.erase(pfrom->vRecvGetData.begin(), it);

    if (!vNotFound.empty()) {
        // Let the peer know that we didn't find what it asked for, so it doesn't
        // have to wait around forever. Currently only SPV clients actually care
        // about this message: it's needed when they are recursively walking the
        // dependencies of relevant unconfirmed transactions. SPV clients want to
        // do that because they want to know about (and store and rebroadcast and
        // risk analyze) the dependencies of transactions relevant to them, without
        // having to download the entire memory pool.
        pfrom->PushMessage("notfound", vNotFound);
    }
}

bool static ProcessMessage(CNode *pfrom, string strCommand, CDataStream &vRecv, int64_t nTimeReceived) {
    RandAddSeedPerfmon();
    if (fDebug)
        LogPrintf("received: %s (%u bytes) peer=%d, chainheight=%d\n", SanitizeString(strCommand), vRecv.size(), pfrom->id, chainActive.Height());
    if (mapArgs.count("-dropmessagestest") && GetRand(atoi(mapArgs["-dropmessagestest"])) == 0) {
        LogPrintf("dropmessagestest DROPPING RECV MESSAGE\n");
        return true;
    }
    if (strCommand == "version") {
        // Each connection can only send one version message
        if (pfrom->nVersion != 0) {
            pfrom->PushMessage("reject", strCommand, REJECT_DUPLICATE, string("Duplicate version message"));
            Misbehaving(pfrom->GetId(), 1);
            return false;
        }

        int64_t nTime;
        CAddress addrMe;
        CAddress addrFrom;
        uint64_t nNonce = 1;
        vRecv >> pfrom->nVersion >> pfrom->nServices >> nTime >> addrMe;
        if (pfrom->DisconnectOldProtocol(ActiveProtocol(), strCommand))
            return false;

        if (pfrom->nVersion == 10300)
            pfrom->nVersion = 300;
        if (!vRecv.empty())
            vRecv >> addrFrom >> nNonce;
        if (!vRecv.empty()) {
            vRecv >> LIMITED_STRING(pfrom->strSubVer, 256);
            pfrom->cleanSubVer = SanitizeString(pfrom->strSubVer);
        }
        if (!vRecv.empty())
            vRecv >> pfrom->nStartingHeight;
        if (!vRecv.empty())
            vRecv >> pfrom->fRelayTxes; // set to true after we get the first filter* message
        else
            pfrom->fRelayTxes = true;

        // Disconnect if we connected to ourself
        if (nNonce == nLocalHostNonce && nNonce > 1) {
            LogPrintf("connected to self at %s, disconnecting\n", pfrom->addr.ToString());
            pfrom->fDisconnect = true;
            return true;
        }

        pfrom->addrLocal = addrMe;
        if (pfrom->fInbound && addrMe.IsRoutable()) {
            SeenLocal(addrMe);
        }

        // Be shy and don't send version until we hear
        if (pfrom->fInbound)
            pfrom->PushVersion();

        pfrom->fClient = !(pfrom->nServices & NODE_NETWORK);

        // Potentially mark this peer as a preferred download peer.
        UpdatePreferredDownload(pfrom, State(pfrom->GetId()));

        // Change version
        pfrom->PushMessage("verack");
        pfrom->ssSend.SetVersion(min(pfrom->nVersion, PROTOCOL_VERSION));

        if (!pfrom->fInbound) {
            // Advertise our address
            if (fListen && !IsInitialBlockDownload()) {
                CAddress addr = GetLocalAddress(&pfrom->addr);
                if (addr.IsRoutable()) {
                    pfrom->PushAddress(addr);
                } else if (IsPeerAddrLocalGood(pfrom)) {
                    addr.SetIP(pfrom->addrLocal);
                    pfrom->PushAddress(addr);
                }
            }

            // Get recent addresses
            if (pfrom->fOneShot || pfrom->nVersion >= CADDR_TIME_VERSION || addrman.size() < 1000) {
                pfrom->PushMessage("getaddr");
                pfrom->fGetAddr = true;
            }
            addrman.Good(pfrom->addr);
        } else {
            if (((CNetAddr) pfrom->addr) == (CNetAddr) addrFrom) {
                addrman.Add(addrFrom, addrFrom);
                addrman.Good(addrFrom);
            }
        }

        // Relay alerts
        {
            LOCK(cs_mapAlerts);
            BOOST_FOREACH(PAIRTYPE(const uint256, CAlert) & item, mapAlerts)
            item.second.RelayTo(pfrom);
        }

        pfrom->fSuccessfullyConnected = true;

        string remoteAddr;
        if (fLogIPs)
            remoteAddr = ", peeraddr=" + pfrom->addr.ToString();

        LogPrintf("receive version message: %s: version %d, blocks=%d, us=%s, peer=%d%s\n",
                  pfrom->cleanSubVer, pfrom->nVersion,
                  pfrom->nStartingHeight, addrMe.ToString(), pfrom->id,
                  remoteAddr);

        int64_t nTimeOffset = nTime - GetTime();
        pfrom->nTimeOffset = nTimeOffset;
        AddTimeData(pfrom->addr, nTimeOffset);
    } else if (pfrom->nVersion == 0) {
        // Must have a version message before anything else
        Misbehaving(pfrom->GetId(), 1);
        return false;
    } else if (strCommand == "verack") {
        pfrom->SetRecvVersion(min(pfrom->nVersion, PROTOCOL_VERSION));

        // Mark this node as currently connected, so we update its timestamp later.
        if (pfrom->fNetworkNode) {
            LOCK(cs_main);
            State(pfrom->GetId())->fCurrentlyConnected = true;
        }
    } else if (strCommand == "addr") {
        vector <CAddress> vAddr;
        vRecv >> vAddr;

        // Don't want addr from older versions unless seeding
        if (pfrom->nVersion < CADDR_TIME_VERSION && addrman.size() > 1000)
            return true;
        if (vAddr.size() > 1000) {
            Misbehaving(pfrom->GetId(), 20);
            return error("message addr size() = %u", vAddr.size());
        }

        // Store the new addresses
        vector <CAddress> vAddrOk;
        int64_t nNow = GetAdjustedTime();
        int64_t nSince = nNow - 10 * 60;
        BOOST_FOREACH(CAddress & addr, vAddr)
        {
            boost::this_thread::interruption_point();

            if (addr.nTime <= 100000000 || addr.nTime > nNow + 10 * 60)
                addr.nTime = nNow - 5 * 24 * 60 * 60;
            pfrom->AddAddressKnown(addr);
            bool fReachable = IsReachable(addr);
            if (addr.nTime > nSince && !pfrom->fGetAddr && vAddr.size() <= 10 && addr.IsRoutable()) {
                // Relay to a limited number of other nodes
                {
                    LOCK(cs_vNodes);
                    // Use deterministic randomness to send to the same nodes for 24 hours
                    // at a time so the setAddrKnowns of the chosen nodes prevent repeats
                    static uint256 hashSalt;
                    if (hashSalt == 0)
                        hashSalt = GetRandHash();
                    uint64_t hashAddr = addr.GetHash();
                    uint256 hashRand = hashSalt ^(hashAddr << 32) ^((GetTime() + hashAddr) / (24 * 60 * 60));
                    hashRand = Hash(BEGIN(hashRand), END(hashRand));
                    multimap < uint256, CNode * > mapMix;
                    BOOST_FOREACH(CNode * pnode, vNodes)
                    {
                        if (pnode->nVersion < CADDR_TIME_VERSION)
                            continue;
                        unsigned int nPointer;
                        memcpy(&nPointer, &pnode, sizeof(nPointer));
                        uint256 hashKey = hashRand ^nPointer;
                        hashKey = Hash(BEGIN(hashKey), END(hashKey));
                        mapMix.insert(make_pair(hashKey, pnode));
                    }
                    int nRelayNodes = fReachable ? 2 : 1; // limited relaying of addresses outside our network(s)
                    for (multimap<uint256, CNode *>::iterator mi = mapMix.begin();
                         mi != mapMix.end() && nRelayNodes-- > 0; ++mi)
                        ((*mi).second)->PushAddress(addr);
                }
            }
            // Do not store addresses outside our network
            if (fReachable)
                vAddrOk.push_back(addr);
        }
        addrman.Add(vAddrOk, pfrom->addr, 2 * 60 * 60);
        if (vAddr.size() < 1000)
            pfrom->fGetAddr = false;
        if (pfrom->fOneShot)
            pfrom->fDisconnect = true;
    } else if (strCommand == "inv") {
        vector <CInv> vInv;
        vRecv >> vInv;
        if (vInv.size() > MAX_INV_SZ) {
            Misbehaving(pfrom->GetId(), 20);
            return error("message inv size() = %u", vInv.size());
        }

        // find last block in inv vector
        unsigned int nLastBlock = (unsigned int)(-1);
        for (unsigned int nInv = 0; nInv < vInv.size(); nInv++) {
        	if (vInv[vInv.size() - 1 - nInv].type == MSG_BLOCK) {
        		nLastBlock = vInv.size() - 1 - nInv;
        		break;
        	}
        }

        LOCK(cs_main);

        std::vector <CInv> vToFetch;
        for (unsigned int nInv = 0; nInv < vInv.size(); nInv++) {
            const CInv &inv = vInv[nInv];

            boost::this_thread::interruption_point();
            pfrom->AddInventoryKnown(inv);

            bool fAlreadyHave = AlreadyHave(inv);
            LogPrint("net", "got inv: %s  %s peer=%d, inv.type=%d, mapBlocksInFlight.count(inv.hash)=%d\n", inv.ToString(), fAlreadyHave ? "have" : "new", pfrom->id, inv.type, mapBlocksInFlight.count(inv.hash));
            
            if (!fAlreadyHave && !fImporting && !fReindex && inv.type != MSG_BLOCK)
            	pfrom->AskFor(inv); // peershares: immediate retry during initial download
            if (inv.type == MSG_BLOCK) {
                UpdateBlockAvailability(pfrom->GetId(), inv.hash);
                if (!fAlreadyHave && !fImporting && !fReindex && !mapBlocksInFlight.count(inv.hash)) {
                    // Add this to the list of blocks to request
                    vToFetch.push_back(inv);
                    LogPrint("net", "getblocks (%d) %s to peer=%d\n", pindexBestHeader->nHeight, inv.hash.ToString(),
                             pfrom->id);
                }
            }

            // Track requests for our stuff
            g_signals.Inventory(inv.hash);
            if (pfrom->nSendSize > (SendBufferSize() * 2)) {
                Misbehaving(pfrom->GetId(), 50);
                return error("send buffer size() = %u", pfrom->nSendSize);
            }
        }

        if (!vToFetch.empty())
            pfrom->PushMessage("getdata", vToFetch);
    } else if (strCommand == "getdata") {
        vector <CInv> vInv;
        vRecv >> vInv;
        if (vInv.size() > MAX_INV_SZ) {
            Misbehaving(pfrom->GetId(), 20);
            return error("message getdata size() = %u", vInv.size());
        }

        if (fDebug || (vInv.size() != 1))
            LogPrint("net", "received getdata (%u invsz) peer=%d\n", vInv.size(), pfrom->id);

        if ((fDebug && vInv.size() > 0) || (vInv.size() == 1))
            LogPrint("net", "received getdata for: %s peer=%d\n", vInv[0].ToString(), pfrom->id);

        pfrom->vRecvGetData.insert(pfrom->vRecvGetData.end(), vInv.begin(), vInv.end());
        ProcessGetData(pfrom);
    } else if (strCommand == "getblocks" || strCommand == "getheaders") {
        CBlockLocator locator;
        uint256 hashStop;
        vRecv >> locator >> hashStop;

        LOCK(cs_main);

        // Find the last block the caller has in the main chain
        CBlockIndex *pindex = FindForkInGlobalIndex(chainActive, locator);

        // Send the rest of the chain
        if (pindex)
            pindex = chainActive.Next(pindex);
        int nLimit = 500;
        LogPrint("net", "getblocks %d to %s limit %d from peer=%d\n", (pindex ? pindex->nHeight : -1),
                 hashStop == uint256(0) ? "end" : hashStop.ToString(), nLimit, pfrom->id);
        for (; pindex; pindex = chainActive.Next(pindex)) {
            if (pindex->GetBlockHash() == hashStop) {
                LogPrint("net", "  getblocks stopping at %d %s\n", pindex->nHeight, pindex->GetBlockHash().ToString());
                break;
            }
            pfrom->PushInventory(CInv(MSG_BLOCK, pindex->GetBlockHash()));
            if (--nLimit <= 0) {
                // When this block is requested, we'll send an inv that'll make them
                // getblocks the next batch of inventory.
                LogPrint("net", "  getblocks stopping at limit %d %s\n", pindex->nHeight,
                         pindex->GetBlockHash().ToString());
                pfrom->hashContinue = pindex->GetBlockHash();
                break;
            }
        }
    } else if (strCommand == "headers" && Params().HeadersFirstSyncingActive()) {
        CBlockLocator locator;
        uint256 hashStop;
        vRecv >> locator >> hashStop;

        LOCK(cs_main);

        if (IsInitialBlockDownload())
            return true;

        CBlockIndex *pindex = NULL;
        if (locator.IsNull()) {
            // If locator is null, return the hashStop block
            BlockMap::iterator mi = mapBlockIndex.find(hashStop);
            if (mi == mapBlockIndex.end())
                return true;
            pindex = (*mi).second;
        } else {
            // Find the last block the caller has in the main chain
            pindex = FindForkInGlobalIndex(chainActive, locator);
            if (pindex)
                pindex = chainActive.Next(pindex);
        }

        // we must use CBlocks, as CBlockHeaders won't include the 0x00 nTx count at the end
        vector <CBlock> vHeaders;
        int nLimit = MAX_HEADERS_RESULTS;
        if (fDebug)
            LogPrintf("getheaders %d to %s from peer=%d\n", (pindex ? pindex->nHeight : -1), hashStop.ToString(),
                      pfrom->id);
        for (; pindex; pindex = chainActive.Next(pindex)) {
            vHeaders.push_back(pindex->GetBlockHeader());
            if (--nLimit <= 0 || pindex->GetBlockHash() == hashStop)
                break;
        }
        pfrom->PushMessage("headers", vHeaders);
    } else if (strCommand == "tx" || strCommand == "dstx") {
        vector <uint256> vWorkQueue;
        vector <uint256> vEraseQueue;
        CTransaction tx;

        //masternode signed transaction
        bool ignoreFees = false;
        CTxIn vin;
        vector<unsigned char> vchSig;
        int64_t sigTime;

        if (strCommand == "tx") {
            vRecv >> tx;
        } else if (strCommand == "dstx") {
            //these allow masternodes to publish a limited amount of free transactions
            vRecv >> tx >> vin >> vchSig >> sigTime;

            CMasternode *pmn = mnodeman.Find(vin);
            if (pmn != NULL) {
                if (!pmn->allowFreeTx) {
                    //multiple peers can send us a valid masternode transaction
                    if (fDebug)
                        LogPrintf("dstx: Masternode sending too many transactions %s\n", tx.GetHash().ToString());
                    return true;
                }

                std::string strMessage = tx.GetHash().ToString() + boost::lexical_cast<std::string>(sigTime);

                std::string errorMessage = "";
                if (!obfuScationSigner.VerifyMessage(pmn->pubKeyMasternode, vchSig, strMessage, errorMessage)) {
                    LogPrintf("dstx: Got bad masternode address signature %s \n", vin.ToString());
                    //pfrom->Misbehaving(20);
                    return false;
                }

                LogPrintf("dstx: Got Masternode transaction %s\n", tx.GetHash().ToString());

                ignoreFees = true;
                pmn->allowFreeTx = false;

                if (!mapObfuscationBroadcastTxes.count(tx.GetHash())) {
                    CObfuscationBroadcastTx dstx;
                    dstx.tx = tx;
                    dstx.vin = vin;
                    dstx.vchSig = vchSig;
                    dstx.sigTime = sigTime;

                    mapObfuscationBroadcastTxes.insert(make_pair(tx.GetHash(), dstx));
                }
            }
        }

        CInv inv(MSG_TX, tx.GetHash());
        pfrom->AddInventoryKnown(inv);

        LOCK(cs_main);

        bool fMissingInputs = false;
        CValidationState state;

        mapAlreadyAskedFor.erase(inv);

        if (AcceptToMemoryPool(mempool, state, tx, true, &fMissingInputs, false, ignoreFees)) {
            mempool.check(pcoinsTip);
            RelayTransaction(tx);
            vWorkQueue.push_back(inv.hash);

            LogPrint("mempool", "AcceptToMemoryPool: peer=%d %s : accepted %s (poolsz %u)\n",
                     pfrom->id, pfrom->cleanSubVer,
                     tx.GetHash().ToString(),
                     mempool.mapTx.size());

            // Recursively process any orphan transactions that depended on this one
            set <NodeId> setMisbehaving;
            for (unsigned int i = 0; i < vWorkQueue.size(); i++) {
                map < uint256, set < uint256 > > ::iterator
                itByPrev = mapOrphanTransactionsByPrev.find(vWorkQueue[i]);
                if (itByPrev == mapOrphanTransactionsByPrev.end())
                    continue;
                for (set<uint256>::iterator mi = itByPrev->second.begin();
                     mi != itByPrev->second.end();
                     ++mi) {
                    const uint256 &orphanHash = *mi;
                    const CTransaction &orphanTx = mapOrphanTransactions[orphanHash].tx;
                    NodeId fromPeer = mapOrphanTransactions[orphanHash].fromPeer;
                    bool fMissingInputs2 = false;
                    // Use a dummy CValidationState so someone can't setup nodes to counter-DoS based on orphan
                    // resolution (that is, feeding people an invalid transaction based on LegitTxX in order to get
                    // anyone relaying LegitTxX banned)
                    CValidationState stateDummy;


                    if (setMisbehaving.count(fromPeer))
                        continue;
                    if (AcceptToMemoryPool(mempool, stateDummy, orphanTx, true, &fMissingInputs2)) {
                        LogPrint("mempool", "   accepted orphan tx %s\n", orphanHash.ToString());
                        RelayTransaction(orphanTx);
                        vWorkQueue.push_back(orphanHash);
                        vEraseQueue.push_back(orphanHash);
                    } else if (!fMissingInputs2) {
                        int nDos = 0;
                        if (stateDummy.IsInvalid(nDos) && nDos > 0) {
                            // Punish peer that gave us an invalid orphan tx
                            Misbehaving(fromPeer, nDos);
                            setMisbehaving.insert(fromPeer);
                            LogPrint("mempool", "   invalid orphan tx %s\n", orphanHash.ToString());
                        }
                        // Has inputs but not accepted to mempool
                        // Probably non-standard or insufficient fee/priority
                        LogPrint("mempool", "   removed orphan tx %s\n", orphanHash.ToString());
                        vEraseQueue.push_back(orphanHash);
                    }
                    mempool.check(pcoinsTip);
                }
            }

            BOOST_FOREACH(uint256 hash, vEraseQueue) EraseOrphanTx(hash);
        } else if (fMissingInputs) {
            AddOrphanTx(tx, pfrom->GetId());

            // DoS prevention: do not allow mapOrphanTransactions to grow unbounded
            unsigned int nMaxOrphanTx = (unsigned int) std::max((int64_t) 0, GetArg("-maxorphantx",
                                                                                    DEFAULT_MAX_ORPHAN_TRANSACTIONS));
            unsigned int nEvicted = LimitOrphanTxSize(nMaxOrphanTx);
            if (nEvicted > 0)
                LogPrint("mempool", "mapOrphan overflow, removed %u tx\n", nEvicted);
        } else if (pfrom->fWhitelisted) {
            // Always relay transactions received from whitelisted peers, even
            // if they are already in the mempool (allowing the node to function
            // as a gateway for nodes hidden behind it).

            RelayTransaction(tx);
        }

        if (strCommand == "dstx") {
            CInv inv(MSG_DSTX, tx.GetHash());
            RelayInv(inv);
        }

        int nDoS = 0;
        if (state.IsInvalid(nDoS)) {
            LogPrint("mempool", "%s from peer=%d %s was not accepted into the memory pool: %s\n",
                     tx.GetHash().ToString(),
                     pfrom->id, pfrom->cleanSubVer,
                     state.GetRejectReason());
            pfrom->PushMessage("reject", strCommand, state.GetRejectCode(),
                               state.GetRejectReason().substr(0, MAX_REJECT_MESSAGE_LENGTH), inv.hash);
            if (nDoS > 0)
                Misbehaving(pfrom->GetId(), nDoS);
        }
    } else if (strCommand == "headers" && Params().HeadersFirstSyncingActive() && !fImporting &&
               !fReindex) // Ignore headers received while importing
    {
        std::vector <CBlockHeader> headers;

        // Bypass the normal CBlock deserialization, as we don't want to risk deserializing 2000 full blocks.
        unsigned int nCount = ReadCompactSize(vRecv);
        if (nCount > MAX_HEADERS_RESULTS) {
            Misbehaving(pfrom->GetId(), 20);
            return error("headers message size = %u", nCount);
        }
        headers.resize(nCount);
        for (unsigned int n = 0; n < nCount; n++) {
            vRecv >> headers[n];
            ReadCompactSize(vRecv); // ignore tx count; assume it is 0.
        }

        LOCK(cs_main);

        if (nCount == 0) {
            // Nothing interesting. Stop asking this peers for more headers.
            return true;
        }
        CBlockIndex *pindexLast = NULL;
        BOOST_FOREACH(
        const CBlockHeader &header, headers) {
            CValidationState state;
            if (pindexLast != NULL && header.hashPrevBlock != pindexLast->GetBlockHash()) {
                Misbehaving(pfrom->GetId(), 20);
                return error("non-continuous headers sequence");
            }

            /*TODO: this has a CBlock cast on it so that it will compile. There should be a solution for this
             * before headers are reimplemented on mainnet
             */
            if (!AcceptBlockHeader((CBlock) header, state, &pindexLast)) {
                int nDoS;
                if (state.IsInvalid(nDoS)) {
                    if (nDoS > 0)
                        Misbehaving(pfrom->GetId(), nDoS);
                    std::string strError = "invalid header received " + header.GetHash().ToString();
                    return error(strError.c_str());
                }
            }
        }

        if (pindexLast)
            UpdateBlockAvailability(pfrom->GetId(), pindexLast->GetBlockHash());

        if (nCount == MAX_HEADERS_RESULTS && pindexLast) {
            // Headers message had its maximum size; the peer may have more headers.
            // TODO: optimize: if pindexLast is an ancestor of chainActive.Tip or pindexBestHeader, continue
            // from there instead.
            LogPrintf("more getheaders (%d) to end to peer=%d (startheight:%d)\n", pindexLast->nHeight, pfrom->id,
                      pfrom->nStartingHeight);
            pfrom->PushMessage("getheaders", chainActive.GetLocator(pindexLast), uint256(0));
        }

        CheckBlockIndex();
    } else if (strCommand == "block" && !fImporting && !fReindex) // Ignore blocks received while importing
    {
        CBlock block;
        vRecv >> block;
        uint256 hashBlock = block.GetHash();
        CInv inv(MSG_BLOCK, hashBlock);
        LogPrint("net", "received block %s peer=%d, height=%d\n", inv.hash.ToString(), pfrom->id, chainActive.Height());

        //sometimes we will be sent their most recent block and its not the one we want, in that case tell where we are
        if (!mapBlockIndex.count(block.hashPrevBlock)) {
        	if (find(pfrom->vBlockRequested.begin(), pfrom->vBlockRequested.end(), hashBlock) != pfrom->vBlockRequested.end()) {
        		//we already asked for this block, so lets work backwards and ask for the previous block
        		pfrom->PushMessage("getblocks", chainActive.GetLocator(), block.hashPrevBlock);
        		pfrom->vBlockRequested.push_back(block.hashPrevBlock);
        	} else {
        		//ask to sync to this block
        		pfrom->PushMessage("getblocks", chainActive.GetLocator(), hashBlock);
        		pfrom->vBlockRequested.push_back(hashBlock);
        	}
        } else {
            pfrom->AddInventoryKnown(inv);
            CValidationState state;
            if (!mapBlockIndex.count(block.GetHash())) {
                ProcessNewBlock(state, pfrom, &block);
                int nDoS;
                if (state.IsInvalid(nDoS)) {                
                    pfrom->PushMessage("reject", strCommand, state.GetRejectCode(),
                                       state.GetRejectReason().substr(0, MAX_REJECT_MESSAGE_LENGTH), inv.hash);
                    if (nDoS > 0) {
                        TRY_LOCK(cs_main, lockMain);
                        if (lockMain) Misbehaving(pfrom->GetId(), nDoS);
                    }
                }
                //disconnect this node if its old protocol version
                pfrom->DisconnectOldProtocol(ActiveProtocol(), strCommand);
                if (mapBlockIndex.count(block.GetHash())) {
                	LogPrint("net", "Added block %s to block index map", block.GetHash().GetHex());
                }
            } else {
                LogPrint("net", "%s : Already processed block %s, skipping ProcessNewBlock()\n", __func__,
                         block.GetHash().GetHex());
            }
        }
    }


        // This asymmetric behavior for inbound and outbound connections was introduced
        // to prevent a fingerprinting attack: an attacker can send specific fake addresses
        // to users' AddrMan and later request them by sending getaddr messages.
        // Making users (which are behind NAT and can only make outgoing connections) ignore
        // getaddr message mitigates the attack.
    else if ((strCommand == "getaddr") && (pfrom->fInbound)) {
        pfrom->vAddrToSend.clear();
        vector <CAddress> vAddr = addrman.GetAddr();
        BOOST_FOREACH(
        const CAddress &addr, vAddr)
        pfrom->PushAddress(addr);
    } else if (strCommand == "mempool") {
        LOCK2(cs_main, pfrom->cs_filter);

        std::vector <uint256> vtxid;
        mempool.queryHashes(vtxid);
        vector <CInv> vInv;
        BOOST_FOREACH(uint256 & hash, vtxid)
        {
            CInv inv(MSG_TX, hash);
            CTransaction tx;
            bool fInMemPool = mempool.lookup(hash, tx);
            if (!fInMemPool) continue; // another thread removed since queryHashes, maybe...
            if ((pfrom->pfilter && pfrom->pfilter->IsRelevantAndUpdate(tx)) ||
                (!pfrom->pfilter))
                vInv.push_back(inv);
            if (vInv.size() == MAX_INV_SZ) {
                pfrom->PushMessage("inv", vInv);
                vInv.clear();
            }
        }
        if (vInv.size() > 0)
            pfrom->PushMessage("inv", vInv);
    } else if (strCommand == "ping") {
        if (pfrom->nVersion > BIP0031_VERSION) {
            uint64_t nonce = 0;
            vRecv >> nonce;
            // Echo the message back with the nonce. This allows for two useful features:
            //
            // 1) A remote node can quickly check if the connection is operational
            // 2) Remote nodes can measure the latency of the network thread. If this node
            //    is overloaded it won't respond to pings quickly and the remote node can
            //    avoid sending us more work, like chain download requests.
            //
            // The nonce stops the remote getting confused between different pings: without
            // it, if the remote node sends a ping once per second and this node takes 5
            // seconds to respond to each, the 5th ping the remote sends would appear to
            // return very quickly.
            pfrom->PushMessage("pong", nonce);
        }
    } else if (strCommand == "pong") {
        int64_t pingUsecEnd = nTimeReceived;
        uint64_t nonce = 0;
        size_t nAvail = vRecv.in_avail();
        bool bPingFinished = false;
        std::string sProblem;

        if (nAvail >= sizeof(nonce)) {
            vRecv >> nonce;

            // Only process pong message if there is an outstanding ping (old ping without nonce should never pong)
            if (pfrom->nPingNonceSent != 0) {
                if (nonce == pfrom->nPingNonceSent) {
                    // Matching pong received, this ping is no longer outstanding
                    bPingFinished = true;
                    int64_t pingUsecTime = pingUsecEnd - pfrom->nPingUsecStart;
                    if (pingUsecTime > 0) {
                        // Successful ping time measurement, replace previous
                        pfrom->nPingUsecTime = pingUsecTime;
                    } else {
                        // This should never happen
                        sProblem = "Timing mishap";
                    }
                } else {
                    // Nonce mismatches are normal when pings are overlapping
                    sProblem = "Nonce mismatch";
                    if (nonce == 0) {
                        // This is most likely a bug in another implementation somewhere, cancel this ping
                        bPingFinished = true;
                        sProblem = "Nonce zero";
                    }
                }
            } else {
                sProblem = "Unsolicited pong without ping";
            }
        } else {
            // This is most likely a bug in another implementation somewhere, cancel this ping
            bPingFinished = true;
            sProblem = "Short payload";
        }

        if (!(sProblem.empty())) {
            LogPrint("net", "pong peer=%d %s: %s, %x expected, %x received, %u bytes\n",
                     pfrom->id,
                     pfrom->cleanSubVer,
                     sProblem,
                     pfrom->nPingNonceSent,
                     nonce,
                     nAvail);
        }
        if (bPingFinished) {
            pfrom->nPingNonceSent = 0;
        }
    } else if (fAlerts && strCommand == "alert") {
        CAlert alert;
        vRecv >> alert;

        uint256 alertHash = alert.GetHash();
        if (pfrom->setKnown.count(alertHash) == 0) {
            if (alert.ProcessAlert()) {
                // Relay
                pfrom->setKnown.insert(alertHash);
                {
                    LOCK(cs_vNodes);
                    BOOST_FOREACH(CNode * pnode, vNodes)
                    alert.RelayTo(pnode);
                }
            } else {
                // Small DoS penalty so peers that send us lots of
                // duplicate/expired/invalid-signature/whatever alerts
                // eventually get banned.
                // This isn't a Misbehaving(100) (immediate ban) because the
                // peer might be an older or different implementation with
                // a different signature key, etc.
                Misbehaving(pfrom->GetId(), 10);
            }
        }
    } else if (!(nLocalServices & NODE_BLOOM) &&
               (strCommand == "filterload" ||
                strCommand == "filteradd" ||
                strCommand == "filterclear")) {
        LogPrintf("bloom message=%s\n", strCommand);
        Misbehaving(pfrom->GetId(), 100);
    } else if (strCommand == "filterload") {
        CBloomFilter filter;
        vRecv >> filter;

        if (!filter.IsWithinSizeConstraints())
            // There is no excuse for sending a too-large filter
            Misbehaving(pfrom->GetId(), 100);
        else {
            LOCK(pfrom->cs_filter);
            delete pfrom->pfilter;
            pfrom->pfilter = new CBloomFilter(filter);
            pfrom->pfilter->UpdateEmptyFull();
        }
        pfrom->fRelayTxes = true;
    } else if (strCommand == "filteradd") {
        vector<unsigned char> vData;
        vRecv >> vData;

        // Nodes must NEVER send a data item > 520 bytes (the max size for a script data object,
        // and thus, the maximum size any matched object can have) in a filteradd message
        if (vData.size() > MAX_SCRIPT_ELEMENT_SIZE) {
            Misbehaving(pfrom->GetId(), 100);
        } else {
            LOCK(pfrom->cs_filter);
            if (pfrom->pfilter)
                pfrom->pfilter->insert(vData);
            else
                Misbehaving(pfrom->GetId(), 100);
        }
    } else if (strCommand == "filterclear") {
        LOCK(pfrom->cs_filter);
        delete pfrom->pfilter;
        pfrom->pfilter = new CBloomFilter();
        pfrom->fRelayTxes = true;
    } else if (strCommand == "reject") {
        if (fDebug) {
            try {
                string strMsg;
                unsigned char ccode;
                string strReason;
                vRecv >> LIMITED_STRING(strMsg, CMessageHeader::COMMAND_SIZE) >> ccode
                      >> LIMITED_STRING(strReason, MAX_REJECT_MESSAGE_LENGTH);

                ostringstream ss;
                ss << strMsg << " code " << itostr(ccode) << ": " << strReason;

                if (strMsg == "block" || strMsg == "tx") {
                    uint256 hash;
                    vRecv >> hash;
                    ss << ": hash " << hash.ToString();
                }
                LogPrint("net", "Reject %s\n", SanitizeString(ss.str()));
            } catch (std::ios_base::failure &e) {
                // Avoid feedback loops by preventing reject messages from triggering a new reject message.
                LogPrint("net", "Unparseable reject message received\n");
            }
        }
    } else {
        //probably one the extensions
        obfuScationPool.ProcessMessageObfuscation(pfrom, strCommand, vRecv);
        mnodeman.ProcessMessage(pfrom, strCommand, vRecv);
        budget.ProcessMessage(pfrom, strCommand, vRecv);
        masternodePayments.ProcessMessageMasternodePayments(pfrom, strCommand, vRecv);
        ProcessMessageSwiftTX(pfrom, strCommand, vRecv);
        masternodeSync.ProcessMessage(pfrom, strCommand, vRecv);
    }


    return true;
}

// Note: whenever a protocol update is needed toggle between both implementations (comment out the formerly active one)
//       it was the one which was commented out
int ActiveProtocol() {
    return MIN_PEER_PROTO_VERSION_BEFORE_ENFORCEMENT;
}

bool ProcessMessages(CNode *pfrom) {

    // Message format
    //  (4) message start
    //  (12) command
    //  (4) size
    //  (4) checksum
    //  (x) data
    //
    bool fOk = true;

    if (!pfrom) return false;

    if (!pfrom->vRecvGetData.empty()) {
        ProcessGetData(pfrom);
    }

    // this maintains the order of responses
    if (!pfrom->vRecvGetData.empty()) return fOk;

    std::deque<CNetMessage>::iterator it = pfrom->vRecvMsg.begin();
    while (!pfrom->fDisconnect && it != pfrom->vRecvMsg.end()) {
        // Don't bother if send buffer is too full to respond anyway
        if (pfrom->nSendSize >= SendBufferSize())
            break;
        // get next message
        CNetMessage &msg = *it;

        // end, if an incomplete message is found
        if (!msg.complete())
            break;

        // at this point, any failure means we can delete the current message
        it++;

        // Scan for message start
        if (memcmp(msg.hdr.pchMessageStart, Params().MessageStart(), MESSAGE_START_SIZE) != 0) {
            LogPrintf("PROCESSMESSAGE: INVALID MESSAGESTART %s peer=%d\n", SanitizeString(msg.hdr.GetCommand()),
                      pfrom->id);
            fOk = false;
            break;
        }

        // Read header
        CMessageHeader &hdr = msg.hdr;
        if (!hdr.IsValid()) {
            LogPrintf("PROCESSMESSAGE: ERRORS IN HEADER %s peer=%d\n", SanitizeString(hdr.GetCommand()), pfrom->id);
            continue;
        }
        string strCommand = hdr.GetCommand();

        // Message size
        unsigned int nMessageSize = hdr.nMessageSize;

        // Checksum
        CDataStream &vRecv = msg.vRecv;
        uint256 hash = Hash(vRecv.begin(), vRecv.begin() + nMessageSize);
        unsigned int nChecksum = 0;
        memcpy(&nChecksum, &hash, sizeof(nChecksum));
        if (nChecksum != hdr.nChecksum) {
            LogPrintf("ProcessMessages(%s, %u bytes): CHECKSUM ERROR nChecksum=%08x hdr.nChecksum=%08x\n",
                      SanitizeString(strCommand), nMessageSize, nChecksum, hdr.nChecksum);
            continue;
        }
        // Process message
        bool fRet = false;
        try {
            fRet = ProcessMessage(pfrom, strCommand, vRecv, msg.nTime);
            boost::this_thread::interruption_point();
        } catch (std::ios_base::failure &e) {
            pfrom->PushMessage("reject", strCommand, REJECT_MALFORMED, string("error parsing message"));
            if (strstr(e.what(), "end of data")) {
                // Allow exceptions from under-length message on vRecv
                LogPrintf(
                        "ProcessMessages(%s, %u bytes): Exception '%s' caught, normally caused by a message being shorter than its stated length\n",
                        SanitizeString(strCommand), nMessageSize, e.what());
            } else if (strstr(e.what(), "size too large")) {
                // Allow exceptions from over-long size
                LogPrintf("ProcessMessages(%s, %u bytes): Exception '%s' caught\n", SanitizeString(strCommand),
                          nMessageSize, e.what());
            } else {
                PrintExceptionContinue(&e, "ProcessMessages()");
            }
        } catch (boost::thread_interrupted) {
            throw;
        } catch (std::exception &e) {
            PrintExceptionContinue(&e, "ProcessMessages()");
        } catch (...) {
            PrintExceptionContinue(NULL, "ProcessMessages()");
        }

        if (!fRet)
            LogPrintf("ProcessMessage(%s, %u bytes) FAILED peer=%d\n", SanitizeString(strCommand), nMessageSize,
                      pfrom->id);

        break;
    }

    // In case the connection got shut down, its receive buffer was wiped
    if (!pfrom->fDisconnect)
        pfrom->vRecvMsg.erase(pfrom->vRecvMsg.begin(), it);
    return fOk;
}


bool SendMessages(CNode *pto, bool fSendTrickle) {
    {
        // Don't send anything until we get their version message
        if (pto->nVersion == 0)
            return true;

        //
        // Message: ping
        //
        bool pingSend = false;
        if (pto->fPingQueued) {
            // RPC ping request by user
            pingSend = true;
        }
        if (pto->nPingNonceSent == 0 && pto->nPingUsecStart + PING_INTERVAL * 1000000 < GetTimeMicros()) {
            // Ping automatically sent as a latency probe & keepalive.
            pingSend = true;
        }
        if (pingSend) {
            uint64_t nonce = 0;
            while (nonce == 0) {
                GetRandBytes((unsigned char *) &nonce, sizeof(nonce));
            }
            pto->fPingQueued = false;
            pto->nPingUsecStart = GetTimeMicros();
            if (pto->nVersion > BIP0031_VERSION) {
                pto->nPingNonceSent = nonce;
                pto->PushMessage("ping", nonce);
            } else {
                // Peer is too old to support ping command with nonce, pong will never arrive.
                pto->nPingNonceSent = 0;
                pto->PushMessage("ping");
            }
        }

        TRY_LOCK(cs_main, lockMain); // Acquire cs_main for IsInitialBlockDownload() and CNodeState()
        if (!lockMain)
            return true;

        // Address refresh broadcast
        static int64_t nLastRebroadcast;
        if (!IsInitialBlockDownload() && (GetTime() - nLastRebroadcast > 24 * 60 * 60)) {
            LOCK(cs_vNodes);
            BOOST_FOREACH(CNode * pnode, vNodes)
            {
                // Periodically clear setAddrKnown to allow refresh broadcasts
                if (nLastRebroadcast)
                    pnode->setAddrKnown.clear();

                // Rebroadcast our address
                AdvertizeLocal(pnode);
            }
            if (!vNodes.empty())
                nLastRebroadcast = GetTime();
        }

        //
        // Message: addr
        //
        if (fSendTrickle) {
            vector <CAddress> vAddr;
            vAddr.reserve(pto->vAddrToSend.size());
            BOOST_FOREACH(
            const CAddress &addr, pto->vAddrToSend) {
                // returns true if wasn't already contained in the set
                if (pto->setAddrKnown.insert(addr).second) {
                    vAddr.push_back(addr);
                    // receiver rejects addr messages larger than 1000
                    if (vAddr.size() >= 1000) {
                        pto->PushMessage("addr", vAddr);
                        vAddr.clear();
                    }
                }
            }
            pto->vAddrToSend.clear();
            if (!vAddr.empty())
                pto->PushMessage("addr", vAddr);
        }

        CNodeState &state = *State(pto->GetId());
        if (state.fShouldBan) {
            if (pto->fWhitelisted)
                LogPrintf("Warning: not punishing whitelisted peer %s!\n", pto->addr.ToString());
            else {
                pto->fDisconnect = true;
                if (pto->addr.IsLocal())
                    LogPrintf("Warning: not banning local peer %s!\n", pto->addr.ToString());
                else {
                    CNode::Ban(pto->addr, BanReasonNodeMisbehaving);
                }
            }
            state.fShouldBan = false;
        }

        BOOST_FOREACH(
        const CBlockReject &reject, state.rejects)
        pto->PushMessage("reject", (string) "block", reject.chRejectCode, reject.strRejectReason, reject.hashBlock);
        state.rejects.clear();

        // Start block sync
        if (pindexBestHeader == NULL)
            pindexBestHeader = chainActive.Tip();
        bool fFetch = state.fPreferredDownload || (nPreferredDownload == 0 && !pto->fClient &&
                                                   !pto->fOneShot); // Download if this is a nice peer, or we have no nice peers and this one might do.
        if (!state.fSyncStarted && !pto->fClient && fFetch /*&& !fImporting*/ && !fReindex) {
            // Only actively request headers from a single peer, unless we're close to end of initial download.
            if (nSyncStarted == 0 || pindexBestHeader->GetBlockTime() >
                                     GetAdjustedTime() - 6 * 60 * 60) { // NOTE: was "close to today" and 24h in Bitcoin
                state.fSyncStarted = true;
                nSyncStarted++;

                pto->PushMessage("getblocks", chainActive.GetLocator(chainActive.Tip()), uint256(0));
            }
        }

        // Resend wallet transactions that haven't gotten in a block yet
        // Except during reindex, importing and IBD, when old wallet
        // transactions become unconfirmed and spams other nodes.
        if (!fReindex) {
            g_signals.Broadcast();
        }

        //
        // Message: inventory
        //
        vector <CInv> vInv;
        vector <CInv> vInvWait;
        {
            LOCK(pto->cs_inventory);
            vInv.reserve(pto->vInventoryToSend.size());
            vInvWait.reserve(pto->vInventoryToSend.size());
            BOOST_FOREACH(
            const CInv &inv, pto->vInventoryToSend) {
                if (pto->setInventoryKnown.count(inv))
                    continue;

                // trickle out tx inv to protect privacy
                if (inv.type == MSG_TX && !fSendTrickle) {
                    // 1/4 of tx invs blast to all immediately
                    static uint256 hashSalt;
                    if (hashSalt == 0)
                        hashSalt = GetRandHash();
                    uint256 hashRand = inv.hash ^hashSalt;
                    hashRand = Hash(BEGIN(hashRand), END(hashRand));
                    bool fTrickleWait = ((hashRand & 3) != 0);

                    if (fTrickleWait) {
                        vInvWait.push_back(inv);
                        continue;
                    }
                }

                // returns true if wasn't already contained in the set
                if (pto->setInventoryKnown.insert(inv).second) {
                    vInv.push_back(inv);
                    if (vInv.size() >= 1000) {
                        pto->PushMessage("inv", vInv);
                        vInv.clear();
                    }
                }
            }
            pto->vInventoryToSend = vInvWait;
        }
        if (!vInv.empty())
            pto->PushMessage("inv", vInv);

        // Detect whether we're stalling
        int64_t nNow = GetTimeMicros();
        if (!pto->fDisconnect && state.nStallingSince &&
            state.nStallingSince < nNow - 1000000 * BLOCK_STALLING_TIMEOUT) {
            // Stalling only triggers when the block download window cannot move. During normal steady state,
            // the download window should be much larger than the to-be-downloaded set of blocks, so disconnection
            // should only happen during initial block download.
            LogPrintf("Peer=%d is stalling block download, disconnecting\n", pto->id);
            pto->fDisconnect = true;
        }
        // In case there is a block that has been in flight from this peer for (2 + 0.5 * N) times the block interval
        // (with N the number of validated blocks that were in flight at the time it was requested), disconnect due to
        // timeout. We compensate for in-flight blocks to prevent killing off peers due to our own downstream link
        // being saturated. We only count validated in-flight blocks so peers can't advertize nonexisting block hashes
        // to unreasonably increase our timeout.
        if (!pto->fDisconnect && state.vBlocksInFlight.size() > 0 && state.vBlocksInFlight.front().nTime < nNow -
                                                                                                           500000 *
                                                                                                           Params().TargetSpacing() *
                                                                                                           (4 +
                                                                                                            state.vBlocksInFlight.front().nValidatedQueuedBefore)) {
            LogPrintf("Timeout downloading block %s from peer=%d, disconnecting\n",
                      state.vBlocksInFlight.front().hash.ToString(), pto->id);
            pto->fDisconnect = true;
        }

        //
        // Message: getdata (blocks)
        //
        vector <CInv> vGetData;
        if (!pto->fDisconnect && !pto->fClient && fFetch && state.nBlocksInFlight < MAX_BLOCKS_IN_TRANSIT_PER_PEER) {
            vector < CBlockIndex * > vToDownload;
            NodeId staller = -1;
            FindNextBlocksToDownload(pto->GetId(), MAX_BLOCKS_IN_TRANSIT_PER_PEER - state.nBlocksInFlight, vToDownload,
                                     staller);
            BOOST_FOREACH(CBlockIndex * pindex, vToDownload)
            {
                vGetData.push_back(CInv(MSG_BLOCK, pindex->GetBlockHash()));
                MarkBlockAsInFlight(pto->GetId(), pindex->GetBlockHash(), pindex);
                LogPrintf("Requesting block %s (%d) peer=%d\n", pindex->GetBlockHash().ToString(),
                          pindex->nHeight, pto->id);
            }
            if (state.nBlocksInFlight == 0 && staller != -1) {
                if (State(staller)->nStallingSince == 0) {
                    State(staller)->nStallingSince = nNow;
                    LogPrint("net", "Stall started peer=%d\n", staller);
                }
            }
        }

        //
        // Message: getdata (non-blocks)
        //
        while (!pto->fDisconnect && !pto->mapAskFor.empty() && (*pto->mapAskFor.begin()).first <= nNow) {
            const CInv &inv = (*pto->mapAskFor.begin()).second;
            if (!AlreadyHave(inv)) {
                if (fDebug)
                    LogPrint("net", "Requesting %s peer=%d\n", inv.ToString(), pto->id);
                vGetData.push_back(inv);
                if (vGetData.size() >= 1000) {
                    pto->PushMessage("getdata", vGetData);
                    vGetData.clear();
                }
            }
            pto->mapAskFor.erase(pto->mapAskFor.begin());
        }
        if (!vGetData.empty())
            pto->PushMessage("getdata", vGetData);
    }
    return true;
}


bool CBlockUndo::WriteToDisk(CDiskBlockPos &pos, const uint256 &hashBlock) {
    // Open history file to append
    CAutoFile fileout(OpenUndoFile(pos), SER_DISK, CLIENT_VERSION);
    if (fileout.IsNull())
        return error("CBlockUndo::WriteToDisk : OpenUndoFile failed");

    // Write index header
    unsigned int nSize = fileout.GetSerializeSize(*this);
    fileout << FLATDATA(Params().MessageStart()) << nSize;

    // Write undo data
    long fileOutPos = ftell(fileout.Get());
    if (fileOutPos < 0)
        return error("CBlockUndo::WriteToDisk : ftell failed");
    pos.nPos = (unsigned int) fileOutPos;
    fileout << *this;

    // calculate & write checksum
    CHashWriter hasher(SER_GETHASH, PROTOCOL_VERSION);
    hasher << hashBlock;
    hasher << *this;
    fileout << hasher.GetHash();

    return true;
}

bool CBlockUndo::ReadFromDisk(const CDiskBlockPos &pos, const uint256 &hashBlock) {
    // Open history file to read
    CAutoFile filein(OpenUndoFile(pos, true), SER_DISK, CLIENT_VERSION);
    if (filein.IsNull())
        return error("CBlockUndo::ReadFromDisk : OpenBlockFile failed");

    // Read block
    uint256 hashChecksum;
    try {
        filein >> *this;
        filein >> hashChecksum;
    } catch (std::exception &e) {
        return error("%s : Deserialize or I/O error - %s", __func__, e.what());
    }

    // Verify checksum
    CHashWriter hasher(SER_GETHASH, PROTOCOL_VERSION);
    hasher << hashBlock;
    hasher << *this;
    if (hashChecksum != hasher.GetHash())
        return error("CBlockUndo::ReadFromDisk : Checksum mismatch");

    return true;
}

std::string CBlockFileInfo::ToString() const {
    return strprintf("CBlockFileInfo(blocks=%u, size=%u, heights=%u...%u, time=%s...%s)", nBlocks, nSize, nHeightFirst,
                     nHeightLast, DateTimeStrFormat("%Y-%m-%d", nTimeFirst), DateTimeStrFormat("%Y-%m-%d", nTimeLast));
}


class CMainCleanup {
public:
    CMainCleanup() {}

    ~CMainCleanup() {
        // block headers
        BlockMap::iterator it1 = mapBlockIndex.begin();
        for (; it1 != mapBlockIndex.end(); it1++)
            delete (*it1).second;
        mapBlockIndex.clear();

        // orphan transactions
        mapOrphanTransactions.clear();
        mapOrphanTransactionsByPrev.clear();
    }
}; <|MERGE_RESOLUTION|>--- conflicted
+++ resolved
@@ -2971,11 +2971,7 @@
         if (!block.IsPoABlockByVersion() && !tx.IsCoinBase()) {
         	if (!tx.IsCoinStake()) {
         		if (!tx.IsCoinAudit()) {
-<<<<<<< HEAD
-        			if (!IsInitialBlockDownload() && !VerifyRingSignatureWithTxFee(tx))
-=======
-        			if (!VerifyRingSignatureWithTxFee(tx, pindex))
->>>>>>> dc3e0a02
+        			if (!IsInitialBlockDownload() && !VerifyRingSignatureWithTxFee(tx, pindex))
         				return state.DoS(100, error("ConnectBlock() : Ring Signature check for transaction %s failed",
         						tx.GetHash().ToString()),
         						REJECT_INVALID, "bad-ring-signature");
