--- conflicted
+++ resolved
@@ -2525,38 +2525,6 @@
 bool fLargeWorkInvalidChainFound = false;
 CBlockIndex *pindexBestForkTip = NULL, *pindexBestForkBase = NULL;
 
-<<<<<<< HEAD
-bool VerifyZeroBlindCommitment(const CTxOut& out) {
-	//if nValue = 0 ==> staking value is obfuscated
-	if (out.nValue == 0) return true;
-	unsigned char zeroBlind[32];
-	std::vector<unsigned char> commitment;
-	CWallet::CreateCommitmentWithZeroBlind(out.nValue, zeroBlind, commitment);
-	return commitment == out.commitment;
-}
-
-bool VerifyDerivedAddress(const CTxOut& out, std::string stealth) {
-	CPubKey foundationalGenPub, pubView, pubSpend;
-	bool hasPaymentID;
-	uint64_t paymentID;
-	if (!CWallet::DecodeStealthAddress(stealth, pubView, pubSpend, hasPaymentID, paymentID)) {
-		LogPrintf("\n%s: Cannot decode foundational address", __func__);
-		return false;
-	}
-
-	//reconstruct destination address from masternode address and tx private key
-	CKey foundationTxPriv;
-	foundationTxPriv.Set(&(out.txPriv[0]), &(out.txPriv[0]) + 32, true);
-	CPubKey foundationTxPub = foundationTxPriv.GetPubKey();
-	CPubKey origin(out.txPub.begin(), out.txPub.end());
-	if (foundationTxPub != origin) return false;
-	CWallet::ComputeStealthDestination(foundationTxPriv, pubView, pubSpend, foundationalGenPub);
-	CScript foundationalScript = GetScriptForDestination(foundationalGenPub);
-	return foundationalScript == out.scriptPubKey;
-}
-
-void CheckForkWarningConditions() {
-=======
 bool VerifyZeroBlindCommitment(const CTxOut& out)
 {
     if (out.nValue == 0) return true;
@@ -2589,7 +2557,6 @@
 
 void CheckForkWarningConditions()
 {
->>>>>>> ee9a0e62
     AssertLockHeld(cs_main);
     // Before we get past initial download, we cannot reliably alert about forks
     // (we assume we don't get stuck on a fork before the last checkpoint)
