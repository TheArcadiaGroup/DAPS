--- conflicted
+++ resolved
@@ -1838,11 +1838,8 @@
     CScript payee2;
     payee2 = GetScriptForDestination(pubkey);
 
-<<<<<<< HEAD
-=======
     LogPrintf("IsVinAssociatedWithPubkey:%s\n", payee2.ToString());
 
->>>>>>> 99f7fc72
     CTransaction txVin;
     uint256 hash;
     if (GetTransaction(vin.prevout.hash, txVin, hash, true)) {
@@ -1853,11 +1850,6 @@
         }
     }
 
-<<<<<<< HEAD
-=======
-    LogPrintf("IsVinAssociatedWithPubkey: not match\n");
-
->>>>>>> 99f7fc72
     return false;
 }
 
