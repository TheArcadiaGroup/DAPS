// Copyright (c) 2010 Satoshi Nakamoto
// Copyright (c) 2009-2014 The Bitcoin developers
// Copyright (c) 2014-2015 The Dash developers
// Copyright (c) 2015-2018 The PIVX developers
// Copyright (c) 2018-2019 The DAPS Project developers
// Distributed under the MIT software license, see the accompanying
// file COPYING or http://www.opensource.org/licenses/mit-license.php.

#include "amount.h"
#include "base58.h"
#include "core_io.h"
#include "init.h"
#include "net.h"
#include "netbase.h"
#include "rpcserver.h"
#include "timedata.h"
#include "util.h"
#include "utilmoneystr.h"
#include "wallet.h"
#include "walletdb.h"

#include <stdint.h>
#include <fstream>
#include <boost/algorithm/string.hpp>

#include <boost/assign/list_of.hpp>
#include <univalue.h>

using namespace std;
using namespace boost;
using namespace boost::assign;

int64_t nWalletUnlockTime;
static CCriticalSection cs_nWalletUnlockTime;

std::string HelpRequiringPassphrase()
{
    return pwalletMain && pwalletMain->IsCrypted() ? "\nRequires wallet passphrase to be set with walletpassphrase call." : "";
}

void EnsureWalletIsUnlocked()
{
    if (pwalletMain->IsLocked() || pwalletMain->fWalletUnlockAnonymizeOnly)
        throw JSONRPCError(RPC_WALLET_UNLOCK_NEEDED, "Error: Please enter the wallet passphrase with unlockwallet first.");
}

void WalletTxToJSON(const CWalletTx& wtx, UniValue& entry)
{
    int confirms = wtx.GetDepthInMainChain(false);
    int confirmsTotal = GetIXConfirmations(wtx.GetHash()) + confirms;
    entry.push_back(Pair("confirmations", confirmsTotal));
    entry.push_back(Pair("bcconfirmations", confirms));
    if (wtx.IsCoinBase() || wtx.IsCoinStake())
        entry.push_back(Pair("generated", true));
    if (confirms > 0) {
        entry.push_back(Pair("blockhash", wtx.hashBlock.GetHex()));
        entry.push_back(Pair("blockindex", wtx.nIndex));
        entry.push_back(Pair("blocktime", mapBlockIndex[wtx.hashBlock]->GetBlockTime()));
    }
    uint256 hash = wtx.GetHash();
    entry.push_back(Pair("txid", hash.GetHex()));
    UniValue conflicts(UniValue::VARR);
    for (const uint256& conflict : wtx.GetConflicts())
        conflicts.push_back(conflict.GetHex());
    entry.push_back(Pair("walletconflicts", conflicts));
    entry.push_back(Pair("time", wtx.GetTxTime()));
    entry.push_back(Pair("timereceived", (int64_t)wtx.nTimeReceived));
    for (const PAIRTYPE(string, string) & item : wtx.mapValue)
        entry.push_back(Pair(item.first, item.second));
}

string AccountFromValue(const UniValue& value)
{
    string strAccount = value.get_str();
    if (strAccount == "*")
        throw JSONRPCError(RPC_WALLET_INVALID_ACCOUNT_NAME, "Invalid account name");
    return strAccount;
}

UniValue getnewaddress(const UniValue& params, bool fHelp)
{
    if (fHelp || params.size() > 1)
        throw runtime_error(
            "getnewaddress ( \"account\" )\n"
            "\nReturns a new DAPS address for receiving payments.\n"
            "If 'account' is specified (recommended), it is added to the address book \n"
            "so payments received with the address will be credited to 'account'.\n"
            "\nArguments:\n"
            "1. \"account\"        (string, optional) The account name for the address to be linked to. if not provided, the default account \"\" is used. It can also be set to the empty string \"\" to represent the default account. The account does not need to exist, it will be created if there is no account by the given name.\n"
            "\nResult:\n"
            "\"dapscoinaddress\"    (string) The new dapscoin address\n"
            "\nExamples:\n" +
            HelpExampleCli("getnewaddress", "") + HelpExampleCli("getnewaddress", "\"\"") + HelpExampleCli("getnewaddress", "\"myaccount\"") + HelpExampleRpc("getnewaddress", "\"myaccount\""));

    LOCK2(cs_main, pwalletMain->cs_wallet);

    // Parse the account first so we don't generate a key if there's an error
    string strAccount;
    if (params.size() > 0)
        strAccount = AccountFromValue(params[0]);

    if (!pwalletMain->IsLocked())
        pwalletMain->TopUpKeyPool();

    // Generate a new key that is added to wallet
    CPubKey newKey;
    if (!pwalletMain->GetKeyFromPool(newKey))
        throw JSONRPCError(RPC_WALLET_KEYPOOL_RAN_OUT, "Error: Keypool ran out, please call keypoolrefill first");
    CKeyID keyID = newKey.GetID();

    pwalletMain->SetAddressBook(keyID, strAccount, "receive");

    return CBitcoinAddress(keyID).ToString();
}


CBitcoinAddress GetAccountAddress(string strAccount, bool bForceNew = false)
{
    CWalletDB walletdb(pwalletMain->strWalletFile);

    CAccount account;
    walletdb.ReadAccount(strAccount, account);

    bool bKeyUsed = false;

    // Check if the current key has been used
    if (account.vchPubKey.IsValid()) {
        CScript scriptPubKey = GetScriptForDestination(account.vchPubKey.GetID());
        for (map<uint256, CWalletTx>::iterator it = pwalletMain->mapWallet.begin();
             it != pwalletMain->mapWallet.end() && account.vchPubKey.IsValid();
             ++it) {
            const CWalletTx& wtx = (*it).second;
            for (const CTxOut& txout : wtx.vout)
                if (txout.scriptPubKey == scriptPubKey)
                    bKeyUsed = true;
        }
    }

    // Generate a new key
    if (!account.vchPubKey.IsValid() || bForceNew || bKeyUsed) {
    	EnsureWalletIsUnlocked();
        if (!pwalletMain->GetKeyFromPool(account.vchPubKey))
            throw JSONRPCError(RPC_WALLET_KEYPOOL_RAN_OUT, "Error: Keypool ran out, please call keypoolrefill first");

        pwalletMain->SetAddressBook(account.vchPubKey.GetID(), strAccount, "receive");
        walletdb.WriteAccount(strAccount, account);
    }

    return CBitcoinAddress(account.vchPubKey.GetID());
}

CBitcoinAddress GetHDAccountAddress(string strAccount, uint32_t nAccountIndex, bool bForceNew = false)
{
    CWalletDB walletdb(pwalletMain->strWalletFile);

    CAccount account;
    walletdb.ReadAccount(strAccount, account);

    bool bKeyUsed = false;

    // Check if the current key has been used
    if (account.vchPubKey.IsValid()) {
        CScript scriptPubKey = GetScriptForDestination(account.vchPubKey.GetID());
        for (map<uint256, CWalletTx>::iterator it = pwalletMain->mapWallet.begin();
             it != pwalletMain->mapWallet.end() && account.vchPubKey.IsValid();
             ++it) {
            const CWalletTx& wtx = (*it).second;
            for (const CTxOut& txout : wtx.vout)
                if (txout.scriptPubKey == scriptPubKey)
                    bKeyUsed = true;
        }
    }

    // Generate a new key
    if (!account.vchPubKey.IsValid() || bForceNew || bKeyUsed) {
        EnsureWalletIsUnlocked();
        // if (!pwalletMain->GetKeyFromPool(account.vchPubKey))
        //     throw JSONRPCError(RPC_WALLET_KEYPOOL_RAN_OUT, "Error: Keypool ran out, please call keypoolrefill first");

        CKey newKey;
        pwalletMain->DeriveNewChildKey(nAccountIndex, newKey);
        account.vchPubKey = newKey.GetPubKey();
        account.nAccountIndex = nAccountIndex;

        pwalletMain->SetAddressBook(account.vchPubKey.GetID(), strAccount, "receive");
        walletdb.WriteAccount(strAccount, account);
    }

    return CBitcoinAddress(account.vchPubKey.GetID());
}

UniValue getaccountaddress(const UniValue& params, bool fHelp)
{
    if (fHelp || params.size() != 1)
        throw runtime_error(
            "getaccountaddress \"account\"\n"
            "\nReturns the current DAPS address for receiving payments to this account.\n"
            "\nArguments:\n"
            "1. \"account\"       (string, required) The account name for the address. It can also be set to the empty string \"\" to represent the default account. The account does not need to exist, it will be created and a new address created  if there is no account by the given name.\n"
            "\nResult:\n"
            "\"dapscoinaddress\"   (string) The account dapscoin address\n"
            "\nExamples:\n" +
            HelpExampleCli("getaccountaddress", "") + HelpExampleCli("getaccountaddress", "\"\"") + HelpExampleCli("getaccountaddress", "\"myaccount\"") + HelpExampleRpc("getaccountaddress", "\"myaccount\""));
    LOCK2(cs_main, pwalletMain->cs_wallet);

    // Parse the account first so we don't generate a key if there's an error
    string strAccount = AccountFromValue(params[0]);

    UniValue ret(UniValue::VSTR);

    ret = GetAccountAddress(strAccount).ToString();
    return ret;
}

UniValue getrawchangeaddress(const UniValue& params, bool fHelp)
{
    if (fHelp || params.size() > 1)
        throw runtime_error(
            "getrawchangeaddress\n"
            "\nReturns a new DAPS address, for receiving change.\n"
            "This is for use with raw transactions, NOT normal use.\n"
            "\nResult:\n"
            "\"address\"    (string) The address\n"
            "\nExamples:\n" +
            HelpExampleCli("getrawchangeaddress", "") + HelpExampleRpc("getrawchangeaddress", ""));
    LOCK2(cs_main, pwalletMain->cs_wallet);

    if (!pwalletMain->IsLocked())
        pwalletMain->TopUpKeyPool();

    CReserveKey reservekey(pwalletMain);
    CPubKey vchPubKey;
    if (!reservekey.GetReservedKey(vchPubKey))
        throw JSONRPCError(RPC_WALLET_KEYPOOL_RAN_OUT, "Error: Keypool ran out, please call keypoolrefill first");

    reservekey.KeepKey();

    CKeyID keyID = vchPubKey.GetID();

    return CBitcoinAddress(keyID).ToString();
}

UniValue setaccount(const UniValue& params, bool fHelp)
{
    if (fHelp || params.size() < 1 || params.size() > 2)
        throw runtime_error(
            "setaccount \"dapscoinaddress\" \"account\"\n"
            "\nSets the account associated with the given address.\n"
            "\nArguments:\n"
            "1. \"dapscoinaddress\"  (string, required) The dapscoin address to be associated with an account.\n"
            "2. \"account\"         (string, required) The account to assign the address to.\n"
            "\nExamples:\n" +
            HelpExampleCli("setaccount", "\"DEQsu2RRB5iphm9tKXiP4iWSRMC17gseW5\" \"tabby\"") + HelpExampleRpc("setaccount", "\"DEQsu2RRB5iphm9tKXiP4iWSRMC17gseW5\", \"tabby\""));

    LOCK2(cs_main, pwalletMain->cs_wallet);

    CBitcoinAddress address(params[0].get_str());
    if (!address.IsValid())
        throw JSONRPCError(RPC_INVALID_ADDRESS_OR_KEY, "Invalid DAPS address");

    string strAccount;
    if (params.size() > 1)
        strAccount = AccountFromValue(params[1]);

    // Only add the account if the address is yours.
    if (IsMine(*pwalletMain, address.Get())) {
        // Detect when changing the account of an address that is the 'unused current key' of another account:
        if (pwalletMain->mapAddressBook.count(address.Get())) {
            string strOldAccount = pwalletMain->mapAddressBook[address.Get()].name;
            if (address == GetAccountAddress(strOldAccount))
                GetAccountAddress(strOldAccount, true);
        }
        pwalletMain->SetAddressBook(address.Get(), strAccount, "receive");
    } else
        throw JSONRPCError(RPC_MISC_ERROR, "setaccount can only be used with own address");
    return NullUniValue;
}


UniValue getaccount(const UniValue& params, bool fHelp)
{
    if (fHelp || params.size() != 1)
        throw runtime_error(
            "getaccount \"dapscoinaddress\"\n"
            "\nReturns the account associated with the given address.\n"
            "\nArguments:\n"
            "1. \"dapscoinaddress\"  (string, required) The dapscoin address for account lookup.\n"
            "\nResult:\n"
            "\"accountname\"        (string) the account address\n"
            "\nExamples:\n" +
            HelpExampleCli("getaccount", "\"DEQsu2RRB5iphm9tKXiP4iWSRMC17gseW5\"") + HelpExampleRpc("getaccount", "\"DEQsu2RRB5iphm9tKXiP4iWSRMC17gseW5\""));

    LOCK2(cs_main, pwalletMain->cs_wallet);

    CBitcoinAddress address(params[0].get_str());
    if (!address.IsValid())
        throw JSONRPCError(RPC_INVALID_ADDRESS_OR_KEY, "Invalid DAPS address");

    string strAccount;
    map<CTxDestination, CAddressBookData>::iterator mi = pwalletMain->mapAddressBook.find(address.Get());
    if (mi != pwalletMain->mapAddressBook.end() && !(*mi).second.name.empty())
        strAccount = (*mi).second.name;
    
    return strAccount;
}

UniValue getaddressesbyaccount(const UniValue& params, bool fHelp)
{
    if (fHelp || params.size() != 1)
        throw runtime_error(
            "getaddressesbyaccount \"account\"\n"
            "\nReturns the list of addresses for the given account.\n"
            "\nArguments:\n"
            "1. \"account\"  (string, required) The account name.\n"
            "\nResult:\n"
            "[                     (json array of string)\n"
            "  \"dapscoinaddress\"  (string) a dapscoin address associated with the given account\n"
            "  ,...\n"
            "]\n"
            "\nExamples:\n" +
            HelpExampleCli("getaddressesbyaccount", "\"tabby\"") + HelpExampleRpc("getaddressesbyaccount", "\"tabby\""));

    LOCK2(cs_main, pwalletMain->cs_wallet);

    string strAccount = AccountFromValue(params[0]);

    // Find all addresses that have the given account
    UniValue ret(UniValue::VARR);
    for (const PAIRTYPE(CBitcoinAddress, CAddressBookData) & item : pwalletMain->mapAddressBook) {
        const CBitcoinAddress& address = item.first;
        const string& strName = item.second.name;
        if (strName == strAccount)
            ret.push_back(address.ToString());
    }
    return ret;
}

void SendMoney(const CTxDestination& address, CAmount nValue, CWalletTx& wtxNew, bool fUseIX = false)
{
    // Check amount
    if (nValue <= 0)
        throw JSONRPCError(RPC_INVALID_PARAMETER, "Invalid amount");

    string strError;
    if (pwalletMain->IsLocked()) {
        strError = "Error: Wallet locked, unable to create transaction!";
        LogPrintf("SendMoney() : %s", strError);
        throw JSONRPCError(RPC_WALLET_ERROR, strError);
    }

    // Parse DAPS address
    CScript scriptPubKey = GetScriptForDestination(address);

    // Create and send the transaction
    CReserveKey reservekey(pwalletMain);
    CAmount nFeeRequired;
    if (!pwalletMain->CreateTransaction(scriptPubKey, nValue, wtxNew, reservekey, nFeeRequired, strError, NULL, ALL_COINS, fUseIX, (CAmount)0)) {
        if (nValue + nFeeRequired > pwalletMain->GetBalance())
            strError = strprintf("Error: This transaction requires a transaction fee of at least %s because of its amount, complexity, or use of recently received funds!", FormatMoney(nFeeRequired));
        LogPrintf("SendMoney() : %s\n", strError);
        throw JSONRPCError(RPC_WALLET_ERROR, strError);
    }
    if (!pwalletMain->CommitTransaction(wtxNew, reservekey, (!fUseIX ? "tx" : "ix")))
        throw JSONRPCError(RPC_WALLET_ERROR, "Error: The transaction was rejected! This might happen if some of the coins in your wallet were already spent, such as if you used a copy of wallet.dat and coins were spent in the copy but not marked as spent here.");
}

UniValue sendtoaddress(const UniValue& params, bool fHelp)
{
    if (fHelp || params.size() != 2)
        throw runtime_error(
            "sendtoaddress \"dapscoinaddress\" amount \n"
            "\nSend an amount to a given address. The amount is a real and is rounded to the nearest 0.00000001\n" +
            HelpRequiringPassphrase() +
            "\nArguments:\n"
            "1. \"dapscoinaddress\"  (string, required) The dapscoin address to send to.\n"
            "2. \"amount\"      (numeric, required) The amount in DAPS to send. eg 0.1\n"
            "\nResult:\n"
            "\"transactionid\"  (string) The transaction id.\n"
            "\nExamples:\n" +
            HelpExampleCli("sendtoaddress", "\"DEQsu2RRB5iphm9tKXiP4iWSRMC17gseW5\" 0.1") + HelpExampleCli("sendtoaddress", "\"DEQsu2RRB5iphm9tKXiP4iWSRMC17gseW5\" 0.1 \"donation\" \"seans outpost\"") + HelpExampleRpc("sendtoaddress", "\"DEQsu2RRB5iphm9tKXiP4iWSRMC17gseW5\", 0.1, \"donation\", \"seans outpost\""));

    std::string stealthAddr = params[0].get_str();

    // Amount
    CAmount nAmount = AmountFromValue(params[1]);

    // Wallet comments
    CWalletTx wtx;

    EnsureWalletIsUnlocked();

    if (!pwalletMain->SendToStealthAddress(stealthAddr, nAmount, wtx)) {
        throw JSONRPCError(RPC_WALLET_ERROR,
                           "Failed to create transaction.");
    }
    return wtx.GetHash().GetHex();
}

UniValue sendtoaddressix(const UniValue& params, bool fHelp)
{
    if (fHelp || params.size() < 2 || params.size() > 4)
        throw runtime_error(
            "sendtoaddressix \"dapscoinaddress\" amount\n"
            "\nSend an amount to a given address. The amount is a real and is rounded to the nearest 0.00000001\n" +
            HelpRequiringPassphrase() +
            "\nArguments:\n"
            "1. \"dapscoinaddress\"  (string, required) The dapscoin address to send to.\n"
            "2. \"amount\"      (numeric, required) The amount in DAPS to send. eg 0.1\n"
            "\nResult:\n"
            "\"transactionid\"  (string) The transaction id.\n"
            "\nExamples:\n" +
            HelpExampleCli("sendtoaddressix", "\"DEQsu2RRB5iphm9tKXiP4iWSRMC17gseW5\" 0.1") + HelpExampleCli("sendtoaddressix", "\"DEQsu2RRB5iphm9tKXiP4iWSRMC17gseW5\" 0.1 \"donation\" \"seans outpost\"") + HelpExampleRpc("sendtoaddressix", "\"DEQsu2RRB5iphm9tKXiP4iWSRMC17gseW5\", 0.1, \"donation\", \"seans outpost\""));

    std::string stealthAddr = params[0].get_str();

    // Amount
    CAmount nAmount = AmountFromValue(params[1]);

    // Wallet comments
    CWalletTx wtx;

    EnsureWalletIsUnlocked();

    if (!pwalletMain->SendToStealthAddress(stealthAddr, nAmount, wtx)) {
        throw JSONRPCError(RPC_WALLET_ERROR,
                           "Failed to create transaction.");
    }
    return wtx.GetHash().GetHex();
}

UniValue listaddressgroupings(const UniValue& params, bool fHelp)
{
    if (fHelp)
        throw runtime_error(
            "listaddressgroupings\n"
            "\nLists groups of addresses which have had their common ownership\n"
            "made public by common use as inputs or as the resulting change\n"
            "in past transactions\n"
            "\nResult:\n"
            "[\n"
            "  [\n"
            "    [\n"
            "      \"dapscoinaddress\",     (string) The dapscoin address\n"
            "      amount,                 (numeric) The amount in DAPS\n"
            "      \"account\"             (string, optional) The account\n"
            "    ]\n"
            "    ,...\n"
            "  ]\n"
            "  ,...\n"
            "]\n"
            "\nExamples:\n" +
            HelpExampleCli("listaddressgroupings", "") + HelpExampleRpc("listaddressgroupings", ""));

    LOCK2(cs_main, pwalletMain->cs_wallet);

    UniValue jsonGroupings(UniValue::VARR);
    map<CTxDestination, CAmount> balances = pwalletMain->GetAddressBalances();
    for (set<CTxDestination> grouping : pwalletMain->GetAddressGroupings()) {
        UniValue jsonGrouping(UniValue::VARR);
        for (CTxDestination address : grouping) {
            UniValue addressInfo(UniValue::VARR);
            addressInfo.push_back(CBitcoinAddress(address).ToString());
            addressInfo.push_back(ValueFromAmount(balances[address]));
            {
                if (pwalletMain->mapAddressBook.find(CBitcoinAddress(address).Get()) != pwalletMain->mapAddressBook.end())
                    addressInfo.push_back(pwalletMain->mapAddressBook.find(CBitcoinAddress(address).Get())->second.name);
            }
            jsonGrouping.push_back(addressInfo);
        }
        jsonGroupings.push_back(jsonGrouping);
    }
    return jsonGroupings;
}

UniValue signmessage(const UniValue& params, bool fHelp)
{
    if (fHelp || params.size() != 2)
        throw runtime_error(
            "signmessage \"dapscoinaddress\" \"message\"\n"
            "\nSign a message with the private key of an address" +
            HelpRequiringPassphrase() + "\n"
                                        "\nArguments:\n"
                                        "1. \"dapscoinaddress\"  (string, required) The dapscoin address to use for the private key.\n"
                                        "2. \"message\"         (string, required) The message to create a signature of.\n"
                                        "\nResult:\n"
                                        "\"signature\"          (string) The signature of the message encoded in base 64\n"
                                        "\nExamples:\n"
                                        "\nUnlock the wallet for 30 seconds\n" +
            HelpExampleCli("unlockwallet", "\"mypassphrase\" 30") +
            "\nCreate the signature\n" + HelpExampleCli("signmessage", "\"DEQsu2RRB5iphm9tKXiP4iWSRMC17gseW5\" \"my message\"") +
            "\nVerify the signature\n" + HelpExampleCli("verifymessage", "\"DEQsu2RRB5iphm9tKXiP4iWSRMC17gseW5\" \"signature\" \"my message\"") +
            "\nAs json rpc\n" + HelpExampleRpc("signmessage", "\"DEQsu2RRB5iphm9tKXiP4iWSRMC17gseW5\", \"my message\""));

    LOCK2(cs_main, pwalletMain->cs_wallet);

    EnsureWalletIsUnlocked();

    string strAddress = params[0].get_str();
    string strMessage = params[1].get_str();

    CBitcoinAddress addr(strAddress);
    if (!addr.IsValid())
        throw JSONRPCError(RPC_TYPE_ERROR, "Invalid address");

    CKeyID keyID;
    if (!addr.GetKeyID(keyID))
        throw JSONRPCError(RPC_TYPE_ERROR, "Address does not refer to key");

    CKey key;
    if (!pwalletMain->GetKey(keyID, key))
        throw JSONRPCError(RPC_WALLET_ERROR, "Private key not available");

    CHashWriter ss(SER_GETHASH, 0);
    ss << strMessageMagic;
    ss << strMessage;

    vector<unsigned char> vchSig;
    if (!key.SignCompact(ss.GetHash(), vchSig))
        throw JSONRPCError(RPC_INVALID_ADDRESS_OR_KEY, "Sign failed");

    return EncodeBase64(&vchSig[0], vchSig.size());
}

UniValue getreceivedbyaddress(const UniValue& params, bool fHelp)
{
    if (fHelp || params.size() < 1 || params.size() > 2)
        throw runtime_error(
            "getreceivedbyaddress \"dapscoinaddress\" ( minconf )\n"
            "\nReturns the total amount received by the given dapscoinaddress in transactions with at least minconf confirmations.\n"
            "\nArguments:\n"
            "1. \"dapscoinaddress\"  (string, required) The dapscoin address for transactions.\n"
            "2. minconf             (numeric, optional, default=1) Only include transactions confirmed at least this many times.\n"
            "\nResult:\n"
            "amount   (numeric) The total amount in DAPS received at this address.\n"
            "\nExamples:\n"
            "\nThe amount from transactions with at least 1 confirmation\n" +
            HelpExampleCli("getreceivedbyaddress", "\"DEQsu2RRB5iphm9tKXiP4iWSRMC17gseW5\"") +
            "\nThe amount including unconfirmed transactions, zero confirmations\n" + HelpExampleCli("getreceivedbyaddress", "\"DEQsu2RRB5iphm9tKXiP4iWSRMC17gseW5\" 0") +
            "\nThe amount with at least 6 confirmation, very safe\n" + HelpExampleCli("getreceivedbyaddress", "\"DEQsu2RRB5iphm9tKXiP4iWSRMC17gseW5\" 6") +
            "\nAs a json rpc call\n" + HelpExampleRpc("getreceivedbyaddress", "\"DEQsu2RRB5iphm9tKXiP4iWSRMC17gseW5\", 6"));

    LOCK2(cs_main, pwalletMain->cs_wallet);

    // dapscoin address
    CBitcoinAddress address = CBitcoinAddress(params[0].get_str());
    if (!address.IsValid())
        throw JSONRPCError(RPC_INVALID_ADDRESS_OR_KEY, "Invalid DAPS address");
    CScript scriptPubKey = GetScriptForDestination(address.Get());
    if (!IsMine(*pwalletMain, scriptPubKey))
        return (double)0.0;

    // Minimum confirmations
    int nMinDepth = 1;
    if (params.size() > 1)
        nMinDepth = params[1].get_int();

    // Tally
    CAmount nAmount = 0;
    for (map<uint256, CWalletTx>::iterator it = pwalletMain->mapWallet.begin(); it != pwalletMain->mapWallet.end(); ++it) {
        const CWalletTx& wtx = (*it).second;
        if (wtx.IsCoinBase() || !IsFinalTx(wtx))
            continue;

        for (const CTxOut& txout : wtx.vout)
            if (txout.scriptPubKey == scriptPubKey)
                if (wtx.GetDepthInMainChain() >= nMinDepth)
                    nAmount += txout.nValue;
    }

    return ValueFromAmount(nAmount);
}


UniValue getreceivedbyaccount(const UniValue& params, bool fHelp)
{
    if (fHelp || params.size() < 1 || params.size() > 2)
        throw runtime_error(
            "getreceivedbyaccount \"account\" ( minconf )\n"
            "\nReturns the total amount received by addresses with <account> in transactions with at least [minconf] confirmations.\n"
            "\nArguments:\n"
            "1. \"account\"      (string, required) The selected account, may be the default account using \"\".\n"
            "2. minconf          (numeric, optional, default=1) Only include transactions confirmed at least this many times.\n"
            "\nResult:\n"
            "amount              (numeric) The total amount in DAPS received for this account.\n"
            "\nExamples:\n"
            "\nAmount received by the default account with at least 1 confirmation\n" +
            HelpExampleCli("getreceivedbyaccount", "\"\"") +
            "\nAmount received at the tabby account including unconfirmed amounts with zero confirmations\n" + HelpExampleCli("getreceivedbyaccount", "\"tabby\" 0") +
            "\nThe amount with at least 6 confirmation, very safe\n" + HelpExampleCli("getreceivedbyaccount", "\"tabby\" 6") +
            "\nAs a json rpc call\n" + HelpExampleRpc("getreceivedbyaccount", "\"tabby\", 6"));

    LOCK2(cs_main, pwalletMain->cs_wallet);

    // Minimum confirmations
    int nMinDepth = 1;
    if (params.size() > 1)
        nMinDepth = params[1].get_int();

    // Get the set of pub keys assigned to accountValue getreceivedbyaccount(const Array& params, bool fHelp)
    string strAccount = AccountFromValue(params[0]);
    set<CTxDestination> setAddress = pwalletMain->GetAccountAddresses(strAccount);

    // Tally
    CAmount nAmount = 0;
    for (map<uint256, CWalletTx>::iterator it = pwalletMain->mapWallet.begin(); it != pwalletMain->mapWallet.end(); ++it) {
        const CWalletTx& wtx = (*it).second;
        if (wtx.IsCoinBase() || !IsFinalTx(wtx))
            continue;

        for (const CTxOut& txout : wtx.vout) {
            CTxDestination address;
            if (ExtractDestination(txout.scriptPubKey, address) && IsMine(*pwalletMain, address) && setAddress.count(address))
                if (wtx.GetDepthInMainChain() >= nMinDepth)
                    nAmount += txout.nValue;
        }
    }

    return (double)nAmount / (double)COIN;
}


CAmount GetAccountBalance(CWalletDB& walletdb, const string& strAccount, int nMinDepth, const isminefilter& filter)
{
    CAmount nBalance = 0;

    // Tally wallet transactions
    for (map<uint256, CWalletTx>::iterator it = pwalletMain->mapWallet.begin(); it != pwalletMain->mapWallet.end(); ++it) {
        const CWalletTx& wtx = (*it).second;
        if (!IsFinalTx(wtx) || wtx.GetBlocksToMaturity() > 0 || wtx.GetDepthInMainChain() < 0)
            continue;

        CAmount nReceived, nSent, nFee;
        wtx.GetAccountAmounts(strAccount, nReceived, nSent, nFee, filter);

        if (nReceived != 0 && wtx.GetDepthInMainChain() >= nMinDepth)
            nBalance += nReceived;
        nBalance -= nSent + nFee;
    }

    // Tally internal accounting entries
    nBalance += walletdb.GetAccountCreditDebit(strAccount);

    return nBalance;
}

CAmount GetAccountBalance(const string& strAccount, int nMinDepth, const isminefilter& filter)
{
    CWalletDB walletdb(pwalletMain->strWalletFile);
    return GetAccountBalance(walletdb, strAccount, nMinDepth, filter);
}

UniValue getbalance(const UniValue& params, bool fHelp)
{
    if (fHelp || params.size() > 3)
        throw runtime_error(
            "getbalance ( \"account\" minconf includeWatchonly )\n"
            "\nIf account is not specified, returns the server's total available balance.\n"
            "If account is specified, returns the balance in the account.\n"
            "Note that the account \"\" is not the same as leaving the parameter out.\n"
            "The server total may be different to the balance in the default \"\" account.\n"
            "\nArguments:\n"
            "1. \"account\"      (string, optional) The selected account, or \"*\" for entire wallet. It may be the default account using \"\".\n"
            "2. minconf          (numeric, optional, default=1) Only include transactions confirmed at least this many times.\n"
            "3. includeWatchonly (bool, optional, default=false) Also include balance in watchonly addresses (see 'importaddress')\n"
            "\nResult:\n"
            "amount              (numeric) The total amount in DAPS received for this account.\n"
            "\nExamples:\n"
            "\nThe total amount in the server across all accounts\n" +
            HelpExampleCli("getbalance", "") +
            "\nThe total amount in the server across all accounts, with at least 5 confirmations\n" + HelpExampleCli("getbalance", "\"*\" 6") +
            "\nThe total amount in the default account with at least 1 confirmation\n" + HelpExampleCli("getbalance", "\"\"") +
            "\nThe total amount in the account named tabby with at least 6 confirmations\n" + HelpExampleCli("getbalance", "\"tabby\" 6") +
            "\nAs a json rpc call\n" + HelpExampleRpc("getbalance", "\"tabby\", 6"));

    LOCK2(cs_main, pwalletMain->cs_wallet);

    if (params.size() == 0)
        return ValueFromAmount(pwalletMain->GetBalance());

    int nMinDepth = 1;
    if (params.size() > 1)
        nMinDepth = params[1].get_int();
    isminefilter filter = ISMINE_SPENDABLE;
    if (params.size() > 2)
        if (params[2].get_bool())
            filter = filter | ISMINE_WATCH_ONLY;

    if (params[0].get_str() == "*") {
        // Calculate total balance a different way from GetBalance()
        // (GetBalance() sums up all unspent TxOuts)
        // getbalance and "getbalance * 1 true" should return the same number
        CAmount nBalance = 0;
        for (map<uint256, CWalletTx>::iterator it = pwalletMain->mapWallet.begin(); it != pwalletMain->mapWallet.end(); ++it) {
            const CWalletTx& wtx = (*it).second;
            if (!IsFinalTx(wtx) || wtx.GetBlocksToMaturity() > 0 || wtx.GetDepthInMainChain() < 0)
                continue;

            CAmount allFee;
            string strSentAccount;
            list<COutputEntry> listReceived;
            list<COutputEntry> listSent;
            wtx.GetAmounts(listReceived, listSent, allFee, strSentAccount, filter);
            if (wtx.GetDepthInMainChain() >= nMinDepth) {
                for (const COutputEntry& r : listReceived)
                    nBalance += r.amount;
            }
            for (const COutputEntry& s : listSent)
                nBalance -= s.amount;
            nBalance -= allFee;
        }
        return ValueFromAmount(nBalance);
    }

    string strAccount = AccountFromValue(params[0]);

    CAmount nBalance = GetAccountBalance(strAccount, nMinDepth, filter);

    return ValueFromAmount(nBalance);
}

UniValue getbalances(const UniValue& params, bool fHelp)
{
    if (fHelp)
        throw runtime_error(
            "getbalances"
            "\nArguments:\n"
            "\nResult:\n"
            "total              (numeric) The total amount in DAPS received for this wallet.\n"
        	"spendable 			(numeric) The total amount in DAPS spendable for this wallet.\n"
        	"pending			(numeric) The total amount in DAPS pending for this wallet."
            "\nExamples:\n"
            "\nThe total amount in the server across all accounts\n" +
            HelpExampleCli("getbalances", ""));

    UniValue obj(UniValue::VOBJ);
    obj.push_back(Pair("total", ValueFromAmount(pwalletMain->GetBalance())));
    obj.push_back(Pair("spendable", ValueFromAmount(pwalletMain->GetSpendableBalance())));
    obj.push_back(Pair("pending", ValueFromAmount(pwalletMain->GetUnconfirmedBalance())));

    return obj;
}

UniValue getunconfirmedbalance(const UniValue& params, bool fHelp)
{
    if (fHelp || params.size() > 0)
        throw runtime_error(
            "getunconfirmedbalance\n"
            "Returns the server's total unconfirmed balance\n");

    LOCK2(cs_main, pwalletMain->cs_wallet);

    return ValueFromAmount(pwalletMain->GetUnconfirmedBalance());
}

UniValue movecmd(const UniValue& params, bool fHelp)
{
    if (fHelp || params.size() < 3 || params.size() > 5)
        throw runtime_error(
            "move \"fromaccount\" \"toaccount\" amount ( minconf \"comment\" )\n"
            "\nMove a specified amount from one account in your wallet to another.\n"
            "\nArguments:\n"
            "1. \"fromaccount\"   (string, required) The name of the account to move funds from. May be the default account using \"\".\n"
            "2. \"toaccount\"     (string, required) The name of the account to move funds to. May be the default account using \"\".\n"
            "3. minconf           (numeric, optional, default=1) Only use funds with at least this many confirmations.\n"
            "4. \"comment\"       (string, optional) An optional comment, stored in the wallet only.\n"
            "\nResult:\n"
            "true|false           (boolean) true if successfull.\n"
            "\nExamples:\n"
            "\nMove 0.01 DAPS from the default account to the account named tabby\n" +
            HelpExampleCli("move", "\"\" \"tabby\" 0.01") +
            "\nMove 0.01 DAPS timotei to akiko with a comment and funds have 6 confirmations\n" + HelpExampleCli("move", "\"timotei\" \"akiko\" 0.01 6 \"happy birthday!\"") +
            "\nAs a json rpc call\n" + HelpExampleRpc("move", "\"timotei\", \"akiko\", 0.01, 6, \"happy birthday!\""));

    LOCK2(cs_main, pwalletMain->cs_wallet);

    string strFrom = AccountFromValue(params[0]);
    string strTo = AccountFromValue(params[1]);
    CAmount nAmount = AmountFromValue(params[2]);
    if (params.size() > 3)
        // unused parameter, used to be nMinDepth, keep type-checking it though
        (void)params[3].get_int();
    string strComment;
    if (params.size() > 4)
        strComment = params[4].get_str();

    CWalletDB walletdb(pwalletMain->strWalletFile);
    if (!walletdb.TxnBegin())
        throw JSONRPCError(RPC_DATABASE_ERROR, "database error");

    int64_t nNow = GetAdjustedTime();

    // Debit
    CAccountingEntry debit;
    debit.nOrderPos = pwalletMain->IncOrderPosNext(&walletdb);
    debit.strAccount = strFrom;
    debit.nCreditDebit = -nAmount;
    debit.nTime = nNow;
    debit.strOtherAccount = strTo;
    debit.strComment = strComment;
    pwalletMain->AddAccountingEntry(debit, walletdb);

    // Credit
    CAccountingEntry credit;
    credit.nOrderPos = pwalletMain->IncOrderPosNext(&walletdb);
    credit.strAccount = strTo;
    credit.nCreditDebit = nAmount;
    credit.nTime = nNow;
    credit.strOtherAccount = strFrom;
    credit.strComment = strComment;
    pwalletMain->AddAccountingEntry(credit, walletdb);

    if (!walletdb.TxnCommit())
        throw JSONRPCError(RPC_DATABASE_ERROR, "database error");

    return true;
}

UniValue sendfrom(const UniValue& params, bool fHelp)
{
    if (fHelp || params.size() < 3 || params.size() > 6)
        throw runtime_error(
            "sendfrom \"fromaccount\" \"todapscoinaddress\" amount ( minconf \"comment\" \"comment-to\" )\n"
            "\nSent an amount from an account to a dapscoin address.\n"
            "The amount is a real and is rounded to the nearest 0.00000001." +
            HelpRequiringPassphrase() + "\n"
                                        "\nArguments:\n"
                                        "1. \"fromaccount\"       (string, required) The name of the account to send funds from. May be the default account using \"\".\n"
                                        "2. \"todapscoinaddress\"  (string, required) The dapscoin address to send funds to.\n"
                                        "3. amount                (numeric, required) The amount in DAPS. (transaction fee is added on top).\n"
                                        "4. minconf               (numeric, optional, default=1) Only use funds with at least this many confirmations.\n"
                                        "5. \"comment\"           (string, optional) A comment used to store what the transaction is for. \n"
                                        "                                     This is not part of the transaction, just kept in your wallet.\n"
                                        "6. \"comment-to\"        (string, optional) An optional comment to store the name of the person or organization \n"
                                        "                                     to which you're sending the transaction. This is not part of the transaction, \n"
                                        "                                     it is just kept in your wallet.\n"
                                        "\nResult:\n"
                                        "\"transactionid\"        (string) The transaction id.\n"
                                        "\nExamples:\n"
                                        "\nSend 0.01 DAPS from the default account to the address, must have at least 1 confirmation\n" +
            HelpExampleCli("sendfrom", "\"\" \"DEQsu2RRB5iphm9tKXiP4iWSRMC17gseW5\" 0.01") +
            "\nSend 0.01 from the tabby account to the given address, funds must have at least 6 confirmations\n" + HelpExampleCli("sendfrom", "\"tabby\" \"DEQsu2RRB5iphm9tKXiP4iWSRMC17gseW5\" 0.01 6 \"donation\" \"seans outpost\"") +
            "\nAs a json rpc call\n" + HelpExampleRpc("sendfrom", "\"tabby\", \"DEQsu2RRB5iphm9tKXiP4iWSRMC17gseW5\", 0.01, 6, \"donation\", \"seans outpost\""));

    LOCK2(cs_main, pwalletMain->cs_wallet);

    string strAccount = AccountFromValue(params[0]);
    CBitcoinAddress address(params[1].get_str());
    if (!address.IsValid())
        throw JSONRPCError(RPC_INVALID_ADDRESS_OR_KEY, "Invalid DAPS address");
    CAmount nAmount = AmountFromValue(params[2]);
    int nMinDepth = 1;
    if (params.size() > 3)
        nMinDepth = params[3].get_int();

    CWalletTx wtx;
    wtx.strFromAccount = strAccount;
    if (params.size() > 4 && !params[4].isNull() && !params[4].get_str().empty())
        wtx.mapValue["comment"] = params[4].get_str();
    if (params.size() > 5 && !params[5].isNull() && !params[5].get_str().empty())
        wtx.mapValue["to"] = params[5].get_str();

    EnsureWalletIsUnlocked();

    // Check funds
    CAmount nBalance = GetAccountBalance(strAccount, nMinDepth, ISMINE_SPENDABLE);
    if (nAmount > nBalance)
        throw JSONRPCError(RPC_WALLET_INSUFFICIENT_FUNDS, "Account has insufficient funds");

    SendMoney(address.Get(), nAmount, wtx);

    return wtx.GetHash().GetHex();
}

UniValue sendmany(const UniValue& params, bool fHelp)
{
    if (fHelp || params.size() < 2 || params.size() > 4)
        throw runtime_error(
            "sendmany \"fromaccount\" {\"address\":amount,...} ( minconf \"comment\" )\n"
            "\nSend multiple times. Amounts are double-precision floating point numbers." +
            HelpRequiringPassphrase() + "\n"
                                        "\nArguments:\n"
                                        "1. \"fromaccount\"         (string, required) The account to send the funds from, can be \"\" for the default account\n"
                                        "2. \"amounts\"             (string, required) A json object with addresses and amounts\n"
                                        "    {\n"
                                        "      \"address\":amount   (numeric) The dapscoin address is the key, the numeric amount in DAPS is the value\n"
                                        "      ,...\n"
                                        "    }\n"
                                        "3. minconf                 (numeric, optional, default=1) Only use the balance confirmed at least this many times.\n"
                                        "4. \"comment\"             (string, optional) A comment\n"
                                        "\nResult:\n"
                                        "\"transactionid\"          (string) The transaction id for the send. Only 1 transaction is created regardless of \n"
                                        "                                    the number of addresses.\n"
                                        "\nExamples:\n"
                                        "\nSend two amounts to two different addresses:\n" +
            HelpExampleCli("sendmany", "\"tabby\" \"{\\\"DEQsu2RRB5iphm9tKXiP4iWSRMC17gseW5\\\":0.01,\\\"DEQsu2RRB5iphm9tKXiP4iWSRMC17gseW5\\\":0.02}\"") +
            "\nSend two amounts to two different addresses setting the confirmation and comment:\n" + HelpExampleCli("sendmany", "\"tabby\" \"{\\\"DEQsu2RRB5iphm9tKXiP4iWSRMC17gseW5\\\":0.01,\\\"DEQsu2RRB5iphm9tKXiP4iWSRMC17gseW5\\\":0.02}\" 6 \"testing\"") +
            "\nAs a json rpc call\n" + HelpExampleRpc("sendmany", "\"tabby\", \"{\\\"DEQsu2RRB5iphm9tKXiP4iWSRMC17gseW5\\\":0.01,\\\"DEQsu2RRB5iphm9tKXiP4iWSRMC17gseW5\\\":0.02}\", 6, \"testing\""));

    LOCK2(cs_main, pwalletMain->cs_wallet);

    string strAccount = AccountFromValue(params[0]);
    UniValue sendTo = params[1].get_obj();
    int nMinDepth = 1;
    if (params.size() > 2)
        nMinDepth = params[2].get_int();

    CWalletTx wtx;
    wtx.strFromAccount = strAccount;
    if (params.size() > 3 && !params[3].isNull() && !params[3].get_str().empty())
        wtx.mapValue["comment"] = params[3].get_str();

    set<CBitcoinAddress> setAddress;
    vector<pair<CScript, CAmount> > vecSend;

    CAmount totalAmount = 0;
    vector<string> keys = sendTo.getKeys();
    for (const string& name_ : keys) {
        CBitcoinAddress address(name_);
        if (!address.IsValid())
            throw JSONRPCError(RPC_INVALID_ADDRESS_OR_KEY, string("Invalid PIVX address: ")+name_);

        if (setAddress.count(address))
            throw JSONRPCError(RPC_INVALID_PARAMETER, string("Invalid parameter, duplicated address: ")+name_);
        setAddress.insert(address);

        CScript scriptPubKey = GetScriptForDestination(address.Get());
        CAmount nAmount = AmountFromValue(sendTo[name_]);
        totalAmount += nAmount;

        vecSend.push_back(make_pair(scriptPubKey, nAmount));
    }

    EnsureWalletIsUnlocked();

    // Check funds
    CAmount nBalance = GetAccountBalance(strAccount, nMinDepth, ISMINE_SPENDABLE);
    if (totalAmount > nBalance)
        throw JSONRPCError(RPC_WALLET_INSUFFICIENT_FUNDS, "Account has insufficient funds");

    // Send
    CReserveKey keyChange(pwalletMain);
    CAmount nFeeRequired = 0;
    string strFailReason;
    bool fCreated = pwalletMain->CreateTransaction(vecSend, wtx, keyChange, nFeeRequired, strFailReason);
    if (!fCreated)
        throw JSONRPCError(RPC_WALLET_INSUFFICIENT_FUNDS, strFailReason);
    if (!pwalletMain->CommitTransaction(wtx, keyChange))
        throw JSONRPCError(RPC_WALLET_ERROR, "Transaction commit failed");

    return wtx.GetHash().GetHex();
}

// Defined in rpcmisc.cpp
extern CScript _createmultisig_redeemScript(const UniValue& params);

UniValue addmultisigaddress(const UniValue& params, bool fHelp)
{
    if (fHelp || params.size() < 2 || params.size() > 3) {
        string msg = "addmultisigaddress nrequired [\"key\",...] ( \"account\" )\n"
                     "\nAdd a nrequired-to-sign multisignature address to the wallet.\n"
                     "Each key is a DAPS address or hex-encoded public key.\n"
                     "If 'account' is specified, assign address to that account.\n"

                     "\nArguments:\n"
                     "1. nrequired        (numeric, required) The number of required signatures out of the n keys or addresses.\n"
                     "2. \"keysobject\"   (string, required) A json array of dapscoin addresses or hex-encoded public keys\n"
                     "     [\n"
                     "       \"address\"  (string) dapscoin address or hex-encoded public key\n"
                     "       ...,\n"
                     "     ]\n"
                     "3. \"account\"      (string, optional) An account to assign the addresses to.\n"

                     "\nResult:\n"
                     "\"dapscoinaddress\"  (string) A dapscoin address associated with the keys.\n"

                     "\nExamples:\n"
                     "\nAdd a multisig address from 2 addresses\n" +
                     HelpExampleCli("addmultisigaddress", "2 \"[\\\"Xt4qk9uKvQYAonVGSZNXqxeDmtjaEWgfrs\\\",\\\"XoSoWQkpgLpppPoyyzbUFh1fq2RBvW6UK1\\\"]\"") +
                     "\nAs json rpc call\n" + HelpExampleRpc("addmultisigaddress", "2, \"[\\\"Xt4qk9uKvQYAonVGSZNXqxeDmtjaEWgfrs\\\",\\\"XoSoWQkpgLpppPoyyzbUFh1fq2RBvW6UK1\\\"]\"");
        throw runtime_error(msg);
    }

    LOCK2(cs_main, pwalletMain->cs_wallet);

    string strAccount;
    if (params.size() > 2)
        strAccount = AccountFromValue(params[2]);

    // Construct using pay-to-script-hash:
    CScript inner = _createmultisig_redeemScript(params);
    CScriptID innerID(inner);
    pwalletMain->AddCScript(inner);

    pwalletMain->SetAddressBook(innerID, strAccount, "send");
    return CBitcoinAddress(innerID).ToString();
}


struct tallyitem {
    CAmount nAmount;
    int nConf;
    int nBCConf;
    vector<uint256> txids;
    bool fIsWatchonly;
    tallyitem()
    {
        nAmount = 0;
        nConf = std::numeric_limits<int>::max();
        nBCConf = std::numeric_limits<int>::max();
        fIsWatchonly = false;
    }
};

UniValue ListReceived(const UniValue& params, bool fByAccounts)
{
    // Minimum confirmations
    int nMinDepth = 1;
    if (params.size() > 0)
        nMinDepth = params[0].get_int();

    // Whether to include empty accounts
    bool fIncludeEmpty = false;
    if (params.size() > 1)
        fIncludeEmpty = params[1].get_bool();

    isminefilter filter = ISMINE_SPENDABLE;
    if (params.size() > 2)
        if (params[2].get_bool())
            filter = filter | ISMINE_WATCH_ONLY;

    // Tally
    map<CBitcoinAddress, tallyitem> mapTally;
    for (map<uint256, CWalletTx>::iterator it = pwalletMain->mapWallet.begin(); it != pwalletMain->mapWallet.end(); ++it) {
        const CWalletTx& wtx = (*it).second;

        if (wtx.IsCoinBase() || !IsFinalTx(wtx))
            continue;

        int nDepth = wtx.GetDepthInMainChain();
        int nBCDepth = wtx.GetDepthInMainChain(false);
        if (nDepth < nMinDepth)
            continue;

        for (const CTxOut& txout : wtx.vout) {
            CTxDestination address;
            if (!ExtractDestination(txout.scriptPubKey, address))
                continue;

            isminefilter mine = IsMine(*pwalletMain, address);
            if (!(mine & filter))
                continue;

            tallyitem& item = mapTally[address];
            item.nAmount += txout.nValue;
            item.nConf = min(item.nConf, nDepth);
            item.nBCConf = min(item.nBCConf, nBCDepth);
            item.txids.push_back(wtx.GetHash());
            if (mine & ISMINE_WATCH_ONLY)
                item.fIsWatchonly = true;
        }
    }

    // Reply
    UniValue ret(UniValue::VARR);
    map<string, tallyitem> mapAccountTally;
    for (const PAIRTYPE(CBitcoinAddress, CAddressBookData) & item : pwalletMain->mapAddressBook) {
        const CBitcoinAddress& address = item.first;
        const string& strAccount = item.second.name;
        map<CBitcoinAddress, tallyitem>::iterator it = mapTally.find(address);
        if (it == mapTally.end() && !fIncludeEmpty)
            continue;

        CAmount nAmount = 0;
        int nConf = std::numeric_limits<int>::max();
        int nBCConf = std::numeric_limits<int>::max();
        bool fIsWatchonly = false;
        if (it != mapTally.end()) {
            nAmount = (*it).second.nAmount;
            nConf = (*it).second.nConf;
            nBCConf = (*it).second.nBCConf;
            fIsWatchonly = (*it).second.fIsWatchonly;
        }

        if (fByAccounts) {
            tallyitem& item = mapAccountTally[strAccount];
            item.nAmount += nAmount;
            item.nConf = min(item.nConf, nConf);
            item.nBCConf = min(item.nBCConf, nBCConf);
            item.fIsWatchonly = fIsWatchonly;
        } else {
            UniValue obj(UniValue::VOBJ);
            if (fIsWatchonly)
                obj.push_back(Pair("involvesWatchonly", true));
            obj.push_back(Pair("address", address.ToString()));
            obj.push_back(Pair("account", strAccount));
            obj.push_back(Pair("amount", ValueFromAmount(nAmount)));
            obj.push_back(Pair("confirmations", (nConf == std::numeric_limits<int>::max() ? 0 : nConf)));
            obj.push_back(Pair("bcconfirmations", (nBCConf == std::numeric_limits<int>::max() ? 0 : nBCConf)));
            UniValue transactions(UniValue::VARR);
            if (it != mapTally.end()) {
                for (const uint256& item : (*it).second.txids) {
                    transactions.push_back(item.GetHex());
                }
            }
            obj.push_back(Pair("txids", transactions));
            ret.push_back(obj);
        }
    }

    if (fByAccounts) {
        for (map<string, tallyitem>::iterator it = mapAccountTally.begin(); it != mapAccountTally.end(); ++it) {
            CAmount nAmount = (*it).second.nAmount;
            int nConf = (*it).second.nConf;
            int nBCConf = (*it).second.nBCConf;
            UniValue obj(UniValue::VOBJ);
            if ((*it).second.fIsWatchonly)
                obj.push_back(Pair("involvesWatchonly", true));
            obj.push_back(Pair("account", (*it).first));
            obj.push_back(Pair("amount", ValueFromAmount(nAmount)));
            obj.push_back(Pair("confirmations", (nConf == std::numeric_limits<int>::max() ? 0 : nConf)));
            obj.push_back(Pair("bcconfirmations", (nBCConf == std::numeric_limits<int>::max() ? 0 : nBCConf)));
            ret.push_back(obj);
        }
    }

    return ret;
}

UniValue listreceivedbyaddress(const UniValue& params, bool fHelp)
{
    if (fHelp || params.size() > 3)
        throw runtime_error(
            "listreceivedbyaddress ( minconf includeempty includeWatchonly)\n"
            "\nList balances by receiving address.\n"
            "\nArguments:\n"
            "1. minconf       (numeric, optional, default=1) The minimum number of confirmations before payments are included.\n"
            "2. includeempty  (numeric, optional, default=false) Whether to include addresses that haven't received any payments.\n"
            "3. includeWatchonly (bool, optional, default=false) Whether to include watchonly addresses (see 'importaddress').\n"

            "\nResult:\n"
            "[\n"
            "  {\n"
            "    \"involvesWatchonly\" : \"true\",    (bool) Only returned if imported addresses were involved in transaction\n"
            "    \"address\" : \"receivingaddress\",  (string) The receiving address\n"
            "    \"account\" : \"accountname\",       (string) The account of the receiving address. The default account is \"\".\n"
            "    \"amount\" : x.xxx,                  (numeric) The total amount in DAPS received by the address\n"
            "    \"confirmations\" : n                (numeric) The number of confirmations of the most recent transaction included\n"
            "    \"bcconfirmations\" : n              (numeric) The number of blockchain confirmations of the most recent transaction included\n"
            "  }\n"
            "  ,...\n"
            "]\n"

            "\nExamples:\n" +
            HelpExampleCli("listreceivedbyaddress", "") + HelpExampleCli("listreceivedbyaddress", "6 true") + HelpExampleRpc("listreceivedbyaddress", "6, true, true"));

    LOCK2(cs_main, pwalletMain->cs_wallet);

    return ListReceived(params, false);
}

UniValue listreceivedbyaccount(const UniValue& params, bool fHelp)
{
    if (fHelp || params.size() > 3)
        throw runtime_error(
            "listreceivedbyaccount ( minconf includeempty includeWatchonly)\n"
            "\nList balances by account.\n"
            "\nArguments:\n"
            "1. minconf      (numeric, optional, default=1) The minimum number of confirmations before payments are included.\n"
            "2. includeempty (boolean, optional, default=false) Whether to include accounts that haven't received any payments.\n"
            "3. includeWatchonly (bool, optional, default=false) Whether to include watchonly addresses (see 'importaddress').\n"

            "\nResult:\n"
            "[\n"
            "  {\n"
            "    \"involvesWatchonly\" : \"true\",    (bool) Only returned if imported addresses were involved in transaction\n"
            "    \"account\" : \"accountname\",  (string) The account name of the receiving account\n"
            "    \"amount\" : x.xxx,             (numeric) The total amount received by addresses with this account\n"
            "    \"confirmations\" : n           (numeric) The number of confirmations of the most recent transaction included\n"
            "    \"bcconfirmations\" : n         (numeric) The number of blockchain confirmations of the most recent transaction included\n"
            "  }\n"
            "  ,...\n"
            "]\n"

            "\nExamples:\n" +
            HelpExampleCli("listreceivedbyaccount", "") + HelpExampleCli("listreceivedbyaccount", "6 true") + HelpExampleRpc("listreceivedbyaccount", "6, true, true"));

    LOCK2(cs_main, pwalletMain->cs_wallet);

    return ListReceived(params, true);
}

static void MaybePushAddress(UniValue & entry, const CTxDestination &dest)
{
    CBitcoinAddress addr;
    if (addr.Set(dest))
        entry.push_back(Pair("address", addr.ToString()));
}

void ListTransactions(const CWalletTx& wtx, const string& strAccount, int nMinDepth, bool fLong, UniValue& ret, const isminefilter& filter)
{
    CAmount nFee;
    string strSentAccount;
    list<COutputEntry> listReceived;
    list<COutputEntry> listSent;

    wtx.GetAmounts(listReceived, listSent, nFee, strSentAccount, filter);

    bool fAllAccounts = (strAccount == string("*"));
    bool involvesWatchonly = wtx.IsFromMe(ISMINE_WATCH_ONLY);

    // Sent
    if ((!listSent.empty() || nFee != 0) && (fAllAccounts || strAccount == strSentAccount)) {
        for (const COutputEntry& s : listSent) {
            UniValue entry(UniValue::VOBJ);
            if (involvesWatchonly || (::IsMine(*pwalletMain, s.destination) & ISMINE_WATCH_ONLY))
                entry.push_back(Pair("involvesWatchonly", true));
            entry.push_back(Pair("account", strSentAccount));
            MaybePushAddress(entry, s.destination);
            std::map<std::string, std::string>::const_iterator it = wtx.mapValue.find("DS");
            entry.push_back(Pair("category", (it != wtx.mapValue.end() && it->second == "1") ? "darksent" : "send"));
            entry.push_back(Pair("amount", ValueFromAmount(-s.amount)));
            entry.push_back(Pair("vout", s.vout));
            entry.push_back(Pair("fee", ValueFromAmount(-nFee)));
            if (fLong)
                WalletTxToJSON(wtx, entry);
            ret.push_back(entry);
        }
    }

    // Received
    if (listReceived.size() > 0 && wtx.GetDepthInMainChain() >= nMinDepth) {
        for (const COutputEntry& r : listReceived) {
            string account;
            if (pwalletMain->mapAddressBook.count(r.destination))
                account = pwalletMain->mapAddressBook[r.destination].name;
            if (fAllAccounts || (account == strAccount)) {
                UniValue entry(UniValue::VOBJ);
                if (involvesWatchonly || (::IsMine(*pwalletMain, r.destination) & ISMINE_WATCH_ONLY))
                    entry.push_back(Pair("involvesWatchonly", true));
                entry.push_back(Pair("account", account));
                MaybePushAddress(entry, r.destination);
                if (wtx.IsCoinBase()) {
                    if (wtx.GetDepthInMainChain() < 1)
                        entry.push_back(Pair("category", "orphan"));
                    else if (wtx.GetBlocksToMaturity() > 0)
                        entry.push_back(Pair("category", "immature"));
                    else
                        entry.push_back(Pair("category", "generate"));
                } else {
                    entry.push_back(Pair("category", "receive"));
                }
                entry.push_back(Pair("amount", ValueFromAmount(r.amount)));
                entry.push_back(Pair("vout", r.vout));
                if (fLong)
                    WalletTxToJSON(wtx, entry);
                ret.push_back(entry);
            }
        }
    }
}

void AcentryToJSON(const CAccountingEntry& acentry, const string& strAccount, UniValue& ret)
{
    bool fAllAccounts = (strAccount == string("*"));

    if (fAllAccounts || acentry.strAccount == strAccount) {
        UniValue entry(UniValue::VOBJ);
        entry.push_back(Pair("account", acentry.strAccount));
        entry.push_back(Pair("category", "move"));
        entry.push_back(Pair("time", acentry.nTime));
        entry.push_back(Pair("amount", ValueFromAmount(acentry.nCreditDebit)));
        entry.push_back(Pair("otheraccount", acentry.strOtherAccount));
        entry.push_back(Pair("comment", acentry.strComment));
        ret.push_back(entry);
    }
}

UniValue listtransactions(const UniValue& params, bool fHelp)
{
    if (fHelp || params.size() > 4)
        throw runtime_error(
            "listtransactions ( \"account\" count from includeWatchonly)\n"
            "\nReturns up to 'count' most recent transactions skipping the first 'from' transactions for account 'account'.\n"
            "\nArguments:\n"
            "1. \"account\"    (string, optional) The account name. If not included, it will list all transactions for all accounts.\n"
            "                                     If \"\" is set, it will list transactions for the default account.\n"
            "2. count          (numeric, optional, default=10) The number of transactions to return\n"
            "3. from           (numeric, optional, default=0) The number of transactions to skip\n"
            "4. includeWatchonly (bool, optional, default=false) Include transactions to watchonly addresses (see 'importaddress')\n"
            "\nResult:\n"
            "[\n"
            "  {\n"
            "    \"account\":\"accountname\",       (string) The account name associated with the transaction. \n"
            "                                                It will be \"\" for the default account.\n"
            "    \"address\":\"dapscoinaddress\",    (string) The dapscoin address of the transaction. Not present for \n"
            "                                                move transactions (category = move).\n"
            "    \"category\":\"send|receive|move\", (string) The transaction category. 'move' is a local (off blockchain)\n"
            "                                                transaction between accounts, and not associated with an address,\n"
            "                                                transaction id or block. 'send' and 'receive' transactions are \n"
            "                                                associated with an address, transaction id and block details\n"
            "    \"amount\": x.xxx,          (numeric) The amount in DAPS. This is negative for the 'send' category, and for the\n"
            "                                         'move' category for moves outbound. It is positive for the 'receive' category,\n"
            "                                         and for the 'move' category for inbound funds.\n"
            "    \"vout\" : n,               (numeric) the vout value\n"
            "    \"fee\": x.xxx,             (numeric) The amount of the fee in DAPS. This is negative and only available for the \n"
            "                                         'send' category of transactions.\n"
            "    \"confirmations\": n,       (numeric) The number of confirmations for the transaction. Available for 'send' and \n"
            "                                         'receive' category of transactions.\n"
            "    \"bcconfirmations\": n,     (numeric) The number of blockchain confirmations for the transaction. Available for 'send'\n"
            "                                          and 'receive' category of transactions.\n"
            "    \"blockhash\": \"hashvalue\", (string) The block hash containing the transaction. Available for 'send' and 'receive'\n"
            "                                          category of transactions.\n"
            "    \"blockindex\": n,          (numeric) The block index containing the transaction. Available for 'send' and 'receive'\n"
            "                                          category of transactions.\n"
            "    \"txid\": \"transactionid\", (string) The transaction id. Available for 'send' and 'receive' category of transactions.\n"
            "    \"time\": xxx,              (numeric) The transaction time in seconds since epoch (midnight Jan 1 1970 GMT).\n"
            "    \"timereceived\": xxx,      (numeric) The time received in seconds since epoch (midnight Jan 1 1970 GMT). Available \n"
            "                                          for 'send' and 'receive' category of transactions.\n"
            "    \"comment\": \"...\",       (string) If a comment is associated with the transaction.\n"
            "    \"otheraccount\": \"accountname\",  (string) For the 'move' category of transactions, the account the funds came \n"
            "                                          from (for receiving funds, positive amounts), or went to (for sending funds,\n"
            "                                          negative amounts).\n"
            "  }\n"
            "]\n"

            "\nExamples:\n"
            "\nList the most recent 10 transactions in the systems\n" +
            HelpExampleCli("listtransactions", "") +
            "\nList the most recent 10 transactions for the tabby account\n" + HelpExampleCli("listtransactions", "\"tabby\"") +
            "\nList transactions 100 to 120 from the tabby account\n" + HelpExampleCli("listtransactions", "\"tabby\" 20 100") +
            "\nAs a json rpc call\n" + HelpExampleRpc("listtransactions", "\"tabby\", 20, 100"));

    LOCK2(cs_main, pwalletMain->cs_wallet);

    string strAccount = "*";
    if (params.size() > 0)
        strAccount = params[0].get_str();
    int nCount = 10;
    if (params.size() > 1)
        nCount = params[1].get_int();
    int nFrom = 0;
    if (params.size() > 2)
        nFrom = params[2].get_int();
    isminefilter filter = ISMINE_SPENDABLE;
    if (params.size() > 3)
        if (params[3].get_bool())
            filter = filter | ISMINE_WATCH_ONLY;

    if (nCount < 0)
        throw JSONRPCError(RPC_INVALID_PARAMETER, "Negative count");
    if (nFrom < 0)
        throw JSONRPCError(RPC_INVALID_PARAMETER, "Negative from");

    UniValue ret(UniValue::VARR);

    const CWallet::TxItems & txOrdered = pwalletMain->wtxOrdered;

    // iterate backwards until we have nCount items to return:
    for (CWallet::TxItems::const_reverse_iterator it = txOrdered.rbegin(); it != txOrdered.rend(); ++it) {
        CWalletTx* const pwtx = (*it).second.first;
        if (pwtx != 0)
            ListTransactions(*pwtx, strAccount, 0, true, ret, filter);
        CAccountingEntry* const pacentry = (*it).second.second;
        if (pacentry != 0)
            AcentryToJSON(*pacentry, strAccount, ret);

        if ((int)ret.size() >= (nCount + nFrom)) break;
    }
    // ret is newest to oldest

    if (nFrom > (int)ret.size())
        nFrom = ret.size();
    if ((nFrom + nCount) > (int)ret.size())
        nCount = ret.size() - nFrom;

    vector<UniValue> arrTmp = ret.getValues();

    vector<UniValue>::iterator first = arrTmp.begin();
    std::advance(first, nFrom);

    vector<UniValue>::iterator last = arrTmp.begin();
    std::advance(last, nFrom + nCount);	   

    if (last != arrTmp.end()) arrTmp.erase(last, arrTmp.end());
    if (first != arrTmp.begin()) arrTmp.erase(arrTmp.begin(), first);

    std::reverse(arrTmp.begin(), arrTmp.end()); // Return oldest to newest

    ret.clear();
    ret.setArray();
    ret.push_backV(arrTmp);

    return ret;
}

UniValue listaccounts(const UniValue& params, bool fHelp)
{
    if (fHelp || params.size() > 2)
        throw runtime_error(
            "listaccounts ( minconf includeWatchonly)\n"
            "\nReturns Object that has account names as keys, account balances as values.\n"
            "\nArguments:\n"
            "1. minconf          (numeric, optional, default=1) Only include transactions with at least this many confirmations\n"
            "2. includeWatchonly (bool, optional, default=false) Include balances in watchonly addresses (see 'importaddress')\n"
            "\nResult:\n"
            "{                      (json object where keys are account names, and values are numeric balances\n"
            "  \"account\": x.xxx,  (numeric) The property name is the account name, and the value is the total balance for the account.\n"
            "  ...\n"
            "}\n"
            "\nExamples:\n"
            "\nList account balances where there at least 1 confirmation\n" +
            HelpExampleCli("listaccounts", "") +
            "\nList account balances including zero confirmation transactions\n" + HelpExampleCli("listaccounts", "0") +
            "\nList account balances for 6 or more confirmations\n" + HelpExampleCli("listaccounts", "6") +
            "\nAs json rpc call\n" + HelpExampleRpc("listaccounts", "6"));

    LOCK2(cs_main, pwalletMain->cs_wallet);

    int nMinDepth = 1;
    if (params.size() > 0)
        nMinDepth = params[0].get_int();
    isminefilter includeWatchonly = ISMINE_SPENDABLE;
    if (params.size() > 1)
        if (params[1].get_bool())
            includeWatchonly = includeWatchonly | ISMINE_WATCH_ONLY;

    map<string, CAmount> mapAccountBalances;
    for (const PAIRTYPE(CTxDestination, CAddressBookData) & entry : pwalletMain->mapAddressBook) {
        if (IsMine(*pwalletMain, entry.first) & includeWatchonly) // This address belongs to me
            mapAccountBalances[entry.second.name] = 0;
    }

    for (map<uint256, CWalletTx>::iterator it = pwalletMain->mapWallet.begin(); it != pwalletMain->mapWallet.end(); ++it) {
        const CWalletTx& wtx = (*it).second;
        CAmount nFee;
        string strSentAccount;
        list<COutputEntry> listReceived;
        list<COutputEntry> listSent;
        int nDepth = wtx.GetDepthInMainChain();
        if (wtx.GetBlocksToMaturity() > 0 || nDepth < 0)
            continue;
        wtx.GetAmounts(listReceived, listSent, nFee, strSentAccount, includeWatchonly);
        mapAccountBalances[strSentAccount] -= nFee;
        for (const COutputEntry& s : listSent)
            mapAccountBalances[strSentAccount] -= s.amount;
        if (nDepth >= nMinDepth) {
            for (const COutputEntry& r : listReceived)
                if (pwalletMain->mapAddressBook.count(r.destination))
                    mapAccountBalances[pwalletMain->mapAddressBook[r.destination].name] += r.amount;
                else
                    mapAccountBalances[""] += r.amount;
        }
    }

<<<<<<< HEAD
    const list<CAccountingEntry> & acentries = pwalletMain->laccentries;
    BOOST_FOREACH (const CAccountingEntry& entry, acentries)
=======
    list<CAccountingEntry> acentries;
    CWalletDB(pwalletMain->strWalletFile).ListAccountCreditDebit("*", acentries);
    for (const CAccountingEntry& entry : acentries)
>>>>>>> cbf5238e
        mapAccountBalances[entry.strAccount] += entry.nCreditDebit;

    UniValue ret(UniValue::VOBJ);
    for (const PAIRTYPE(string, CAmount) & accountBalance : mapAccountBalances) {
        ret.push_back(Pair(accountBalance.first, ValueFromAmount(accountBalance.second)));
    }
    return ret;
}

UniValue listsinceblock(const UniValue& params, bool fHelp)
{
    if (fHelp)
        throw runtime_error(
            "listsinceblock ( \"blockhash\" target-confirmations includeWatchonly)\n"
            "\nGet all transactions in blocks since block [blockhash], or all transactions if omitted\n"
            "\nArguments:\n"
            "1. \"blockhash\"   (string, optional) The block hash to list transactions since\n"
            "2. target-confirmations:    (numeric, optional) The confirmations required, must be 1 or more\n"
            "3. includeWatchonly:        (bool, optional, default=false) Include transactions to watchonly addresses (see 'importaddress')"
            "\nResult:\n"
            "{\n"
            "  \"transactions\": [\n"
            "    \"account\":\"accountname\",       (string) The account name associated with the transaction. Will be \"\" for the default account.\n"
            "    \"address\":\"dapscoinaddress\",    (string) The dapscoin address of the transaction. Not present for move transactions (category = move).\n"
            "    \"category\":\"send|receive\",     (string) The transaction category. 'send' has negative amounts, 'receive' has positive amounts.\n"
            "    \"amount\": x.xxx,          (numeric) The amount in DAPS. This is negative for the 'send' category, and for the 'move' category for moves \n"
            "                                          outbound. It is positive for the 'receive' category, and for the 'move' category for inbound funds.\n"
            "    \"vout\" : n,               (numeric) the vout value\n"
            "    \"fee\": x.xxx,             (numeric) The amount of the fee in DAPS. This is negative and only available for the 'send' category of transactions.\n"
            "    \"confirmations\": n,       (numeric) The number of confirmations for the transaction. Available for 'send' and 'receive' category of transactions.\n"
            "    \"bcconfirmations\" : n,    (numeric) The number of blockchain confirmations for the transaction. Available for 'send' and 'receive' category of transactions.\n"
            "    \"blockhash\": \"hashvalue\",     (string) The block hash containing the transaction. Available for 'send' and 'receive' category of transactions.\n"
            "    \"blockindex\": n,          (numeric) The block index containing the transaction. Available for 'send' and 'receive' category of transactions.\n"
            "    \"blocktime\": xxx,         (numeric) The block time in seconds since epoch (1 Jan 1970 GMT).\n"
            "    \"txid\": \"transactionid\",  (string) The transaction id. Available for 'send' and 'receive' category of transactions.\n"
            "    \"time\": xxx,              (numeric) The transaction time in seconds since epoch (Jan 1 1970 GMT).\n"
            "    \"timereceived\": xxx,      (numeric) The time received in seconds since epoch (Jan 1 1970 GMT). Available for 'send' and 'receive' category of transactions.\n"
            "    \"comment\": \"...\",       (string) If a comment is associated with the transaction.\n"
            "    \"to\": \"...\",            (string) If a comment to is associated with the transaction.\n"
            "  ],\n"
            "  \"lastblock\": \"lastblockhash\"     (string) The hash of the last block\n"
            "}\n"
            "\nExamples:\n" +
            HelpExampleCli("listsinceblock", "") + HelpExampleCli("listsinceblock", "\"000000000000000bacf66f7497b7dc45ef753ee9a7d38571037cdb1a57f663ad\" 6") + HelpExampleRpc("listsinceblock", "\"000000000000000bacf66f7497b7dc45ef753ee9a7d38571037cdb1a57f663ad\", 6"));

    LOCK2(cs_main, pwalletMain->cs_wallet);

    CBlockIndex* pindex = NULL;
    int target_confirms = 1;
    isminefilter filter = ISMINE_SPENDABLE;

    if (params.size() > 0) {
        uint256 blockId = 0;

        blockId.SetHex(params[0].get_str());
        BlockMap::iterator it = mapBlockIndex.find(blockId);
        if (it != mapBlockIndex.end())
            pindex = it->second;
    }

    if (params.size() > 1) {
        target_confirms = params[1].get_int();

        if (target_confirms < 1)
            throw JSONRPCError(RPC_INVALID_PARAMETER, "Invalid parameter");
    }

    if (params.size() > 2)
        if (params[2].get_bool())
            filter = filter | ISMINE_WATCH_ONLY;

    int depth = pindex ? (1 + chainActive.Height() - pindex->nHeight) : -1;

    UniValue transactions(UniValue::VARR);

    for (map<uint256, CWalletTx>::iterator it = pwalletMain->mapWallet.begin(); it != pwalletMain->mapWallet.end(); it++) {
        CWalletTx tx = (*it).second;

        if (depth == -1 || tx.GetDepthInMainChain(false) < depth)
            ListTransactions(tx, "*", 0, true, transactions, filter);
    }

    CBlockIndex* pblockLast = chainActive[chainActive.Height() + 1 - target_confirms];
    uint256 lastblock = pblockLast ? pblockLast->GetBlockHash() : 0;

    UniValue ret(UniValue::VOBJ);
    ret.push_back(Pair("transactions", transactions));
    ret.push_back(Pair("lastblock", lastblock.GetHex()));

    return ret;
}

UniValue gettransaction(const UniValue& params, bool fHelp)
{
    if (fHelp || params.size() < 1 || params.size() > 2)
        throw runtime_error(
            "gettransaction \"txid\" ( includeWatchonly )\n"
            "\nGet detailed information about in-wallet transaction <txid>\n"
            "\nArguments:\n"
            "1. \"txid\"    (string, required) The transaction id\n"
            "2. \"includeWatchonly\"    (bool, optional, default=false) Whether to include watchonly addresses in balance calculation and details[]\n"
            "\nResult:\n"
            "{\n"
            "  \"amount\" : x.xxx,        (numeric) The transaction amount in DAPS\n"
            "  \"confirmations\" : n,     (numeric) The number of confirmations\n"
            "  \"bcconfirmations\" : n,   (numeric) The number of blockchain confirmations\n"
            "  \"blockhash\" : \"hash\",  (string) The block hash\n"
            "  \"blockindex\" : xx,       (numeric) The block index\n"
            "  \"blocktime\" : ttt,       (numeric) The time in seconds since epoch (1 Jan 1970 GMT)\n"
            "  \"txid\" : \"transactionid\",   (string) The transaction id.\n"
            "  \"time\" : ttt,            (numeric) The transaction time in seconds since epoch (1 Jan 1970 GMT)\n"
            "  \"timereceived\" : ttt,    (numeric) The time received in seconds since epoch (1 Jan 1970 GMT)\n"
            "  \"details\" : [\n"
            "    {\n"
            "      \"account\" : \"accountname\",  (string) The account name involved in the transaction, can be \"\" for the default account.\n"
            "      \"address\" : \"dapscoinaddress\",   (string) The dapscoin address involved in the transaction\n"
            "      \"category\" : \"send|receive\",    (string) The category, either 'send' or 'receive'\n"
            "      \"amount\" : x.xxx                  (numeric) The amount in DAPS\n"
            "      \"vout\" : n,                       (numeric) the vout value\n"
            "    }\n"
            "    ,...\n"
            "  ],\n"
            "  \"hex\" : \"data\"         (string) Raw data for transaction\n"
            "}\n"

            "\nExamples:\n" +
            HelpExampleCli("gettransaction", "\"1075db55d416d3ca199f55b6084e2115b9345e16c5cf302fc80e9d5fbf5d48d\"") + HelpExampleCli("gettransaction", "\"1075db55d416d3ca199f55b6084e2115b9345e16c5cf302fc80e9d5fbf5d48d\" true") + HelpExampleRpc("gettransaction", "\"1075db55d416d3ca199f55b6084e2115b9345e16c5cf302fc80e9d5fbf5d48d\""));

    LOCK2(cs_main, pwalletMain->cs_wallet);

    uint256 hash;
    hash.SetHex(params[0].get_str());

    isminefilter filter = ISMINE_SPENDABLE;
    if (params.size() > 1)
        if (params[1].get_bool())
            filter = filter | ISMINE_WATCH_ONLY;

    UniValue entry(UniValue::VOBJ);
    if (!pwalletMain->mapWallet.count(hash))
        throw JSONRPCError(RPC_INVALID_ADDRESS_OR_KEY, "Invalid or non-wallet transaction id");
    const CWalletTx& wtx = pwalletMain->mapWallet[hash];

    CAmount nCredit = wtx.GetCredit(filter);
    CAmount nDebit = wtx.GetDebit(filter);
    CAmount nNet = nCredit - nDebit;
    CAmount nFee = (wtx.IsFromMe(filter) ? wtx.GetValueOut() - nDebit : 0);

    entry.push_back(Pair("amount", ValueFromAmount(nNet - nFee)));
    if (wtx.IsFromMe(filter))
        entry.push_back(Pair("fee", ValueFromAmount(nFee)));

    WalletTxToJSON(wtx, entry);

    UniValue details(UniValue::VARR);
    ListTransactions(wtx, "*", 0, false, details, filter);
    entry.push_back(Pair("details", details));

    string strHex = EncodeHexTx(static_cast<CTransaction>(wtx));
    entry.push_back(Pair("hex", strHex));

    return entry;
}


UniValue backupwallet(const UniValue& params, bool fHelp)
{
    if (fHelp || params.size() != 1)
        throw runtime_error(
            "backupwallet \"destination\"\n"
            "\nSafely copies wallet.dat to destination, which can be a directory or a path with filename.\n"
            "\nArguments:\n"
            "1. \"destination\"   (string) The destination directory or file\n"
            "\nExamples:\n" +
            HelpExampleCli("backupwallet", "\"backup.dat\"") + HelpExampleRpc("backupwallet", "\"backup.dat\""));

    LOCK2(cs_main, pwalletMain->cs_wallet);

    string strDest = params[0].get_str();
    if (!BackupWallet(*pwalletMain, strDest))
        throw JSONRPCError(RPC_WALLET_ERROR, "Error: Wallet backup failed!");

    return NullUniValue;
}


UniValue keypoolrefill(const UniValue& params, bool fHelp)
{
    if (fHelp || params.size() > 1)
        throw runtime_error(
            "keypoolrefill ( newsize )\n"
            "\nFills the keypool." +
            HelpRequiringPassphrase() + "\n"
                                        "\nArguments\n"
                                        "1. newsize     (numeric, optional, default=100) The new keypool size\n"
                                        "\nExamples:\n" +
            HelpExampleCli("keypoolrefill", "") + HelpExampleRpc("keypoolrefill", ""));

    LOCK2(cs_main, pwalletMain->cs_wallet);

    // 0 is interpreted by TopUpKeyPool() as the default keypool size given by -keypool
    unsigned int kpSize = 0;
    if (params.size() > 0) {
        if (params[0].get_int() < 0)
            throw JSONRPCError(RPC_INVALID_PARAMETER, "Invalid parameter, expected valid size.");
        kpSize = (unsigned int)params[0].get_int();
    }

    EnsureWalletIsUnlocked();
    pwalletMain->TopUpKeyPool(kpSize);

    if (pwalletMain->GetKeyPoolSize() < kpSize)
        throw JSONRPCError(RPC_WALLET_ERROR, "Error refreshing keypool.");

    return NullUniValue;
}


static void LockWallet(CWallet* pWallet)
{
    LOCK(cs_nWalletUnlockTime);
    nWalletUnlockTime = 0;
    pWallet->fWalletUnlockAnonymizeOnly = false;
    pWallet->Lock();
}

UniValue unlockwallet(const UniValue& params, bool fHelp)
{
    if (pwalletMain->IsCrypted() && (fHelp || params.size() < 2 || params.size() > 3))
        throw runtime_error(
            "unlockwallet \"passphrase\" timeout ( anonymizeonly )\n"
            "\nStores the wallet decryption key in memory for 'timeout' seconds.\n"
            "This is needed prior to performing transactions related to private keys such as sending DAPSs\n"
            "\nArguments:\n"
            "1. \"passphrase\"     (string, required) The wallet passphrase\n"
            "2. timeout            (numeric, required) The time to keep the decryption key in seconds.\n"
            "3. anonymizeonly      (boolean, optional, default=false) If is true sending functions are disabled."
            "\nNote:\n"
            "Issuing the unlockwallet command while the wallet is already unlocked will set a new unlock\n"
            "time that overrides the old one. A timeout of \"0\" unlocks until the wallet is closed.\n"
            "\nExamples:\n"
            "\nUnlock the wallet for 60 seconds\n" +
            HelpExampleCli("unlockwallet", "\"my pass phrase\" 60") +
            "\nUnlock the wallet for 60 seconds but allow Obfuscation only\n" + HelpExampleCli("unlockwallet", "\"my pass phrase\" 60 true") +
            "\nLock the wallet again (before 60 seconds)\n" + HelpExampleCli("walletlock", "") +
            "\nAs json rpc call\n" + HelpExampleRpc("unlockwallet", "\"my pass phrase\", 60"));

    LOCK2(cs_main, pwalletMain->cs_wallet);

    if (fHelp)
        return true;
    if (!pwalletMain->IsCrypted())
        throw JSONRPCError(RPC_WALLET_WRONG_ENC_STATE, "Error: running with an unencrypted wallet, but unlockwallet was called.");

    // Note that the walletpassphrase is stored in params[0] which is not mlock()ed
    SecureString strWalletPass;
    strWalletPass.reserve(100);
    // TODO: get rid of this .c_str() by implementing SecureString::operator=(std::string)
    // Alternately, find a way to make params[0] mlock()'d to begin with.
    strWalletPass = params[0].get_str().c_str();

    bool anonymizeOnly = false;
    if (params.size() == 3)
        anonymizeOnly = params[2].get_bool();

    if (!pwalletMain->IsLocked() && pwalletMain->fWalletUnlockAnonymizeOnly && anonymizeOnly)
        throw JSONRPCError(RPC_WALLET_ALREADY_UNLOCKED, "Error: Wallet is already unlocked.");

    if (!pwalletMain->Unlock(strWalletPass, anonymizeOnly))
        throw JSONRPCError(RPC_WALLET_PASSPHRASE_INCORRECT, "Error: The wallet passphrase entered was incorrect.");

    pwalletMain->TopUpKeyPool();

    int64_t nSleepTime = params[1].get_int64();
    LOCK(cs_nWalletUnlockTime);
    nWalletUnlockTime = GetTime() + nSleepTime;

    if (nSleepTime > 0) {
        nWalletUnlockTime = GetTime () + nSleepTime;
        RPCRunLater ("lockwallet", boost::bind (LockWallet, pwalletMain), nSleepTime);
    }
    return NullUniValue;
}


UniValue walletpassphrasechange(const UniValue& params, bool fHelp)
{
    if (pwalletMain->IsCrypted() && (fHelp || params.size() != 2))
        throw runtime_error(
            "walletpassphrasechange \"oldpassphrase\" \"newpassphrase\"\n"
            "\nChanges the wallet passphrase from 'oldpassphrase' to 'newpassphrase'.\n"
            "\nArguments:\n"
            "1. \"oldpassphrase\"      (string) The current passphrase\n"
            "2. \"newpassphrase\"      (string) The new passphrase\n"
            "\nExamples:\n" +
            HelpExampleCli("walletpassphrasechange", "\"old one\" \"new one\"") + HelpExampleRpc("walletpassphrasechange", "\"old one\", \"new one\""));

    LOCK2(cs_main, pwalletMain->cs_wallet);

    if (fHelp)
        return true;
    if (!pwalletMain->IsCrypted())
        throw JSONRPCError(RPC_WALLET_WRONG_ENC_STATE, "Error: running with an unencrypted wallet, but walletpassphrasechange was called.");

    // TODO: get rid of these .c_str() calls by implementing SecureString::operator=(std::string)
    // Alternately, find a way to make params[0] mlock()'d to begin with.
    SecureString strOldWalletPass;
    strOldWalletPass.reserve(100);
    strOldWalletPass = params[0].get_str().c_str();

    SecureString strNewWalletPass;
    strNewWalletPass.reserve(100);
    strNewWalletPass = params[1].get_str().c_str();

    if (strOldWalletPass.length() < 1 || strNewWalletPass.length() < 1)
        throw runtime_error(
            "walletpassphrasechange <oldpassphrase> <newpassphrase>\n"
            "Changes the wallet passphrase from <oldpassphrase> to <newpassphrase>.");

    if (!pwalletMain->ChangeWalletPassphrase(strOldWalletPass, strNewWalletPass))
        throw JSONRPCError(RPC_WALLET_PASSPHRASE_INCORRECT, "Error: The wallet passphrase entered was incorrect.");

    return NullUniValue;
}


UniValue walletlock(const UniValue& params, bool fHelp)
{
    if (pwalletMain->IsCrypted() && (fHelp || params.size() != 0))
        throw runtime_error(
            "walletlock\n"
            "\nRemoves the wallet encryption key from memory, locking the wallet.\n"
            "After calling this method, you will need to call unlockwallet again\n"
            "before being able to call any methods which require the wallet to be unlocked.\n"
            "\nExamples:\n"
            "\nSet the passphrase for 2 minutes to perform a transaction\n" +
            HelpExampleCli("unlockwallet", "\"my pass phrase\" 120") +
            "\nPerform a send (requires passphrase set)\n" + HelpExampleCli("sendtoaddress", "\"DEQsu2RRB5iphm9tKXiP4iWSRMC17gseW5\" 1.0") +
            "\nClear the passphrase since we are done before 2 minutes is up\n" + HelpExampleCli("walletlock", "") +
            "\nAs json rpc call\n" + HelpExampleRpc("walletlock", ""));

    /*if (fHelp)
    LOCK2(cs_main, pwalletMain->cs_wallet);

    return Value::null;*/
    return "This feature is currently not available.";
}


UniValue encryptwallet(const UniValue& params, bool fHelp)
{
    if (!pwalletMain->IsCrypted() && (fHelp || params.size() != 1))
        throw runtime_error(
            "encryptwallet \"passphrase\"\n"
            "\nEncrypts the wallet with 'passphrase'. This is for first time encryption.\n"
            "After this, any calls that interact with private keys such as sending or signing \n"
            "will require the passphrase to be set prior the making these calls.\n"
            "Use the unlockwallet call for this, and then walletlock call.\n"
            "If the wallet is already encrypted, use the walletpassphrasechange call.\n"
            "Note that this will shutdown the server.\n"
            "\nArguments:\n"
            "1. \"passphrase\"    (string) The pass phrase to encrypt the wallet with. It must be at least 1 character, but should be long.\n"
            "\nExamples:\n"
            "\nEncrypt you wallet\n" +
            HelpExampleCli("encryptwallet", "\"my pass phrase\"") +
            "\nNow set the passphrase to use the wallet, such as for signing or sending DAPSs\n" + HelpExampleCli("unlockwallet", "\"my pass phrase\"") +
            "\nNow we can so something like sign\n" + HelpExampleCli("signmessage", "\"dapscoinaddress\" \"test message\"") +
            "\nNow lock the wallet again by removing the passphrase\n" + HelpExampleCli("walletlock", "") +
            "\nAs a json rpc call\n" + HelpExampleRpc("encryptwallet", "\"my pass phrase\""));

    LOCK2(cs_main, pwalletMain->cs_wallet);
    if (fHelp)
        return true;
    if (pwalletMain->IsCrypted())
        throw JSONRPCError(RPC_WALLET_WRONG_ENC_STATE, "Error: running with an encrypted wallet, but encryptwallet was called.");

    // TODO: get rid of this .c_str() by implementing SecureString::operator=(std::string)
    // Alternately, find a way to make params[0] mlock()'d to begin with.
    SecureString strWalletPass;
    strWalletPass.reserve(100);
    strWalletPass = params[0].get_str().c_str();

    if (strWalletPass.length() < 1)
        throw runtime_error(
            "encryptwallet <passphrase>\n"
            "Encrypts the wallet with <passphrase>.");


    if (!pwalletMain->EncryptWallet(strWalletPass))
        throw JSONRPCError(RPC_WALLET_ENCRYPTION_FAILED, "Error: Failed to encrypt the wallet.");

    // BDB seems to have a bad habit of writing old data into
    // slack space in .dat files; that is bad if the old data is
    // unencrypted private keys. So:
    StartShutdown();
    return "wallet encrypted; dapscoin server stopping, restart to run with encrypted wallet. The keypool has been flushed, you need to make a new backup.";
}

UniValue lockunspent(const UniValue& params, bool fHelp)
{
    if (fHelp || params.size() < 1 || params.size() > 2)
        throw runtime_error(
            "lockunspent unlock [{\"txid\":\"txid\",\"vout\":n},...]\n"
            "\nUpdates list of temporarily unspendable outputs.\n"
            "Temporarily lock (unlock=false) or unlock (unlock=true) specified transaction outputs.\n"
            "A locked transaction output will not be chosen by automatic coin selection, when spending DAPSs.\n"
            "Locks are stored in memory only. Nodes start with zero locked outputs, and the locked output list\n"
            "is always cleared (by virtue of process exit) when a node stops or fails.\n"
            "Also see the listunspent call\n"
            "\nArguments:\n"
            "1. unlock            (boolean, required) Whether to unlock (true) or lock (false) the specified transactions\n"
            "2. \"transactions\"  (string, required) A json array of objects. Each object the txid (string) vout (numeric)\n"
            "     [           (json array of json objects)\n"
            "       {\n"
            "         \"txid\":\"id\",    (string) The transaction id\n"
            "         \"vout\": n         (numeric) The output number\n"
            "       }\n"
            "       ,...\n"
            "     ]\n"

            "\nResult:\n"
            "true|false    (boolean) Whether the command was successful or not\n"

            "\nExamples:\n"
            "\nList the unspent transactions\n" +
            HelpExampleCli("listunspent", "") +
            "\nLock an unspent transaction\n" + HelpExampleCli("lockunspent", "false \"[{\\\"txid\\\":\\\"afbf98345239a27c35db94c03c33d87104ee9ce5c9790f3f756620e6f23d3816\\\",\\\"vout\\\":1}]\"") +
            "\nList the locked transactions\n" + HelpExampleCli("listlockunspent", "") +
            "\nUnlock the transaction again\n" + HelpExampleCli("lockunspent", "true \"[{\\\"txid\\\":\\\"afbf98345239a27c35db94c03c33d87104ee9ce5c9790f3f756620e6f23d3816\\\",\\\"vout\\\":1}]\"") +
            "\nAs a json rpc call\n" + HelpExampleRpc("lockunspent", "false, \"[{\\\"txid\\\":\\\"afbf98345239a27c35db94c03c33d87104ee9ce5c9790f3f756620e6f23d3816\\\",\\\"vout\\\":1}]\""));

    LOCK2(cs_main, pwalletMain->cs_wallet);

    if (params.size() == 1)
        RPCTypeCheck(params, boost::assign::list_of(UniValue::VBOOL));
    else
        RPCTypeCheck(params, boost::assign::list_of(UniValue::VBOOL)(UniValue::VARR));

    bool fUnlock = params[0].get_bool();

    if (params.size() == 1) {
        if (fUnlock)
            pwalletMain->UnlockAllCoins();
        return true;
    }

    UniValue outputs = params[1].get_array();
    for (unsigned int idx = 0; idx < outputs.size(); idx++) {
        const UniValue& output = outputs[idx];
        if (!output.isObject())
            throw JSONRPCError(RPC_INVALID_PARAMETER, "Invalid parameter, expected object");
        const UniValue& o = output.get_obj();
        RPCTypeCheckObj(o, boost::assign::map_list_of("txid", UniValue::VSTR)("vout", UniValue::VNUM));

        string txid = find_value(o, "txid").get_str();
        if (!IsHex(txid))
            throw JSONRPCError(RPC_INVALID_PARAMETER, "Invalid parameter, expected hex txid");

        int nOutput = find_value(o, "vout").get_int();
        if (nOutput < 0)
            throw JSONRPCError(RPC_INVALID_PARAMETER, "Invalid parameter, vout must be positive");

        COutPoint outpt(uint256(txid), nOutput);

        if (fUnlock)
            pwalletMain->UnlockCoin(outpt);
        else
            pwalletMain->LockCoin(outpt);
    }

    return true;
}

UniValue listlockunspent(const UniValue& params, bool fHelp)
{
    if (fHelp || params.size() > 0)
        throw runtime_error(
            "listlockunspent\n"
            "\nReturns list of temporarily unspendable outputs.\n"
            "See the lockunspent call to lock and unlock transactions for spending.\n"
            "\nResult:\n"
            "[\n"
            "  {\n"
            "    \"txid\" : \"transactionid\",     (string) The transaction id locked\n"
            "    \"vout\" : n                      (numeric) The vout value\n"
            "  }\n"
            "  ,...\n"
            "]\n"
            "\nExamples:\n"
            "\nList the unspent transactions\n" +
            HelpExampleCli("listunspent", "") +
            "\nLock an unspent transaction\n" + HelpExampleCli("lockunspent", "false \"[{\\\"txid\\\":\\\"afbf98345239a27c35db94c03c33d87104ee9ce5c9790f3f756620e6f23d3816\\\",\\\"vout\\\":1}]\"") +
            "\nList the locked transactions\n" + HelpExampleCli("listlockunspent", "") +
            "\nUnlock the transaction again\n" + HelpExampleCli("lockunspent", "true \"[{\\\"txid\\\":\\\"afbf98345239a27c35db94c03c33d87104ee9ce5c9790f3f756620e6f23d3816\\\",\\\"vout\\\":1}]\"") +
            "\nAs a json rpc call\n" + HelpExampleRpc("listlockunspent", ""));

    LOCK2(cs_main, pwalletMain->cs_wallet);

    vector<COutPoint> vOutpts;
    pwalletMain->ListLockedCoins(vOutpts);

    UniValue ret(UniValue::VARR);

    for (COutPoint& outpt : vOutpts) {
        UniValue o(UniValue::VOBJ);

        o.push_back(Pair("txid", outpt.hash.GetHex()));
        o.push_back(Pair("vout", (int)outpt.n));
        ret.push_back(o);
    }

    return ret;
}

UniValue settxfee(const UniValue& params, bool fHelp)
{
    if (fHelp || params.size() < 1 || params.size() > 1)
        throw runtime_error(
            "settxfee amount\n"
            "\nSet the transaction fee per kB.\n"
            "\nArguments:\n"
            "1. amount         (numeric, required) The transaction fee in DAPS/kB rounded to the nearest 0.00000001\n"
            "\nResult\n"
            "true|false        (boolean) Returns true if successful\n"
            "\nExamples:\n" +
            HelpExampleCli("settxfee", "0.00001") + HelpExampleRpc("settxfee", "0.00001"));

    LOCK2(cs_main, pwalletMain->cs_wallet);

    // Amount
    CAmount nAmount = 0;
    if (params[0].get_real() != 0.0)
        nAmount = AmountFromValue(params[0]); // rejects 0.0 amounts

    payTxFee = CFeeRate(nAmount, 1000);
    return true;
}

UniValue getwalletinfo(const UniValue& params, bool fHelp)
{
    if (fHelp || params.size() != 0)
        throw runtime_error(
            "getwalletinfo\n"
            "Returns an object containing various wallet state info.\n"
            "\nResult:\n"
            "{\n"
            "  \"walletversion\": xxxxx,     (numeric) the wallet version\n"
            "  \"balance\": xxxxxxx,         (numeric) the total DAPS balance of the wallet\n"
            "  \"txcount\": xxxxxxx,         (numeric) the total number of transactions in the wallet\n"
            "  \"keypoololdest\": xxxxxx,    (numeric) the timestamp (seconds since GMT epoch) of the oldest pre-generated key in the key pool\n"
            "  \"keypoolsize\": xxxx,        (numeric) how many new keys are pre-generated\n"
            "  \"unlocked_until\": ttt,      (numeric) the timestamp in seconds since epoch (midnight Jan 1 1970 GMT) that the wallet is unlocked for transfers, or 0 if the wallet is locked\n"
            "}\n"
            "\nExamples:\n" +
            HelpExampleCli("getwalletinfo", "") + HelpExampleRpc("getwalletinfo", ""));

    LOCK2(cs_main, pwalletMain->cs_wallet);

    UniValue obj(UniValue::VOBJ);
    obj.push_back(Pair("walletversion", pwalletMain->GetVersion()));
    obj.push_back(Pair("balance", ValueFromAmount(pwalletMain->GetBalance())));
    obj.push_back(Pair("txcount", (int)pwalletMain->mapWallet.size()));
    obj.push_back(Pair("keypoololdest", pwalletMain->GetOldestKeyPoolTime()));
    obj.push_back(Pair("keypoolsize", (int)pwalletMain->GetKeyPoolSize()));
    if (pwalletMain->IsCrypted())
        obj.push_back(Pair("unlocked_until", nWalletUnlockTime));
    return obj;
}

// ppcoin: reserve balance from being staked for network protection
UniValue reservebalance(const UniValue& params, bool fHelp)
{
    if (fHelp || params.size() > 2)
        throw runtime_error(
            "reservebalance ( reserve amount )\n"
            "\nShow or set the reserve amount not participating in network protection\n"
            "If no parameters provided current setting is printed.\n"

            "\nArguments:\n"
            "1. reserve     (boolean, optional) is true or false to turn balance reserve on or off.\n"
            "2. amount      (numeric, optional) is a real and rounded to cent.\n"

            "\nResult:\n"
            "{\n"
            "  \"reserve\": true|false,     (boolean) Status of the reserve balance\n"
            "  \"amount\": x.xxxx       (numeric) Amount reserved\n"
            "\nExamples:\n" +
            HelpExampleCli("reservebalance", "true 5000") + HelpExampleRpc("reservebalance", "true 5000"));

    LOCK2(cs_main, pwalletMain->cs_wallet);

    if (params.size() > 0) {
        bool fReserve = params[0].get_bool();
        if (fReserve) {
            if (params.size() == 1)
                throw runtime_error("must provide amount to reserve balance.\n");
            CAmount nAmount = AmountFromValue(params[1]);
            nAmount = (nAmount / CENT) * CENT; // round to cent
            if (nAmount < 0)
                throw runtime_error("amount cannot be negative.\n");
            nReserveBalance = nAmount;

            CWalletDB walletdb(pwalletMain->strWalletFile);
            walletdb.WriteReserveAmount(nReserveBalance / COIN);

        } else {
            if (params.size() > 1)
                throw runtime_error("cannot specify amount to turn off reserve.\n");
            nReserveBalance = 0;
        }
    }

    UniValue result(UniValue::VOBJ);
    result.push_back(Pair("reserve", (nReserveBalance > 0)));
    result.push_back(Pair("amount", ValueFromAmount(nReserveBalance)));
    return result;
}

// presstab HyperStake
UniValue setstakesplitthreshold(const UniValue& params, bool fHelp)
{
    if (fHelp || params.size() != 1)
        throw runtime_error(
            "setstakesplitthreshold value\n"
            "\nThis will set the output size of your stakes to never be below this number\n"

            "\nArguments:\n"
            "1. value   (numeric, required) Threshold value between 1 and 999999\n"
            "\nResult:\n"
            "{\n"
            "  \"threshold\": n,    (numeric) Threshold value set\n"
            "  \"saved\": true|false    (boolean) 'true' if successfully saved to the wallet file\n"
            "}\n"
            "\nExamples:\n" +
            HelpExampleCli("setstakesplitthreshold", "5000") + HelpExampleRpc("setstakesplitthreshold", "5000"));

    uint64_t nStakeSplitThreshold = params[0].get_int();
    if (pwalletMain->IsLocked())
        throw JSONRPCError(RPC_WALLET_UNLOCK_NEEDED, "Error: Unlock wallet to use this feature");
    if (nStakeSplitThreshold > 999999)
        throw runtime_error("Value out of range, max allowed is 999999");

    CWalletDB walletdb(pwalletMain->strWalletFile);
    LOCK(pwalletMain->cs_wallet);
    {
        bool fFileBacked = pwalletMain->fFileBacked;

        UniValue result(UniValue::VOBJ);
        pwalletMain->nStakeSplitThreshold = nStakeSplitThreshold;
        result.push_back(Pair("threshold", int(pwalletMain->nStakeSplitThreshold)));
        if (fFileBacked) {
            walletdb.WriteStakeSplitThreshold(nStakeSplitThreshold);
            result.push_back(Pair("saved", "true"));
        } else
            result.push_back(Pair("saved", "false"));

        return result;
    }
}

// presstab HyperStake
UniValue getstakesplitthreshold(const UniValue& params, bool fHelp)
{
    if (fHelp || params.size() != 0)
        throw runtime_error(
            "getstakesplitthreshold\n"
            "Returns the threshold for stake splitting\n"
            "\nResult:\n"
            "n      (numeric) Threshold value\n"
            "\nExamples:\n" +
            HelpExampleCli("getstakesplitthreshold", "") + HelpExampleRpc("getstakesplitthreshold", ""));

    return int(pwalletMain->nStakeSplitThreshold);
}

UniValue autocombinedust(const UniValue& params, bool fHelp)
{
    bool fEnable;
    if (params.size() >= 1)
        fEnable = params[0].get_bool();

    if (fHelp || params.size() < 1 || (fEnable && params.size() != 2) || params.size() > 2)
        throw runtime_error(
            "autocombinedust true|false ( threshold )\n"
            "\nWallet will automatically monitor for any coins with value below the threshold amount, and combine them if they reside with the same DAPS address\n"
            "When autocombinedust runs it will create a transaction, and therefore will be subject to transaction fees. Minimum of 25 dust transactions before activation.\n"

            "\nArguments:\n"
            "1. true|false      (boolean, required) Enable auto combine (true) or disable (false)\n"
            "2. threshold       (numeric, optional) Threshold amount (default: 0)\n"
            "\nExamples:\n" +
            HelpExampleCli("autocombinedust", "true 540") + HelpExampleRpc("autocombinedust", "true 540"));

    CWalletDB walletdb(pwalletMain->strWalletFile);
    CAmount nThreshold = 0;

    if (fEnable) {
        nThreshold = params[1].get_int();
    } else {
        nThreshold = 0;
    }

    pwalletMain->fCombineDust = fEnable;
    pwalletMain->nAutoCombineThreshold = nThreshold;

    if (!walletdb.WriteAutoCombineSettings(fEnable, nThreshold))
        throw runtime_error("Changed settings in wallet but failed to save to database\n");

    UniValue result(UniValue::VOBJ);
    result.push_back(Pair("autocombinedust", params[0].get_bool()));
    result.push_back(Pair("amount", int(pwalletMain->nAutoCombineThreshold)));
    return result;
}

UniValue printMultiSend()
{
    UniValue ret(UniValue::VARR);
    UniValue act(UniValue::VARR);
    act.push_back(Pair("MultiSendStake Activated?", pwalletMain->fMultiSendStake));
    act.push_back(Pair("MultiSendMasternode Activated?", pwalletMain->fMultiSendMasternodeReward));
    ret.push_back(act);

    if (pwalletMain->vDisabledAddresses.size() >= 1) {
        UniValue disAdd(UniValue::VOBJ);
        for (unsigned int i = 0; i < pwalletMain->vDisabledAddresses.size(); i++) {
            disAdd.push_back(Pair("Disabled From Sending", pwalletMain->vDisabledAddresses[i]));
        }
        ret.push_back(disAdd);
    }

    ret.push_back("MultiSend Addresses to Send To:");

    UniValue vMS(UniValue::VOBJ);
    for (unsigned int i = 0; i < pwalletMain->vMultiSend.size(); i++) {
        vMS.push_back(Pair("Address " + std::to_string(i), pwalletMain->vMultiSend[i].first));
        vMS.push_back(Pair("Percent", pwalletMain->vMultiSend[i].second));
    }

    ret.push_back(vMS);
    return ret;
}

UniValue printAddresses()
{
    std::vector<COutput> vCoins;
    pwalletMain->AvailableCoins(vCoins);
    std::map<std::string, double> mapAddresses;
    for (const COutput& out : vCoins) {
        CTxDestination utxoAddress;
        ExtractDestination(out.tx->vout[out.i].scriptPubKey, utxoAddress);
        std::string strAdd = CBitcoinAddress(utxoAddress).ToString();

        if (mapAddresses.find(strAdd) == mapAddresses.end()) //if strAdd is not already part of the map
            mapAddresses[strAdd] = (double)out.tx->vout[out.i].nValue / (double)COIN;
        else
            mapAddresses[strAdd] += (double)out.tx->vout[out.i].nValue / (double)COIN;
    }

    UniValue ret(UniValue::VARR);
    for (map<std::string, double>::const_iterator it = mapAddresses.begin(); it != mapAddresses.end(); ++it) {
        UniValue obj(UniValue::VOBJ);
        const std::string* strAdd = &(*it).first;
        const double* nBalance = &(*it).second;
        obj.push_back(Pair("Address ", *strAdd));
        obj.push_back(Pair("Balance ", *nBalance));
        ret.push_back(obj);
    }

    return ret;
}

unsigned int sumMultiSend()
{
    unsigned int sum = 0;
    for (unsigned int i = 0; i < pwalletMain->vMultiSend.size(); i++)
        sum += pwalletMain->vMultiSend[i].second;
    return sum;
}

UniValue multisend(const UniValue& params, bool fHelp)
{
    CWalletDB walletdb(pwalletMain->strWalletFile);
    bool fFileBacked;
    //MultiSend Commands
    if (params.size() == 1) {
        string strCommand = params[0].get_str();
        UniValue ret(UniValue::VOBJ);
        if (strCommand == "print") {
            return printMultiSend();
        } else if (strCommand == "printaddress" || strCommand == "printaddresses") {
            return printAddresses();
        } else if (strCommand == "clear") {
            LOCK(pwalletMain->cs_wallet);
            {
                bool erased = false;
                if (pwalletMain->fFileBacked) {
                    if (walletdb.EraseMultiSend(pwalletMain->vMultiSend))
                        erased = true;
                }

                pwalletMain->vMultiSend.clear();
                pwalletMain->setMultiSendDisabled();

                UniValue obj(UniValue::VOBJ);
                obj.push_back(Pair("Erased from database", erased));
                obj.push_back(Pair("Erased from RAM", true));

                return obj;
            }
        } else if (strCommand == "enablestake" || strCommand == "activatestake") {
            if (pwalletMain->vMultiSend.size() < 1)
                throw JSONRPCError(RPC_INVALID_REQUEST, "Unable to activate MultiSend, check MultiSend vector");

            if (CBitcoinAddress(pwalletMain->vMultiSend[0].first).IsValid()) {
                pwalletMain->fMultiSendStake = true;
                if (!walletdb.WriteMSettings(true, pwalletMain->fMultiSendMasternodeReward, pwalletMain->nLastMultiSendHeight)) {
                    UniValue obj(UniValue::VOBJ);
                    obj.push_back(Pair("error", "MultiSend activated but writing settings to DB failed"));
                    UniValue arr(UniValue::VARR);
                    arr.push_back(obj);
                    arr.push_back(printMultiSend());
                    return arr;
                } else
                    return printMultiSend();
            }

            throw JSONRPCError(RPC_INVALID_ADDRESS_OR_KEY, "Unable to activate MultiSend, check MultiSend vector");
        } else if (strCommand == "enablemasternode" || strCommand == "activatemasternode") {
            if (pwalletMain->vMultiSend.size() < 1)
                throw JSONRPCError(RPC_INVALID_REQUEST, "Unable to activate MultiSend, check MultiSend vector");

            if (CBitcoinAddress(pwalletMain->vMultiSend[0].first).IsValid()) {
                pwalletMain->fMultiSendMasternodeReward = true;

                if (!walletdb.WriteMSettings(pwalletMain->fMultiSendStake, true, pwalletMain->nLastMultiSendHeight)) {
                    UniValue obj(UniValue::VOBJ);
                    obj.push_back(Pair("error", "MultiSend activated but writing settings to DB failed"));
                    UniValue arr(UniValue::VARR);
                    arr.push_back(obj);
                    arr.push_back(printMultiSend());
                    return arr;
                } else
                    return printMultiSend();
            }

            throw JSONRPCError(RPC_INVALID_ADDRESS_OR_KEY, "Unable to activate MultiSend, check MultiSend vector");
        } else if (strCommand == "disable" || strCommand == "deactivate") {
            pwalletMain->setMultiSendDisabled();
            if (!walletdb.WriteMSettings(false, false, pwalletMain->nLastMultiSendHeight))
                throw JSONRPCError(RPC_DATABASE_ERROR, "MultiSend deactivated but writing settings to DB failed");

            return printMultiSend();
        } else if (strCommand == "enableall") {
            if (!walletdb.EraseMSDisabledAddresses(pwalletMain->vDisabledAddresses))
                return "failed to clear old vector from walletDB";
            else {
                pwalletMain->vDisabledAddresses.clear();
                return printMultiSend();
            }
        }
    }
    if (params.size() == 2 && params[0].get_str() == "delete") {
        int del = std::stoi(params[1].get_str().c_str());
        if (!walletdb.EraseMultiSend(pwalletMain->vMultiSend))
            throw JSONRPCError(RPC_DATABASE_ERROR, "failed to delete old MultiSend vector from database");

        pwalletMain->vMultiSend.erase(pwalletMain->vMultiSend.begin() + del);
        if (!walletdb.WriteMultiSend(pwalletMain->vMultiSend))
            throw JSONRPCError(RPC_DATABASE_ERROR, "walletdb WriteMultiSend failed!");

        return printMultiSend();
    }
    if (params.size() == 2 && params[0].get_str() == "disable") {
        std::string disAddress = params[1].get_str();
        if (!CBitcoinAddress(disAddress).IsValid())
            throw JSONRPCError(RPC_INVALID_ADDRESS_OR_KEY, "address you want to disable is not valid");
        else {
            pwalletMain->vDisabledAddresses.push_back(disAddress);
            if (!walletdb.EraseMSDisabledAddresses(pwalletMain->vDisabledAddresses))
                throw JSONRPCError(RPC_DATABASE_ERROR, "disabled address from sending, but failed to clear old vector from walletDB");

            if (!walletdb.WriteMSDisabledAddresses(pwalletMain->vDisabledAddresses))
                throw JSONRPCError(RPC_DATABASE_ERROR, "disabled address from sending, but failed to store it to walletDB");
            else
                return printMultiSend();
        }
    }

    //if no commands are used
    if (fHelp || params.size() != 2)
        throw runtime_error(
            "multisend <command>\n"
            "****************************************************************\n"
            "WHAT IS MULTISEND?\n"
            "MultiSend allows a user to automatically send a percent of their stake reward to as many addresses as you would like\n"
            "The MultiSend transaction is sent when the staked coins mature (100 confirmations)\n"
            "****************************************************************\n"
            "TO CREATE OR ADD TO THE MULTISEND VECTOR:\n"
            "multisend <DAPS Address> <percent>\n"
            "This will add a new address to the MultiSend vector\n"
            "Percent is a whole number 1 to 100.\n"
            "****************************************************************\n"
            "MULTISEND COMMANDS (usage: multisend <command>)\n"
            " print - displays the current MultiSend vector \n"
            " clear - deletes the current MultiSend vector \n"
            " enablestake/activatestake - activates the current MultiSend vector to be activated on stake rewards\n"
            " enablemasternode/activatemasternode - activates the current MultiSend vector to be activated on masternode rewards\n"
            " disable/deactivate - disables the current MultiSend vector \n"
            " delete <Address #> - deletes an address from the MultiSend vector \n"
            " disable <address> - prevents a specific address from sending MultiSend transactions\n"
            " enableall - enables all addresses to be eligible to send MultiSend transactions\n"
            "****************************************************************\n");

    //if the user is entering a new MultiSend item
    string strAddress = params[0].get_str();
    CBitcoinAddress address(strAddress);
    if (!address.IsValid())
        throw JSONRPCError(RPC_INVALID_ADDRESS_OR_KEY, "Invalid DAPS address");
    if (std::stoi(params[1].get_str().c_str()) < 0)
        throw JSONRPCError(RPC_INVALID_PARAMETER, "Invalid parameter, expected valid percentage");
    if (pwalletMain->IsLocked())
        throw JSONRPCError(RPC_WALLET_UNLOCK_NEEDED, "Error: Please enter the wallet passphrase with unlockwallet first.");
    unsigned int nPercent = (unsigned int) std::stoul(params[1].get_str().c_str());

    LOCK(pwalletMain->cs_wallet);
    {
        fFileBacked = pwalletMain->fFileBacked;
        //Error if 0 is entered
        if (nPercent == 0) {
            throw JSONRPCError(RPC_INVALID_PARAMETER, "Sending 0% of stake is not valid");
        }

        //MultiSend can only send 100% of your stake
        if (nPercent + sumMultiSend() > 100)
            throw JSONRPCError(RPC_INVALID_PARAMETER, "Failed to add to MultiSend vector, the sum of your MultiSend is greater than 100%");

        for (unsigned int i = 0; i < pwalletMain->vMultiSend.size(); i++) {
            if (pwalletMain->vMultiSend[i].first == strAddress)
                throw JSONRPCError(RPC_INVALID_PARAMETER, "Failed to add to MultiSend vector, cannot use the same address twice");
        }

        if (fFileBacked)
            walletdb.EraseMultiSend(pwalletMain->vMultiSend);

        std::pair<std::string, int> newMultiSend;
        newMultiSend.first = strAddress;
        newMultiSend.second = nPercent;
        pwalletMain->vMultiSend.push_back(newMultiSend);
        if (fFileBacked) {
            if (!walletdb.WriteMultiSend(pwalletMain->vMultiSend))
                throw JSONRPCError(RPC_DATABASE_ERROR, "walletdb WriteMultiSend failed!");
        }
    }
    return printMultiSend();
}

UniValue createprivacywallet(const UniValue& params, bool fHelp)
{
    if (fHelp || params.size() >2 || params.size() < 1)
        throw runtime_error(
                "createprivacywallet \"password\" (\"language\") \n"
                "\nCreate a new wallet for privacy with dual-key stealth address.\n"
                "If 'language' is specified, it is used, otherwise english \n"
                "\nArguments:\n"
                "1. \"account\"        (string, required) password for the wallet \n"
                "2. \"language\"        (string, optional) language for the wallet's mnemmonics \n"
                "\nResult:\n"
                "\"privacy wallet created\"    (string) the base address of the wallet\n"
                "\nExamples:\n" +
                HelpExampleCli("createprivacywallet", "") + HelpExampleCli("createprivacywallet", "\"\"") + HelpExampleCli("createprivacywallet", "\"1234567890\"") + HelpExampleRpc("createprivacywallet", "\"1234567890\""));

    LOCK2(cs_main, pwalletMain->cs_wallet);

    //privacy wallet is already created
    throw JSONRPCError(RPC_PRIVACY_WALLET_EXISTED,
                           "Error: RPC unimplemented.");
}

UniValue createprivacyaccount(const UniValue& params, bool fHelp)
{
    if (fHelp || params.size() != 0)
        throw runtime_error(
                "createprivacyaccount \n"
                "\nCreate a new wallet account for privacy.\n"
                "\nArguments:\n"
                "\nResult:\n"
                "\"account address\"    (string) the address of the created account\n"
                "\nExamples:\n" +
                HelpExampleCli("createprivacyaccount", "") + HelpExampleCli("createprivacyaccount", "\"\"") + HelpExampleCli("createprivacyaccount", "") + HelpExampleRpc("createprivacyaccount", ""));

    if (!pwalletMain) {
        //privacy wallet is already created
        throw JSONRPCError(RPC_PRIVACY_WALLET_EXISTED,
                           "Error: There is no privacy wallet, please use createprivacyaccount to create one.");
    }

    CWalletDB walletdb(pwalletMain->strWalletFile);
    UniValue ret(UniValue::VOBJ);
    int i = 0;
    while (i < 10) {
        std::string viewAccountLabel = "viewaccount";
        std::string spendAccountLabel = "spendaccount";

        CAccount viewAccount;
        walletdb.ReadAccount(viewAccountLabel, viewAccount);
        if (!viewAccount.vchPubKey.IsValid()) {
            std::string viewAccountAddress = GetHDAccountAddress(viewAccountLabel, 0).ToString();
        }

        CAccount spendAccount;
        walletdb.ReadAccount(spendAccountLabel, spendAccount);
        if (!spendAccount.vchPubKey.IsValid()) {
            std::string spendAccountAddress = GetHDAccountAddress(spendAccountLabel, 1).ToString();
        }
        if (viewAccount.vchPubKey.GetHex() == "" || spendAccount.vchPubKey.GetHex() == "") {
            i++;
            continue;
        }
        ret.push_back(Pair("viewpublickey", viewAccount.vchPubKey.GetHex()));

        ret.push_back(Pair("spendpublickey", spendAccount.vchPubKey.GetHex()));

        std::string stealthAddr;
        if (pwalletMain->EncodeStealthPublicAddress(viewAccount.vchPubKey, spendAccount.vchPubKey, stealthAddr)) {
        	ret.push_back(Pair("stealthaddress", stealthAddr));
        }
        break;
    }
    return ret;
}

UniValue showstealthaddress(const UniValue& params, bool fHelp)
{
    if (fHelp || params.size() != 0)
        throw runtime_error(
                "showstealthaddress \n"
                "\nShow stealth address.\n"
                "\nArguments:\n"
                "\nResult:\n"
                "\"account address\"    (string) the address of the created account\n"
                "\nExamples:\n" +
                HelpExampleCli("showstealthaddress", "") + HelpExampleCli("showstealthaddress", "\"\"") + HelpExampleCli("showstealthaddress", "") + HelpExampleRpc("showstealthaddress", ""));

    if (!pwalletMain) {
        //privacy wallet is already created
        throw JSONRPCError(RPC_PRIVACY_WALLET_EXISTED,
                           "Error: There is no privacy wallet, please use createprivacyaccount to create one.");
    }

    CWalletDB walletdb(pwalletMain->strWalletFile);
    UniValue ret(UniValue::VOBJ);
    int i = 0;
    while (i < 10) {
        std::string viewAccountLabel = "viewaccount";
        std::string spendAccountLabel = "spendaccount";

        CAccount viewAccount;
        walletdb.ReadAccount(viewAccountLabel, viewAccount);
        if (!viewAccount.vchPubKey.IsValid()) {
            std::string viewAccountAddress = GetHDAccountAddress(viewAccountLabel, 0).ToString();
        }

        CAccount spendAccount;
        walletdb.ReadAccount(spendAccountLabel, spendAccount);
        if (!spendAccount.vchPubKey.IsValid()) {
            std::string spendAccountAddress = GetHDAccountAddress(spendAccountLabel, 1).ToString();
        }
        if (viewAccount.vchPubKey.GetHex() == "" || spendAccount.vchPubKey.GetHex() == "") {
            i++;
            continue;
        }
        std::string stealthAddr;
        if (pwalletMain->EncodeStealthPublicAddress(viewAccount.vchPubKey, spendAccount.vchPubKey, stealthAddr)) {
            ret.push_back(Pair("stealthaddress", stealthAddr));
        }
        break;
    }
    return ret;
}

UniValue generateintegratedaddress(const UniValue& params, bool fHelp)
{
    if (fHelp || params.size() > 1)
        throw runtime_error(
                "generateintegratedaddress <paymentID>\n"
                "\nGenerate integrated addresses for this wallet with a random payment ID.\n"
                "\nArguments:\n"
                "optional: paymentID"
                "\nResult:\n"
                "\nExamples:\n" +
                HelpExampleCli("generateintegratedaddress", "1234") + HelpExampleCli("generateintegratedaddress", "\"\"") + HelpExampleCli("generateintegratedaddress", "") + HelpExampleRpc("generateintegratedaddress", ""));

    if (!pwalletMain) {
        //privacy wallet is already created
        throw JSONRPCError(RPC_PRIVACY_WALLET_EXISTED,
                           "Error: There is no privacy wallet, please use createprivacyaccount to create one.");
    }

    UniValue ret(UniValue::VOBJ);
    uint64_t paymentID = 0;
    std::string address;
    if (params.size() == 1) {
        paymentID = params[0].get_int64();
        address = pwalletMain->GenerateIntegratedAddressWithProvidedPaymentID("masteraccount", paymentID);
    } else {
        address = pwalletMain->GenerateIntegratedAddressWithRandomPaymentID("masteraccount", paymentID);
    }
    ret.push_back(Pair("integratedaddress", address));
    ret.push_back(Pair("paymentid", paymentID));
    return ret;
}

UniValue importkeys(const UniValue& params, bool fHelp)
{
    if (fHelp || params.size() != 2)
        throw runtime_error(
                "importkeys \n"
                "\nCreate a new wallet account for privacy.\n"
                "\nArguments:\n"
                "\nResult:\n"
                "\"account address\"    (string) the address of the created account\n"
                "\nExamples:\n" +
                HelpExampleCli("importkeys", "") + HelpExampleCli("importkeys", "\"\"") + HelpExampleCli("importkeys", "") + HelpExampleRpc("importkeys", ""));

    if (!pwalletMain) {
        //privacy wallet is already created
        throw JSONRPCError(RPC_PRIVACY_WALLET_EXISTED,
                           "Error: There is no privacy wallet, please use createprivacyaccount to create one.");
    }

    CWalletDB walletdb(pwalletMain->strWalletFile);

    std::string viewStr = params[0].get_str();
    std::string spendStr = params[1].get_str();

    CAccount viewAc, spendAc;

    std::vector<unsigned char> view, spend;
    DecodeBase58(viewStr, view);
    DecodeBase58(spendStr, spend);
    std::string viewAccountLabel = "viewaccount";
    std::string spendAccountLabel = "spendaccount";

    CKey viewPk, spendPk;
    viewPk.Set(view.begin(), view.end(), true);
    spendPk.Set(spend.begin(), spend.end(), true);

    pwalletMain->AddKey(viewPk);
    pwalletMain->AddKey(spendPk);
    viewAc.vchPubKey = viewPk.GetPubKey();
    spendAc.vchPubKey = spendPk.GetPubKey();

    pwalletMain->SetAddressBook(viewAc.vchPubKey.GetID(), viewAccountLabel, "receive");
    walletdb.WriteAccount(viewAccountLabel, viewAc);

    pwalletMain->SetAddressBook(spendAc.vchPubKey.GetID(), spendAccountLabel, "receive");
    walletdb.WriteAccount(spendAccountLabel, spendAc);

    return true;
}

UniValue createprivacysubaddress(const UniValue& params, bool fHelp)
{
    if (fHelp || params.size() != 1)
        throw runtime_error(
                "createprivacysubaddress \"label\" \n"
                "\nCreate a new wallet account subaddress for privacy transaction.\n"
                "\nArguments:\n"
                "1. \"label\"        (string, required) label for the wallet account address\n"
                "\nResult:\n"
                "\"account address\"    (string) the created address for the corresponding account\n"
                "\"address index\"    (string) the index of the created address for the account\n"
                "\nExamples:\n" +
                HelpExampleCli("createprivacysubaddress", "") + HelpExampleCli("createprivacysubaddress", "\"\"") + HelpExampleCli("createprivacysubaddress", "\"address1\"") + HelpExampleRpc("createprivacysubaddress", "\"address1\""));

    if (!pwalletMain) {
        //privacy wallet is already created
        throw JSONRPCError(RPC_PRIVACY_WALLET_EXISTED,
                           "Error: There is no privacy wallet, please use createprivacyaccount to create one.");
    }

    EnsureWalletIsUnlocked();

    std::string label = params[0].get_str();

    CWalletDB walletdb(pwalletMain->strWalletFile);
    std::string viewAccountLabel = label + "view";
    std::string spendAccountLabel = label + "spend";
    CStealthAccount account;
    if (!walletdb.ReadStealthAccount(label, account)) {
        int i = 0;
        while (i < 10) {
            CAccount viewAccount;
            walletdb.ReadAccount(label + "view", viewAccount);
            if (!viewAccount.vchPubKey.IsValid()) {
                GetAccountAddress(viewAccountLabel).ToString();
            }

            CAccount spendAccount;
            walletdb.ReadAccount(spendAccountLabel, spendAccount);
            if (!spendAccount.vchPubKey.IsValid()) {
                GetAccountAddress(spendAccountLabel).ToString();
            }
            if (viewAccount.vchPubKey.GetHex() == "" || spendAccount.vchPubKey.GetHex() == "") {
                i++;
                continue;
            }
            account.viewAccount = viewAccount;
            account.spendAccount = spendAccount;
            walletdb.AppendStealthAccountList(label);
            break;
        }
    }

    UniValue ret(UniValue::VOBJ);

    ret.push_back(Pair("viewpublickey", account.viewAccount.vchPubKey.GetHex()));

    ret.push_back(Pair("spendpublickey", account.spendAccount.vchPubKey.GetHex()));

    std::string stealthAddr;
    if (pwalletMain->EncodeStealthPublicAddress(account.viewAccount.vchPubKey, account.spendAccount.vchPubKey, stealthAddr)) {
    	ret.push_back(Pair("stealthaddress", stealthAddr));
    }
    return ret;
}

UniValue readmasteraccount(const UniValue& params, bool fHelp)
{
    if (fHelp || params.size() != 0)
        throw runtime_error(
                "readmasteraccount \n"
                "\nRead stealth master account address.\n"
                "\nArguments:\n"
                "\nResult:\n"
                "\"public address\" (string) the public address"
                "\nExamples:\n" +
                HelpExampleCli("readmasteraccount", "") + HelpExampleCli("readmasteraccount", "\"\"") + HelpExampleCli("readmasteraccount", "") + HelpExampleRpc("readmasteraccount", ""));

    if (!pwalletMain) {
        //privacy wallet is not yet created
        throw JSONRPCError(RPC_PRIVACY_WALLET_EXISTED,
                           "Error: There is no privacy wallet, please use createprivacyaccount to create one.");
    }
    std::string address;
    pwalletMain->ComputeStealthPublicAddress("masteraccount", address);
    return address;
}

UniValue decodestealthaddress(const UniValue& params, bool fHelp)
{
    if (fHelp || params.size() != 1)
        throw runtime_error(
                "decodestealthaddress \n"
                "\nDecode a stealth address into spend and view public keys.\n"
                "\nArguments:\n"
                "1. \"stealth_address\"        (string, required) The Base58 stealth address\n"
                "\nResult:\n"
                "\"public view key\"    (string) the view public key\n"
                "\"public spend key\"   (string) the spend public key"
                "\nExamples:\n" +
                HelpExampleCli("decodestealthaddress", "") + HelpExampleCli("decodestealthaddress", "\"\"") + HelpExampleCli("decodestealthaddress", "") + HelpExampleRpc("decodestealthaddress", ""));

    if (!pwalletMain) {
        //privacy wallet is already created
        throw JSONRPCError(RPC_PRIVACY_WALLET_EXISTED,
                           "Error: There is no privacy wallet, please use createprivacyaccount to create one.");
    }
    std::string addr = params[0].get_str();

    UniValue ret(UniValue::VOBJ);
    CPubKey viewKey, spendKey;
    bool hasPaymentID;
    uint64_t paymentID;

    if (!CWallet::DecodeStealthAddress(addr, viewKey, spendKey, hasPaymentID, paymentID)) {
        throw JSONRPCError(RPC_WALLET_ERROR,
                           "Error: Stealth address is not correctly formatted.");
    }
    ret.push_back(Pair("spendpublickey", spendKey.GetHex()));
    ret.push_back(Pair("viewpublickey", viewKey.GetHex()));
    if (hasPaymentID) {
        ret.push_back(Pair("paymentid", paymentID));
    }

    return ret;
}

UniValue sendtostealthaddress(const UniValue& params, bool fHelp)
{
    if (fHelp || params.size() != 2)
        throw runtime_error(
                "sendtostealthaddress \"dapsstealthaddress\" amount\n"
                "\nSend an amount to a given daps stealth address address. The amount is a real and is rounded to the nearest 0.00000001\n" +
                HelpRequiringPassphrase() +
                "\nArguments:\n"
                "1. \"dapsstealthaddress\"  (string, required) The dapscoin stealth address to send to.\n"
                "2. \"amount\"      (numeric, required) The amount in btc to send. eg 0.1\n"
                "\nResult:\n"
                "\"transactionid\"  (string) The transaction id.\n"
                "\nExamples:\n" +
                HelpExampleCli("sendtostealthaddress", "\"41kYDmcd27f2ULWE6tfC19UnEHYpEhMBtfiYwVFUYbZhXrjLomZXSovQPGzwTCAgwQLpWiEQPA5uyNjmEVLPr4g71AUMNjaVD3n\" 0.1") + HelpExampleCli("sendtostealthaddress", "\"41kYDmcd27f2ULWE6tfC19UnEHYpEhMBtfiYwVFUYbZhXrjLomZXSovQPGzwTCAgwQLpWiEQPA5uyNjmEVLPr4g71AUMNjaVD3n\" 0.1 \"donation\" \"seans outpost\"") + HelpExampleRpc("sendtostealthaddress", "\"41kYDmcd27f2ULWE6tfC19UnEHYpEhMBtfiYwVFUYbZhXrjLomZXSovQPGzwTCAgwQLpWiEQPA5uyNjmEVLPr4g71AUMNjaVD3n\", 0.1, \"donation\", \"seans outpost\""));

    std::string stealthAddr = params[0].get_str();

    // Amount
    CAmount nAmount = AmountFromValue(params[1]);

    // Wallet comments
    CWalletTx wtx;

    EnsureWalletIsUnlocked();

    if (!pwalletMain->SendToStealthAddress(stealthAddr, nAmount, wtx)) {
        throw JSONRPCError(RPC_WALLET_ERROR,
                           "Cannot create transaction.");
    }
    return wtx.GetHash().GetHex();
}

UniValue setdecoyconfirmation(const UniValue& params, bool fHelp)
{
    if (fHelp || params.size() != 1)
        throw runtime_error(
                "setdecoyconfirmation\n"
                "\nSend the minimum confirmation for decoys in RingCT\n" +
                HelpRequiringPassphrase() +
                "\nArguments:\n"
                "2. \"confirm\"      (numeric, required) The required minim confirmation for decoys\n"
                "\nResult:\n"
                "\"decoy_confirmation\"  (numeric) The minimum decoy confirmation.\n"
                "\nExamples:\n" +
                HelpExampleCli("setdecoyconfirmation", "\"20\"") + HelpExampleCli("setdecoyconfirmation", "\"20\"") + HelpExampleRpc("setdecoyconfirmation", "\"20\""));

    if (!pwalletMain) {
        //privacy wallet is already created
        throw JSONRPCError(RPC_PRIVACY_WALLET_EXISTED,
                           "Error: There is no privacy wallet, please use createprivacyaccount to create one.");
    }

    int confirmation = params[0].get_int();

    if (confirmation <= 0) {
        throw JSONRPCError(RPC_PRIVACY_DECOY_MIN,
                           "Error: Min decoy confirmation must be positive.");
    }
    pwalletMain->DecoyConfirmationMinimum = confirmation;
    UniValue ret(UniValue::VOBJ);
    ret.push_back(Pair("decoy_confirmation", confirmation));
    return ret;
}

UniValue getdecoyconfirmation(const UniValue& params, bool fHelp)
{
    if (fHelp || params.size() != 0)
        throw runtime_error(
                "getdecoyconfirmation\n"
                "\nShow the current decoy confirmation\n" +
                HelpRequiringPassphrase() +
                "\nArguments:\n"
                "\nResult:\n"
                "\"decoy_confirmation\"  (numeric) The minimum decoy confirmation.\n"
                "\nExamples:\n" +
                HelpExampleCli("getdecoyconfirmation", "") + HelpExampleCli("getdecoyconfirmation", "") + HelpExampleRpc("getdecoyconfirmation", ""));
    if (!pwalletMain) {
        //privacy wallet is already created
        throw JSONRPCError(RPC_PRIVACY_WALLET_EXISTED,
                           "Error: There is no privacy wallet, please use createprivacyaccount to create one.");
    }

    UniValue ret(UniValue::VOBJ);
    ret.push_back(Pair("decoy_confirmation", pwalletMain->DecoyConfirmationMinimum));
    return ret;
}

std::string GetHex(const unsigned char* vch, int sz) {
    char psz[sz * 2 + 1];
    for (int i = 0; i < sz; i++)
        sprintf(psz + i * 2, "%02x", vch[sz - i - 1]);
    return std::string(psz, psz + sz * 2);
}

UniValue revealviewprivatekey(const UniValue& params, bool fHelp) {
    if (fHelp || params.size() != 0)
        throw runtime_error(
                "revealviewprivatekey \n"
                "\nReveal view private key.\n"
                "\nArguments:\n"
                "\nResult:\n"
                "\"Private view key\"    (string) the private view key\n"
                "\nExamples:\n" +
                HelpExampleCli("revealviewprivatekey", "") + HelpExampleCli("revealviewprivatekey", "\"\"") +
                HelpExampleCli("revealviewprivatekey", "") + HelpExampleRpc("revealviewprivatekey", ""));

    if (!pwalletMain) {
        //privacy wallet is already created
        throw JSONRPCError(RPC_PRIVACY_WALLET_EXISTED,
                           "Error: There is no privacy wallet, please use createprivacyaccount to create one.");
    }

    EnsureWalletIsUnlocked();

    CKey view;
    pwalletMain->myViewPrivateKey(view);
    return CBitcoinSecret(view).ToString();
}

UniValue revealspendprivatekey(const UniValue& params, bool fHelp) {
    if (fHelp || params.size() != 0)
        throw runtime_error(
                "revealspendprivatekey \n"
                "\nReveal view private key.\n"
                "\nArguments:\n"
                "\nResult:\n"
                "\"Private spend key\"    (string) the private spend key\n"
                "\nExamples:\n" +
                HelpExampleCli("revealspendprivatekey", "") + HelpExampleCli("revealspendprivatekey", "\"\"") +
                HelpExampleCli("revealspendprivatekey", "") + HelpExampleRpc("revealspendprivatekey", ""));

    if (!pwalletMain) {
        //privacy wallet is already created
        throw JSONRPCError(RPC_PRIVACY_WALLET_EXISTED,
                           "Error: There is no privacy wallet, please use createprivacyaccount to create one.");
    }

    EnsureWalletIsUnlocked();

    CKey spend;
    pwalletMain->mySpendPrivateKey(spend);
    return CBitcoinSecret(spend).ToString();
}

UniValue showtxprivatekeys(const UniValue& params, bool fHelp) {
    if (fHelp || params.size() != 1)
        throw runtime_error(
                "showtxprivatekeys <txhash>\n"
                "\nShow transaction private keys for each UTXO of a transaction.\n"
                "\nArguments:\n"
                "\nResult:\n"
                "\"Private spend key\"    (string) the private spend key\n"
                "\nExamples:\n" +
                HelpExampleCli("showtxprivatekeys", "") + HelpExampleCli("showtxprivatekeys", "\"\"") +
                HelpExampleCli("showtxprivatekeys", "") + HelpExampleRpc("showtxprivatekeys", ""));

    if (!pwalletMain) {
        //privacy wallet is already created
        throw JSONRPCError(RPC_PRIVACY_WALLET_EXISTED,
                           "Error: There is no privacy wallet, please use createprivacyaccount to create one.");
    }

    EnsureWalletIsUnlocked();
    UniValue ret(UniValue::VOBJ);
    CWalletDB db(pwalletMain->strWalletFile);
    for(int i = 0; i < 10; i++) {
    	std::string key = params[0].get_str() + std::to_string(i);
    	std::string secret;
    	if (db.ReadTxPrivateKey(key, secret)) {
    		ret.push_back(Pair(std::to_string(i), secret));
    	} else break;
    }
    return ret;
}


UniValue rescanwallettransactions(const UniValue& params, bool fHelp) {
    if (fHelp || params.size() > 1)
        throw runtime_error(
                "rescanwallettransactions \"block height\"\n"
                "\nRescan wallet transaction.\n"
                "\nArguments:\n"
                "\nblock height: block height from which the chain will be rescanned\n"
                "\nResult:\n"
                "\"scanned wallet transaction\"    \n"
                "\nExamples:\n" +
                HelpExampleCli("rescanwallettransactions", "") + HelpExampleCli("rescanwallettransactions", "\"\"") +
                HelpExampleCli("rescanwallettransactions", "") + HelpExampleRpc("rescanwallettransactions", ""));

    if (!pwalletMain) {
        //privacy wallet is already created
        throw JSONRPCError(RPC_PRIVACY_WALLET_EXISTED,
                           "Error: There is no privacy wallet, please use createprivacyaccount to create one.");
    }

    EnsureWalletIsUnlocked();

    int nHeight = 0;
    if (params.size() == 1) {
    	nHeight = params[0].get_int();
    }
    if (!pwalletMain->RescanAfterUnlock(nHeight)) {
    	return "Failed to rescan";
    }
    return "Done";
}

UniValue revealmnemonicphrase(const UniValue& params, bool fHelp)
{
    if (fHelp || params.size() != 0)
        throw runtime_error(
                "revealmnemonicphrase \n"
                "\nReveal Mnemonic Phrase.\n"
                "\nArguments:\n"
                "\nResult:\n"
                "\"Mnemonic Phrase\"    (string) mnemonic phrase\n"
                "\nExamples:\n" +
                HelpExampleCli("revealmnemonicphrase", "") + HelpExampleCli("revealmnemonicphrase", "\"\"") +
                HelpExampleCli("revealmnemonicphrase", "") + HelpExampleRpc("revealmnemonicphrase", ""));

    EnsureWalletIsUnlocked();
    
    CHDChain hdChainCurrent;
    if (!pwalletMain->GetDecryptedHDChain(hdChainCurrent))
        throw JSONRPCError(RPC_WALLET_ERROR,
                           "Error: There was a problem while getting mnemonic phrase.");

    SecureString mnemonic;
    SecureString mnemonicPass;
    if (!hdChainCurrent.GetMnemonic(mnemonic, mnemonicPass))
        throw JSONRPCError(RPC_WALLET_ERROR,
                           "Error: There was a problem while getting mnemonic phrase.");

    string mPhrase = std::string(mnemonic.begin(), mnemonic.end()).c_str();

    return mPhrase;
}<|MERGE_RESOLUTION|>--- conflicted
+++ resolved
@@ -1452,14 +1452,8 @@
         }
     }
 
-<<<<<<< HEAD
     const list<CAccountingEntry> & acentries = pwalletMain->laccentries;
-    BOOST_FOREACH (const CAccountingEntry& entry, acentries)
-=======
-    list<CAccountingEntry> acentries;
-    CWalletDB(pwalletMain->strWalletFile).ListAccountCreditDebit("*", acentries);
     for (const CAccountingEntry& entry : acentries)
->>>>>>> cbf5238e
         mapAccountBalances[entry.strAccount] += entry.nCreditDebit;
 
     UniValue ret(UniValue::VOBJ);
