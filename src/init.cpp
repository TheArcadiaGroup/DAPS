--- conflicted
+++ resolved
@@ -1775,11 +1775,7 @@
         storedStakingStatus = pwalletMain->ReadStakingStatus();
         if (GetBoolArg("-staking", false) || storedStakingStatus) {
             fGenerateDapscoins = true;
-<<<<<<< HEAD
-            pwalletMain->stakingMode != StakingMode::STAKING_WITH_CONSOLIDATION;
-=======
             pwalletMain->stakingMode = StakingMode::STAKING_WITH_CONSOLIDATION;
->>>>>>> dd9e61bc
             LogPrintf("Starting staking\n");
             threadGroup.create_thread(boost::bind(&TraceThread<void (*)()>, "stakemint", &ThreadStakeMinter));
         }
