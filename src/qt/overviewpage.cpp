--- conflicted
+++ resolved
@@ -125,8 +125,8 @@
 
     pingNetworkInterval = new QTimer(this);
     connect(pingNetworkInterval, SIGNAL(timeout()), this, SLOT(tryNetworkBlockCount()));
-    pingNetworkInterval->setInterval(3000); pingNetworkInterval->start(); 
-    
+    pingNetworkInterval->setInterval(3000); pingNetworkInterval->start();
+
     pingNetworkInterval = new QTimer();
 
     initSyncCircle(.8);
@@ -146,14 +146,8 @@
 
 OverviewPage::~OverviewPage()
 {
-<<<<<<< HEAD
-    delete animClock;
-    delete timer;
-    delete timerBlockHeightLabel;
-=======
     if (animClock)
         delete animClock;
->>>>>>> c8cca572
     delete ui;
 }
 
@@ -163,7 +157,7 @@
     double dPercentage = 100.0;
     sDAPSPercentage = "(" + QLocale(QLocale::system()).toString(dPercentage, 'f', nPrecision) + " %)";
 }
-void OverviewPage::setBalance(const CAmount& balance, const CAmount& unconfirmedBalance, const CAmount& immatureBalance, 
+void OverviewPage::setBalance(const CAmount& balance, const CAmount& unconfirmedBalance, const CAmount& immatureBalance,
                               const CAmount& watchOnlyBalance, const CAmount& watchUnconfBalance, const CAmount& watchImmatureBalance)
 {
     int walletStatus = walletModel->getEncryptionStatus();
@@ -207,7 +201,7 @@
     QFont font = ui->labelBalance_2->font();
     font.setPointSize(15);
     font.setBold(true);
-    ui->labelBalance_2->setFont(font);   
+    ui->labelBalance_2->setFont(font);
 
     refreshRecentTransactions();
 }
@@ -263,15 +257,15 @@
         // Keep up to date with wallet
         setBalance(model->getBalance(), model->getUnconfirmedBalance(), model->getImmatureBalance(),
                    model->getWatchBalance(), model->getWatchUnconfirmedBalance(), model->getWatchImmatureBalance());
-        connect(model, SIGNAL(balanceChanged(CAmount, CAmount, CAmount, CAmount, CAmount, CAmount)), this, 
+        connect(model, SIGNAL(balanceChanged(CAmount, CAmount, CAmount, CAmount, CAmount, CAmount)), this,
                          SLOT(setBalance(CAmount, CAmount, CAmount, CAmount, CAmount, CAmount)));
-        connect(model, SIGNAL(stakingStatusChanged(bool)), this, 
+        connect(model, SIGNAL(stakingStatusChanged(bool)), this,
                          SLOT(setSpendableBalance(bool)));
         connect(model, SIGNAL(WalletUnlocked()), this,
                                          SLOT(updateBalance()));
         connect(model, SIGNAL(encryptionStatusChanged(int)), this,
                                          SLOT(updateLockStatus(int)));
-        
+
         connect(model->getOptionsModel(), SIGNAL(displayUnitChanged(int)), this, SLOT(updateDisplayUnit()));
         connect(model->getOptionsModel(), SIGNAL(hideOrphansChanged(bool)), this, SLOT(hideOrphans(bool)));
 
@@ -437,7 +431,7 @@
                 if (node->nStartingHeight>highestCount)
                     highestCount = node->nStartingHeight;
             if (highestCount>550){
-                networkBlockCount = highestCount; 
+                networkBlockCount = highestCount;
                 updateTotalBlocksLabel();
                 return highestCount;
             }
@@ -537,7 +531,7 @@
         lockdlg.setModel(walletModel);
         lockdlg.setStyleSheet(GUIUtil::loadStyleSheet());
         connect(&lockdlg, SIGNAL(finished (int)), this, SLOT(lockDialogIsFinished(int)));
-        lockdlg.exec();   
+        lockdlg.exec();
     }
 }
 
