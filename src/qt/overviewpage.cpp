// Copyright (c) 2011-2014 The Bitcoin developers
// Copyright (c) 2014-2015 The Dash developers
// Copyright (c) 2015-2018 The PIVX developers
// Copyright (c) 2018-2019 The DAPScoin developers
// Distributed under the MIT/X11 software license, see the accompanying
// file COPYING or http://www.opensource.org/licenses/mit-license.php.

#include "overviewpage.h"
#include "ui_overviewpage.h"
#include "unlockdialog.h"
#include "lockdialog.h"
#include "bitcoinunits.h"
#include "clientmodel.h"
#include "guiconstants.h"
#include "guiutil.h"
#include "init.h"
#include "obfuscation.h"
#include "optionsmodel.h"
#include "transactionfilterproxy.h"
#include "transactiontablemodel.h"
#include "txentry.h"
#include "walletmodel.h"

#include <QAbstractItemDelegate>
#include <QPainter>
#include <QSettings>
#include <QTimer>
#include <QtMath>

#define DECORATION_SIZE 48
#define ICON_OFFSET 16
#define NUM_ITEMS 5

extern CWallet* pwalletMain;

class TxViewDelegate : public QAbstractItemDelegate
{
    Q_OBJECT
public:
    TxViewDelegate() : QAbstractItemDelegate(), unit(BitcoinUnits::DAPS)
    {
    }

    inline void paint(QPainter* painter, const QStyleOptionViewItem& option, const QModelIndex& index) const
    {
        painter->save();

        QIcon icon = qvariant_cast<QIcon>(index.data(Qt::DecorationRole));
        QRect mainRect = option.rect;
        mainRect.moveLeft(ICON_OFFSET);
        QRect decorationRect(mainRect.topLeft(), QSize(DECORATION_SIZE, DECORATION_SIZE));
        int xspace = DECORATION_SIZE + 8;
        int ypad = 6;
        int halfheight = (mainRect.height() - 2 * ypad) / 2;
        QRect amountRect(mainRect.left() + xspace, mainRect.top() + ypad, mainRect.width() - xspace - ICON_OFFSET, halfheight);
        QRect addressRect(mainRect.left() + xspace, mainRect.top() + ypad + halfheight, mainRect.width() - xspace, halfheight);
        icon.paint(painter, decorationRect);

        QDateTime date = index.data(TransactionTableModel::DateRole).toDateTime();
        QString address = index.data(Qt::DisplayRole).toString();
        qint64 amount = index.data(TransactionTableModel::AmountRole).toLongLong();
        bool confirmed = index.data(TransactionTableModel::ConfirmedRole).toBool();
        QVariant value = index.data(Qt::ForegroundRole);
        QColor foreground = COLOR_BLACK;
        if (value.canConvert<QBrush>()) {
            QBrush brush = qvariant_cast<QBrush>(value);
            foreground = brush.color();
        }

        painter->setPen(foreground);
        QRect boundingRect;
        painter->drawText(addressRect, Qt::AlignLeft | Qt::AlignVCenter, address, &boundingRect);

        if (index.data(TransactionTableModel::WatchonlyRole).toBool()) {
            QIcon iconWatchonly = qvariant_cast<QIcon>(index.data(TransactionTableModel::WatchonlyDecorationRole));
            QRect watchonlyRect(boundingRect.right() + 5, mainRect.top() + ypad + halfheight, 16, halfheight);
            iconWatchonly.paint(painter, watchonlyRect);
        }

        if (amount < 0) {
            foreground = COLOR_NEGATIVE;
        } else if (!confirmed) {
            foreground = COLOR_UNCONFIRMED;
        } else {
            foreground = COLOR_BLACK;
        }
        painter->setPen(foreground);
        QString amountText = BitcoinUnits::formatWithUnit(unit, amount, true, BitcoinUnits::separatorAlways);
        if (!confirmed) {
            amountText = QString("[") + amountText + QString("]");
        }
        painter->drawText(amountRect, Qt::AlignRight | Qt::AlignVCenter, amountText);

        painter->setPen(COLOR_BLACK);
        painter->drawText(amountRect, Qt::AlignLeft | Qt::AlignVCenter, GUIUtil::dateTimeStr(date));

        painter->restore();
    }

    inline QSize sizeHint(const QStyleOptionViewItem& option, const QModelIndex& index) const
    {
        return QSize(DECORATION_SIZE, DECORATION_SIZE);
    }

    int unit;
};
#include "overviewpage.moc"

OverviewPage::OverviewPage(QWidget* parent) : QDialog(parent),
                                              ui(new Ui::OverviewPage),
                                              clientModel(0),
                                              walletModel(0),
                                              currentBalance(-1),
                                              currentUnconfirmedBalance(-1),
                                              currentImmatureBalance(-1),
                                              currentWatchOnlyBalance(-1),
                                              currentWatchUnconfBalance(-1),
                                              currentWatchImmatureBalance(-1),
                                              txdelegate(new TxViewDelegate()),
                                              // m_SizeGrip(this),
                                              filter(0)
{
    nDisplayUnit = 0; // just make sure it's not unitialized
    ui->setupUi(this);

    pingNetworkInterval = new QTimer(this);
    connect(pingNetworkInterval, SIGNAL(timeout()), this, SLOT(tryNetworkBlockCount()));
    pingNetworkInterval->setInterval(3000); pingNetworkInterval->start(); 
    
    pingNetworkInterval = new QTimer();

    initSyncCircle(.8);

    QTimer* timerBlockHeightLabel = new QTimer(this);
    connect(timerBlockHeightLabel, SIGNAL(timeout()), this, SLOT(showBlockCurrentHeight()));
    timerBlockHeightLabel->start(45000);

    connect(ui->btnLockUnlock, SIGNAL(clicked()), this, SLOT(on_lockUnlock()));
    updateRecentTransactions();
}

void OverviewPage::handleTransactionClicked(const QModelIndex& index)
{
    if (filter)
        emit transactionClicked(filter->mapToSource(index));
}

OverviewPage::~OverviewPage()
{
    delete animClock;
    delete ui;
}

void OverviewPage::getPercentage(CAmount nUnlockedBalance, QString& sDAPSPercentage)
{
    int nPrecision = 2;

    double dPercentage = 100.0;
    
    sDAPSPercentage = "(" + QLocale(QLocale::system()).toString(dPercentage, 'f', nPrecision) + " %)";
}

void OverviewPage::setBalance(const CAmount& balance, const CAmount& unconfirmedBalance, const CAmount& immatureBalance, 
                              const CAmount& zerocoinBalance, const CAmount& unconfirmedZerocoinBalance, const CAmount& immatureZerocoinBalance,
                              const CAmount& watchOnlyBalance, const CAmount& watchUnconfBalance, const CAmount& watchImmatureBalance)
{
    currentBalance = balance;
    currentUnconfirmedBalance = unconfirmedBalance;
    currentImmatureBalance = immatureBalance;
    currentWatchOnlyBalance = watchOnlyBalance;
    currentWatchUnconfBalance = watchUnconfBalance;
    currentWatchImmatureBalance = watchImmatureBalance;
    CAmount nSpendableBalance = balance - immatureBalance;
    if (nSpendableBalance < 0) {
    	nSpendableBalance = pwalletMain->GetSpendableBalance();
    }
    CAmount nSpendableDisplayed = nSpendableBalance; //if it is not staking
    if (nLastCoinStakeSearchInterval) {
        //if staking enabled
        nSpendableDisplayed = nSpendableDisplayed > nReserveBalance ? nReserveBalance:nSpendableDisplayed;
    }
    // DAPS labels
    //Cam: Remove immatureBalance from showing on qt wallet (as andrew says)
    ui->labelBalance->setText(BitcoinUnits::floorHtmlWithUnit(nDisplayUnit, nSpendableDisplayed, false, BitcoinUnits::separatorAlways));
    ui->labelUnconfirmed->setText(BitcoinUnits::floorHtmlWithUnit(nDisplayUnit, unconfirmedBalance, false, BitcoinUnits::separatorAlways));
    ui->labelBalance_2->setText(BitcoinUnits::floorHtmlWithUnit(nDisplayUnit, balance, false, BitcoinUnits::separatorAlways));

    QFont font = ui->labelBalance_2->font();
    font.setPointSize(15);
    font.setBold(true);
    ui->labelBalance_2->setFont(font);

    // zDAPS labels
    QString szPercentage = "";
    QString sPercentage = "";
    CAmount nLockedBalance = 0;
    if (pwalletMain) {
        nLockedBalance = pwalletMain->GetLockedCoins();
    }

    CAmount nTotalBalance = balance + unconfirmedBalance;
    CAmount nUnlockedBalance = nTotalBalance - nLockedBalance;
    getPercentage(nUnlockedBalance, sPercentage);
}

// show/hide watch-only labels
void OverviewPage::updateWatchOnlyLabels(bool showWatchOnly)
{
        ui->labelBalance->setIndent(20);
        ui->labelUnconfirmed->setIndent(20);
}

void OverviewPage::setClientModel(ClientModel* model)
{
    this->clientModel = model;
    if (model) {
        // Show warning if this is a prerelease version
        connect(model, SIGNAL(alertsChanged(QString)), this, SLOT(updateAlerts(QString)));
        updateAlerts(model->getStatusBarWarnings());
    }
}

void OverviewPage::setSpendableBalance(bool isStaking) {
    CAmount nSpendableDisplayed = this->walletModel->getSpendableBalance();
    if (isStaking) {
        //if staking enabled
        nSpendableDisplayed = nSpendableDisplayed > nReserveBalance ? nReserveBalance:nSpendableDisplayed;
    }
    ui->labelBalance->setText(BitcoinUnits::floorHtmlWithUnit(nDisplayUnit, nSpendableDisplayed, false, BitcoinUnits::separatorAlways));
}

void OverviewPage::setWalletModel(WalletModel* model)
{
    this->walletModel = model;
    if (model && model->getOptionsModel()) {
        // Set up transaction list
        LogPrintf("\n%s:setWalletModel\n", __func__);
        filter = new TransactionFilterProxy(this);
        filter->setSourceModel(model->getTransactionTableModel());
        filter->setLimit(NUM_ITEMS);
        filter->setDynamicSortFilter(true);
        filter->setSortRole(Qt::EditRole);
        filter->setShowInactive(false);
        filter->sort(TransactionTableModel::Date, Qt::DescendingOrder);

        // Keep up to date with wallet
        setBalance(model->getBalance(), model->getUnconfirmedBalance(), model->getImmatureBalance(),
                   0, 0, 0,
                   model->getWatchBalance(), model->getWatchUnconfirmedBalance(), model->getWatchImmatureBalance());
        connect(model, SIGNAL(balanceChanged(CAmount, CAmount, CAmount, CAmount, CAmount, CAmount, CAmount, CAmount, CAmount)), this, 
                         SLOT(setBalance(CAmount, CAmount, CAmount, CAmount, CAmount, CAmount, CAmount, CAmount, CAmount)));
        connect(model, SIGNAL(stakingStatusChanged(bool)), this, 
                         SLOT(setSpendableBalance(bool)));
        connect(model, SIGNAL(WalletUnlocked()), this,
                                 SLOT(refreshRecentTransactions()));
        connect(model, SIGNAL(WalletUnlocked()), this,
                                         SLOT(updateBalance()));
        connect(model, SIGNAL(encryptionStatusChanged(int)), this,
                                         SLOT(updateLockStatus(int)));
        
        connect(model->getOptionsModel(), SIGNAL(displayUnitChanged(int)), this, SLOT(updateDisplayUnit()));

        updateWatchOnlyLabels(model->haveWatchOnly());
        connect(model, SIGNAL(notifyWatchonlyChanged(bool)), this, SLOT(updateWatchOnlyLabels(bool)));

        connect(walletModel, SIGNAL(RefreshRecent()), this, SLOT(refreshRecentTransactions()));

        updateLockStatus(walletModel->getEncryptionStatus());
    }
    // update the display unit, to not use the default ("DAPS")
    updateDisplayUnit();
<<<<<<< HEAD
=======
    // update wallet state
    // if (walletModel->getEncryptionStatus() == WalletModel::Locked || walletModel->getEncryptionStatus() == WalletModel::UnlockedForAnonymizationOnly)
        ui->btnLockUnlock->setStyleSheet("border-image: url(:/images/lock) 0 0 0 0 stretch stretch; width: 20px;");
    // else
        // ui->btnLockUnlock->setStyleSheet("border-image: url(:/images/unlock) 0 0 0 0 stretch stretch;");
>>>>>>> 7a98bcd2
}

void OverviewPage::updateBalance()
{
	WalletModel* model = this->walletModel;
	setBalance(model->getBalance(), model->getUnconfirmedBalance(), model->getImmatureBalance(),
			0, 0, 0,
			model->getWatchBalance(), model->getWatchUnconfirmedBalance(), model->getWatchImmatureBalance());
}

void OverviewPage::updateDisplayUnit()
{
    if (walletModel && walletModel->getOptionsModel()) {
        nDisplayUnit = walletModel->getOptionsModel()->getDisplayUnit();
        if (currentBalance != -1)
            setBalance(currentBalance, currentUnconfirmedBalance, currentImmatureBalance, 0, 0, 0,
                currentWatchOnlyBalance, currentWatchUnconfBalance, currentWatchImmatureBalance);

        // Update txdelegate->unit with the current unit
        txdelegate->unit = nDisplayUnit;
    }
}

void OverviewPage::updateAlerts(const QString& warnings)
{
    this->ui->labelAlerts->setVisible(!warnings.isEmpty());
    this->ui->labelAlerts->setText(warnings);
}

void OverviewPage::showBalanceSync(bool fShow){
        ui->labelWalletStatus->setVisible(fShow);
        ui->labelPendingText->setVisible(true);
        ui->labelUnconfirmed->setVisible(true);
        ui->labelBalanceText->setVisible(true);
        isSyncingBalance = fShow;
}

void OverviewPage::showBlockSync(bool fShow)
{
    ui->labelBlockStatus->setVisible(fShow);
    ui->labelBlockOf->setVisible(fShow);
    ui->labelBlocksTotal->setVisible(fShow);

    isSyncingBlocks = fShow;

    ui->labelBlockCurrent->setText(QString::number(clientModel->getNumBlocks()));
    ui->labelBlockCurrent->setAlignment(fShow? (Qt::AlignRight|Qt::AlignVCenter):(Qt::AlignHCenter|Qt::AlignTop));
}

void OverviewPage::showBlockCurrentHeight()
{
	ui->labelBlockCurrent->setText(QString::number(chainActive.Height()));
}

void OverviewPage::initSyncCircle(float ratioToParent)
{
    animTicker = new QTimer(this);
    animTicker->setInterval(17); //17 mSecs or ~60 fps
    animClock = new QElapsedTimer();
    connect(animTicker, SIGNAL(timeout()), this, SLOT(onAnimTick()));
    animTicker->start(); animClock->start();

    blockAnimSyncCircle = new QWidget(ui->widgetSyncBlocks);
    blockAnimSyncCircle->setStyleSheet("image:url(':/images/syncb')");//"background-image: ./image.png");
    blockAnimSyncCircle->setGeometry(getCircleGeometry(ui->widgetSyncBlocks, ratioToParent));
    blockAnimSyncCircle->show();

    blockSyncCircle = new QWidget(ui->widgetSyncBlocks);
    blockSyncCircle->setStyleSheet("image:url(':/images/syncp')");//"background-image: ./image.png");
    blockSyncCircle->setGeometry(getCircleGeometry(ui->widgetSyncBlocks, ratioToParent));
    blockSyncCircle->show();

    balanceAnimSyncCircle = new QWidget(ui->widgetSyncBalance);
    balanceAnimSyncCircle->setStyleSheet("image:url(':/images/syncb')");//"background-image: ./image.png");
    balanceAnimSyncCircle->setGeometry(getCircleGeometry(ui->widgetSyncBalance, ratioToParent));
    balanceAnimSyncCircle->show();

    balanceSyncCircle = new QWidget(ui->widgetSyncBalance);
    balanceSyncCircle->setStyleSheet("image:url(':/images/syncp')");//"background-image: ./image.png");
    balanceSyncCircle->setGeometry(getCircleGeometry(ui->widgetSyncBalance, ratioToParent));
    balanceSyncCircle->show();
}

void OverviewPage::onAnimTick()
{
    if (isSyncingBlocks){
        moveSyncCircle(blockSyncCircle, blockAnimSyncCircle, 3, 120);
        blockSyncCircle->setStyleSheet("image:url(':/images/syncp')");
        blockAnimSyncCircle->setVisible(true);
    } else {
        blockSyncCircle->setStyleSheet("image:url(':/images/syncb')");
        blockAnimSyncCircle->setVisible(false);
    }
    if (isSyncingBalance){
        moveSyncCircle(balanceSyncCircle, balanceAnimSyncCircle, 3, -100, 130);
        balanceSyncCircle->setStyleSheet("image:url(':/images/syncp')");
        balanceAnimSyncCircle->setVisible(true);
    } else {
        balanceSyncCircle->setStyleSheet("image:url(':/images/syncb')");
        balanceAnimSyncCircle->setVisible(false);
    }
    showBalanceSync(currentUnconfirmedBalance>0);
}

void OverviewPage::moveSyncCircle(QWidget* anchor, QWidget* animated, int deltaRadius, float degreesPerSecond, float angleOffset) //deltaRad in px
{
    auto centerX = anchor->parentWidget()->width()/10;  //center of anchor
    auto centerY = anchor->parentWidget()->height()/10;
    auto angle = float(animClock->elapsed()/*%3600*/)*degreesPerSecond/1000;
    angle = qDegreesToRadians(angle+angleOffset); //rotation angle from time elapsed
    auto newX = centerX+deltaRadius*qCos(angle); //delta position plus anchor position
    auto newY = centerY+deltaRadius*qSin(angle);

    animated->setGeometry(newX, newY, anchor->width(), anchor->height());
}

QRect OverviewPage::getCircleGeometry(QWidget* parent, float ratioToParent)
{
    auto width = parent->width()*ratioToParent;
    auto height = parent->height()*ratioToParent;
    auto x = (parent->width()-width)/2;
    auto y = (parent->height()-height)/2;
    return QRect(x,y,width,height);
}

void OverviewPage::updateTotalBlocksLabel(){
    ui->labelBlocksTotal->setText(QString::number(networkBlockCount));
}

int OverviewPage::tryNetworkBlockCount(){
    try{
        if (vNodes.size()>=1){
            int highestCount = 0;
            for (CNode* node : vNodes)
                if (node->nStartingHeight>highestCount)
                    highestCount = node->nStartingHeight;
            if (highestCount>550){
                networkBlockCount = highestCount; 
                updateTotalBlocksLabel();
                return highestCount;
            }
        }
    }catch(int err_code)
    {
    }
    return -1;
}

void OverviewPage::updateRecentTransactions(){
	if (isSyncingBlocks) return;
	if (!pwalletMain || pwalletMain->IsLocked()) return;
    QLayoutItem* item;
    QSettings settings;
    QVariant theme = settings.value("theme");
    QString themeName = QString(theme.toString());

    while ( ( item = ui->verticalLayoutRecent->takeAt( 0 ) ) != NULL )
    {
        delete item->widget();
        delete item;
    }
    if (pwalletMain) {
    	{
    		LOCK(pwalletMain->cs_wallet);
    		vector<std::map<QString, QString>> txs;// = WalletUtil::getTXs(pwalletMain);

    		std::map<uint256, CWalletTx> txMap = pwalletMain->mapWallet;
    		std::vector<CWalletTx> latestTxes;
    		for (std::map<uint256, CWalletTx>::iterator tx = txMap.begin(); tx != txMap.end(); ++tx) {
    			if (tx->second.GetDepthInMainChain() > 0) {
    				int64_t txTime = tx->second.GetComputedTxTime();
    				int idx = -1;
    				for (int i = 0; i < (int)latestTxes.size(); i++) {
    					if (txTime >= latestTxes[i].GetComputedTxTime()) {
    						idx = i;
    						break;
    					}
    				}
    				if (idx == -1) {
    					latestTxes.push_back(tx->second);
    				} else {
    					latestTxes.insert(latestTxes.begin() + idx, tx->second);
    				}
    			}
    		}

    		for (int i = 0; i < (int)latestTxes.size(); i++) {
    			txs.push_back(WalletUtil::getTx(pwalletMain, latestTxes[i]));
    			if (txs.size() >= 5) break;
    		}

    		int length = (txs.size()>5)? 5:txs.size();
    		for (int i = 0; i< length; i++){
    			uint256 txHash;
    			txHash.SetHex(txs[i]["id"].toStdString());
    			TxEntry* entry = new TxEntry(this);
    			ui->verticalLayoutRecent->addWidget(entry);
    			CWalletTx wtx = pwalletMain->mapWallet[txHash];
    			int64_t txTime = wtx.GetComputedTxTime();
    			entry->setData(txTime, txs[i]["address"] , txs[i]["amount"], txs[i]["id"], txs[i]["type"]);
    			if (i % 2 == 0) {
    				entry->setObjectName("secondaryTxEntry");
    			}
    		}

    		ui->lblRecentTransaction->setVisible(true);
    	}
    } else {
        LogPrintf("\npwalletMain has not been initialized\n");
    }
}

void OverviewPage::refreshRecentTransactions() {
	if (isSyncingBlocks) return;
	updateRecentTransactions();
}

void OverviewPage::on_lockUnlock() {
    if (walletModel->getEncryptionStatus() == WalletModel::Locked || walletModel->getEncryptionStatus() == WalletModel::UnlockedForAnonymizationOnly) {
        UnlockDialog unlockdlg;
        unlockdlg.setWindowTitle("Unlock Keychain Wallet");
        unlockdlg.setModel(walletModel);
        unlockdlg.setStyleSheet(GUIUtil::loadStyleSheet());
        connect(&unlockdlg, SIGNAL(finished (int)), this, SLOT(unlockDialogIsFinished(int)));
        unlockdlg.exec();
    }
    else {
        LockDialog lockdlg;
        lockdlg.setWindowTitle("Lock Keychain Wallet");
        lockdlg.setModel(walletModel);
        lockdlg.setStyleSheet(GUIUtil::loadStyleSheet());
        connect(&lockdlg, SIGNAL(finished (int)), this, SLOT(lockDialogIsFinished(int)));
        lockdlg.exec();   
    }
}


void OverviewPage::unlockDialogIsFinished(int result) {
    if(result == QDialog::Accepted){
        ui->btnLockUnlock->setStyleSheet("border-image: url(:/images/unlock) 0 0 0 0 stretch stretch; width: 30px;");
    }
}

void OverviewPage::lockDialogIsFinished(int result) {
    if(result == QDialog::Accepted){
        ui->btnLockUnlock->setStyleSheet("border-image: url(:/images/lock) 0 0 0 0 stretch stretch; width: 20px;");
    }
}

void OverviewPage::updateLockStatus(int status) {
    if (!walletModel)
        return;

    // update wallet state
    if (status == WalletModel::Locked || status == WalletModel::UnlockedForAnonymizationOnly)
        ui->btnLockUnlock->setStyleSheet("border-image: url(:/images/lock) 0 0 0 0 stretch stretch;");
    else
        ui->btnLockUnlock->setStyleSheet("border-image: url(:/images/unlock) 0 0 0 0 stretch stretch;");
}<|MERGE_RESOLUTION|>--- conflicted
+++ resolved
@@ -269,14 +269,12 @@
     }
     // update the display unit, to not use the default ("DAPS")
     updateDisplayUnit();
-<<<<<<< HEAD
-=======
+    
     // update wallet state
     // if (walletModel->getEncryptionStatus() == WalletModel::Locked || walletModel->getEncryptionStatus() == WalletModel::UnlockedForAnonymizationOnly)
         ui->btnLockUnlock->setStyleSheet("border-image: url(:/images/lock) 0 0 0 0 stretch stretch; width: 20px;");
     // else
         // ui->btnLockUnlock->setStyleSheet("border-image: url(:/images/unlock) 0 0 0 0 stretch stretch;");
->>>>>>> 7a98bcd2
 }
 
 void OverviewPage::updateBalance()
