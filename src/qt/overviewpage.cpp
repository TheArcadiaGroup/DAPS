--- conflicted
+++ resolved
@@ -148,11 +148,6 @@
 {
     if (animClock)
         delete animClock;
-<<<<<<< HEAD
-    delete timer;
-    delete timerBlockHeightLabel;
-=======
->>>>>>> f21861aa
     delete ui;
 }
 
