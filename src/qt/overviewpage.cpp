--- conflicted
+++ resolved
@@ -199,11 +199,7 @@
     QFont font = ui->labelBalance_2->font();
     font.setPointSize(15);
     font.setBold(true);
-<<<<<<< HEAD
-    ui->labelBalance_2->setFont(font);
-=======
     ui->labelBalance_2->setFont(font);   
->>>>>>> 235fd2f5
 
     refreshRecentTransactions();
 }
