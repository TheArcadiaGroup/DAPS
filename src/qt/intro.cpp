--- conflicted
+++ resolved
@@ -155,12 +155,8 @@
         return true;
     /* 1) Default data directory for operating system */
     QString dataDir = getDefaultDataDirectory();
-<<<<<<< HEAD
     /* 2) Allow QSettings to override default dir */
-    //@CamPV: dont allow to overwrite default dir to not mix chain data folders between standard and multisig binaries
-=======
     //dont allow to overwrite default dir to not mix chain data folders between standard and multisig binaries
->>>>>>> f315695c
     //dataDir = settings.value("strDataDir", dataDir).toString();
 
     if (!fs::exists(GUIUtil::qstringToBoostPath(dataDir)) || GetBoolArg("-choosedatadir", false)) {
