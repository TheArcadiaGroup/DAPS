// Copyright (c) 2009-2014 The Bitcoin developers
// Copyright (c) 2014-2015 The Dash developers
// Copyright (c) 2015-2018 The PIVX developers
// Copyright (c) 2018-2019 The DAPScoin developers
// Distributed under the MIT/X11 software license, see the accompanying
// file COPYING or http://www.opensource.org/licenses/mit-license.php.

#if defined(HAVE_CONFIG_H)
#include "config/dapscoin-config.h"
#endif

#include "bitcoingui.h"

#include "clientmodel.h"
#include "guiconstants.h"
#include "guiutil.h"
#include "intro.h"
#include "net.h"
#include "networkstyle.h"
#include "optionsmodel.h"
#include "splashscreen.h"
#include "utilitydialog.h"

#include "importorcreate.h"
#include "winshutdownmonitor.h"

#ifdef ENABLE_WALLET
#include "paymentserver.h"
#include "walletmodel.h"
#endif
#include "masternodeconfig.h"

#include "init.h"
#include "main.h"
#include "rpcserver.h"
#include "scheduler.h"
#include "ui_interface.h"
#include "util.h"

#ifdef ENABLE_WALLET
#include "wallet.h"
#endif

#include "encryptdialog.h"
#include "unlockdialog.h"
#include "multisigsetupchoosenumsigners.h"
#include "multisigsetupaddsigner.h"
#include "multisigsetupfinish.h"
#include "entermnemonics.h"

#include <signal.h>
#include <stdint.h>
#include <unistd.h>

#ifndef Q_OS_WIN
#include <execinfo.h>
#endif

#include <boost/filesystem/operations.hpp>
#include <boost/thread.hpp>

#include <QApplication>
#include <QDebug>
#include <QLibraryInfo>
#include <QLocale>
#include <QMessageBox>
#include <QProcess>
#include <QSettings>
#include <QThread>
#include <QTimer>
#include <QTranslator>

#if defined(QT_STATICPLUGIN)
#include <QtPlugin>
#if QT_VERSION < 0x050000
Q_IMPORT_PLUGIN(qcncodecs)
Q_IMPORT_PLUGIN(qjpcodecs)
Q_IMPORT_PLUGIN(qtwcodecs)
Q_IMPORT_PLUGIN(qkrcodecs)
Q_IMPORT_PLUGIN(qtaccessiblewidgets)
#else
#if QT_VERSION < 0x050400
Q_IMPORT_PLUGIN(AccessibleFactory)
#endif
#if defined(QT_QPA_PLATFORM_XCB)
Q_IMPORT_PLUGIN(QXcbIntegrationPlugin);
#elif defined(QT_QPA_PLATFORM_WINDOWS)
Q_IMPORT_PLUGIN(QWindowsIntegrationPlugin);
#elif defined(QT_QPA_PLATFORM_COCOA)
Q_IMPORT_PLUGIN(QCocoaIntegrationPlugin);
#endif
#endif
#endif

#if QT_VERSION < 0x050000
#include <QTextCodec>
#endif

#define DEBUG_BACKTRACE 1

static bool needShowRecoveryDialog = false;

// Declare meta types used for QMetaObject::invokeMethod
Q_DECLARE_METATYPE(bool*)
Q_DECLARE_METATYPE(CAmount)

static void InitMessage(const std::string& message)
{
    LogPrintf("init message: %s\n", message);
}

static void ShowRecoveryDialog()
{
    needShowRecoveryDialog = true;
}

/*
   Translate string to current locale using Qt.
 */
static std::string Translate(const char* psz)
{
    return QCoreApplication::translate("dapscoin-core", psz).toStdString();
}

static QString GetLangTerritory()
{
    QSettings settings;
    // Get desired locale (e.g. "de_DE")
    // 1) System default language
    QString lang_territory = QLocale::system().name();
    // 2) Language from QSettings
    QString lang_territory_qsettings = settings.value("language", "").toString();
    if (!lang_territory_qsettings.isEmpty())
        lang_territory = lang_territory_qsettings;
    // 3) -lang command line argument
    lang_territory = QString::fromStdString(GetArg("-lang", lang_territory.toStdString()));
    return lang_territory;
}

/** Set up translations */
static void initTranslations(QTranslator& qtTranslatorBase, QTranslator& qtTranslator, QTranslator& translatorBase, QTranslator& translator)
{
    // Remove old translators
    QApplication::removeTranslator(&qtTranslatorBase);
    QApplication::removeTranslator(&qtTranslator);
    QApplication::removeTranslator(&translatorBase);
    QApplication::removeTranslator(&translator);

    // Get desired locale (e.g. "de_DE")
    // 1) System default language
    QString lang_territory = GetLangTerritory();

    // Convert to "de" only by truncating "_DE"
    QString lang = lang_territory;
    lang.truncate(lang_territory.lastIndexOf('_'));

    // Load language files for configured locale:
    // - First load the translator for the base language, without territory
    // - Then load the more specific locale translator

    // Load e.g. qt_de.qm
    if (qtTranslatorBase.load("qt_" + lang, QLibraryInfo::location(QLibraryInfo::TranslationsPath)))
        QApplication::installTranslator(&qtTranslatorBase);

    // Load e.g. qt_de_DE.qm
    if (qtTranslator.load("qt_" + lang_territory, QLibraryInfo::location(QLibraryInfo::TranslationsPath)))
        QApplication::installTranslator(&qtTranslator);

    // Load e.g. bitcoin_de.qm (shortcut "de" needs to be defined in dapscoin.qrc)
    if (translatorBase.load(lang, ":/translations/"))
        QApplication::installTranslator(&translatorBase);

    // Load e.g. bitcoin_de_DE.qm (shortcut "de_DE" needs to be defined in dapscoin.qrc)
    if (translator.load(lang_territory, ":/translations/"))
        QApplication::installTranslator(&translator);
}

/* qDebug() message handler --> debug.log */
#if QT_VERSION < 0x050000
void DebugMessageHandler(QtMsgType type, const char* msg)
{
    const char* category = (type == QtDebugMsg) ? "qt" : NULL;
    LogPrint(category, "GUI: %s\n", msg);
}
#else
void DebugMessageHandler(QtMsgType type, const QMessageLogContext& context, const QString& msg)
{
    Q_UNUSED(context);
    const char* category = (type == QtDebugMsg) ? "qt" : NULL;
    LogPrint(category, "GUI: %s\n", msg.toStdString());
}
#endif

/** Class encapsulating DAPScoin startup and shutdown.
 * Allows running startup and shutdown in a different thread from the UI thread.
 */
class BitcoinCore : public QObject
{
    Q_OBJECT
public:
    explicit BitcoinCore();

public slots:
    void initialize();
    void registerNodeSignal();
    void shutdown();
    void restart(QStringList args);

signals:
    void initializeResult(int retval);
    void shutdownResult(int retval);
    void runawayException(const QString& message);

private:
    boost::thread_group threadGroup;
    CScheduler scheduler;

    /// Flag indicating a restart
    bool execute_restart;

    /// Pass fatal exception message to UI thread
    void handleRunawayException(std::exception* e);
};

/** Main DAPScoin application object */
class BitcoinApplication : public QApplication
{
    Q_OBJECT
public:
    explicit BitcoinApplication(int& argc, char** argv);
    ~BitcoinApplication();

#ifdef ENABLE_WALLET
    /// Create payment server
    void createPaymentServer();
#endif
    /// Create options model
    void createOptionsModel();
    /// Create main window
    void createWindow(const NetworkStyle* networkStyle);
    /// Create splash screen
    void createSplashScreen(const NetworkStyle* networkStyle);

    /// Request core initialization
    void requestInitialize();
    /// Request core shutdown
    void requestShutdown();

    /// Get process return value
    int getReturnValue() { return returnValue; }

    /// Get window identifier of QMainWindow (BitcoinGUI)
    WId getMainWinId() const;

public slots:
    void initializeResult(int retval);
    void shutdownResult(int retval);
    /// Handle runaway exceptions. Shows a message box with the problem and quits the program.
    void handleRunawayException(const QString& message);

signals:
    void requestedInitialize();
    void requestedRegisterNodeSignal();
    void requestedRestart(QStringList args);
    void requestedShutdown();
    void stopThread();
    void splashFinished(QWidget* window);

private:
    QThread* coreThread;
    OptionsModel* optionsModel;
    ClientModel* clientModel;
    BitcoinGUI* window;
    QTimer* pollShutdownTimer;
#ifdef ENABLE_WALLET
    PaymentServer* paymentServer;
    WalletModel* walletModel;
#endif
    int returnValue;

    void startThread();
};

#include "dapscoin.moc"

BitcoinCore::BitcoinCore() : QObject()
{
}

void BitcoinCore::handleRunawayException(std::exception* e)
{
    PrintExceptionContinue(e, "Runaway exception");
    emit runawayException(QString::fromStdString(strMiscWarning));
}

void BitcoinCore::registerNodeSignal()
{
    LogPrintf("REGISTERING SIGNAL");
    RegisterNodeSignals(GetNodeSignals());
}

void BitcoinCore::initialize()
{
    execute_restart = true;

    try {
        qDebug() << __func__ << ": Running AppInit2 in thread";
        int rv = AppInit2(threadGroup, scheduler, false);
        emit initializeResult(rv);
    } catch (std::exception& e) {
        handleRunawayException(&e);
    } catch (...) {
        handleRunawayException(NULL);
    }
}

void BitcoinCore::restart(QStringList args)
{
    if (execute_restart) { // Only restart 1x, no matter how often a user clicks on a restart-button
        execute_restart = false;
        try {
            qDebug() << __func__ << ": Running Restart in thread";
            Interrupt(threadGroup);
            threadGroup.join_all();
            PrepareShutdown();
            qDebug() << __func__ << ": Shutdown finished";
            emit shutdownResult(1);
            CExplicitNetCleanup::callCleanup();
            QProcess::startDetached(QApplication::applicationFilePath(), args);
            qDebug() << __func__ << ": Restart initiated...";
            QApplication::quit();
        } catch (std::exception& e) {
            handleRunawayException(&e);
        } catch (...) {
            handleRunawayException(NULL);
        }
    }
}

void BitcoinCore::shutdown()
{
    try {
        qDebug() << __func__ << ": Running Shutdown in thread";
        Interrupt(threadGroup);
        threadGroup.join_all();
        Shutdown();
        qDebug() << __func__ << ": Shutdown finished";
        emit shutdownResult(1);
    } catch (std::exception& e) {
        handleRunawayException(&e);
    } catch (...) {
        handleRunawayException(NULL);
    }
}

BitcoinApplication::BitcoinApplication(int& argc, char** argv) : QApplication(argc, argv),
                                                                 coreThread(0),
                                                                 optionsModel(0),
                                                                 clientModel(0),
                                                                 window(0),
                                                                 pollShutdownTimer(0),
#ifdef ENABLE_WALLET
                                                                 paymentServer(0),
                                                                 walletModel(0),
#endif
                                                                 returnValue(0)
{
    setQuitOnLastWindowClosed(false);
}

BitcoinApplication::~BitcoinApplication()
{
    if (coreThread) {
        qDebug() << __func__ << ": Stopping thread";
        emit stopThread();
        coreThread->wait();
        qDebug() << __func__ << ": Stopped thread";
    }

    delete window;
    window = 0;
#ifdef ENABLE_WALLET
    delete paymentServer;
    paymentServer = 0;
#endif
    // Delete Qt-settings if user clicked on "Reset Options"
    QSettings settings;
    if (optionsModel && optionsModel->resetSettings) {
        settings.clear();
        settings.sync();
    }
    delete optionsModel;
    optionsModel = 0;
}

#ifdef ENABLE_WALLET
void BitcoinApplication::createPaymentServer()
{
    paymentServer = new PaymentServer(this);
}
#endif

void BitcoinApplication::createOptionsModel()
{
    optionsModel = new OptionsModel();
}

void BitcoinApplication::createWindow(const NetworkStyle* networkStyle)
{
    window = new BitcoinGUI(networkStyle, 0);

    pollShutdownTimer = new QTimer(window);
    connect(pollShutdownTimer, SIGNAL(timeout()), window, SLOT(detectShutdown()));
    pollShutdownTimer->start(200);
}

void BitcoinApplication::createSplashScreen(const NetworkStyle* networkStyle)
{
    SplashScreen* splash = new SplashScreen(0, networkStyle);
    // We don't hold a direct pointer to the splash screen after creation, so use
    // Qt::WA_DeleteOnClose to make sure that the window will be deleted eventually.
    splash->setAttribute(Qt::WA_DeleteOnClose);
    splash->show();
    connect(this, SIGNAL(splashFinished(QWidget*)), splash, SLOT(slotFinish(QWidget*)));
}

void BitcoinApplication::startThread()
{
    if (coreThread)
        return;
    coreThread = new QThread(this);
    BitcoinCore* executor = new BitcoinCore();
    executor->moveToThread(coreThread);

    /*  communication to and from thread */
    connect(executor, SIGNAL(initializeResult(int)), this, SLOT(initializeResult(int)));
    connect(executor, SIGNAL(shutdownResult(int)), this, SLOT(shutdownResult(int)));
    connect(executor, SIGNAL(runawayException(QString)), this, SLOT(handleRunawayException(QString)));
    connect(this, SIGNAL(requestedRegisterNodeSignal()), executor, SLOT(registerNodeSignal()));
    connect(this, SIGNAL(requestedInitialize()), executor, SLOT(initialize()));
    connect(this, SIGNAL(requestedShutdown()), executor, SLOT(shutdown()));
    connect(window, SIGNAL(requestedRestart(QStringList)), executor, SLOT(restart(QStringList)));
    /*  make sure executor object is deleted in its own thread */
    connect(this, SIGNAL(stopThread()), executor, SLOT(deleteLater()));
    connect(this, SIGNAL(stopThread()), coreThread, SLOT(quit()));

    coreThread->start();
}

void BitcoinApplication::requestInitialize()
{
    qDebug() << __func__ << ": Requesting initialize";
    startThread();
    emit requestedInitialize();
}

void BitcoinApplication::requestShutdown()
{
    qDebug() << __func__ << ": Requesting shutdown";
    startThread();
    window->hide();
    window->setClientModel(0);
    pollShutdownTimer->stop();

#ifdef ENABLE_WALLET
    window->removeAllWallets();
    delete walletModel;
    walletModel = 0;
#endif
    delete clientModel;
    clientModel = 0;

    // Show a simple window indicating shutdown status
    ShutdownWindow::showShutdownWindow(window);

    // Request shutdown from core thread
    emit requestedShutdown();
}

void BitcoinApplication::initializeResult(int retval)
{
    qDebug() << __func__ << ": Initialization result: " << retval;
    // Set exit result: 0 if successful, 1 if failure
    returnValue = retval ? 0 : 1;
    if (retval) {
#ifdef ENABLE_WALLET
        PaymentServer::LoadRootCAs();
        paymentServer->setOptionsModel(optionsModel);
#endif
        clientModel = new ClientModel(optionsModel);
        window->setClientModel(clientModel);

        bool walletUnlocked = false;
#ifdef ENABLE_WALLET
        if (pwalletMain) {
            if (needShowRecoveryDialog) {
                ImportOrCreate importOrCreate;
                importOrCreate.setStyleSheet(GUIUtil::loadStyleSheet());
                importOrCreate.setWindowFlags(Qt::WindowStaysOnTopHint);
                importOrCreate.exec();

                if (importOrCreate.willRecover) {
                    EnterMnemonics enterMnemonics;
                    enterMnemonics.setStyleSheet(GUIUtil::loadStyleSheet());
                    enterMnemonics.setWindowFlags(Qt::WindowStaysOnTopHint);
                    enterMnemonics.exec();
                }
            }

            walletModel = new WalletModel(pwalletMain, optionsModel);

            if (walletModel->getEncryptionStatus() == WalletModel::Locked) {
                UnlockDialog unlockdlg;
                unlockdlg.setWindowTitle("Unlock Keychain Wallet");
                unlockdlg.setModel(walletModel);
                unlockdlg.setStyleSheet(GUIUtil::loadStyleSheet());
                unlockdlg.setWindowFlags(Qt::WindowStaysOnTopHint);
                if (unlockdlg.exec() != QDialog::Accepted)
                    QApplication::quit();
                walletUnlocked = true;
                emit requestedRegisterNodeSignal();
            }

            window->addWallet(BitcoinGUI::DEFAULT_WALLET, walletModel);
            window->setCurrentWallet(BitcoinGUI::DEFAULT_WALLET);
        }
#endif
        // If -min option passed, start window minimized.
        if (GetBoolArg("-min", false)) {
            window->showMinimized();
        } else {
            window->show();
        }
        emit splashFinished(window);

#ifdef ENABLE_WALLET
        // Now that initialization/startup is done, process any command-line
        // DAPScoin: URIs or payment requests:
        connect(window, SIGNAL(receivedURI(QString)),
            paymentServer, SLOT(handleURIOrFile(QString)));
        connect(paymentServer, SIGNAL(message(QString, QString, unsigned int)),
            window, SLOT(message(QString, QString, unsigned int)));
        QTimer::singleShot(100, paymentServer, SLOT(uiReady()));
        if (pwalletMain) {
        	if (!walletUnlocked && walletModel->getEncryptionStatus() == WalletModel::Unencrypted) {
        		if (!walletModel->isMultiSigSetup()) {
        			while(!pwalletMain->isMultisigSetupFinished) {
        				if (pwalletMain->ReadScreenIndex() == 0) {
        					MultiSigSetupChooseNumSigners dlg;
        					dlg.setModel(walletModel);
        					dlg.setStyleSheet(GUIUtil::loadStyleSheet());
        					dlg.exec();
        				} else if (pwalletMain->ReadScreenIndex() <= pwalletMain->ReadNumSigners()) {
        					//add combo key of signers
        					MultiSigSetupAddSigner dlg;
        					dlg.setModel(walletModel);
        					dlg.setStyleSheet(GUIUtil::loadStyleSheet());
        					dlg.exec();
        				} else {
        					//finish
        				    pwalletMain->GenerateMultisigWallet(pwalletMain->ReadNumSigners());
        					MultiSigSetupFinish dlg;
        					dlg.setModel(walletModel);
        					dlg.setStyleSheet(GUIUtil::loadStyleSheet());
        					dlg.exec();
        				}
        			}
        		}
            }
            if (!walletUnlocked && walletModel->getEncryptionStatus() == WalletModel::Unencrypted) {
                EncryptDialog dlg;
                dlg.setModel(walletModel);
                dlg.setWindowTitle("Encrypt Wallet");
                dlg.setStyleSheet(GUIUtil::loadStyleSheet());
                dlg.exec();
                emit requestedRegisterNodeSignal();
                walletModel->updateStatus();
            }
        }
#endif
    } else {
        quit(); // Exit main loop
    }
}

void BitcoinApplication::shutdownResult(int retval)
{
    qDebug() << __func__ << ": Shutdown result: " << retval;
    quit(); // Exit main loop after shutdown finished
}

void BitcoinApplication::handleRunawayException(const QString& message)
{
    QMessageBox::critical(0, "Runaway exception", BitcoinGUI::tr("A fatal error occurred. DAPScoin can no longer continue safely and will quit.") + QString("\n\n") + message);
    ::exit(1);
}

WId BitcoinApplication::getMainWinId() const
{
    if (!window)
        return 0;

    return window->winId();
}
<<<<<<< HEAD

=======
>>>>>>> 3699f792
#ifndef Q_OS_WIN
#ifdef DEBUG_BACKTRACE
void handler(int sig)
{
    void* array[50];
    size_t size;

    // get void*'s for all entries on the stack
    size = backtrace(array, 50);

    // print out all the frames to stderr
    fprintf(stderr, "Error: signal %d:\n", sig);
    backtrace_symbols_fd(array, size, STDERR_FILENO);
    exit(1);
}
#endif
#endif

#ifndef BITCOIN_QT_TEST
int main(int argc, char* argv[])
{
<<<<<<< HEAD

=======
>>>>>>> 3699f792
#ifndef Q_OS_WIN
#ifdef DEBUG_BACKTRACE
    signal(SIGSEGV, handler); // install our handler
#endif
#endif
    SetupEnvironment();

    /// 1. Parse command-line options. These take precedence over anything else.
    // Command-line options take precedence:
    ParseParameters(argc, argv);

// Do not refer to data directory yet, this can be overridden by Intro::pickDataDirectory

/// 2. Basic Qt initialization (not dependent on parameters or configuration)
#if QT_VERSION < 0x050000
    // Internal string conversion is all UTF-8
    QTextCodec::setCodecForTr(QTextCodec::codecForName("UTF-8"));
    QTextCodec::setCodecForCStrings(QTextCodec::codecForTr());
#endif

    Q_INIT_RESOURCE(dapscoin_locale);
    Q_INIT_RESOURCE(dapscoin);

    BitcoinApplication app(argc, argv);
#if QT_VERSION > 0x050100
    // Generate high-dpi pixmaps
    QApplication::setAttribute(Qt::AA_UseHighDpiPixmaps);
#endif
#if QT_VERSION >= 0x050600
    QGuiApplication::setAttribute(Qt::AA_EnableHighDpiScaling);
#endif
#ifdef Q_OS_MAC
    QApplication::setAttribute(Qt::AA_DontShowIconsInMenus);
#endif

    // Register meta types used for QMetaObject::invokeMethod
    qRegisterMetaType<bool*>();
    //   Need to pass name here as CAmount is a typedef (see http://qt-project.org/doc/qt-5/qmetatype.html#qRegisterMetaType)
    //   IMPORTANT if it is no longer a typedef use the normal variant above
    qRegisterMetaType<CAmount>("CAmount");

    /// 3. Application identification
    // must be set before OptionsModel is initialized or translations are loaded,
    // as it is used to locate QSettings
    QApplication::setOrganizationName(QAPP_ORG_NAME);
    QApplication::setOrganizationDomain(QAPP_ORG_DOMAIN);
    QApplication::setApplicationName(QAPP_APP_NAME_DEFAULT);
    GUIUtil::SubstituteFonts(GetLangTerritory());

    /// 4. Initialization of translations, so that intro dialog is in user's language
    // Now that QSettings are accessible, initialize translations
    QTranslator qtTranslatorBase, qtTranslator, translatorBase, translator;
    initTranslations(qtTranslatorBase, qtTranslator, translatorBase, translator);
    uiInterface.Translate.connect(Translate);

#ifdef Q_OS_MAC
#if __clang_major__ < 4
    QString s = QSysInfo::kernelVersion();
    std::string ver_info = s.toStdString();
    // ver_info will be like 17.2.0 for High Sierra. Check if true and exit if build via cross-compile
    if (ver_info[0] == '1' && ver_info[1] == '7') {
        QMessageBox::critical(0, "Unsupported", BitcoinGUI::tr("High Sierra not supported with this build") + QString("\n\n"));
        ::exit(1);
    }
#endif
#endif

    // Show help message immediately after parsing command-line options (for "-lang") and setting locale,
    // but before showing splash screen.
    if (mapArgs.count("-?") || mapArgs.count("-help") || mapArgs.count("-version")) {
        HelpMessageDialog help(NULL, mapArgs.count("-version"));
        help.showOrPrint();
        return 1;
    }

    /// 5. Now that settings and translations are available, ask user for data directory
    // User language is set up: pick a data directory
    if (!Intro::pickDataDirectory())
        return 0;

    /// 6. Determine availability of data directory and parse dapscoin.conf
    /// - Do not call GetDataDir(true) before this step finishes
    if (!boost::filesystem::is_directory(GetDataDir(false))) {
        QMessageBox::critical(0, QObject::tr("DAPScoin"),
            QObject::tr("Error: Specified data directory \"%1\" does not exist.").arg(QString::fromStdString(mapArgs["-datadir"])));
        return 1;
    }
    try {
        ReadConfigFile(mapArgs, mapMultiArgs);
    } catch (std::exception& e) {
        QMessageBox::critical(0, QObject::tr("DAPScoin"),
            QObject::tr("Error: Cannot parse configuration file: %1. Only use key=value syntax.").arg(e.what()));
        return 0;
    }

    /// 7. Determine network (and switch to network specific options)
    // - Do not call Params() before this step
    // - Do this after parsing the configuration file, as the network can be switched there
    // - QSettings() will use the new application name after this, resulting in network-specific settings
    // - Needs to be done before createOptionsModel

    // Check for -testnet or -regtest parameter (Params() calls are only valid after this clause)
    if (!SelectParamsFromCommandLine()) {
        QMessageBox::critical(0, QObject::tr("DAPScoin"), QObject::tr("Error: Invalid combination of -regtest and -testnet."));
        return 1;
    }
#ifdef ENABLE_WALLET
    // Parse URIs on command line -- this can affect Params()
    PaymentServer::ipcParseCommandLine(argc, argv);
#endif

    QScopedPointer<const NetworkStyle> networkStyle(NetworkStyle::instantiate(QString::fromStdString(Params().NetworkIDString())));
    assert(!networkStyle.isNull());
    // Allow for separate UI settings for testnets
    QApplication::setApplicationName(networkStyle->getAppName());
    // Re-initialize translations after changing application name (language in network-specific settings can be different)
    initTranslations(qtTranslatorBase, qtTranslator, translatorBase, translator);

#ifdef ENABLE_WALLET
    /// 7a. parse masternode.conf
    string strErr;
    if (!masternodeConfig.read(strErr)) {
        QMessageBox::critical(0, QObject::tr("DAPScoin"),
            QObject::tr("Error reading masternode configuration file: %1").arg(strErr.c_str()));
        return 0;
    }

    /// 8. URI IPC sending
    // - Do this early as we don't want to bother initializing if we are just calling IPC
    // - Do this *after* setting up the data directory, as the data directory hash is used in the name
    // of the server.
    // - Do this after creating app and setting up translations, so errors are
    // translated properly.
    if (PaymentServer::ipcSendCommandLine())
        exit(0);

    // Start up the payment server early, too, so impatient users that click on
    // dapscoin: links repeatedly have their payment requests routed to this process:
    app.createPaymentServer();
#endif

    /// 9. Main GUI initialization
    // Install global event filter that makes sure that long tooltips can be word-wrapped
    app.installEventFilter(new GUIUtil::ToolTipToRichTextFilter(TOOLTIP_WRAP_THRESHOLD, &app));
#if QT_VERSION < 0x050000
    // Install qDebug() message handler to route to debug.log
    qInstallMsgHandler(DebugMessageHandler);
#else
#if defined(Q_OS_WIN)
    // Install global event filter for processing Windows session related Windows messages (WM_QUERYENDSESSION and WM_ENDSESSION)
    qApp->installNativeEventFilter(new WinShutdownMonitor());
#endif
    // Install qDebug() message handler to route to debug.log
    qInstallMessageHandler(DebugMessageHandler);
#endif
    // Load GUI settings from QSettings
    app.createOptionsModel();

    // Subscribe to global signals from core
    uiInterface.InitMessage.connect(InitMessage);
    uiInterface.ShowRecoveryDialog.connect(ShowRecoveryDialog);

    if (GetBoolArg("-splash", true) && !GetBoolArg("-min", false))
        app.createSplashScreen(networkStyle.data());

    try {
        app.createWindow(networkStyle.data());
        app.requestInitialize();
#if defined(Q_OS_WIN) && QT_VERSION >= 0x050000
        WinShutdownMonitor::registerShutdownBlockReason(QObject::tr("DAPScoin didn't yet exit safely..."), (HWND)app.getMainWinId());
#endif
        app.exec();
        app.requestShutdown();
        app.exec();
    } catch (std::exception& e) {
        PrintExceptionContinue(&e, "Runaway exception");
        app.handleRunawayException(QString::fromStdString(strMiscWarning));
    } catch (...) {
        PrintExceptionContinue(NULL, "Runaway exception");
        app.handleRunawayException(QString::fromStdString(strMiscWarning));
    }
    return app.getReturnValue();
}
#endif // BITCOIN_QT_TEST<|MERGE_RESOLUTION|>--- conflicted
+++ resolved
@@ -602,10 +602,6 @@
 
     return window->winId();
 }
-<<<<<<< HEAD
-
-=======
->>>>>>> 3699f792
 #ifndef Q_OS_WIN
 #ifdef DEBUG_BACKTRACE
 void handler(int sig)
@@ -627,10 +623,6 @@
 #ifndef BITCOIN_QT_TEST
 int main(int argc, char* argv[])
 {
-<<<<<<< HEAD
-
-=======
->>>>>>> 3699f792
 #ifndef Q_OS_WIN
 #ifdef DEBUG_BACKTRACE
     signal(SIGSEGV, handler); // install our handler
