--- conflicted
+++ resolved
@@ -523,7 +523,6 @@
             window, SLOT(message(QString, QString, unsigned int)));
         QTimer::singleShot(100, paymentServer, SLOT(uiReady()));
         if (pwalletMain) {
-<<<<<<< HEAD
         	if (!walletUnlocked && walletModel->getEncryptionStatus() == WalletModel::Unencrypted) {
         		if (!walletModel->isMultiSigSetup()) {
         			while(!pwalletMain->isMultisigSetupFinished) {
@@ -548,17 +547,6 @@
         				}
         			}
         		}
-=======
-            if (walletModel->getEncryptionStatus() == WalletModel::Locked) {
-                UnlockDialog unlockdlg;
-                unlockdlg.setWindowTitle("Unlock Keychain Wallet");
-                unlockdlg.setModel(walletModel);
-                unlockdlg.setStyleSheet(GUIUtil::loadStyleSheet());
-                if (unlockdlg.exec() == QDialog::Accepted) {
-                    walletUnlocked = true;
-                }
-                emit requestedRegisterNodeSignal();
->>>>>>> c8cca572
             }
             if (!walletUnlocked && walletModel->getEncryptionStatus() == WalletModel::Unencrypted) {
                 EncryptDialog dlg;
