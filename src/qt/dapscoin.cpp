--- conflicted
+++ resolved
@@ -460,7 +460,6 @@
 #endif
         clientModel = new ClientModel(optionsModel);
         window->setClientModel(clientModel);
-<<<<<<< HEAD
 
         bool walletUnlocked = false;
 #ifdef ENABLE_WALLET
@@ -477,11 +476,6 @@
                 walletUnlocked = true;
             }
 
-=======
-#ifdef ENABLE_WALLET
-        if (pwalletMain) {
-            walletModel = new WalletModel(pwalletMain, optionsModel);
->>>>>>> 7a98bcd2
             window->addWallet(BitcoinGUI::DEFAULT_WALLET, walletModel);
             window->setCurrentWallet(BitcoinGUI::DEFAULT_WALLET);
         }
