--- conflicted
+++ resolved
@@ -523,8 +523,6 @@
             window, SLOT(message(QString, QString, unsigned int)));
         QTimer::singleShot(100, paymentServer, SLOT(uiReady()));
         if (pwalletMain) {
-<<<<<<< HEAD
-=======
             if (walletModel->getEncryptionStatus() == WalletModel::Locked) {
                 UnlockDialog unlockdlg;
                 unlockdlg.setWindowTitle("Unlock Keychain Wallet");
@@ -536,7 +534,6 @@
                 walletUnlocked = true;
                 emit requestedRegisterNodeSignal();
             }
->>>>>>> fd7b65ee
         	if (!walletUnlocked && walletModel->getEncryptionStatus() == WalletModel::Unencrypted) {
         		if (!walletModel->isMultiSigSetup()) {
         			while(!pwalletMain->isMultisigSetupFinished) {
