// Copyright (c) 2009-2014 The Bitcoin developers
// Copyright (c) 2014-2015 The Dash developers
// Copyright (c) 2015-2018 The PIVX developers
// Copyright (c) 2018-2019 The DAPScoin developers
// Distributed under the MIT/X11 software license, see the accompanying
// file COPYING or http://www.opensource.org/licenses/mit-license.php.

#if defined(HAVE_CONFIG_H)
#include "config/dapscoin-config.h"
#endif

#include "bitcoingui.h"

#include "clientmodel.h"
#include "guiconstants.h"
#include "guiutil.h"
#include "intro.h"
#include "net.h"
#include "networkstyle.h"
#include "optionsmodel.h"
#include "splashscreen.h"
#include "utilitydialog.h"

#include "importorcreate.h"
#include "winshutdownmonitor.h"

#ifdef ENABLE_WALLET
#include "paymentserver.h"
#include "walletmodel.h"
#endif
#include "masternodeconfig.h"

#include "init.h"
#include "main.h"
#include "rpcserver.h"
#include "scheduler.h"
#include "ui_interface.h"
#include "util.h"

#ifdef ENABLE_WALLET
#include "wallet.h"
#endif

#include "encryptdialog.h"
#include "unlockdialog.h"
<<<<<<< HEAD
#include "multisigsetupchoosenumsigners.h"
#include "multisigsetupaddsigner.h"
#include "multisigsetupfinish.h"
=======
#include "entermnemonics.h"
>>>>>>> 49f26135

#include <signal.h>
#include <stdint.h>
#include <unistd.h>

#include <boost/filesystem/operations.hpp>
#include <boost/thread.hpp>

#include <QApplication>
#include <QDebug>
#include <QLibraryInfo>
#include <QLocale>
#include <QMessageBox>
#include <QProcess>
#include <QSettings>
#include <QThread>
#include <QTimer>
#include <QTranslator>

#if defined(QT_STATICPLUGIN)
#include <QtPlugin>
#if QT_VERSION < 0x050000
Q_IMPORT_PLUGIN(qcncodecs)
Q_IMPORT_PLUGIN(qjpcodecs)
Q_IMPORT_PLUGIN(qtwcodecs)
Q_IMPORT_PLUGIN(qkrcodecs)
Q_IMPORT_PLUGIN(qtaccessiblewidgets)
#else
#if QT_VERSION < 0x050400
Q_IMPORT_PLUGIN(AccessibleFactory)
#endif
#if defined(QT_QPA_PLATFORM_XCB)
Q_IMPORT_PLUGIN(QXcbIntegrationPlugin);
#elif defined(QT_QPA_PLATFORM_WINDOWS)
Q_IMPORT_PLUGIN(QWindowsIntegrationPlugin);
#elif defined(QT_QPA_PLATFORM_COCOA)
Q_IMPORT_PLUGIN(QCocoaIntegrationPlugin);
#endif
#endif
#endif

#if QT_VERSION < 0x050000
#include <QTextCodec>
#endif

static bool needShowRecoveryDialog = false;

// Declare meta types used for QMetaObject::invokeMethod
Q_DECLARE_METATYPE(bool*)
Q_DECLARE_METATYPE(CAmount)

static void InitMessage(const std::string& message)
{
    LogPrintf("init message: %s\n", message);
}

static void ShowRecoveryDialog()
{
    needShowRecoveryDialog = true;
}

/*
   Translate string to current locale using Qt.
 */
static std::string Translate(const char* psz)
{
    return QCoreApplication::translate("dapscoin-core", psz).toStdString();
}

static QString GetLangTerritory()
{
    QSettings settings;
    // Get desired locale (e.g. "de_DE")
    // 1) System default language
    QString lang_territory = QLocale::system().name();
    // 2) Language from QSettings
    QString lang_territory_qsettings = settings.value("language", "").toString();
    if (!lang_territory_qsettings.isEmpty())
        lang_territory = lang_territory_qsettings;
    // 3) -lang command line argument
    lang_territory = QString::fromStdString(GetArg("-lang", lang_territory.toStdString()));
    return lang_territory;
}

/** Set up translations */
static void initTranslations(QTranslator& qtTranslatorBase, QTranslator& qtTranslator, QTranslator& translatorBase, QTranslator& translator)
{
    // Remove old translators
    QApplication::removeTranslator(&qtTranslatorBase);
    QApplication::removeTranslator(&qtTranslator);
    QApplication::removeTranslator(&translatorBase);
    QApplication::removeTranslator(&translator);

    // Get desired locale (e.g. "de_DE")
    // 1) System default language
    QString lang_territory = GetLangTerritory();

    // Convert to "de" only by truncating "_DE"
    QString lang = lang_territory;
    lang.truncate(lang_territory.lastIndexOf('_'));

    // Load language files for configured locale:
    // - First load the translator for the base language, without territory
    // - Then load the more specific locale translator

    // Load e.g. qt_de.qm
    if (qtTranslatorBase.load("qt_" + lang, QLibraryInfo::location(QLibraryInfo::TranslationsPath)))
        QApplication::installTranslator(&qtTranslatorBase);

    // Load e.g. qt_de_DE.qm
    if (qtTranslator.load("qt_" + lang_territory, QLibraryInfo::location(QLibraryInfo::TranslationsPath)))
        QApplication::installTranslator(&qtTranslator);

    // Load e.g. bitcoin_de.qm (shortcut "de" needs to be defined in dapscoin.qrc)
    if (translatorBase.load(lang, ":/translations/"))
        QApplication::installTranslator(&translatorBase);

    // Load e.g. bitcoin_de_DE.qm (shortcut "de_DE" needs to be defined in dapscoin.qrc)
    if (translator.load(lang_territory, ":/translations/"))
        QApplication::installTranslator(&translator);
}

/* qDebug() message handler --> debug.log */
#if QT_VERSION < 0x050000
void DebugMessageHandler(QtMsgType type, const char* msg)
{
    const char* category = (type == QtDebugMsg) ? "qt" : NULL;
    LogPrint(category, "GUI: %s\n", msg);
}
#else
void DebugMessageHandler(QtMsgType type, const QMessageLogContext& context, const QString& msg)
{
    Q_UNUSED(context);
    const char* category = (type == QtDebugMsg) ? "qt" : NULL;
    LogPrint(category, "GUI: %s\n", msg.toStdString());
}
#endif

/** Class encapsulating DAPScoin startup and shutdown.
 * Allows running startup and shutdown in a different thread from the UI thread.
 */
class BitcoinCore : public QObject
{
    Q_OBJECT
public:
    explicit BitcoinCore();

public slots:
    void initialize();
    void registerNodeSignal();
    void shutdown();
    void restart(QStringList args);

signals:
    void initializeResult(int retval);
    void shutdownResult(int retval);
    void runawayException(const QString& message);

private:
    boost::thread_group threadGroup;
    CScheduler scheduler;

    /// Flag indicating a restart
    bool execute_restart;

    /// Pass fatal exception message to UI thread
    void handleRunawayException(std::exception* e);
};

/** Main DAPScoin application object */
class BitcoinApplication : public QApplication
{
    Q_OBJECT
public:
    explicit BitcoinApplication(int& argc, char** argv);
    ~BitcoinApplication();

#ifdef ENABLE_WALLET
    /// Create payment server
    void createPaymentServer();
#endif
    /// Create options model
    void createOptionsModel();
    /// Create main window
    void createWindow(const NetworkStyle* networkStyle);
    /// Create splash screen
    void createSplashScreen(const NetworkStyle* networkStyle);

    /// Request core initialization
    void requestInitialize();
    /// Request core shutdown
    void requestShutdown();

    /// Get process return value
    int getReturnValue() { return returnValue; }

    /// Get window identifier of QMainWindow (BitcoinGUI)
    WId getMainWinId() const;

public slots:
    void initializeResult(int retval);
    void shutdownResult(int retval);
    /// Handle runaway exceptions. Shows a message box with the problem and quits the program.
    void handleRunawayException(const QString& message);

signals:
    void requestedInitialize();
    void requestedRegisterNodeSignal();
    void requestedRestart(QStringList args);
    void requestedShutdown();
    void stopThread();
    void splashFinished(QWidget* window);

private:
    QThread* coreThread;
    OptionsModel* optionsModel;
    ClientModel* clientModel;
    BitcoinGUI* window;
    QTimer* pollShutdownTimer;
#ifdef ENABLE_WALLET
    PaymentServer* paymentServer;
    WalletModel* walletModel;
#endif
    int returnValue;

    void startThread();
};

#include "dapscoin.moc"

BitcoinCore::BitcoinCore() : QObject()
{
}

void BitcoinCore::handleRunawayException(std::exception* e)
{
    PrintExceptionContinue(e, "Runaway exception");
    emit runawayException(QString::fromStdString(strMiscWarning));
}

void BitcoinCore::registerNodeSignal()
{
    RegisterNodeSignals(GetNodeSignals());
}

void BitcoinCore::initialize()
{
    execute_restart = true;

    try {
        qDebug() << __func__ << ": Running AppInit2 in thread";
        int rv = AppInit2(threadGroup, scheduler, false);
        emit initializeResult(rv);
    } catch (std::exception& e) {
        handleRunawayException(&e);
    } catch (...) {
        handleRunawayException(NULL);
    }
}

void BitcoinCore::restart(QStringList args)
{
    if (execute_restart) { // Only restart 1x, no matter how often a user clicks on a restart-button
        execute_restart = false;
        try {
            qDebug() << __func__ << ": Running Restart in thread";
            Interrupt(threadGroup);
            threadGroup.join_all();
            PrepareShutdown();
            qDebug() << __func__ << ": Shutdown finished";
            emit shutdownResult(1);
            CExplicitNetCleanup::callCleanup();
            QProcess::startDetached(QApplication::applicationFilePath(), args);
            qDebug() << __func__ << ": Restart initiated...";
            QApplication::quit();
        } catch (std::exception& e) {
            handleRunawayException(&e);
        } catch (...) {
            handleRunawayException(NULL);
        }
    }
}

void BitcoinCore::shutdown()
{
    try {
        qDebug() << __func__ << ": Running Shutdown in thread";
        Interrupt(threadGroup);
        threadGroup.join_all();
        Shutdown();
        qDebug() << __func__ << ": Shutdown finished";
        emit shutdownResult(1);
    } catch (std::exception& e) {
        handleRunawayException(&e);
    } catch (...) {
        handleRunawayException(NULL);
    }
}

BitcoinApplication::BitcoinApplication(int& argc, char** argv) : QApplication(argc, argv),
                                                                 coreThread(0),
                                                                 optionsModel(0),
                                                                 clientModel(0),
                                                                 window(0),
                                                                 pollShutdownTimer(0),
#ifdef ENABLE_WALLET
                                                                 paymentServer(0),
                                                                 walletModel(0),
#endif
                                                                 returnValue(0)
{
    setQuitOnLastWindowClosed(false);
}

BitcoinApplication::~BitcoinApplication()
{
    if (coreThread) {
        qDebug() << __func__ << ": Stopping thread";
        emit stopThread();
        coreThread->wait();
        qDebug() << __func__ << ": Stopped thread";
    }

    delete window;
    window = 0;
#ifdef ENABLE_WALLET
    delete paymentServer;
    paymentServer = 0;
#endif
    // Delete Qt-settings if user clicked on "Reset Options"
    QSettings settings;
    if (optionsModel && optionsModel->resetSettings) {
        settings.clear();
        settings.sync();
    }
    delete optionsModel;
    optionsModel = 0;
}

#ifdef ENABLE_WALLET
void BitcoinApplication::createPaymentServer()
{
    paymentServer = new PaymentServer(this);
}
#endif

void BitcoinApplication::createOptionsModel()
{
    optionsModel = new OptionsModel();
}

void BitcoinApplication::createWindow(const NetworkStyle* networkStyle)
{
    window = new BitcoinGUI(networkStyle, 0);

    pollShutdownTimer = new QTimer(window);
    connect(pollShutdownTimer, SIGNAL(timeout()), window, SLOT(detectShutdown()));
    pollShutdownTimer->start(200);
}

void BitcoinApplication::createSplashScreen(const NetworkStyle* networkStyle)
{
    SplashScreen* splash = new SplashScreen(0, networkStyle);
    // We don't hold a direct pointer to the splash screen after creation, so use
    // Qt::WA_DeleteOnClose to make sure that the window will be deleted eventually.
    splash->setAttribute(Qt::WA_DeleteOnClose);
    splash->show();
    connect(this, SIGNAL(splashFinished(QWidget*)), splash, SLOT(slotFinish(QWidget*)));
}

void BitcoinApplication::startThread()
{
    if (coreThread)
        return;
    coreThread = new QThread(this);
    BitcoinCore* executor = new BitcoinCore();
    executor->moveToThread(coreThread);

    /*  communication to and from thread */
    connect(executor, SIGNAL(initializeResult(int)), this, SLOT(initializeResult(int)));
    connect(executor, SIGNAL(shutdownResult(int)), this, SLOT(shutdownResult(int)));
    connect(executor, SIGNAL(runawayException(QString)), this, SLOT(handleRunawayException(QString)));
    connect(this, SIGNAL(requestedRegisterNodeSignal()), executor, SLOT(registerNodeSignal()));
    connect(this, SIGNAL(requestedInitialize()), executor, SLOT(initialize()));
    connect(this, SIGNAL(requestedShutdown()), executor, SLOT(shutdown()));
    connect(window, SIGNAL(requestedRestart(QStringList)), executor, SLOT(restart(QStringList)));
    /*  make sure executor object is deleted in its own thread */
    connect(this, SIGNAL(stopThread()), executor, SLOT(deleteLater()));
    connect(this, SIGNAL(stopThread()), coreThread, SLOT(quit()));

    coreThread->start();
}

void BitcoinApplication::requestInitialize()
{
    qDebug() << __func__ << ": Requesting initialize";
    startThread();
    emit requestedInitialize();
}

void BitcoinApplication::requestShutdown()
{
    qDebug() << __func__ << ": Requesting shutdown";
    startThread();
    window->hide();
    window->setClientModel(0);
    pollShutdownTimer->stop();

#ifdef ENABLE_WALLET
    window->removeAllWallets();
    delete walletModel;
    walletModel = 0;
#endif
    delete clientModel;
    clientModel = 0;

    // Show a simple window indicating shutdown status
    ShutdownWindow::showShutdownWindow(window);

    // Request shutdown from core thread
    emit requestedShutdown();
}

void BitcoinApplication::initializeResult(int retval)
{
    qDebug() << __func__ << ": Initialization result: " << retval;
    // Set exit result: 0 if successful, 1 if failure
    returnValue = retval ? 0 : 1;
    if (retval) {
#ifdef ENABLE_WALLET
        PaymentServer::LoadRootCAs();
        paymentServer->setOptionsModel(optionsModel);
#endif
        clientModel = new ClientModel(optionsModel);
        window->setClientModel(clientModel);

        bool walletUnlocked = false;
#ifdef ENABLE_WALLET
        if (pwalletMain) {
            if (needShowRecoveryDialog) {
                ImportOrCreate importOrCreate;
                importOrCreate.setStyleSheet(GUIUtil::loadStyleSheet());
                importOrCreate.setWindowFlags(Qt::WindowStaysOnTopHint);
                importOrCreate.exec();

                if (importOrCreate.willRecover) {
                    EnterMnemonics enterMnemonics;
                    enterMnemonics.setStyleSheet(GUIUtil::loadStyleSheet());
                    enterMnemonics.setWindowFlags(Qt::WindowStaysOnTopHint);
                    enterMnemonics.exec();
                }
            }

            walletModel = new WalletModel(pwalletMain, optionsModel);

            if (walletModel->getEncryptionStatus() == WalletModel::Locked) {
                UnlockDialog unlockdlg;
                unlockdlg.setWindowTitle("Unlock Keychain Wallet");
                unlockdlg.setModel(walletModel);
                unlockdlg.setStyleSheet(GUIUtil::loadStyleSheet());
                unlockdlg.setWindowFlags(Qt::WindowStaysOnTopHint);
                if (unlockdlg.exec() != QDialog::Accepted)
                    QApplication::quit();
                walletUnlocked = true;
                emit requestedRegisterNodeSignal();
            }

            window->addWallet(BitcoinGUI::DEFAULT_WALLET, walletModel);
            window->setCurrentWallet(BitcoinGUI::DEFAULT_WALLET);
        }
#endif
        // If -min option passed, start window minimized.
        if (GetBoolArg("-min", false)) {
            window->showMinimized();
        } else {
            window->show();
        }
        emit splashFinished(window);

#ifdef ENABLE_WALLET
        // Now that initialization/startup is done, process any command-line
        // DAPScoin: URIs or payment requests:
        connect(window, SIGNAL(receivedURI(QString)),
            paymentServer, SLOT(handleURIOrFile(QString)));
        connect(paymentServer, SIGNAL(message(QString, QString, unsigned int)),
            window, SLOT(message(QString, QString, unsigned int)));
        QTimer::singleShot(100, paymentServer, SLOT(uiReady()));
        if (pwalletMain) {
<<<<<<< HEAD
        	if (!walletUnlocked && walletModel->getEncryptionStatus() == WalletModel::Unencrypted) {
        		if (!walletModel->isMultiSigSetup()) {
        			while(!pwalletMain->isMultisigSetupFinished) {
        				if (pwalletMain->ReadScreenIndex() == 0) {
        					MultiSigSetupChooseNumSigners dlg;
        					dlg.setModel(walletModel);
        					dlg.setStyleSheet(GUIUtil::loadStyleSheet());
        					dlg.exec();
        				} else if (pwalletMain->ReadScreenIndex() <= pwalletMain->ReadNumSigners()) {
        					//add combo key of signers
        					MultiSigSetupAddSigner dlg;
        					dlg.setModel(walletModel);
        					dlg.setStyleSheet(GUIUtil::loadStyleSheet());
        					dlg.exec();
        				} else {
        					//finish
        				    pwalletMain->GenerateMultisigWallet(pwalletMain->ReadNumSigners());
        					MultiSigSetupFinish dlg;
        					dlg.setModel(walletModel);
        					dlg.setStyleSheet(GUIUtil::loadStyleSheet());
        					dlg.exec();
        				}
        			}
        		}

        		EncryptDialog dlg;
        		dlg.setModel(walletModel);
        		dlg.setWindowTitle("Encrypt Wallet");
        		dlg.setStyleSheet(GUIUtil::loadStyleSheet());
        		dlg.exec();
=======
            if (!walletUnlocked && walletModel->getEncryptionStatus() == WalletModel::Unencrypted) {
                EncryptDialog dlg;
                dlg.setModel(walletModel);
                dlg.setWindowTitle("Encrypt Wallet");
                dlg.setStyleSheet(GUIUtil::loadStyleSheet());
                dlg.exec();
>>>>>>> 49f26135

                emit requestedRegisterNodeSignal();
                walletModel->updateStatus();
            }
        }
#endif
    } else {
        quit(); // Exit main loop
    }
}

void BitcoinApplication::shutdownResult(int retval)
{
    qDebug() << __func__ << ": Shutdown result: " << retval;
    quit(); // Exit main loop after shutdown finished
}

void BitcoinApplication::handleRunawayException(const QString& message)
{
    QMessageBox::critical(0, "Runaway exception", BitcoinGUI::tr("A fatal error occurred. DAPScoin can no longer continue safely and will quit.") + QString("\n\n") + message);
    ::exit(1);
}

WId BitcoinApplication::getMainWinId() const
{
    if (!window)
        return 0;

    return window->winId();
}

#ifdef DEBUG_BACKTRACE
void handler(int sig)
{
    void* array[50];
    size_t size;

    // get void*'s for all entries on the stack
    size = backtrace(array, 50);

    // print out all the frames to stderr
    fprintf(stderr, "Error: signal %d:\n", sig);
    backtrace_symbols_fd(array, size, STDERR_FILENO);
    exit(1);
}
#endif

#ifndef BITCOIN_QT_TEST
int main(int argc, char* argv[])
{
#ifdef DEBUG_BACKTRACE
    signal(SIGSEGV, handler); // install our handler
#endif
    SetupEnvironment();

    /// 1. Parse command-line options. These take precedence over anything else.
    // Command-line options take precedence:
    ParseParameters(argc, argv);

// Do not refer to data directory yet, this can be overridden by Intro::pickDataDirectory

/// 2. Basic Qt initialization (not dependent on parameters or configuration)
#if QT_VERSION < 0x050000
    // Internal string conversion is all UTF-8
    QTextCodec::setCodecForTr(QTextCodec::codecForName("UTF-8"));
    QTextCodec::setCodecForCStrings(QTextCodec::codecForTr());
#endif

    Q_INIT_RESOURCE(dapscoin_locale);
    Q_INIT_RESOURCE(dapscoin);

    BitcoinApplication app(argc, argv);
#if QT_VERSION > 0x050100
    // Generate high-dpi pixmaps
    QApplication::setAttribute(Qt::AA_UseHighDpiPixmaps);
#endif
#if QT_VERSION >= 0x050600
    QGuiApplication::setAttribute(Qt::AA_EnableHighDpiScaling);
#endif
#ifdef Q_OS_MAC
    QApplication::setAttribute(Qt::AA_DontShowIconsInMenus);
#endif

    // Register meta types used for QMetaObject::invokeMethod
    qRegisterMetaType<bool*>();
    //   Need to pass name here as CAmount is a typedef (see http://qt-project.org/doc/qt-5/qmetatype.html#qRegisterMetaType)
    //   IMPORTANT if it is no longer a typedef use the normal variant above
    qRegisterMetaType<CAmount>("CAmount");

    /// 3. Application identification
    // must be set before OptionsModel is initialized or translations are loaded,
    // as it is used to locate QSettings
    QApplication::setOrganizationName(QAPP_ORG_NAME);
    QApplication::setOrganizationDomain(QAPP_ORG_DOMAIN);
    QApplication::setApplicationName(QAPP_APP_NAME_DEFAULT);
    GUIUtil::SubstituteFonts(GetLangTerritory());

    /// 4. Initialization of translations, so that intro dialog is in user's language
    // Now that QSettings are accessible, initialize translations
    QTranslator qtTranslatorBase, qtTranslator, translatorBase, translator;
    initTranslations(qtTranslatorBase, qtTranslator, translatorBase, translator);
    uiInterface.Translate.connect(Translate);

#ifdef Q_OS_MAC
#if __clang_major__ < 4
    QString s = QSysInfo::kernelVersion();
    std::string ver_info = s.toStdString();
    // ver_info will be like 17.2.0 for High Sierra. Check if true and exit if build via cross-compile
    if (ver_info[0] == '1' && ver_info[1] == '7') {
        QMessageBox::critical(0, "Unsupported", BitcoinGUI::tr("High Sierra not supported with this build") + QString("\n\n"));
        ::exit(1);
    }
#endif
#endif

    // Show help message immediately after parsing command-line options (for "-lang") and setting locale,
    // but before showing splash screen.
    if (mapArgs.count("-?") || mapArgs.count("-help") || mapArgs.count("-version")) {
        HelpMessageDialog help(NULL, mapArgs.count("-version"));
        help.showOrPrint();
        return 1;
    }

    /// 5. Now that settings and translations are available, ask user for data directory
    // User language is set up: pick a data directory
    if (!Intro::pickDataDirectory())
        return 0;

    /// 6. Determine availability of data directory and parse dapscoin.conf
    /// - Do not call GetDataDir(true) before this step finishes
    if (!boost::filesystem::is_directory(GetDataDir(false))) {
        QMessageBox::critical(0, QObject::tr("DAPScoin"),
            QObject::tr("Error: Specified data directory \"%1\" does not exist.").arg(QString::fromStdString(mapArgs["-datadir"])));
        return 1;
    }
    try {
        ReadConfigFile(mapArgs, mapMultiArgs);
    } catch (std::exception& e) {
        QMessageBox::critical(0, QObject::tr("DAPScoin"),
            QObject::tr("Error: Cannot parse configuration file: %1. Only use key=value syntax.").arg(e.what()));
        return 0;
    }

    /// 7. Determine network (and switch to network specific options)
    // - Do not call Params() before this step
    // - Do this after parsing the configuration file, as the network can be switched there
    // - QSettings() will use the new application name after this, resulting in network-specific settings
    // - Needs to be done before createOptionsModel

    // Check for -testnet or -regtest parameter (Params() calls are only valid after this clause)
    if (!SelectParamsFromCommandLine()) {
        QMessageBox::critical(0, QObject::tr("DAPScoin"), QObject::tr("Error: Invalid combination of -regtest and -testnet."));
        return 1;
    }
#ifdef ENABLE_WALLET
    // Parse URIs on command line -- this can affect Params()
    PaymentServer::ipcParseCommandLine(argc, argv);
#endif

    QScopedPointer<const NetworkStyle> networkStyle(NetworkStyle::instantiate(QString::fromStdString(Params().NetworkIDString())));
    assert(!networkStyle.isNull());
    // Allow for separate UI settings for testnets
    QApplication::setApplicationName(networkStyle->getAppName());
    // Re-initialize translations after changing application name (language in network-specific settings can be different)
    initTranslations(qtTranslatorBase, qtTranslator, translatorBase, translator);

#ifdef ENABLE_WALLET
    /// 7a. parse masternode.conf
    string strErr;
    if (!masternodeConfig.read(strErr)) {
        QMessageBox::critical(0, QObject::tr("DAPScoin"),
            QObject::tr("Error reading masternode configuration file: %1").arg(strErr.c_str()));
        return 0;
    }

    /// 8. URI IPC sending
    // - Do this early as we don't want to bother initializing if we are just calling IPC
    // - Do this *after* setting up the data directory, as the data directory hash is used in the name
    // of the server.
    // - Do this after creating app and setting up translations, so errors are
    // translated properly.
    if (PaymentServer::ipcSendCommandLine())
        exit(0);

    // Start up the payment server early, too, so impatient users that click on
    // dapscoin: links repeatedly have their payment requests routed to this process:
    app.createPaymentServer();
#endif

    /// 9. Main GUI initialization
    // Install global event filter that makes sure that long tooltips can be word-wrapped
    app.installEventFilter(new GUIUtil::ToolTipToRichTextFilter(TOOLTIP_WRAP_THRESHOLD, &app));
#if QT_VERSION < 0x050000
    // Install qDebug() message handler to route to debug.log
    qInstallMsgHandler(DebugMessageHandler);
#else
#if defined(Q_OS_WIN)
    // Install global event filter for processing Windows session related Windows messages (WM_QUERYENDSESSION and WM_ENDSESSION)
    qApp->installNativeEventFilter(new WinShutdownMonitor());
#endif
    // Install qDebug() message handler to route to debug.log
    qInstallMessageHandler(DebugMessageHandler);
#endif
    // Load GUI settings from QSettings
    app.createOptionsModel();

    // Subscribe to global signals from core
    uiInterface.InitMessage.connect(InitMessage);
    uiInterface.ShowRecoveryDialog.connect(ShowRecoveryDialog);

    if (GetBoolArg("-splash", true) && !GetBoolArg("-min", false))
        app.createSplashScreen(networkStyle.data());

    try {
        app.createWindow(networkStyle.data());
        app.requestInitialize();
#if defined(Q_OS_WIN) && QT_VERSION >= 0x050000
        WinShutdownMonitor::registerShutdownBlockReason(QObject::tr("DAPScoin didn't yet exit safely..."), (HWND)app.getMainWinId());
#endif
        app.exec();
        app.requestShutdown();
        app.exec();
    } catch (std::exception& e) {
        PrintExceptionContinue(&e, "Runaway exception");
        app.handleRunawayException(QString::fromStdString(strMiscWarning));
    } catch (...) {
        PrintExceptionContinue(NULL, "Runaway exception");
        app.handleRunawayException(QString::fromStdString(strMiscWarning));
    }
    return app.getReturnValue();
}
#endif // BITCOIN_QT_TEST<|MERGE_RESOLUTION|>--- conflicted
+++ resolved
@@ -43,13 +43,10 @@
 
 #include "encryptdialog.h"
 #include "unlockdialog.h"
-<<<<<<< HEAD
 #include "multisigsetupchoosenumsigners.h"
 #include "multisigsetupaddsigner.h"
 #include "multisigsetupfinish.h"
-=======
 #include "entermnemonics.h"
->>>>>>> 49f26135
 
 #include <signal.h>
 #include <stdint.h>
@@ -538,7 +535,6 @@
             window, SLOT(message(QString, QString, unsigned int)));
         QTimer::singleShot(100, paymentServer, SLOT(uiReady()));
         if (pwalletMain) {
-<<<<<<< HEAD
         	if (!walletUnlocked && walletModel->getEncryptionStatus() == WalletModel::Unencrypted) {
         		if (!walletModel->isMultiSigSetup()) {
         			while(!pwalletMain->isMultisigSetupFinished) {
@@ -563,21 +559,13 @@
         				}
         			}
         		}
-
-        		EncryptDialog dlg;
-        		dlg.setModel(walletModel);
-        		dlg.setWindowTitle("Encrypt Wallet");
-        		dlg.setStyleSheet(GUIUtil::loadStyleSheet());
-        		dlg.exec();
-=======
+            }
             if (!walletUnlocked && walletModel->getEncryptionStatus() == WalletModel::Unencrypted) {
                 EncryptDialog dlg;
                 dlg.setModel(walletModel);
                 dlg.setWindowTitle("Encrypt Wallet");
                 dlg.setStyleSheet(GUIUtil::loadStyleSheet());
                 dlg.exec();
->>>>>>> 49f26135
-
                 emit requestedRegisterNodeSignal();
                 walletModel->updateStatus();
             }
