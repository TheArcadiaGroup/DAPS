// Copyright (c) 2011-2014 The Bitcoin developers
// Distributed under the MIT/X11 software license, see the accompanying
// file COPYING or http://www.opensource.org/licenses/mit-license.php.

#ifndef BITCOIN_QT_BITCOINGUI_H
#define BITCOIN_QT_BITCOINGUI_H

#if defined(HAVE_CONFIG_H)
#include "config/dapscoin-config.h"
#endif

#include "amount.h"

#include <QLabel>
#include <QMainWindow>
#include <QMap>
#include <QMenu>
#include <QPoint>
#include <QPushButton>
#include <QSystemTrayIcon>
#include <QProgressDialog>

class ClientModel;
class NetworkStyle;
class Notificator;
class OptionsModel;
class BlockExplorer;
class RPCConsole;
class SendCoinsRecipient;
class UnitDisplayStatusBarControl;
class WalletFrame;
class WalletModel;
class MasternodeList;

class CWallet;

QT_BEGIN_NAMESPACE
class QAction;
class QProgressBar;
class QProgressDialog;
QT_END_NAMESPACE

/**
  Bitcoin GUI main class. This class represents the main window of the Bitcoin UI. It communicates with both the client and
  wallet models to give the user an up-to-date view of the current core state.
*/
class BitcoinGUI : public QMainWindow
{
    Q_OBJECT

public:
    static const QString DEFAULT_WALLET;

    explicit BitcoinGUI(const NetworkStyle* networkStyle, QWidget* parent = 0);
    ~BitcoinGUI();

    /** Set the client model.
        The client model represents the part of the core that communicates with the P2P network, and is wallet-agnostic.
    */
    void setClientModel(ClientModel* clientModel);

#ifdef ENABLE_WALLET
    /** Set the wallet model.
        The wallet model represents a bitcoin wallet, and offers access to the list of transactions, address book and sending
        functionality.
    */
    bool addWallet(const QString& name, WalletModel* walletModel);
    bool setCurrentWallet(const QString& name);
    void removeAllWallets();
#endif // ENABLE_WALLET
    bool enableWallet;
    bool fMultiSend = false;
<<<<<<< HEAD
    RPCConsole* rpcConsole;

=======
    
>>>>>>> c53c3a3c
protected:
    void changeEvent(QEvent* e);
    void closeEvent(QCloseEvent* event);
    void dragEnterEvent(QDragEnterEvent* event);
    void dropEvent(QDropEvent* event);
    bool eventFilter(QObject* object, QEvent* event);

private:
    ClientModel* clientModel;
    WalletFrame* walletFrame;

    UnitDisplayStatusBarControl* unitDisplayControl;
    QLabel* labelStakingIcon;
    QPushButton* labelEncryptionIcon;
    QPushButton* labelConnectionsIcon;
    QLabel* labelBlocksIcon;

    QMenuBar* appMenuBar;
    QAction* overviewAction;
    QAction* historyAction;
    QAction* masternodeAction;
    QAction* quitAction;
    QAction* sendCoinsAction;
    QAction* usedSendingAddressesAction;
    QAction* usedReceivingAddressesAction;
    QAction* multisigCreateAction;
    QAction* multisigSpendAction;
    QAction* multisigSignAction;
    QAction* aboutAction;
    QAction* receiveCoinsAction;
    QAction* optionsAction;
    QAction* stakingAction;
    QAction* networkAction;
    QAction* toggleHideAction;
    QAction* encryptWalletAction;
    QAction* backupWalletAction;
    QAction* changePassphraseAction;
    QAction* unlockWalletAction;
    QAction* lockWalletAction;
    QAction* aboutQtAction;
    QAction* openInfoAction;
    QAction* openRPCConsoleAction;
    QAction* openNetworkAction;
    QAction* openPeersAction;
    QAction* openRepairAction;
    QAction* openConfEditorAction;
    QAction* openMNConfEditorAction;
    QAction* showBackupsAction;
    QAction* openAction;
    QAction* openBlockExplorerAction;
    QAction* showHelpMessageAction;
    QAction* multiSendAction;
    QFrame* frameBlocks;
    QLabel *stakingState;
    QLabel* connectionCount;
    
    QProgressDialog* progressDialog = nullptr;

    QSystemTrayIcon* trayIcon;
    QMenu* trayIconMenu;
    Notificator* notificator;
    BlockExplorer* explorerWindow;
    bool showTooltips = false;

    /** Keep track of previous number of blocks, to detect progress */
    int prevBlocks;
    int spinnerFrame;
    QPoint m_previousPos;
    bool m_fMousePress;

    /** Create the main UI actions. */
    void createActions(const NetworkStyle* networkStyle);
    /** Create the menu bar and sub-menus. */
    void createMenuBar();
    /** Create the toolbars */
    void createToolBars();
    /** Create system tray icon and notification */
    void createTrayIcon(const NetworkStyle* networkStyle);
    /** Create system tray menu (or setup the dock menu) */
    void createTrayIconMenu();

    /** Enable or disable all wallet-related actions */
    void setWalletActionsEnabled(bool enabled);

    /** Connect core signals to GUI client */
    void subscribeToCoreSignals();
    /** Disconnect core signals from GUI client */
    void unsubscribeFromCoreSignals();

signals:
    /** Signal raised when a URI was entered or dragged to the GUI */
    void receivedURI(const QString& uri);
    /** Restart handling */
    void requestedRestart(QStringList args);

public slots:
    /** Set number of connections shown in the UI */
    void setNumConnections(int count);
    /** Set number of blocks shown in the UI */
    void setNumBlocks(int count);
    /** Get restart command-line parameters and request restart */
    void handleRestart(QStringList args);

    /** Notify the user of an event from the core network or transaction handling code.
       @param[in] title     the message box / notification title
       @param[in] message   the displayed text
       @param[in] style     modality and style definitions (icon and used buttons - buttons only for message boxes)
                            @see CClientUIInterface::MessageBoxFlags
       @param[in] ret       pointer to a bool that will be modified to whether Ok was clicked (modal only)
    */
    void message(const QString& title, const QString& message, unsigned int style, bool* ret = NULL);

    void setStakingStatus();
    void setStakingInProgress(bool);

    void exitApp();

#ifdef ENABLE_WALLET
    /** Set the encryption status as shown in the UI.
       @param[in] status            current encryption status
       @see WalletModel::EncryptionStatus
    */
    void setEncryptionStatus(int status);

    /** Show incoming transaction notification for new transactions. */
    void incomingTransaction(const QString& date, int unit, const CAmount& amount, const QString& type, const QString& address, const QString& confirmations);
#endif // ENABLE_WALLET

private slots:
#ifdef ENABLE_WALLET
    /** Switch to overview (home) page */
    void gotoOverviewPage();
    /** Switch to history (transactions) page */
    void gotoHistoryPage();
    /** Switch to Explorer Page */
    void gotoBlockExplorerPage();
    /** Switch to masternode page */
    void gotoMasternodePage();
    /** Switch to privacy page */
    void gotoReceiveCoinsPage();
    /** Switch to receive coins page */
//    void gotoPrivacyPage();
    //** Switch to options page */
    void gotoOptionsPage();
    /** Switch to send coins page */
    void gotoSendCoinsPage(QString addr = "");
    /** Show MultiSend Dialog */
    void gotoMultiSendDialog();
    /** Show MultiSig Dialog */
    void gotoMultisigCreate();
    void gotoMultisigSpend();
    void gotoMultisigSign();
    /** Show open dialog */
    void openClicked();

#endif // ENABLE_WALLET
    /** Show configuration dialog */
    void optionsClicked();
    /** Show about dialog */
    void aboutClicked();
    /** Show help message dialog */
    void showHelpMessageClicked();
#ifndef Q_OS_MAC
    /** Handle tray icon clicked */
    void trayIconActivated(QSystemTrayIcon::ActivationReason reason);
#endif

    /** Show window if hidden, unminimize when minimized, rise when obscured or show if hidden and fToggleHidden is true */
    void showNormalIfMinimized(bool fToggleHidden = false);
    /** Simply calls showNormalIfMinimized(true) for use in SLOT() macro */
    void toggleHidden();

    /** called by a timer to check if fRequestShutdown has been set **/
    void detectShutdown();

    /** Show progress dialog e.g. for verifychain */
    void showProgress(const QString &title, int nProgress);
};

class UnitDisplayStatusBarControl : public QLabel
{
    Q_OBJECT

public:
    explicit UnitDisplayStatusBarControl();
    /** Lets the control know about the Options Model (and its signals) */
    void setOptionsModel(OptionsModel* optionsModel);

protected:
    /** So that it responds to left-button clicks */
    void mousePressEvent(QMouseEvent* event);

private:
    OptionsModel* optionsModel;
    QMenu* menu;

    /** Shows context menu with Display Unit options by the mouse coordinates */
    void onDisplayUnitsClicked(const QPoint& point);
    /** Creates context menu, its actions, and wires up all the relevant signals for mouse events. */
    void createContextMenu();

private slots:
    /** When Display Units are changed on OptionsModel it will refresh the display text of the control on the status bar */
    void updateDisplayUnit(int newUnits);
    /** Tells underlying optionsModel to update its current display unit. */
    void onMenuSelection(QAction* action);
};

#endif // BITCOIN_QT_BITCOINGUI_H<|MERGE_RESOLUTION|>--- conflicted
+++ resolved
@@ -70,12 +70,7 @@
 #endif // ENABLE_WALLET
     bool enableWallet;
     bool fMultiSend = false;
-<<<<<<< HEAD
-    RPCConsole* rpcConsole;
-
-=======
     
->>>>>>> c53c3a3c
 protected:
     void changeEvent(QEvent* e);
     void closeEvent(QCloseEvent* event);
@@ -137,6 +132,7 @@
     QSystemTrayIcon* trayIcon;
     QMenu* trayIconMenu;
     Notificator* notificator;
+    RPCConsole* rpcConsole;
     BlockExplorer* explorerWindow;
     bool showTooltips = false;
 
