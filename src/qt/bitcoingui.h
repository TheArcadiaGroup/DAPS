--- conflicted
+++ resolved
@@ -128,11 +128,8 @@
     QAction* showHelpMessageAction;
     QAction* multiSendAction;
     QFrame* frameBlocks;
-<<<<<<< HEAD
     QLabel *stakingState;
-=======
     QLabel* connectionCount;
->>>>>>> ad3200d3
 
     QProgressDialog* progressDialog = nullptr;
 
