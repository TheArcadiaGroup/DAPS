--- conflicted
+++ resolved
@@ -248,7 +248,6 @@
     setCurrentWidget(sendCoinsPage);
 }
 
-<<<<<<< HEAD
 void WalletView::gotoCoSignPage()
 {
     setCurrentWidget(cosignPage);
@@ -259,40 +258,6 @@
     setCurrentWidget(keyImageSyncPage);
 }
 
-void WalletView::gotoSignMessageTab(QString addr)
-{
-    // calls show() in showTab_SM()
-    SignVerifyMessageDialog* signVerifyMessageDialog = new SignVerifyMessageDialog(this);
-    signVerifyMessageDialog->setAttribute(Qt::WA_DeleteOnClose);
-    signVerifyMessageDialog->setModel(walletModel);
-    signVerifyMessageDialog->showTab_SM(true);
-
-    if (!addr.isEmpty())
-        signVerifyMessageDialog->setAddress_SM(addr);
-}
-
-void WalletView::gotoVerifyMessageTab(QString addr)
-{
-    // calls show() in showTab_VM()
-    SignVerifyMessageDialog* signVerifyMessageDialog = new SignVerifyMessageDialog(this);
-    signVerifyMessageDialog->setAttribute(Qt::WA_DeleteOnClose);
-    signVerifyMessageDialog->setModel(walletModel);
-    signVerifyMessageDialog->showTab_VM(true);
-
-    if (!addr.isEmpty())
-        signVerifyMessageDialog->setAddress_VM(addr);
-}
-
-void WalletView::gotoBip38Tool()
-{
-    Bip38ToolDialog* bip38ToolDialog = new Bip38ToolDialog(this);
-    //bip38ToolDialog->setAttribute(Qt::WA_DeleteOnClose);
-    bip38ToolDialog->setModel(walletModel);
-    bip38ToolDialog->showTab_ENC(true);
-}
-
-=======
->>>>>>> 3d3481c5
 void WalletView::gotoMultiSendDialog()
 {
     MultiSendDialog* multiSendDialog = new MultiSendDialog(this);
