--- conflicted
+++ resolved
@@ -122,13 +122,9 @@
         connect(this, SIGNAL(encryptionStatusChanged(int)), gui, SLOT(setEncryptionStatus(int)));
 
         // Pass through transaction notifications
-<<<<<<< HEAD
-        // connect(this, SIGNAL(incomingTransaction(QString, int, CAmount, QString, QString)), gui, SLOT(incomingTransaction(QString, int, CAmount, QString, QString)));
-=======
         connect(this, SIGNAL(incomingTransaction(QString, int, CAmount, QString, QString)), gui, SLOT(incomingTransaction(QString, int, CAmount, QString, QString)));
 
         connect(this, SIGNAL(incomingTransaction(QString, int, CAmount, QString, QString)), historyPage, SLOT(txalert(QString, int, CAmount, QString, QString)));
->>>>>>> 99429816
     }
 }
 
