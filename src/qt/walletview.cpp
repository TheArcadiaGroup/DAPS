// Copyright (c) 2011-2013 The Bitcoin developers
// Distributed under the MIT/X11 software license, see the accompanying
// file COPYING or http://www.opensource.org/licenses/mit-license.php.

#include "walletview.h"

#include "addressbookpage.h"
#include "askpassphrasedialog.h"
#include "bip38tooldialog.h"
#include "bitcoingui.h"
#include "blockexplorer.h"
#include "clientmodel.h"
#include "guiutil.h"
#include "historypage.h"
#include "masternodeconfig.h"
#include "multisenddialog.h"
#include "multisigdialog.h"
#include "optionsmodel.h"
#include "overviewpage.h"
#include "optionspage.h"
#include "receivecoinsdialog.h"
#include "keyimagesync.h"
#include "sendcoinsdialog.h"
#include "keyimagesync.h"
#include "signverifymessagedialog.h"
#include "transactiontablemodel.h"
#include "cosigntransaction.h"
#include "transactionview.h"
#include "walletmodel.h"

#include "ui_interface.h"

#include <QAction>
#include <QActionGroup>
#include <QFileDialog>
#include <QHBoxLayout>
#include <QLabel>
#include <QProgressDialog>
#include <QPushButton>
#include <QSettings>
#include <QVBoxLayout>

WalletView::WalletView(QWidget* parent) : QStackedWidget(parent),
                                          clientModel(0),
                                          walletModel(0)
{
    // Create tabs
    overviewPage = new OverviewPage();
    explorerWindow = new BlockExplorer(this);
    transactionsPage = new QWidget(this);
    QVBoxLayout* vbox = new QVBoxLayout(this);
    QHBoxLayout* hbox_buttons = new QHBoxLayout();
    transactionView = new TransactionView(this);
    vbox->addWidget(transactionView);
    QPushButton* exportButton = new QPushButton(tr("&Export"), this);
    exportButton->setToolTip(tr("Export the data in the current tab to a file"));
    hbox_buttons->addStretch();

    // Sum of selected transactions
    QLabel* transactionSumLabel = new QLabel();                // Label
    transactionSumLabel->setObjectName("transactionSumLabel"); // Label ID as CSS-reference
    transactionSumLabel->setText(tr("Selected amount:"));
    hbox_buttons->addWidget(transactionSumLabel);

    transactionSum = new QLabel();                   // Amount
    transactionSum->setObjectName("transactionSum"); // Label ID as CSS-reference
    transactionSum->setMinimumSize(200, 8);
    transactionSum->setTextInteractionFlags(Qt::TextSelectableByMouse);
    hbox_buttons->addWidget(transactionSum);

    hbox_buttons->addWidget(exportButton);
    vbox->addLayout(hbox_buttons);

    receiveCoinsPage = new ReceiveCoinsDialog();
    sendCoinsPage = new SendCoinsDialog();
    keyImageSyncPage = new KeyImageSync();

    optionsPage = new OptionsPage();
    historyPage = new HistoryPage();
    cosignPage = new CoSignTransaction();

    addWidget(overviewPage);
    addWidget(historyPage);
    addWidget(receiveCoinsPage);
    addWidget(sendCoinsPage);
    addWidget(keyImageSyncPage);
    addWidget(optionsPage);
    addWidget(explorerWindow);
    addWidget(cosignPage);

    QSettings settings;
    if (settings.value("fShowMasternodesTab").toBool()) {
        masternodeListPage = new MasternodeList();
        addWidget(masternodeListPage);
    }

    // Clicking on a transaction on the overview pre-selects the transaction on the transaction history page
    connect(overviewPage, SIGNAL(transactionClicked(QModelIndex)), transactionView, SLOT(focusTransaction(QModelIndex)));

    // Double-clicking on a transaction on the transaction history page shows details
    connect(transactionView, SIGNAL(doubleClicked(QModelIndex)), transactionView, SLOT(showDetails()));

    // Update wallet with sum of selected transactions
    connect(transactionView, SIGNAL(trxAmount(QString)), this, SLOT(trxAmount(QString)));

    // Clicking on "Export" allows to export the transaction list
    connect(exportButton, SIGNAL(clicked()), transactionView, SLOT(exportClicked()));

    // Pass through messages from transactionView
    connect(transactionView, SIGNAL(message(QString, QString, unsigned int)), this, SIGNAL(message(QString, QString, unsigned int)));
}

WalletView::~WalletView()
{
}

void WalletView::setBitcoinGUI(BitcoinGUI* gui)
{
    if (gui) {
        // Clicking on a transaction on the overview page simply sends you to transaction history page
        connect(overviewPage, SIGNAL(transactionClicked(QModelIndex)), gui, SLOT(gotoHistoryPage()));

        // Receive and report messages
        connect(this, SIGNAL(message(QString, QString, unsigned int)), gui, SLOT(message(QString, QString, unsigned int)));

        // Pass through encryption status changed signals
        connect(this, SIGNAL(encryptionStatusChanged(int)), gui, SLOT(setEncryptionStatus(int)));

        // Pass through transaction notifications
        connect(this, SIGNAL(incomingTransaction(QString, int, CAmount, QString, QString, QString)), gui, SLOT(incomingTransaction(QString, int, CAmount, QString, QString, QString)));
        connect(this, SIGNAL(incomingTransaction(QString, int, CAmount, QString, QString, QString)), historyPage, SLOT(txalert(QString, int, CAmount, QString, QString, QString)));
        connect(this, SIGNAL(stakingStatusChanged(bool)), gui, SLOT(setStakingInProgress(bool)));
    }
}

void WalletView::stakingStatus(bool stt)
{
	emit stakingStatusChanged(stt);
}

void WalletView::setClientModel(ClientModel* clientModel)
{
    this->clientModel = clientModel;

    overviewPage->setClientModel(clientModel);
    sendCoinsPage->setClientModel(clientModel);
    cosignPage->setClientModel(clientModel);
    keyImageSyncPage->setClientModel(clientModel);
    QSettings settings;
    if (settings.value("fShowMasternodesTab").toBool()) {
        masternodeListPage->setClientModel(clientModel);
    }
}

void WalletView::setWalletModel(WalletModel* walletModel)
{
    this->walletModel = walletModel;

    // Put transaction list in tabs
    transactionView->setModel(walletModel);
    overviewPage->setWalletModel(walletModel);
    QSettings settings;
    if (settings.value("fShowMasternodesTab").toBool()) {
        masternodeListPage->setWalletModel(walletModel);
    }
    historyPage->setModel(walletModel);
    receiveCoinsPage->setModel(walletModel);
    sendCoinsPage->setModel(walletModel);
    keyImageSyncPage->setModel(walletModel);
    optionsPage->setModel(walletModel);
<<<<<<< HEAD
    cosignPage->setModel(walletModel);

=======
>>>>>>> f315695c
    if (walletModel) {
        // Receive and pass through messages from wallet model
        connect(walletModel, SIGNAL(message(QString, QString, unsigned int)), this, SIGNAL(message(QString, QString, unsigned int)));

        // Handle changes in encryption status
        connect(walletModel, SIGNAL(encryptionStatusChanged(int)), this, SIGNAL(encryptionStatusChanged(int)));
        updateEncryptionStatus();

        // Balloon pop-up for new transaction
        connect(walletModel->getTransactionTableModel(), SIGNAL(rowsInserted(QModelIndex, int, int)),
            this, SLOT(processNewTransaction(QModelIndex, int, int)));

        // Ask for passphrase if needed
        connect(walletModel, SIGNAL(requireUnlock()), this, SLOT(unlockWallet()));

        // Show progress dialog
        connect(walletModel, SIGNAL(showProgress(QString, int)), this, SLOT(showProgress(QString, int)));
        connect(walletModel, SIGNAL(stakingStatusChanged(bool)), this, SLOT(stakingStatus(bool)));
    }
}

void WalletView::processNewTransaction(const QModelIndex& parent, int start, int /*end*/)
{
    // Prevent balloon-spam when initial block download is in progress
    if (!walletModel || !clientModel || clientModel->inInitialBlockDownload())
        return;

    TransactionTableModel* ttm = walletModel->getTransactionTableModel();
    if (!ttm || ttm->processingQueuedTransactions())
        return;

    QString date = ttm->index(start, TransactionTableModel::Date, parent).data().toString();
    qint64 amount = ttm->index(start, TransactionTableModel::Amount, parent).data(Qt::EditRole).toULongLong();
    QString type = ttm->index(start, TransactionTableModel::Type, parent).data().toString();
    QString address = ttm->index(start, TransactionTableModel::ToAddress, parent).data().toString();
    QString confirmations = ttm->index(start, TransactionTableModel::Confirmations, parent).data().toString();

    emit incomingTransaction(date, walletModel->getOptionsModel()->getDisplayUnit(), amount, type, address, confirmations);
}

void WalletView::gotoOverviewPage()
{
    setCurrentWidget(overviewPage);
    // Refresh UI-elements in case coins were locked/unlocked in CoinControl
    walletModel->emitBalanceChanged();
}

void WalletView::gotoHistoryPage()
{
    setCurrentWidget(historyPage);
}


void WalletView::gotoBlockExplorerPage()
{
    setCurrentWidget(explorerWindow);
}

void WalletView::gotoMasternodePage()
{
    QSettings settings;
    if (settings.value("fShowMasternodesTab").toBool()) {
        setCurrentWidget(masternodeListPage);
    }
}

void WalletView::gotoReceiveCoinsPage()
{
	static bool loaded = false;
    setCurrentWidget(receiveCoinsPage);
    if (!loaded) {
    	receiveCoinsPage->loadAccount();
    	loaded = true;
    }
}

void WalletView::gotoOptionsPage()
{
    setCurrentWidget(optionsPage);
}

void WalletView::gotoSendCoinsPage(QString addr)
{
    setCurrentWidget(sendCoinsPage);
}

void WalletView::gotoCoSignPage()
{
    setCurrentWidget(cosignPage);
}

void WalletView::gotoKeyImageSyncPage()
{
    setCurrentWidget(keyImageSyncPage);
}

void WalletView::gotoSignMessageTab(QString addr)
{
    // calls show() in showTab_SM()
    SignVerifyMessageDialog* signVerifyMessageDialog = new SignVerifyMessageDialog(this);
    signVerifyMessageDialog->setAttribute(Qt::WA_DeleteOnClose);
    signVerifyMessageDialog->setModel(walletModel);
    signVerifyMessageDialog->showTab_SM(true);

    if (!addr.isEmpty())
        signVerifyMessageDialog->setAddress_SM(addr);
}

void WalletView::gotoVerifyMessageTab(QString addr)
{
    // calls show() in showTab_VM()
    SignVerifyMessageDialog* signVerifyMessageDialog = new SignVerifyMessageDialog(this);
    signVerifyMessageDialog->setAttribute(Qt::WA_DeleteOnClose);
    signVerifyMessageDialog->setModel(walletModel);
    signVerifyMessageDialog->showTab_VM(true);

    if (!addr.isEmpty())
        signVerifyMessageDialog->setAddress_VM(addr);
}

void WalletView::gotoBip38Tool()
{
    Bip38ToolDialog* bip38ToolDialog = new Bip38ToolDialog(this);
    //bip38ToolDialog->setAttribute(Qt::WA_DeleteOnClose);
    bip38ToolDialog->setModel(walletModel);
    bip38ToolDialog->showTab_ENC(true);
}

void WalletView::gotoMultiSendDialog()
{
    MultiSendDialog* multiSendDialog = new MultiSendDialog(this);
    multiSendDialog->setModel(walletModel);
    multiSendDialog->show();
}

void WalletView::gotoMultisigDialog(int index)
{
    MultisigDialog* multisig = new MultisigDialog(this);
    multisig->setModel(walletModel);
    multisig->showTab(index);
}

void WalletView::showSyncStatus(bool fShow)
{
    overviewPage->showBlockSync(fShow);
}

void WalletView::updateEncryptionStatus()
{
    emit encryptionStatusChanged(walletModel->getEncryptionStatus());
}

void WalletView::encryptWallet(bool status)
{
    if (!walletModel)
        return;
    AskPassphraseDialog dlg(status ? AskPassphraseDialog::Encrypt : AskPassphraseDialog::Decrypt, this, walletModel);
    dlg.exec();

    updateEncryptionStatus();
}

void WalletView::backupWallet()
{
    QString filename = GUIUtil::getSaveFileName(this,
        tr("Backup Wallet"), QString(),
        tr("Wallet Data (*.dat)"), NULL);

    if (filename.isEmpty())
        return;

    if (!walletModel->backupWallet(filename)) {
        emit message(tr("Backup Failed"), tr("There was an error trying to save the wallet data to %1.").arg(filename),
            CClientUIInterface::MSG_ERROR);
    } else {
        emit message(tr("Backup Successful"), tr("The wallet data was successfully saved to %1.").arg(filename),
            CClientUIInterface::MSG_INFORMATION);
    }
}

void WalletView::changePassphrase()
{
    AskPassphraseDialog dlg(AskPassphraseDialog::ChangePass, this, walletModel);
    dlg.exec();
}

void WalletView::unlockWallet()
{
    if (!walletModel)
        return;
    // Unlock wallet when requested by wallet model

    if (walletModel->getEncryptionStatus() == WalletModel::Locked || walletModel->getEncryptionStatus() == WalletModel::UnlockedForAnonymizationOnly) {
        AskPassphraseDialog dlg(AskPassphraseDialog::UnlockAnonymize, this, walletModel);
        dlg.exec();
    }
}

void WalletView::lockWallet()
{
    if (!walletModel)
        return;

    walletModel->setWalletLocked(true);
}

void WalletView::toggleLockWallet()
{
    if (!walletModel)
        return;

    WalletModel::EncryptionStatus encStatus = walletModel->getEncryptionStatus();

    // Unlock the wallet when requested
    if (encStatus == walletModel->Locked) {
        AskPassphraseDialog dlg(AskPassphraseDialog::UnlockAnonymize, this, walletModel);
        dlg.exec();
    }

    else if (encStatus == walletModel->Unlocked || encStatus == walletModel->UnlockedForAnonymizationOnly) {
            walletModel->setWalletLocked(true);
    }
}

void WalletView::usedSendingAddresses()
{
    if (!walletModel)
        return;
    AddressBookPage* dlg = new AddressBookPage(AddressBookPage::ForEditing, AddressBookPage::SendingTab, this);
    dlg->setAttribute(Qt::WA_DeleteOnClose);
    dlg->setModel(walletModel->getAddressTableModel());
    dlg->show();
}

void WalletView::usedReceivingAddresses()
{
    if (!walletModel)
        return;
    AddressBookPage* dlg = new AddressBookPage(AddressBookPage::ForEditing, AddressBookPage::ReceivingTab, this);
    dlg->setAttribute(Qt::WA_DeleteOnClose);
    dlg->setModel(walletModel->getAddressTableModel());
    dlg->show();
}

void WalletView::showProgress(const QString& title, int nProgress)
{
    if (nProgress == 0) {
        progressDialog = new QProgressDialog(title, "", 0, 100);
        progressDialog->setWindowModality(Qt::ApplicationModal);
        progressDialog->setMinimumDuration(0);
        progressDialog->setCancelButton(0);
        progressDialog->setAutoClose(false);
        progressDialog->setValue(0);
    } else if (nProgress == 100) {
        if (progressDialog) {
            progressDialog->close();
            progressDialog->deleteLater();
        }
    } else if (progressDialog)
        progressDialog->setValue(nProgress);
}

/** Update wallet with the sum of the selected transactions */
void WalletView::trxAmount(QString amount)
{
    transactionSum->setText(amount);
}<|MERGE_RESOLUTION|>--- conflicted
+++ resolved
@@ -168,11 +168,7 @@
     sendCoinsPage->setModel(walletModel);
     keyImageSyncPage->setModel(walletModel);
     optionsPage->setModel(walletModel);
-<<<<<<< HEAD
     cosignPage->setModel(walletModel);
-
-=======
->>>>>>> f315695c
     if (walletModel) {
         // Receive and pass through messages from wallet model
         connect(walletModel, SIGNAL(message(QString, QString, unsigned int)), this, SIGNAL(message(QString, QString, unsigned int)));
