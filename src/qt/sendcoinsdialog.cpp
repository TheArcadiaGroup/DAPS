// Copyright (c) 2011-2014 The Bitcoin developers
// Copyright (c) 2014-2015 The Dash developers
// Copyright (c) 2015-2017 The DAPScoin developers
// Distributed under the MIT/X11 software license, see the accompanying
// file COPYING or http://www.opensource.org/licenses/mit-license.php.

#include "sendcoinsdialog.h"
#include "ui_sendcoinsdialog.h"

#include "addresstablemodel.h"
#include "askpassphrasedialog.h"
#include "bitcoinunits.h"
#include "clientmodel.h"
#include "coincontroldialog.h"
#include "guiutil.h"
#include "optionsmodel.h"
#include "sendcoinsentry.h"
#include "walletmodel.h"

#include "base58.h"
#include "coincontrol.h"
#include "ui_interface.h"
#include "utilmoneystr.h"
#include "wallet.h"
#include "2faconfirmdialog.h"

#include <regex>
#include <QMessageBox>
#include <QScrollBar>
#include <QSettings>
#include <QTextDocument>
#include <QDateTime>
#include <QDebug>


SendCoinsDialog::SendCoinsDialog(QWidget* parent) : QDialog(parent),
                                                    ui(new Ui::SendCoinsDialog),
                                                    clientModel(0),
                                                    // m_SizeGrip(this),
                                                    model(0),
                                                    fNewRecipientAllowed(true)
{
    ui->setupUi(this);

    addEntry();

    connect(ui->addButton, SIGNAL(clicked()), this, SLOT(addEntry()));

    // #HIDE multisend
    ui->addButton->setVisible(false);
}

void SendCoinsDialog::setClientModel(ClientModel* clientModel)
{
    this->clientModel = clientModel;

    if (clientModel) {
    }
}

void SendCoinsDialog::setModel(WalletModel* model)
{
    this->model = model;

    if (model && model->getOptionsModel()) {
        for (int i = 0; i < ui->entries->count(); ++i) {
            SendCoinsEntry* entry = qobject_cast<SendCoinsEntry*>(ui->entries->itemAt(i)->widget());
            if (entry) {
                entry->setModel(model);
            }
        }

        connect(model, SIGNAL(balanceChanged(CAmount, CAmount, CAmount, CAmount, CAmount, CAmount, CAmount, CAmount, CAmount)), this,
            SLOT(setBalance(CAmount, CAmount, CAmount, CAmount, CAmount, CAmount, CAmount, CAmount, CAmount)));

        updateRingSize();
    }
}

void SendCoinsDialog::setBalance(const CAmount& balance, const CAmount& unconfirmedBalance, const CAmount& immatureBalance, 
                              const CAmount& zerocoinBalance, const CAmount& unconfirmedZerocoinBalance, const CAmount& immatureZerocoinBalance,
                              const CAmount& watchOnlyBalance, const CAmount& watchUnconfBalance, const CAmount& watchImmatureBalance)
{
    ui->labelBalance->setText(BitcoinUnits::floorHtmlWithUnit(0, balance, false, BitcoinUnits::separatorAlways));
}

SendCoinsDialog::~SendCoinsDialog(){
    delete ui;
}

void SendCoinsDialog::on_sendButton_clicked(){
    if (!ui->entries->count()) 
        return;

    SendCoinsEntry* form = qobject_cast<SendCoinsEntry*>(ui->entries->itemAt(0)->widget());
    SendCoinsRecipient recipient = form->getValue();
    QString address = recipient.address;
    bool isValidAddresss = (regex_match(address.toStdString(), regex("[a-zA-z0-9]+")))&&(address.length()==99||address.length()==110);
    bool isValidAmount = ((recipient.amount>0) && (recipient.amount<=model->getBalance()));

    form->errorAddress(isValidAddresss);
    form->errorAmount(isValidAmount);

    if (!isValidAddresss||!isValidAmount)
        return;

    bool nStaking = (nLastCoinStakeSearchInterval > 0);

    if (nStaking) {
        CAmount spendable = pwalletMain->GetSpendableBalance();
        if (!(recipient.amount <= nReserveBalance && recipient.amount <= spendable)) {
            if (recipient.amount > spendable) {
                QMessageBox(QMessageBox::Information, tr("Warning"), tr("Insufficient Spendable funds! Send with smaller amount or wait for your coins become mature"), QMessageBox::Ok).exec();
            } else if (recipient.amount > nReserveBalance) {
                QMessageBox(QMessageBox::Information, tr("Warning"), tr("Insufficient Reserve Funds! Send with smaller amount or turn off staking mode"), QMessageBox::Ok).exec();
            }
            return;
        }
    }

    send_address = recipient.address;
    send_amount = recipient.amount;
    bool status = pwalletMain->Read2FA();
    if (!status) {
        sendTx();
        return;
    }
    uint lastTime = pwalletMain->Read2FALastTime();
    uint period = pwalletMain->Read2FAPeriod();
    QDateTime current = QDateTime::currentDateTime();
    uint diffTime = current.toTime_t() - lastTime;
    if (diffTime <= period * 24 * 60 * 60)
        sendTx();
    else {
        TwoFAConfirmDialog codedlg;
        codedlg.setWindowTitle("2FACode Verification");
        codedlg.setStyleSheet(GUIUtil::loadStyleSheet());
        connect(&codedlg, SIGNAL(finished (int)), this, SLOT(dialogIsFinished(int)));
        codedlg.exec();
    }
}

CPartialTransaction SendCoinsDialog::sendTx() {
    CWalletTx resultTx; 
    CPartialTransaction ptx;
    bool success = false;
    try {
        success = pwalletMain->SendToStealthAddress(ptx,
            send_address.toStdString(),
            send_amount,
            resultTx,
            false
        );
    } catch (const std::exception& err) {
        QMessageBox::warning(this, "Could not send", QString(err.what()));
        return ptx;
    }

    if (success){
<<<<<<< HEAD
=======
        WalletUtil::getTx(pwalletMain, resultTx.GetHash());
        QString txhash = resultTx.GetHash().GetHex().c_str();
        QMessageBox msgBox;
        QPushButton *copyButton = msgBox.addButton(tr("Copy"), QMessageBox::ActionRole);
        copyButton->setStyleSheet("background:transparent;");
        copyButton->setIcon(QIcon(":/icons/editcopy"));
        msgBox.setWindowTitle("Transaction Initialized");
        msgBox.setText("Transaction initialized.\n\n" + txhash);
        msgBox.setStyleSheet(GUIUtil::loadStyleSheet());
        msgBox.setIcon(QMessageBox::Information);
        msgBox.exec();

        if (msgBox.clickedButton() == copyButton) {
        //Copy txhash to clipboard
        GUIUtil::setClipboard(txhash);
        }
>>>>>>> fd31786f
        CDataStream ssData(SER_NETWORK, PROTOCOL_VERSION);
        ssData << ptx;
        std::string hex = HexStr(ssData.begin(), ssData.end());
        ui->hexCode->setText(QString::fromStdString(hex));
    }
    return ptx;
}

void SendCoinsDialog::dialogIsFinished(int result) {
   if(result == QDialog::Accepted){
        sendTx();
   }
}

SendCoinsEntry* SendCoinsDialog::addEntry()
{
    SendCoinsEntry* entry = new SendCoinsEntry(this);
    entry->setModel(model);
    ui->entries->addWidget(entry);

    ui->scrollAreaWidgetContents->resize(ui->scrollAreaWidgetContents->sizeHint());
    qApp->processEvents();
    QScrollBar* bar = ui->scrollArea->verticalScrollBar();
    if (bar)
        bar->setSliderPosition(bar->maximum());
    return entry;
}

void SendCoinsDialog::updateRingSize()
{
    QSettings settings;
}


<|MERGE_RESOLUTION|>--- conflicted
+++ resolved
@@ -157,25 +157,13 @@
     }
 
     if (success){
-<<<<<<< HEAD
-=======
-        WalletUtil::getTx(pwalletMain, resultTx.GetHash());
-        QString txhash = resultTx.GetHash().GetHex().c_str();
         QMessageBox msgBox;
-        QPushButton *copyButton = msgBox.addButton(tr("Copy"), QMessageBox::ActionRole);
-        copyButton->setStyleSheet("background:transparent;");
-        copyButton->setIcon(QIcon(":/icons/editcopy"));
         msgBox.setWindowTitle("Transaction Initialized");
-        msgBox.setText("Transaction initialized.\n\n" + txhash);
+        msgBox.setText("Multisignature transaction initialized. You can copy the hex code and send it to your co-signers to synchronize key image and finish the transaction.\n\n");
         msgBox.setStyleSheet(GUIUtil::loadStyleSheet());
         msgBox.setIcon(QMessageBox::Information);
         msgBox.exec();
 
-        if (msgBox.clickedButton() == copyButton) {
-        //Copy txhash to clipboard
-        GUIUtil::setClipboard(txhash);
-        }
->>>>>>> fd31786f
         CDataStream ssData(SER_NETWORK, PROTOCOL_VERSION);
         ssData << ptx;
         std::string hex = HexStr(ssData.begin(), ssData.end());
