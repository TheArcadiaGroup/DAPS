// Copyright (c) 2011-2014 The Bitcoin developers
// Copyright (c) 2014-2015 The Dash developers
// Copyright (c) 2015-2017 The DAPScoin developers
// Distributed under the MIT/X11 software license, see the accompanying
// file COPYING or http://www.opensource.org/licenses/mit-license.php.

#include "sendcoinsdialog.h"
#include "ui_sendcoinsdialog.h"

#include "addresstablemodel.h"
#include "askpassphrasedialog.h"
#include "bitcoinunits.h"
#include "clientmodel.h"
#include "coincontroldialog.h"
#include "guiutil.h"
#include "optionsmodel.h"
#include "sendcoinsentry.h"
#include "walletmodel.h"

#include "base58.h"
#include "coincontrol.h"
#include "ui_interface.h"
#include "utilmoneystr.h"
#include "wallet.h"
#include "2faconfirmdialog.h"

#include <regex>
#include <QMessageBox>
#include <QScrollBar>
#include <QSettings>
#include <QTextDocument>
#include <QDateTime>
#include <QDebug>


SendCoinsDialog::SendCoinsDialog(QWidget* parent) : QDialog(parent),
                                                    ui(new Ui::SendCoinsDialog),
                                                    clientModel(0),
                                                    // m_SizeGrip(this),
                                                    model(0),
                                                    fNewRecipientAllowed(true)
{
    ui->setupUi(this);

    addEntry();

    connect(ui->addButton, SIGNAL(clicked()), this, SLOT(addEntry()));

    // #HIDE multisend
    ui->addButton->setVisible(false);
}

void SendCoinsDialog::setClientModel(ClientModel* clientModel)
{
    this->clientModel = clientModel;

    if (clientModel) {
    }
}

void SendCoinsDialog::setModel(WalletModel* model)
{
    this->model = model;

    if (model && model->getOptionsModel()) {
        for (int i = 0; i < ui->entries->count(); ++i) {
            SendCoinsEntry* entry = qobject_cast<SendCoinsEntry*>(ui->entries->itemAt(i)->widget());
            if (entry) {
                entry->setModel(model);
            }
        }

        connect(model, SIGNAL(balanceChanged(CAmount, CAmount, CAmount, CAmount, CAmount, CAmount)), this,
            SLOT(setBalance(CAmount, CAmount, CAmount, CAmount, CAmount, CAmount)));
    }
}

void SendCoinsDialog::setBalance(const CAmount& balance, const CAmount& unconfirmedBalance, const CAmount& immatureBalance, 
                              const CAmount& watchOnlyBalance, const CAmount& watchUnconfBalance, const CAmount& watchImmatureBalance)
{
    int status = model->getEncryptionStatus();
    if (status == WalletModel::Locked || status == WalletModel::UnlockedForAnonymizationOnly) {
        ui->labelBalance->setText("Locked; Hidden");
    } else {
        ui->labelBalance->setText(BitcoinUnits::formatHtmlWithUnit(0, balance, false, BitcoinUnits::separatorAlways));
    }
}

SendCoinsDialog::~SendCoinsDialog(){
    delete ui;
}

void SendCoinsDialog::on_sendButton_clicked(){
    if (!ui->entries->count()) 
        return;

    SendCoinsEntry* form = qobject_cast<SendCoinsEntry*>(ui->entries->itemAt(0)->widget());
    SendCoinsRecipient recipient = form->getValue();
    QString address = recipient.address;
    bool isValidAddresss = (regex_match(address.toStdString(), regex("[a-zA-z0-9]+")))&&(address.length()==99||address.length()==110);
    bool isValidAmount = ((recipient.amount>0) && (recipient.amount<=model->getBalance()));

    form->errorAddress(isValidAddresss);
    form->errorAmount(isValidAmount);

    if (!isValidAddresss||!isValidAmount)
        return;

    QMessageBox::StandardButton reply;
    reply = QMessageBox::question(this, "Are You Sure?", "Are you sure you would like to send this transaction?", QMessageBox::Yes|QMessageBox::No);
    if (reply == QMessageBox::Yes) {
    } else {
        return;
    }

    bool nStaking = (nLastCoinStakeSearchInterval > 0);

    if (nStaking) {
        CAmount spendable = pwalletMain->GetSpendableBalance();
        if (!(recipient.amount <= nReserveBalance && recipient.amount <= spendable)) {
            if (recipient.amount > spendable) {
                QMessageBox msgBox;
                msgBox.setWindowTitle("Insufficient Spendable Funds!");
                msgBox.setText("Insufficient spendable funds. Send with smaller amount or wait for your coins become mature");
                msgBox.setStyleSheet(GUIUtil::loadStyleSheet());
                msgBox.setIcon(QMessageBox::Information);
                msgBox.exec();
            } else if (recipient.amount > nReserveBalance) {
                QMessageBox msgBox;
                msgBox.setWindowTitle("Insufficient Reserve Funds!");
                msgBox.setText("Insufficient reserve funds. Send with smaller amount or turn off staking mode.");
                msgBox.setStyleSheet(GUIUtil::loadStyleSheet());
                msgBox.setIcon(QMessageBox::Information);
                msgBox.exec();
            }
            return;
        }
    }

    send_address = recipient.address;
    send_amount = recipient.amount;
    bool status = pwalletMain->Read2FA();
    if (!status) {
        sendTx();
        return;
    }
    uint lastTime = pwalletMain->Read2FALastTime();
    uint period = pwalletMain->Read2FAPeriod();
    QDateTime current = QDateTime::currentDateTime();
    uint diffTime = current.toTime_t() - lastTime;
    if (diffTime <= period * 24 * 60 * 60)
        sendTx();
    else {
        TwoFAConfirmDialog codedlg;
        codedlg.setWindowTitle("2FA Code Verification");
        codedlg.setStyleSheet(GUIUtil::loadStyleSheet());
        connect(&codedlg, SIGNAL(finished (int)), this, SLOT(dialogIsFinished(int)));
        codedlg.exec();
    }
}

CPartialTransaction SendCoinsDialog::sendTx() {
    CWalletTx resultTx; 
    CPartialTransaction ptx;
    bool success = false;
    try {
        success = pwalletMain->SendToStealthAddress(ptx,
            send_address.toStdString(),
            send_amount,
            resultTx,
            false
        );
    } catch (const std::exception& err) {
        QMessageBox msgBox;
<<<<<<< HEAD
        msgBox.setWindowTitle("Could Not Send");
        msgBox.setText(err.what());
=======
        msgBox.setWindowTitle("Transaction Creation Error");
        msgBox.setText(QString(err.what()));
>>>>>>> 3d3481c5
        msgBox.setStyleSheet(GUIUtil::loadStyleSheet());
        msgBox.setIcon(QMessageBox::Critical);
        msgBox.exec();
        return ptx;
    }

    if (success){
        CDataStream ssData(SER_NETWORK, PROTOCOL_VERSION);
        ssData << ptx;
        std::string hex = HexStr(ssData.begin(), ssData.end());
        ui->hexCode->setText(QString::fromStdString(hex));

        QMessageBox msgBox;
        msgBox.setWindowTitle("Transaction Initialized");
        msgBox.setText("Multisignature transaction initialized. You can copy the hex code and send it to your co-signers to synchronize key image and finish the transaction.\n\n");
        msgBox.setStyleSheet(GUIUtil::loadStyleSheet());
        msgBox.setIcon(QMessageBox::Information);
        msgBox.exec();
    }
    return ptx;
}

void SendCoinsDialog::dialogIsFinished(int result) {
   if(result == QDialog::Accepted){
        sendTx();
   }
}

SendCoinsEntry* SendCoinsDialog::addEntry()
{
    SendCoinsEntry* entry = new SendCoinsEntry(this);
    entry->setModel(model);
    ui->entries->addWidget(entry);

    ui->scrollAreaWidgetContents->resize(ui->scrollAreaWidgetContents->sizeHint());
    qApp->processEvents();
    QScrollBar* bar = ui->scrollArea->verticalScrollBar();
    if (bar)
        bar->setSliderPosition(bar->maximum());
    return entry;
}<|MERGE_RESOLUTION|>--- conflicted
+++ resolved
@@ -172,13 +172,8 @@
         );
     } catch (const std::exception& err) {
         QMessageBox msgBox;
-<<<<<<< HEAD
-        msgBox.setWindowTitle("Could Not Send");
-        msgBox.setText(err.what());
-=======
         msgBox.setWindowTitle("Transaction Creation Error");
         msgBox.setText(QString(err.what()));
->>>>>>> 3d3481c5
         msgBox.setStyleSheet(GUIUtil::loadStyleSheet());
         msgBox.setIcon(QMessageBox::Critical);
         msgBox.exec();
