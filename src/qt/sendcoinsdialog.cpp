--- conflicted
+++ resolved
@@ -121,13 +121,7 @@
     }
 
     CWalletTx resultTx; 
-<<<<<<< HEAD
-    bool success=NULL;
-=======
-    //CAmount* amount = new CAmount();
-    //BitcoinUnits::parse(0, QString::number(recipient.amount), amount);
     bool success = false;
->>>>>>> 65180ceb
     try {
         success = pwalletMain->SendToStealthAddress(
             recipient.address.toStdString(),
@@ -136,11 +130,7 @@
             false
         );
     } catch (const std::exception& err) {
-<<<<<<< HEAD
-        auto errorbox = QMessageBox::warning(this, "Could not send", QString(err.what()));
-=======
         QMessageBox::warning(this, "Could not send", QString(err.what()));
->>>>>>> 65180ceb
         return;
     }
 
