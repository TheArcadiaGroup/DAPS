--- conflicted
+++ resolved
@@ -903,12 +903,6 @@
     if (!clientModel)
         return;
 
-<<<<<<< HEAD
-    //Acquire current block source
-    enum BlockSource blockSource = clientModel->getBlockSource();
-
-=======
->>>>>>> 65180ceb
     QString tooltip;
 
     QDateTime lastBlockDate = clientModel->getLastBlockDate();
@@ -939,21 +933,6 @@
             if (walletFrame)
                 walletFrame->showSyncStatus(false);
 #endif // ENABLE_WALLET
-
-<<<<<<< HEAD
-            nAttempt = masternodeSync.RequestedMasternodeAttempt < MASTERNODE_SYNC_THRESHOLD ?
-                           masternodeSync.RequestedMasternodeAttempt + 1 :
-                           MASTERNODE_SYNC_THRESHOLD;
-            progress = nAttempt + (masternodeSync.RequestedMasternodeAssets - 1) * MASTERNODE_SYNC_THRESHOLD;
-=======
-            // nAttempt = masternodeSync.RequestedMasternodeAttempt < MASTERNODE_SYNC_THRESHOLD ?
-            //                masternodeSync.RequestedMasternodeAttempt + 1 :
-            //                MASTERNODE_SYNC_THRESHOLD;
-            // progress = nAttempt + (masternodeSync.RequestedMasternodeAssets - 1) * MASTERNODE_SYNC_THRESHOLD;
-            // progressBar->setMaximum(4 * MASTERNODE_SYNC_THRESHOLD);
-            // progressBar->setFormat(tr("Synchronizing additional data: %p%"));
-            // progressBar->setValue(progress);
->>>>>>> 65180ceb
         }
 
         strSyncStatus = QString(masternodeSync.GetSyncStatus().c_str());
@@ -1116,35 +1095,7 @@
 
 bool BitcoinGUI::eventFilter(QObject *obj, QEvent *event)
 {
-<<<<<<< HEAD
-    
-=======
-    // if (event->type() == QEvent::MouseButtonPress)
-    // {
-    //     if (strncmp(obj->metaObject()->className(), "QSizeGrip", 9) == 0)
-    //         return false;
-
-    //     m_fMousePress = true;
-    //     m_previousPos = QCursor::pos();
-    // }
-    // else if ((event->type() == QEvent::MouseMove) && m_fMousePress)
-    // {
-    //     QMouseEvent *mouseEvent = static_cast<QMouseEvent*>(event);
-
-    //     if(mouseEvent->buttons() == Qt::LeftButton)
-    //     {
-    //         QPoint offset = m_previousPos - QCursor::pos();
-    //         m_previousPos = QCursor::pos();
-    //         move(pos() - offset);
-    //     }
-    // }
-    // else if (event->type() == QEvent::MouseButtonRelease)
-    // {
-    //     m_fMousePress = false;
-    // }
-
     return false;
->>>>>>> 65180ceb
 }
 
 void BitcoinGUI::dropEvent(QDropEvent* event)
