--- conflicted
+++ resolved
@@ -365,14 +365,6 @@
     optionsAction->setCheckable(true);
     tabGroup->addAction(optionsAction);
 
-<<<<<<< HEAD
-=======
-    stakingAction = new QAction(QIcon(":/icons/options"), tr("&Staking"), this);
-    stakingAction->setText(tr("Staking Status"));
-    stakingAction->setMenuRole(QAction::NoRole);
-    stakingState = new QLabel(this);
-    stakingState->setObjectName("stakingState");
->>>>>>> 1e3bca16
     networkAction = new QAction(QIcon(":/icons/options"), tr("&Network"), this);
     networkAction->setMenuRole(QAction::NoRole);
     networkAction->setText("Network Status");
@@ -553,11 +545,7 @@
         bottomToolbar->setToolButtonStyle(Qt::ToolButtonTextBesideIcon);
         bottomToolbar->setOrientation(Qt::Vertical);
         bottomToolbar->addAction(optionsAction);
-<<<<<<< HEAD
-=======
-        bottomToolbar->addAction(stakingAction);
-        bottomToolbar->addWidget(stakingState);
->>>>>>> 1e3bca16
+
         bottomToolbar->addAction(networkAction);
         bottomToolbar->addWidget(connectionCount);
         
@@ -1135,37 +1123,11 @@
 
 void BitcoinGUI::setStakingStatus()
 {
-<<<<<<< HEAD
 	//disable in multisig wallet
 }
 void BitcoinGUI::setStakingInProgress(bool inProgress)
 {
 	//disable in multisig wallet
-=======
-    bool stkStatus = false;
-    if (pwalletMain) {
-        fMultiSend = pwalletMain->isMultiSendEnabled();
-        stkStatus = pwalletMain->ReadStakingStatus();
-    }
-
-    if (nLastCoinStakeSearchInterval || stkStatus) {
-        stakingState->setText(tr("Staking enabled"));
-        stakingAction->setIcon(QIcon(":/icons/staking_active"));
-    } else {
-        stakingState->setText(tr("Staking disabled"));
-        stakingAction->setIcon(QIcon(":/icons/staking_inactive"));
-    }
-}
-void BitcoinGUI::setStakingInProgress(bool inProgress)
-{
-	if (inProgress) {
-        stakingState->setText(tr("Enabling staking..."));
-        stakingAction->setIcon(QIcon(":/icons/staking_active"));
-	} else {
-        stakingState->setText(tr("Disabling staking..."));
-        stakingAction->setIcon(QIcon(":/icons/staking_inactive"));
-	}
->>>>>>> 1e3bca16
 }
 
 #ifdef ENABLE_WALLET
