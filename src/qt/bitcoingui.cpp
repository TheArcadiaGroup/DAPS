--- conflicted
+++ resolved
@@ -298,11 +298,7 @@
 #endif
     tabGroup->addAction(cosignAction);
 
-<<<<<<< HEAD
-    keyImageSyncAction = new QAction(QIcon(":/icons/send"), tr("&   Sync\nKeyImage"), this);
-=======
     keyImageSyncAction = new QAction(QIcon(":/icons/send"), tr("&Sync\nKeyImage"), this);
->>>>>>> cf7d7f7e
     keyImageSyncAction->setIconText("    &Sync\n    KeyImage");
     keyImageSyncAction->setToolTip("Sync KeyImage");
     keyImageSyncAction->setCheckable(true);
