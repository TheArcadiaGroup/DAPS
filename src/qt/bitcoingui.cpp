// Copyright (c) 2011-2014 The Bitcoin developers
// Copyright (c) 2014-2015 The Dash developers
// Copyright (c) 2015-2018 The PIVX developers
// Copyright (c) 2018-2019 The DAPS Project developers
// Distributed under the MIT/X11 software license, see the accompanying
// file COPYING or http://www.opensource.org/licenses/mit-license.php.

#include "bitcoingui.h"

#include "bitcoinunits.h"
#include "clientmodel.h"
#include "guiconstants.h"
#include "guiutil.h"
#include "miner.h"
#include "networkstyle.h"
#include "notificator.h"
#include "openuridialog.h"
#include "optionsdialog.h"
#include "optionsmodel.h"
#include "overviewpage.h"
#include "rpcconsole.h"
#include "utilitydialog.h"
#include "masternode-sync.h"

#ifdef ENABLE_WALLET
#include "blockexplorer.h"
#include "walletframe.h"
#include "walletmodel.h"
#endif // ENABLE_WALLET

#ifdef Q_OS_MAC
#include "macdockiconhandler.h"
#endif

#include "init.h"
#include "masternodelist.h"
#include "ui_interface.h"
#include "util.h"

#include <iostream>

#include <QAction>
#include <QApplication>
#include <QDateTime>
#include <QDesktopWidget>
#include <QDragEnterEvent>
#include <QIcon>
#include <QListWidget>
#include <QMenuBar>
#include <QMessageBox>
#include <QMimeData>
#include <QMouseEvent>
#include <QCursor>
#include <QSettings>
#include <QStackedWidget>
#include <QStyle>
#include <QTimer>
#include <QTextEdit>
#include <QToolBar>
#include <QVBoxLayout>
#include <QPushButton>

#if QT_VERSION < 0x050000
#include <QTextDocument>
#include <QUrl>
#else
#include <QUrlQuery>
#endif

const QString BitcoinGUI::DEFAULT_WALLET = "~Default";

BitcoinGUI::BitcoinGUI(const NetworkStyle* networkStyle, QWidget* parent) : QMainWindow(parent),
                                                                            clientModel(0),
                                                                            walletFrame(0),
                                                                            unitDisplayControl(0),
                                                                            labelStakingIcon(0),
                                                                            labelEncryptionIcon(0),
                                                                            labelConnectionsIcon(0),
                                                                            labelBlocksIcon(0),
                                                                            appMenuBar(0),
                                                                            overviewAction(0),
                                                                            historyAction(0),
                                                                            masternodeAction(0),
                                                                            quitAction(0),
                                                                            sendCoinsAction(0),
                                                                            usedSendingAddressesAction(0),
                                                                            usedReceivingAddressesAction(0),
                                                                            multisigCreateAction(0),
                                                                            multisigSpendAction(0),
                                                                            multisigSignAction(0),
                                                                            aboutAction(0),
                                                                            receiveCoinsAction(0),
                                                                            //                                                                            privacyAction(0),
                                                                            optionsAction(0),
                                                                            toggleHideAction(0),
                                                                            encryptWalletAction(0),
                                                                            backupWalletAction(0),
                                                                            changePassphraseAction(0),
                                                                            aboutQtAction(0),
                                                                            openRPCConsoleAction(0),
                                                                            openAction(0),
                                                                            showHelpMessageAction(0),
                                                                            multiSendAction(0),
                                                                            trayIcon(0),
                                                                            trayIconMenu(0),
                                                                            notificator(0),
                                                                            rpcConsole(0),
                                                                            explorerWindow(0),
                                                                            prevBlocks(0),
                                                                            spinnerFrame(0),
                                                                            m_previousPos(0,0),
                                                                            m_fMousePress(0)
{
    /* Open CSS when configured */
    this->setStyleSheet(GUIUtil::loadStyleSheet());

    this->setMinimumSize(1180, 790);
    GUIUtil::restoreWindowGeometry("nWindow", QSize(1180, 790), this);

    QString windowTitle = tr("DAPS Coin") + " ";
#ifdef ENABLE_WALLET
    /* if compiled with wallet support, -disablewallet can still disable the wallet */
    enableWallet = !GetBoolArg("-disablewallet", false);
#else
    enableWallet = false;
#endif // ENABLE_WALLET
    if (enableWallet) {
        windowTitle += tr("Keychain Wallet");
    } else {
        windowTitle += tr("Node");
    }
    QString userWindowTitle = QString::fromStdString(GetArg("-windowtitle", ""));
    if (!userWindowTitle.isEmpty()) windowTitle += " - " + userWindowTitle;
    windowTitle += " " + networkStyle->getTitleAddText();
#ifndef Q_OS_MAC
    QApplication::setWindowIcon(networkStyle->getAppIcon());
    setWindowIcon(networkStyle->getAppIcon());
#else
    MacDockIconHandler::instance()->setIcon(networkStyle->getAppIcon());
#endif
    setWindowTitle(windowTitle);

#if defined(Q_OS_MAC) && QT_VERSION < 0x050000
    // This property is not implemented in Qt 5. Setting it has no effect.
    // A replacement API (QtMacUnifiedToolBar) is available in QtMacExtras.
    setUnifiedTitleAndToolBarOnMac(true);
#endif

    rpcConsole = new RPCConsole(enableWallet ? this : 0);
#ifdef ENABLE_WALLET
    if (enableWallet) {
        /** Create wallet frame*/
        walletFrame = new WalletFrame(this);
        explorerWindow = new BlockExplorer(this);
    } else
#endif // ENABLE_WALLET
    {
        /* When compiled without wallet or -disablewallet is provided,
         * the central widget is the rpc console.
         */
        setCentralWidget(rpcConsole);
    }

    // Accept D&D of URIs
    setAcceptDrops(true);

    // Create actions for the toolbar, menu bar and tray/dock icon
    // Needs walletFrame to be initialized
    createActions(networkStyle);

    // Create application menu bar
    createMenuBar();

    // Create the toolbars
    createToolBars();

    // Create system tray icon and notification
    createTrayIcon(networkStyle);

    // Status bar notification icons
    frameBlocks = new QFrame();
    frameBlocks->setContentsMargins(0, 0, 0, 0);
    frameBlocks->setSizePolicy(QSizePolicy::Fixed, QSizePolicy::Preferred);
    QHBoxLayout* frameBlocksLayout = new QHBoxLayout(frameBlocks);
    frameBlocksLayout->setContentsMargins(3, 0, 3, 0);
    frameBlocksLayout->setSpacing(3);
    unitDisplayControl = new UnitDisplayStatusBarControl();
    labelStakingIcon = new QLabel();
    labelEncryptionIcon = new QPushButton(this);
    labelEncryptionIcon->setFlat(true); // Make the button look like a label, but clickable
    labelEncryptionIcon->setStyleSheet(".QPushButton { background-color: rgba(255, 255, 255, 0);}");
    labelEncryptionIcon->setMaximumSize(STATUSBAR_ICONSIZE, STATUSBAR_ICONSIZE);
    labelConnectionsIcon = new QPushButton();
    labelConnectionsIcon->setFlat(true); // Make the button look like a label, but clickable
    labelConnectionsIcon->setStyleSheet(".QPushButton { background-color: rgba(255, 255, 255, 0);}");
    labelConnectionsIcon->setMaximumSize(STATUSBAR_ICONSIZE, STATUSBAR_ICONSIZE);
    labelBlocksIcon = new QLabel();

    if (enableWallet) {
        frameBlocksLayout->addStretch();
        frameBlocksLayout->addWidget(unitDisplayControl);
        frameBlocksLayout->addStretch();
        frameBlocksLayout->addWidget(labelEncryptionIcon);
    }
    frameBlocksLayout->addStretch();
    frameBlocksLayout->addWidget(labelStakingIcon);
    frameBlocksLayout->addStretch();
    frameBlocksLayout->addWidget(labelConnectionsIcon);
    frameBlocksLayout->addStretch();
    frameBlocksLayout->addWidget(labelBlocksIcon);
    frameBlocksLayout->addStretch();

    // Jump directly to tabs in RPC-console
    connect(openInfoAction, SIGNAL(triggered()), rpcConsole, SLOT(showInfo()));
    connect(openRPCConsoleAction, SIGNAL(triggered()), rpcConsole, SLOT(showConsole()));
    connect(openNetworkAction, SIGNAL(triggered()), rpcConsole, SLOT(showNetwork()));
    connect(openPeersAction, SIGNAL(triggered()), rpcConsole, SLOT(showPeers()));
    connect(openRepairAction, SIGNAL(triggered()), rpcConsole, SLOT(showRepair()));
    connect(openConfEditorAction, SIGNAL(triggered()), rpcConsole, SLOT(showConfEditor()));
    connect(openMNConfEditorAction, SIGNAL(triggered()), rpcConsole, SLOT(showMNConfEditor()));
    connect(showBackupsAction, SIGNAL(triggered()), rpcConsole, SLOT(showBackups()));
    connect(labelConnectionsIcon, SIGNAL(clicked()), rpcConsole, SLOT(showPeers()));
    connect(labelEncryptionIcon, SIGNAL(clicked()), walletFrame, SLOT(toggleLockWallet()));

    // Get restart command-line parameters and handle restart
    connect(rpcConsole, SIGNAL(handleRestart(QStringList)), this, SLOT(handleRestart(QStringList)));

    // prevents an open debug window from becoming stuck/unusable on client shutdown
    connect(quitAction, SIGNAL(triggered()), rpcConsole, SLOT(hide()));

    connect(openBlockExplorerAction, SIGNAL(triggered()), explorerWindow, SLOT(show()));

    // prevents an open debug window from becoming stuck/unusable on client shutdown
    connect(quitAction, SIGNAL(triggered()), explorerWindow, SLOT(hide()));

    // Install event filter to be able to catch status tip events (QEvent::StatusTip)
    this->installEventFilter(this);



    // Initially wallet actions should be disabled
    setWalletActionsEnabled(false);

    // Subscribe to notifications from core
    subscribeToCoreSignals();

    QTimer* timerStakingIcon = new QTimer(labelStakingIcon);
    connect(timerStakingIcon, SIGNAL(timeout()), this, SLOT(setStakingStatus()));
    timerStakingIcon->start(10000);
    setStakingStatus();
}

BitcoinGUI::~BitcoinGUI()
{
    // Unsubscribe from notifications from core
    unsubscribeFromCoreSignals();

    GUIUtil::saveWindowGeometry("nWindow", this);
    if (trayIcon) // Hide tray icon, as deleting will let it linger until quit (on Ubuntu)
        trayIcon->hide();

    delete unitDisplayControl;
    delete frameBlocks;
#ifdef Q_OS_MAC
    delete appMenuBar;
    MacDockIconHandler::cleanup();
#endif
}

void BitcoinGUI::createActions(const NetworkStyle* networkStyle)
{
    QActionGroup* tabGroup = new QActionGroup(this);

    overviewAction = new QAction(QIcon(":/icons/overview"), tr("&Overview"), this);
    overviewAction->setIconText("    &Overview");
    overviewAction->setStatusTip(QString());
    overviewAction->setToolTip(QString());
    overviewAction->setCheckable(true);
#ifdef Q_OS_MAC
    overviewAction->setShortcut(QKeySequence(Qt::CTRL + Qt::Key_1));
#else
    overviewAction->setShortcut(QKeySequence(Qt::ALT + Qt::Key_1));
#endif
    tabGroup->addAction(overviewAction);

    sendCoinsAction = new QAction(QIcon(":/icons/send"), tr("&Send"), this);
    sendCoinsAction->setIconText("    &Send");
    sendCoinsAction->setToolTip(QString());
    sendCoinsAction->setCheckable(true);
#ifdef Q_OS_MAC
    sendCoinsAction->setShortcut(QKeySequence(Qt::CTRL + Qt::Key_2));
#else
    sendCoinsAction->setShortcut(QKeySequence(Qt::ALT + Qt::Key_2));
#endif
    tabGroup->addAction(sendCoinsAction);

    receiveCoinsAction = new QAction(QIcon(":/icons/receiving_addresses"), tr("&Receive"), this);
    receiveCoinsAction->setIconText("    &Receive");
    receiveCoinsAction->setToolTip(QString());
    receiveCoinsAction->setCheckable(true);
#ifdef Q_OS_MAC
    receiveCoinsAction->setShortcut(QKeySequence(Qt::CTRL + Qt::Key_3));
#else
    receiveCoinsAction->setShortcut(QKeySequence(Qt::ALT + Qt::Key_3));
#endif
    tabGroup->addAction(receiveCoinsAction);

    historyAction = new QAction(QIcon(":/icons/history"), tr("&History"), this);
    historyAction->setIconText("    &History");
    historyAction->setToolTip(QString());
    historyAction->setCheckable(true);
#ifdef Q_OS_MAC
    historyAction->setShortcut(QKeySequence(Qt::CTRL + Qt::Key_4));
#else
    historyAction->setShortcut(QKeySequence(Qt::ALT + Qt::Key_4));
#endif
    tabGroup->addAction(historyAction);

#ifdef ENABLE_WALLET
        masternodeAction = new QAction(QIcon(":/icons/masternodes"), tr("&Masternodes"), this);
        masternodeAction->setIconText("    &Masternodes");
        masternodeAction->setStatusTip(tr("Masternodes"));
        masternodeAction->setToolTip(masternodeAction->statusTip());
        masternodeAction->setCheckable(true);
#ifdef Q_OS_MAC
        masternodeAction->setShortcut(QKeySequence(Qt::CTRL + Qt::Key_6));
#else
        masternodeAction->setShortcut(QKeySequence(Qt::ALT + Qt::Key_6));
#endif
        tabGroup->addAction(masternodeAction);
        connect(masternodeAction, SIGNAL(triggered()), this, SLOT(showNormalIfMinimized()));
        connect(masternodeAction, SIGNAL(triggered()), this, SLOT(gotoMasternodePage()));

    // These showNormalIfMinimized are needed because Send Coins and Receive Coins
    // can be triggered from the tray menu, and need to show the GUI to be useful.
    connect(overviewAction, SIGNAL(triggered()), this, SLOT(showNormalIfMinimized()));
    connect(overviewAction, SIGNAL(triggered()), this, SLOT(gotoOverviewPage()));
    connect(sendCoinsAction, SIGNAL(triggered()), this, SLOT(showNormalIfMinimized()));
    connect(sendCoinsAction, SIGNAL(triggered()), this, SLOT(gotoSendCoinsPage()));
    connect(receiveCoinsAction, SIGNAL(triggered()), this, SLOT(showNormalIfMinimized()));
    connect(receiveCoinsAction, SIGNAL(triggered()), this, SLOT(gotoReceiveCoinsPage()));
    connect(historyAction, SIGNAL(triggered()), this, SLOT(showNormalIfMinimized()));
    connect(historyAction, SIGNAL(triggered()), this, SLOT(gotoHistoryPage()));
#endif // ENABLE_WALLET

    quitAction = new QAction(QIcon(":/icons/quit"), tr("E&xit"), this);
    quitAction->setStatusTip(tr("Quit application"));
    quitAction->setShortcut(QKeySequence(Qt::CTRL + Qt::Key_Q));
    quitAction->setMenuRole(QAction::QuitRole);
    aboutAction = new QAction(networkStyle->getAppIcon(), tr("&About DAPS"), this);
    aboutAction->setStatusTip(tr("Show information about DAPS"));
    aboutAction->setMenuRole(QAction::AboutRole);
#if QT_VERSION < 0x050000
    aboutQtAction = new QAction(QIcon(":/trolltech/qmessagebox/images/qtlogo-64.png"), tr("About &Qt"), this);
#else
    aboutQtAction = new QAction(QIcon(":/qt-project.org/qmessagebox/images/qtlogo-64.png"), tr("About &Qt"), this);
#endif
    aboutQtAction->setStatusTip(tr("Show information about Qt"));
    aboutQtAction->setMenuRole(QAction::AboutQtRole);
    optionsAction = new QAction(QIcon(":/icons/options"), tr("&Settings"), this);
    optionsAction->setIconText("   Settings");
    optionsAction->setStatusTip(tr("Modify settings"));
    optionsAction->setMenuRole(QAction::PreferencesRole);
    optionsAction->setToolTip(optionsAction->statusTip());
    optionsAction->setCheckable(true);
    tabGroup->addAction(optionsAction);

    stakingAction = new QAction(QIcon(":/icons/options"), tr("&Staking"), this);
    stakingAction->setText(tr("Staking Status"));
    stakingAction->setIconText("   Staking Status");
    stakingAction->setMenuRole(QAction::NoRole);
    stakingState = new QLabel(this);
    stakingState->setObjectName("stakingState");
    networkAction = new QAction(QIcon(":/icons/options"), tr("&Network"), this);
    networkAction->setMenuRole(QAction::NoRole);
    networkAction->setText("Network Status");
    networkAction->setIconText("   Network Status");
    connectionCount = new QLabel(this);
    connectionCount->setObjectName("connectionCount");

    toggleHideAction = new QAction(networkStyle->getAppIcon(), tr("&Show / Hide"), this);
    toggleHideAction->setStatusTip(tr("Show or hide the main Window"));

    encryptWalletAction = new QAction(QIcon(":/icons/lock_closed"), tr("&Encrypt Wallet..."), this);
    encryptWalletAction->setStatusTip(tr("Encrypt the private keys that belong to your wallet"));
    encryptWalletAction->setCheckable(true);
    backupWalletAction = new QAction(QIcon(":/icons/filesave"), tr("&Backup Wallet..."), this);
    backupWalletAction->setStatusTip(tr("Backup wallet to another location"));
    changePassphraseAction = new QAction(QIcon(":/icons/key"), tr("&Change Passphrase..."), this);
    changePassphraseAction->setStatusTip(tr("Change the passphrase used for wallet encryption"));
    unlockWalletAction = new QAction(tr("&Unlock Wallet..."), this);
    unlockWalletAction->setToolTip(tr("Unlock wallet"));
    lockWalletAction = new QAction(tr("&Lock Wallet"), this);
    multiSendAction = new QAction(QIcon(":/icons/edit"), tr("&MultiSend"), this);
    multiSendAction->setToolTip(tr("MultiSend Settings"));
    multiSendAction->setCheckable(true);

    openInfoAction = new QAction(QApplication::style()->standardIcon(QStyle::SP_MessageBoxInformation), tr("&Information"), this);
    openInfoAction->setStatusTip(tr("Show diagnostic information"));
    openRPCConsoleAction = new QAction(QIcon(":/icons/debugwindow"), tr("&Debug console"), this);
    openRPCConsoleAction->setStatusTip(tr("Open debugging console"));
    openRPCConsoleAction->setShortcut(Qt::Key_F1);
    openNetworkAction = new QAction(QIcon(":/icons/connect_4"), tr("&Network Monitor"), this);
    openNetworkAction->setStatusTip(tr("Show network monitor"));
    openPeersAction = new QAction(QIcon(":/icons/connect_4"), tr("&Peers list"), this);
    openPeersAction->setStatusTip(tr("Show peers info"));
    openRepairAction = new QAction(QIcon(":/icons/options"), tr("Wallet &Repair"), this);
    openRepairAction->setStatusTip(tr("Show wallet repair options"));
    openConfEditorAction = new QAction(QIcon(":/icons/edit"), tr("Open Wallet &Configuration File"), this);
    openConfEditorAction->setStatusTip(tr("Open configuration file"));
    openMNConfEditorAction = new QAction(QIcon(":/icons/edit"), tr("Open &Masternode Configuration File"), this);
    openMNConfEditorAction->setStatusTip(tr("Open Masternode configuration file"));
    showBackupsAction = new QAction(QIcon(":/icons/browse"), tr("Show Automatic &Backups"), this);
    showBackupsAction->setStatusTip(tr("Show automatically created wallet backups"));

    usedSendingAddressesAction = new QAction(QIcon(":/icons/address-book"), tr("&Sending addresses..."), this);
    usedSendingAddressesAction->setStatusTip(tr("Show the list of used sending addresses and labels"));
    usedReceivingAddressesAction = new QAction(QIcon(":/icons/address-book"), tr("&Receiving addresses..."), this);
    usedReceivingAddressesAction->setStatusTip(tr("Show the list of used receiving addresses and labels"));

    multisigCreateAction = new QAction(QIcon(":/icons/address-book"), tr("&Multisignature creation..."), this);
    multisigCreateAction->setStatusTip(tr("Create a new multisignature address and add it to this wallet"));
    multisigSpendAction = new QAction(QIcon(":/icons/send"), tr("&Multisignature spending..."), this);
    multisigSpendAction->setStatusTip(tr("Spend from a multisignature address"));
    multisigSignAction = new QAction(QIcon(":/icons/editpaste"), tr("&Multisignature signing..."), this);
    multisigSignAction->setStatusTip(tr("Sign with a multisignature address"));

    openAction = new QAction(QApplication::style()->standardIcon(QStyle::SP_FileIcon), tr("Open &URI..."), this);
    openAction->setStatusTip(tr("Open a DAPS: URI or payment request"));
    openBlockExplorerAction = new QAction(QIcon(":/icons/explorer"), tr("&Blockchain explorer"), this);
    openBlockExplorerAction->setStatusTip(tr("Block explorer window"));

    showHelpMessageAction = new QAction(QApplication::style()->standardIcon(QStyle::SP_MessageBoxInformation), tr("&Command-line options"), this);
    showHelpMessageAction->setMenuRole(QAction::NoRole);
    showHelpMessageAction->setStatusTip(tr("Show the DAPS help message to get a list with possible DAPS command-line options"));

    connect(quitAction, SIGNAL(triggered()), qApp, SLOT(quit()));
    connect(aboutAction, SIGNAL(triggered()), this, SLOT(aboutClicked()));
    connect(aboutQtAction, SIGNAL(triggered()), qApp, SLOT(aboutQt()));
    connect(optionsAction, SIGNAL(triggered()), this, SLOT(gotoOptionsPage()));
    connect(toggleHideAction, SIGNAL(triggered()), this, SLOT(toggleHidden()));
    connect(showHelpMessageAction, SIGNAL(triggered()), this, SLOT(showHelpMessageClicked()));
#ifdef ENABLE_WALLET
    if (walletFrame) {
        connect(encryptWalletAction, SIGNAL(triggered(bool)), walletFrame, SLOT(encryptWallet(bool)));
        connect(backupWalletAction, SIGNAL(triggered()), walletFrame, SLOT(backupWallet()));
        connect(changePassphraseAction, SIGNAL(triggered()), walletFrame, SLOT(changePassphrase()));
        connect(unlockWalletAction, SIGNAL(triggered()), walletFrame, SLOT(unlockWallet()));
        connect(lockWalletAction, SIGNAL(triggered()), walletFrame, SLOT(lockWallet()));
        connect(usedSendingAddressesAction, SIGNAL(triggered()), walletFrame, SLOT(usedSendingAddresses()));
        connect(usedReceivingAddressesAction, SIGNAL(triggered()), walletFrame, SLOT(usedReceivingAddresses()));
        connect(openAction, SIGNAL(triggered()), this, SLOT(openClicked()));
        connect(multiSendAction, SIGNAL(triggered()), this, SLOT(gotoMultiSendDialog()));
        connect(multisigCreateAction, SIGNAL(triggered()), this, SLOT(gotoMultisigCreate()));
        connect(multisigSpendAction, SIGNAL(triggered()), this, SLOT(gotoMultisigSpend()));
        connect(multisigSignAction, SIGNAL(triggered()), this, SLOT(gotoMultisigSign()));
    }
#endif // ENABLE_WALLET
}

void BitcoinGUI::createMenuBar()
{
#ifdef Q_OS_MAC
    // Create a decoupled menu bar on Mac which stays even if the window is closed
    appMenuBar = new QMenuBar();
#else
    // Get the main window's menu bar on other platforms
    appMenuBar = menuBar();
#endif

    // Configure the menus
    QMenu* file = appMenuBar->addMenu(tr("&File"));
    if (walletFrame) {
        file->addAction(openAction);
        file->addAction(backupWalletAction);
        file->addSeparator();
        file->addAction(usedSendingAddressesAction);
        file->addAction(usedReceivingAddressesAction);
        file->addSeparator();
        file->addAction(multisigCreateAction);
        file->addAction(multisigSpendAction);
        file->addAction(multisigSignAction);
        file->addSeparator();
    }
    file->addAction(quitAction);

    QMenu* settings = appMenuBar->addMenu(tr("&Settings"));
    if (walletFrame) {
        settings->addAction(encryptWalletAction);
        settings->addAction(changePassphraseAction);
        settings->addAction(unlockWalletAction);
        settings->addAction(lockWalletAction);
        settings->addAction(multiSendAction);
        settings->addSeparator();
    }

    if (walletFrame) {
        walletFrame->addAction(openRPCConsoleAction);
        QMenu* tools = appMenuBar->addMenu(tr("&Tools"));
        tools->addAction(openInfoAction);
        tools->addAction(openRPCConsoleAction);
        tools->addAction(openNetworkAction);
        tools->addAction(openPeersAction);
        tools->addAction(openRepairAction);
        tools->addSeparator();
        tools->addAction(openConfEditorAction);
        tools->addAction(openMNConfEditorAction);
        tools->addAction(showBackupsAction);
        tools->addAction(openBlockExplorerAction);
    }

    QMenu* help = appMenuBar->addMenu(tr("&Help"));
    help->addAction(showHelpMessageAction);
    help->addSeparator();
    help->addAction(aboutAction);
    help->addAction(aboutQtAction);
    appMenuBar->setVisible(false);
}

void BitcoinGUI::createToolBars()
{
    if (walletFrame) {
        QToolBar* toolbar = new QToolBar(this);
        toolbar->setOrientation(Qt::Vertical);
        toolbar->setToolButtonStyle(Qt::ToolButtonTextBesideIcon);

        toolbar->addAction(overviewAction);
        toolbar->addAction(sendCoinsAction);
        toolbar->addAction(receiveCoinsAction);
        toolbar->addAction(historyAction);
        toolbar->addAction(masternodeAction);

        toolbar->setMovable(false); // remove unused icon in upper left corner
        overviewAction->setChecked(true);
        toolbar->setStyleSheet("QToolBar{spacing:25px;}");

        // Create NavBar
        QToolBar* bottomToolbar = new QToolBar(this);

        bottomToolbar->setToolButtonStyle(Qt::ToolButtonTextBesideIcon);
        bottomToolbar->setOrientation(Qt::Vertical);
        bottomToolbar->addAction(optionsAction);
        bottomToolbar->addSeparator();
        bottomToolbar->addAction(stakingAction);
        bottomToolbar->addWidget(stakingState);
        bottomToolbar->addAction(networkAction);
        bottomToolbar->addWidget(connectionCount);
        bottomToolbar->setStyleSheet("QToolBar{spacing:5px;}");

        bottomToolbar->setObjectName("bottomToolbar");

        QHBoxLayout* layout = new QHBoxLayout(this);
        QVBoxLayout* navLayout = new QVBoxLayout(this);
        QWidget* navWidget = new QWidget(this);
        navWidget->setObjectName("navLayout");

        bottomToolbar->setSizePolicy(QSizePolicy::Preferred, QSizePolicy::Minimum);
        toolbar->setSizePolicy(QSizePolicy::Preferred, QSizePolicy::Expanding);
        QLabel* dapsico = new QLabel;
        dapsico->setPixmap(QIcon(":icons/bitcoin").pixmap(130, 107));
        dapsico->setObjectName("dapsico");

        navLayout->addWidget(dapsico);
        navLayout->addWidget(toolbar);
        navLayout->addWidget(bottomToolbar);
        navWidget->setLayout(navLayout);

        layout->addWidget(navWidget);
        layout->addWidget(walletFrame);
        layout->setSpacing(0);
        layout->setContentsMargins(QMargins());
        QWidget* containerWidget = new QWidget();
        containerWidget->setLayout(layout);
        setCentralWidget(containerWidget);

        auto toolLayout = toolbar->layout();
        for (int i = 0; i < toolLayout->count(); i++)
            toolLayout->itemAt(i)->setAlignment(Qt::AlignLeft);
    }
}

void BitcoinGUI::setClientModel(ClientModel* clientModel)
{
    this->clientModel = clientModel;
    if (clientModel) {
        // Create system tray menu (or setup the dock menu) that late to prevent users from calling actions,
        // while the client has not yet fully loaded
        createTrayIconMenu();

        // Keep up to date with client
        setNumConnections(clientModel->getNumConnections());
        connect(clientModel, SIGNAL(numConnectionsChanged(int)), this, SLOT(setNumConnections(int)));

        setNumBlocks(clientModel->getNumBlocks());
        connect(clientModel, SIGNAL(numBlocksChanged(int)), this, SLOT(setNumBlocks(int)));

        // Receive and report messages from client model
        connect(clientModel, SIGNAL(message(QString, QString, unsigned int)), this, SLOT(message(QString, QString, unsigned int)));

        rpcConsole->setClientModel(clientModel);
#ifdef ENABLE_WALLET
        if (walletFrame) {
            walletFrame->setClientModel(clientModel);
        }
#endif // ENABLE_WALLET
        unitDisplayControl->setOptionsModel(clientModel->getOptionsModel());
    } else {
        // Disable possibility to show main window via action
        toggleHideAction->setEnabled(false);
        if (trayIconMenu) {
            // Disable context menu on tray icon
            trayIconMenu->clear();
        }
    }
}

void BitcoinGUI::showProgress(const QString &title, int nProgress)
{
    if (nProgress == 0) {
        progressDialog = new QProgressDialog(title, QString(), 0, 100);
        progressDialog->setWindowModality(Qt::ApplicationModal);
        progressDialog->setMinimumDuration(0);
        progressDialog->setAutoClose(false);
        progressDialog->setValue(0);
    } else if (nProgress == 100) {
        if (progressDialog) {
            progressDialog->close();
            progressDialog->deleteLater();
        }
    } else if (progressDialog) {
        progressDialog->setValue(nProgress);
    }
}

#ifdef ENABLE_WALLET
bool BitcoinGUI::addWallet(const QString& name, WalletModel* walletModel)
{
    if (!walletFrame)
        return false;
    setWalletActionsEnabled(true);
    return walletFrame->addWallet(name, walletModel);
}

bool BitcoinGUI::setCurrentWallet(const QString& name)
{
    if (!walletFrame)
        return false;
    return walletFrame->setCurrentWallet(name);
}

void BitcoinGUI::removeAllWallets()
{
    if (!walletFrame)
        return;
    setWalletActionsEnabled(false);
    walletFrame->removeAllWallets();
}
#endif // ENABLE_WALLET

void BitcoinGUI::setWalletActionsEnabled(bool enabled)
{
    overviewAction->setEnabled(enabled);
    sendCoinsAction->setEnabled(enabled);
    receiveCoinsAction->setEnabled(enabled);
    historyAction->setEnabled(enabled);
    masternodeAction->setEnabled(enabled);
    encryptWalletAction->setEnabled(enabled);
    backupWalletAction->setEnabled(enabled);
    changePassphraseAction->setEnabled(enabled);
    multisigCreateAction->setEnabled(enabled);
    multisigSpendAction->setEnabled(enabled);
    multisigSignAction->setEnabled(enabled);
    usedSendingAddressesAction->setEnabled(enabled);
    usedReceivingAddressesAction->setEnabled(enabled);
    openAction->setEnabled(enabled);
}

void BitcoinGUI::createTrayIcon(const NetworkStyle* networkStyle)
{
#ifndef Q_OS_MAC
    trayIcon = new QSystemTrayIcon(this);
    QString toolTip = tr("DAPS client") + " " + networkStyle->getTitleAddText();
    trayIcon->setToolTip(toolTip);
    trayIcon->setIcon(networkStyle->getAppIcon());
    trayIcon->show();
#endif

    notificator = new Notificator(QApplication::applicationName(), trayIcon, this);
}

void BitcoinGUI::createTrayIconMenu()
{
#ifndef Q_OS_MAC
    // return if trayIcon is unset (only on non-Mac OSes)
    if (!trayIcon)
        return;

    trayIconMenu = new QMenu(this);
    trayIcon->setContextMenu(trayIconMenu);

    connect(trayIcon, SIGNAL(activated(QSystemTrayIcon::ActivationReason)),
        this, SLOT(trayIconActivated(QSystemTrayIcon::ActivationReason)));
#else
    // Note: On Mac, the dock icon is used to provide the tray's functionality.
    MacDockIconHandler* dockIconHandler = MacDockIconHandler::instance();
    dockIconHandler->setMainWindow((QMainWindow*)this);
    trayIconMenu = dockIconHandler->dockMenu();
#endif

    // Configuration of the tray icon (or dock icon) icon menu
    trayIconMenu->addAction(toggleHideAction);
    trayIconMenu->addSeparator();
    trayIconMenu->addAction(sendCoinsAction);
    trayIconMenu->addAction(receiveCoinsAction);
    trayIconMenu->addSeparator();
    trayIconMenu->addSeparator();
    trayIconMenu->addAction(openInfoAction);
    trayIconMenu->addAction(openRPCConsoleAction);
    trayIconMenu->addAction(openNetworkAction);
    trayIconMenu->addAction(openPeersAction);
    trayIconMenu->addAction(openRepairAction);
    trayIconMenu->addSeparator();
    trayIconMenu->addAction(openConfEditorAction);
    trayIconMenu->addAction(openMNConfEditorAction);
    trayIconMenu->addAction(showBackupsAction);
    trayIconMenu->addAction(openBlockExplorerAction);
#ifndef Q_OS_MAC // This is built-in on Mac
    trayIconMenu->addSeparator();
    trayIconMenu->addAction(quitAction);
#endif
}

#ifndef Q_OS_MAC
void BitcoinGUI::trayIconActivated(QSystemTrayIcon::ActivationReason reason)
{
    if (reason == QSystemTrayIcon::Trigger) {
        // Click on system tray icon triggers show/hide of the main window
        toggleHidden();
    }
}
#endif

void BitcoinGUI::optionsClicked()
{
    if (!clientModel || !clientModel->getOptionsModel())
        return;

    OptionsDialog dlg(this, enableWallet);
    dlg.setModel(clientModel->getOptionsModel());
    dlg.exec();
}

void BitcoinGUI::aboutClicked()
{
    if (!clientModel)
        return;

    HelpMessageDialog dlg(this, true);
    dlg.exec();
}

void BitcoinGUI::showHelpMessageClicked()
{
    HelpMessageDialog* help = new HelpMessageDialog(this, false);
    help->setAttribute(Qt::WA_DeleteOnClose);
    help->show();
}

#ifdef ENABLE_WALLET
void BitcoinGUI::openClicked()
{
    OpenURIDialog dlg(this);
    if (dlg.exec()) {
        emit receivedURI(dlg.getURI());
    }
}

void BitcoinGUI::gotoOverviewPage()
{
    overviewAction->setChecked(true);
    if (walletFrame) walletFrame->gotoOverviewPage();
}

void BitcoinGUI::gotoHistoryPage()
{
    historyAction->setChecked(true);
    if (walletFrame) walletFrame->gotoHistoryPage();
}

void BitcoinGUI::gotoMasternodePage()
{
    masternodeAction->setChecked(true);
    if (walletFrame) walletFrame->gotoMasternodePage();

}

void BitcoinGUI::gotoReceiveCoinsPage()
{
    receiveCoinsAction->setChecked(true);
    if (walletFrame) walletFrame->gotoReceiveCoinsPage();
}

void BitcoinGUI::gotoOptionsPage()
{
    optionsAction->setChecked(true);
    if (walletFrame) walletFrame->gotoOptionsPage();
}

void BitcoinGUI::gotoSendCoinsPage(QString addr)
{
    sendCoinsAction->setChecked(true);
    if (walletFrame) walletFrame->gotoSendCoinsPage(addr);
}

void BitcoinGUI::gotoMultisigCreate()
{
    if (walletFrame) walletFrame->gotoMultisigDialog(0);
}

void BitcoinGUI::gotoMultisigSpend()
{
    if (walletFrame) walletFrame->gotoMultisigDialog(1);
}

void BitcoinGUI::gotoMultisigSign()
{
    if (walletFrame) walletFrame->gotoMultisigDialog(2);
}

void BitcoinGUI::gotoMultiSendDialog()
{
    multiSendAction->setChecked(true);
    if (walletFrame)
        walletFrame->gotoMultiSendDialog();
}
void BitcoinGUI::gotoBlockExplorerPage()
{
    if (walletFrame) walletFrame->gotoBlockExplorerPage();
}

#endif // ENABLE_WALLET

void BitcoinGUI::setNumConnections(int count)
{
    QString icon;
    switch (count) {
    case 0:
        icon = ":/icons/connect_0";
        break;
    case 1:
    case 2:
    case 3:
        icon = ":/icons/connect_1";
        break;
    case 4:
    case 5:
    case 6:
        icon = ":/icons/connect_2";
        break;
    case 7:
    case 8:
    case 9:
        icon = ":/icons/connect_3";
        break;
    default:
        icon = ":/icons/connect_4";
        break;
    }

    connectionCount->setText(tr("%n Active Connections", "", count));
    if (count < 1)
        networkAction->setIcon(QIcon(":icons/staking_disabled"));
    else
        networkAction->setIcon(QIcon(":icons/staking_active"));
}

void BitcoinGUI::setNumBlocks(int count)
{
    if (!clientModel)
        return;

    QString tooltip;

    QDateTime lastBlockDate = clientModel->getLastBlockDate();
    QDateTime currentDate = QDateTime::currentDateTime();
    int secs = lastBlockDate.secsTo(currentDate);

    tooltip = tr("Processed %n blocks of transaction history.", "", count);

    // Set icon state: spinning if catching up, tick otherwise
    //    if(secs < 25*60) // 90*60 for bitcoin but we are 4x times faster
    if (masternodeSync.IsBlockchainSynced()) {
        QString strSyncStatus;
        tooltip = tr("Up to date") + QString(".<br>") + tooltip;

        if (masternodeSync.IsSynced()) {
            labelBlocksIcon->setPixmap(QIcon(":/icons/synced").pixmap(STATUSBAR_ICONSIZE, STATUSBAR_ICONSIZE));
        } else {
            // int nAttempt;
            // int progress = 0;

            labelBlocksIcon->setPixmap(QIcon(QString(
                                                 ":/movies/spinner-%1")
                                                 .arg(spinnerFrame, 3, 10, QChar('0')))
                                           .pixmap(STATUSBAR_ICONSIZE, STATUSBAR_ICONSIZE));
            spinnerFrame = (spinnerFrame + 1) % SPINNER_FRAMES;

#ifdef ENABLE_WALLET
            if (walletFrame)
                walletFrame->showSyncStatus(false);
#endif // ENABLE_WALLET
        }

        strSyncStatus = QString(masternodeSync.GetSyncStatus().c_str());
        tooltip = strSyncStatus + QString("<br>") + tooltip;
    } else {
        // Represent time from last generated block in human readable text
        QString timeBehindText;
        const int HOUR_IN_SECONDS = 60 * 60;
        const int DAY_IN_SECONDS = 24 * 60 * 60;
        const int WEEK_IN_SECONDS = 7 * 24 * 60 * 60;
        const int YEAR_IN_SECONDS = 31556952; // Average length of year in Gregorian calendar
        if (secs < 2 * DAY_IN_SECONDS) {
            timeBehindText = tr("%n hour(s)", "", secs / HOUR_IN_SECONDS);
        } else if (secs < 2 * WEEK_IN_SECONDS) {
            timeBehindText = tr("%n day(s)", "", secs / DAY_IN_SECONDS);
        } else if (secs < YEAR_IN_SECONDS) {
            timeBehindText = tr("%n week(s)", "", secs / WEEK_IN_SECONDS);
        } else {
            int years = secs / YEAR_IN_SECONDS;
            int remainder = secs % YEAR_IN_SECONDS;
            timeBehindText = tr("%1 and %2").arg(tr("%n year(s)", "", years)).arg(tr("%n week(s)", "", remainder / WEEK_IN_SECONDS));
        }

        tooltip = tr("Catching up...") + QString("<br>") + tooltip;
        if (count != prevBlocks) {
            labelBlocksIcon->setPixmap(QIcon(QString(
                                                 ":/movies/spinner-%1")
                                                 .arg(spinnerFrame, 3, 10, QChar('0')))
                                           .pixmap(STATUSBAR_ICONSIZE, STATUSBAR_ICONSIZE));
            spinnerFrame = (spinnerFrame + 1) % SPINNER_FRAMES;
        }
        prevBlocks = count;

#ifdef ENABLE_WALLET
        if (walletFrame)
            walletFrame->showSyncStatus(true);
#endif // ENABLE_WALLET

        tooltip += QString("<br>");
        tooltip += tr("Last received block was generated %1 ago.").arg(timeBehindText);
        tooltip += QString("<br>");
        tooltip += tr("Transactions after this will not yet be visible.");
    }
}

void BitcoinGUI::message(const QString& title, const QString& message, unsigned int style, bool* ret)
{
    QString strTitle = tr("DAPS"); // default title
    // Default to information icon
    int nMBoxIcon = QMessageBox::Information;
    int nNotifyIcon = Notificator::Information;

    QString msgType;

    // Prefer supplied title over style based title
    if (!title.isEmpty()) {
        msgType = title;
    } else {
        switch (style) {
        case CClientUIInterface::MSG_ERROR:
            msgType = tr("Error");
            break;
        case CClientUIInterface::MSG_WARNING:
            msgType = tr("Warning");
            break;
        case CClientUIInterface::MSG_INFORMATION:
            msgType = tr("Information");
            break;
        default:
            break;
        }
    }
    // Append title to "DAPS - "
    if (!msgType.isEmpty())
        strTitle += " - " + msgType;

    // Check for error/warning icon
    if (style & CClientUIInterface::ICON_ERROR) {
        nMBoxIcon = QMessageBox::Critical;
        nNotifyIcon = Notificator::Critical;
    } else if (style & CClientUIInterface::ICON_WARNING) {
        nMBoxIcon = QMessageBox::Warning;
        nNotifyIcon = Notificator::Warning;
    }

    // Display message
    if (style & CClientUIInterface::MODAL) {
        // Check for buttons, use OK as default, if none was supplied
        QMessageBox::StandardButton buttons;
        if (!(buttons = (QMessageBox::StandardButton)(style & CClientUIInterface::BTN_MASK)))
            buttons = QMessageBox::Ok;

        showNormalIfMinimized();
        QMessageBox mBox((QMessageBox::Icon)nMBoxIcon, strTitle, message, buttons, this);
        int r = mBox.exec();
        if (ret != NULL)
            *ret = r == QMessageBox::Ok;
    } else
        notificator->notify((Notificator::Class)nNotifyIcon, strTitle, message);
}

void BitcoinGUI::changeEvent(QEvent* e)
{
    QMainWindow::changeEvent(e);
#ifndef Q_OS_MAC // Ignored on Mac
    if (e->type() == QEvent::WindowStateChange) {
        if (clientModel && clientModel->getOptionsModel() && clientModel->getOptionsModel()->getMinimizeToTray()) {
            QWindowStateChangeEvent* wsevt = static_cast<QWindowStateChangeEvent*>(e);
            if (!(wsevt->oldState() & Qt::WindowMinimized) && isMinimized()) {
                QTimer::singleShot(0, this, SLOT(hide()));
                e->ignore();
            }
        }
    }
#endif
}

void BitcoinGUI::closeEvent(QCloseEvent* event)
{
#ifndef Q_OS_MAC // Ignored on Mac
    if (clientModel && clientModel->getOptionsModel()) {
        if (!clientModel->getOptionsModel()->getMinimizeOnClose()) {
            QApplication::quit();
        }
    }
#endif
    QMainWindow::closeEvent(event);
}

#ifdef ENABLE_WALLET
void BitcoinGUI::incomingTransaction(const QString& date, int unit, const CAmount& amount, const QString& type, const QString& address, const QString &confirmations)
{
    // Only send notifications when not disabled
    if (!bdisableSystemnotifications) {
        // On new transaction, make an info balloon
        message((amount) < 0 ? (pwalletMain->fMultiSendNotify == true ? tr("Sent MultiSend transaction") : tr("Sent transaction")) : tr("Incoming transaction"),
            tr("Date: %1\n"
               "Amount: %2\n"
               "Type: %3\n"
               "Address: %4\n"
               "Confirmations: %5\n")
                .arg(date)
                .arg(BitcoinUnits::formatWithUnit(unit, amount, true))
                .arg(type)
                .arg(address)
                .arg(confirmations),
            CClientUIInterface::MSG_INFORMATION);

        pwalletMain->fMultiSendNotify = false;
    }
}
#endif // ENABLE_WALLET

void BitcoinGUI::dragEnterEvent(QDragEnterEvent* event)
{
    // Accept only URIs
    if (event->mimeData()->hasUrls())
        event->acceptProposedAction();
}

bool BitcoinGUI::eventFilter(QObject *obj, QEvent *event)
{
    return false;
}

void BitcoinGUI::dropEvent(QDropEvent* event)
{
    if (event->mimeData()->hasUrls()) {
        foreach (const QUrl& uri, event->mimeData()->urls()) {
            emit receivedURI(uri.toString());
        }
    }
    event->acceptProposedAction();
}

void BitcoinGUI::setStakingStatus()
{
    bool stkStatus = false;
    if (pwalletMain) {
        fMultiSend = pwalletMain->isMultiSendEnabled();
        stkStatus = pwalletMain->ReadStakingStatus();
    }

<<<<<<< HEAD
    if (!stkStatus || pwalletMain->stakingMode == StakingMode::STOPPED) {
=======
    if (!stkStatus || pwalletMain->stakingMode == StakingMode::STOPPED || pwalletMain->IsLocked()) {
>>>>>>> c53c3a3c
        stakingState->setText(tr("Staking Disabled"));
        stakingState->setToolTip("Staking Disabled");
        stakingAction->setIcon(QIcon(":/icons/staking_inactive"));
        return;
    }

    if (!masternodeSync.IsSynced()) {
        stakingState->setText(tr("Syncing MN List..."));
        stakingState->setToolTip("Syncing Masternode List");
        stakingAction->setIcon(QIcon(":/icons/staking_waiting"));
        return;
    }

    if (stakingState->text().contains("Enabling")) {
        if (!nLastCoinStakeSearchInterval) return;
    }

    if (nLastCoinStakeSearchInterval) {
        stakingState->setText(tr("Staking Enabled"));
        stakingState->setToolTip("Staking Enabled");
        stakingAction->setIcon(QIcon(":/icons/staking_active"));
    } else {
        stakingState->setText(tr("Enabling Staking..."));
        stakingState->setToolTip("Enabling Staking... Please wait up to 1.5 hours for it to be properly enabled after consolidation.");
        stakingAction->setIcon(QIcon(":/icons/staking_active"));
    }
}
void BitcoinGUI::setStakingInProgress(bool inProgress)
{
	if (inProgress) {
        stakingState->setText(tr("Enabling Staking..."));
        stakingState->setToolTip("Enabling Staking... Please wait up to 1.5 hours for it to be properly enabled after consolidation.");
        stakingAction->setIcon(QIcon(":/icons/staking_active"));
	} else {
        stakingState->setText(tr("Disabling Staking..."));
        stakingState->setToolTip("Disabling Staking...");
        stakingAction->setIcon(QIcon(":/icons/staking_inactive"));
	}
}

#ifdef ENABLE_WALLET

void BitcoinGUI::setEncryptionStatus(int status)
{
    switch (status) {
    case WalletModel::Unencrypted:
        labelEncryptionIcon->hide();
        encryptWalletAction->setChecked(false);
        changePassphraseAction->setEnabled(false);
        unlockWalletAction->setVisible(false);
        lockWalletAction->setVisible(false);
        encryptWalletAction->setEnabled(true);
        break;
    case WalletModel::Unlocked:
        labelEncryptionIcon->show();
        labelEncryptionIcon->setIcon(QIcon(":/icons/lock_open").pixmap(STATUSBAR_ICONSIZE, STATUSBAR_ICONSIZE));
        labelEncryptionIcon->setToolTip(tr("Wallet is <b>encrypted</b> and currently <b>unlocked</b>"));
        encryptWalletAction->setChecked(true);
        changePassphraseAction->setEnabled(true);
        unlockWalletAction->setVisible(false);
        lockWalletAction->setVisible(true);
        encryptWalletAction->setEnabled(false); // TODO: decrypt currently not supported
        break;
    case WalletModel::UnlockedForAnonymizationOnly:
        labelEncryptionIcon->show();
        labelEncryptionIcon->setIcon(QIcon(":/icons/lock_open").pixmap(STATUSBAR_ICONSIZE, STATUSBAR_ICONSIZE));
        labelEncryptionIcon->setToolTip(tr("Wallet is <b>encrypted</b> and currently <b>unlocked</b> for anonimization and staking only"));
        encryptWalletAction->setChecked(true);
        changePassphraseAction->setEnabled(true);
        unlockWalletAction->setVisible(true);
        lockWalletAction->setVisible(true);
        encryptWalletAction->setEnabled(false); // TODO: decrypt currently not supported
        break;
    case WalletModel::Locked:
        labelEncryptionIcon->show();
        labelEncryptionIcon->setIcon(QIcon(":/icons/lock_closed").pixmap(STATUSBAR_ICONSIZE, STATUSBAR_ICONSIZE));
        labelEncryptionIcon->setToolTip(tr("Wallet is <b>encrypted</b> and currently <b>locked</b>"));
        encryptWalletAction->setChecked(true);
        changePassphraseAction->setEnabled(true);
        unlockWalletAction->setVisible(true);
        lockWalletAction->setVisible(false);
        encryptWalletAction->setEnabled(false); // TODO: decrypt currently not supported
        break;
    }
}
#endif // ENABLE_WALLET

void BitcoinGUI::showNormalIfMinimized(bool fToggleHidden)
{
    if (!clientModel)
        return;

    // activateWindow() (sometimes) helps with keyboard focus on Windows
    if (isHidden()) {
        show();
        activateWindow();
    } else if (isMinimized()) {
        showNormal();
        activateWindow();
    } else if (GUIUtil::isObscured(this)) {
        raise();
        activateWindow();
    } else if (fToggleHidden)
        hide();
}

void BitcoinGUI::toggleHidden()
{
    showNormalIfMinimized(true);
}

void BitcoinGUI::detectShutdown()
{
    if (ShutdownRequested()) {
        if (rpcConsole)
            rpcConsole->hide();
        qApp->quit();
    }
}


static bool ThreadSafeMessageBox(BitcoinGUI* gui, const std::string& message, const std::string& caption, unsigned int style)
{
    bool modal = (style & CClientUIInterface::MODAL);
    style &= ~CClientUIInterface::SECURE;
    bool ret = false;
    // In case of modal message, use blocking connection to wait for user to click a button
    QMetaObject::invokeMethod(gui, "message",
        modal ? GUIUtil::blockingGUIThreadConnection() : Qt::QueuedConnection,
        Q_ARG(QString, QString::fromStdString(caption)),
        Q_ARG(QString, QString::fromStdString(message)),
        Q_ARG(unsigned int, style),
        Q_ARG(bool*, &ret));
    return ret;
}

void BitcoinGUI::exitApp(){
    QApplication::quit();
}

void BitcoinGUI::subscribeToCoreSignals()
{
    // Connect signals to client
    uiInterface.ThreadSafeMessageBox.connect(boost::bind(ThreadSafeMessageBox, this, _1, _2, _3));
}

void BitcoinGUI::unsubscribeFromCoreSignals()
{
    // Disconnect signals from client
    uiInterface.ThreadSafeMessageBox.disconnect(boost::bind(ThreadSafeMessageBox, this, _1, _2, _3));
}

/** Get restart command-line parameters and request restart */
void BitcoinGUI::handleRestart(QStringList args)
{
    if (!ShutdownRequested())
        emit requestedRestart(args);
}

UnitDisplayStatusBarControl::UnitDisplayStatusBarControl() : optionsModel(0),
                                                             menu(0)
{
    createContextMenu();
    setToolTip(tr("Unit to show amounts in. Click to select another unit."));
}

/** So that it responds to button clicks */
void UnitDisplayStatusBarControl::mousePressEvent(QMouseEvent* event)
{
    onDisplayUnitsClicked(event->pos());
}

/** Creates context menu, its actions, and wires up all the relevant signals for mouse events. */
void UnitDisplayStatusBarControl::createContextMenu()
{
    menu = new QMenu(this);
    menu->setAttribute(Qt::WA_DeleteOnClose);
    foreach (BitcoinUnits::Unit u, BitcoinUnits::availableUnits()) {
        QAction* menuAction = new QAction(QString(BitcoinUnits::name(u)), this);
        menuAction->setData(QVariant(u));
        menu->addAction(menuAction);
    }
    connect(menu, SIGNAL(triggered(QAction*)), this, SLOT(onMenuSelection(QAction*)));
}

/** Lets the control know about the Options Model (and its signals) */
void UnitDisplayStatusBarControl::setOptionsModel(OptionsModel* optionsModel)
{
    if (optionsModel) {
        this->optionsModel = optionsModel;

        // be aware of a display unit change reported by the OptionsModel object.
        connect(optionsModel, SIGNAL(displayUnitChanged(int)), this, SLOT(updateDisplayUnit(int)));

        // initialize the display units label with the current value in the model.
        updateDisplayUnit(optionsModel->getDisplayUnit());
    }
}

/** When Display Units are changed on OptionsModel it will refresh the display text of the control on the status bar */
void UnitDisplayStatusBarControl::updateDisplayUnit(int newUnits)
{
    if (Params().NetworkID() == CBaseChainParams::MAIN) {
        setPixmap(QIcon(":/icons/unit_" + BitcoinUnits::id(newUnits)).pixmap(39, STATUSBAR_ICONSIZE));
    } else {
        setPixmap(QIcon(":/icons/unit_t" + BitcoinUnits::id(newUnits)).pixmap(39, STATUSBAR_ICONSIZE));
    }
}

/** Shows context menu with Display Unit options by the mouse coordinates */
void UnitDisplayStatusBarControl::onDisplayUnitsClicked(const QPoint& point)
{
    QPoint globalPos = mapToGlobal(point);
    menu->exec(globalPos);
}

/** Tells underlying optionsModel to update its current display unit. */
void UnitDisplayStatusBarControl::onMenuSelection(QAction* action)
{
    if (action) {
        optionsModel->setDisplayUnit(action->data());
    }
}<|MERGE_RESOLUTION|>--- conflicted
+++ resolved
@@ -1092,11 +1092,7 @@
         stkStatus = pwalletMain->ReadStakingStatus();
     }
 
-<<<<<<< HEAD
-    if (!stkStatus || pwalletMain->stakingMode == StakingMode::STOPPED) {
-=======
     if (!stkStatus || pwalletMain->stakingMode == StakingMode::STOPPED || pwalletMain->IsLocked()) {
->>>>>>> c53c3a3c
         stakingState->setText(tr("Staking Disabled"));
         stakingState->setToolTip("Staking Disabled");
         stakingAction->setIcon(QIcon(":/icons/staking_inactive"));
