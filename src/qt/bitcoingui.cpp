--- conflicted
+++ resolved
@@ -241,14 +241,6 @@
 
     // Subscribe to notifications from core
     subscribeToCoreSignals();
-<<<<<<< HEAD
-=======
-
-    QTimer* timerStakingIcon = new QTimer(labelStakingIcon);
-    connect(timerStakingIcon, SIGNAL(timeout()), this, SLOT(setStakingStatus()));
-    timerStakingIcon->start(1000);
-    setStakingStatus();
->>>>>>> f817001e
 }
 
 BitcoinGUI::~BitcoinGUI()
@@ -1105,48 +1097,7 @@
 
 void BitcoinGUI::setStakingStatus()
 {
-<<<<<<< HEAD
 	//disable in multisig wallet
-=======
-    bool stkStatus = false;
-    if (pwalletMain) {
-        fMultiSend = pwalletMain->isMultiSendEnabled();
-        stkStatus = pwalletMain->ReadStakingStatus();
-    }
-
-    if (!stkStatus || pwalletMain->stakingMode == StakingMode::STOPPED || pwalletMain->IsLocked()) {
-        stakingState->setText(tr("Staking Disabled"));
-        stakingState->setToolTip("Staking Disabled");
-        stakingAction->setIcon(QIcon(":/icons/staking_inactive"));
-        return;
-    }
-
-    if (!masternodeSync.IsSynced()) {
-        stakingState->setText(tr("Syncing MN List..."));
-        stakingState->setToolTip("Syncing Masternode List");
-        stakingAction->setIcon(QIcon(":/icons/staking_waiting"));
-        return;
-    }
-
-    if (stakingState->text().contains("Enabling")) {
-        if (!nLastCoinStakeSearchInterval) return;
-    }
-
-    if (nLastCoinStakeSearchInterval) {
-        stakingState->setText(tr("Staking Enabled"));
-        stakingState->setToolTip("Staking Enabled");
-        stakingAction->setIcon(QIcon(":/icons/staking_active"));
-    } else if (nConsolidationTime > 0) {
-        nConsolidationTime --;
-        stakingState->setText(tr("Consolidating Transactions…"));
-        stakingState->setToolTip("Consolidating Transactions… Please wait few minutes for it to be consolidated.");
-        stakingAction->setIcon(QIcon(":/icons/staking_active"));
-    } else {
-        stakingState->setText(tr("Enabling Staking..."));
-        stakingState->setToolTip("Enabling Staking... Please wait up to 1.5 hours for it to be properly enabled after consolidation.");
-        stakingAction->setIcon(QIcon(":/icons/staking_active"));
-    }
->>>>>>> f817001e
 }
 void BitcoinGUI::setStakingInProgress(bool inProgress)
 {
