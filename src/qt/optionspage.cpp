// Copyright (c) 2011-2014 The Bitcoin developers
// Distributed under the MIT/X11 software license, see the accompanying
// file COPYING or http://www.opensource.org/licenses/mit-license.php.

#include "optionspage.h"
#include "ui_optionspage.h"

#include "addressbookpage.h"
#include "addresstablemodel.h"
#include "bitcoinunits.h"
#include "guiutil.h"
#include "guiconstants.h"
#include "bitcoingui.h"
#include "optionsmodel.h"
#include "receiverequestdialog.h"
#include "recentrequeststablemodel.h"
#include "walletmodel.h"
#include "2faqrdialog.h"
#include "2fadialog.h"
#include "2faconfirmdialog.h"
#include "zxcvbn.h"
#include "utilmoneystr.h"
#include "timedata.h"

#include <QAction>
#include <QCursor>
#include <QItemSelection>
#include <QMessageBox>
#include <QScrollBar>
#include <QTextDocument>
#include <QDataWidgetMapper>
#include <QDoubleValidator>
#include <QFile>
#include <QTextStream>

using namespace std;

OptionsPage::OptionsPage(QWidget* parent) : QDialog(parent, Qt::WindowSystemMenuHint | Qt::WindowTitleHint | Qt::WindowCloseButtonHint),
                                                          ui(new Ui::OptionsPage),
                                                          model(0),
                                                          // m_SizeGrip(this),
                                                          mapper(0)
{
    ui->setupUi(this);

    mapper = new QDataWidgetMapper(this);
    mapper->setSubmitPolicy(QDataWidgetMapper::ManualSubmit);

    ui->toggleTheme->setState(settings.value("theme")!="light");
    connect(ui->toggleTheme, SIGNAL(stateChanged(ToggleButton*)), this, SLOT(changeTheme(ToggleButton*)));

    connect(ui->lineEditNewPass, SIGNAL(textChanged(const QString &)), this, SLOT(validateNewPass()));
    connect(ui->lineEditNewPassRepeat, SIGNAL(textChanged(const QString &)), this, SLOT(validateNewPassRepeat()));
    connect(ui->lineEditOldPass, SIGNAL(textChanged(const QString &)), this, SLOT(onOldPassChanged()));

    ui->line_2->setVisible(false);
    ui->lineEditWithhold->setVisible(false);
    ui->labelStaking->setVisible(false);
    ui->label_2->setVisible(false);
    ui->pushButtonSave->setVisible(false);
    ui->pushButtonDisable->setVisible(false);
    ui->addNewFunds->setVisible(false);

    connect(ui->pushButtonRecovery, SIGNAL(clicked()), this, SLOT(onShowMnemonic()));

    bool twoFAStatus = settings.value("2FA")=="enabled";
    if (twoFAStatus)
        enable2FA();
    else
        disable2FA();

    ui->toggle2FA->setState(twoFAStatus);
    connect(ui->toggle2FA, SIGNAL(stateChanged(ToggleButton*)), this, SLOT(on_Enable2FA(ToggleButton*)));

    connect(ui->btn_day, SIGNAL(clicked()), this, SLOT(on_day()));
    connect(ui->btn_week, SIGNAL(clicked()), this, SLOT(on_week()));
    connect(ui->btn_month, SIGNAL(clicked()), this, SLOT(on_month()));

    ui->lblAuthCode->setVisible(false);
    ui->code_1->setVisible(false);
    ui->code_2->setVisible(false);
    ui->code_3->setVisible(false);
    ui->code_4->setVisible(false);
    ui->code_5->setVisible(false);
    ui->code_6->setVisible(false);

    ui->toggleStaking->setVisible(false);
}

void OptionsPage::setStakingToggle()
{
	//disable in multisig wallet
}

void OptionsPage::setModel(WalletModel* model)
{
    this->model = model;
    this->options = model->getOptionsModel();

    if (model && model->getOptionsModel()) {
        model->getRecentRequestsTableModel()->sort(RecentRequestsTableModel::Date, Qt::DescendingOrder);
    }

    mapper->setModel(options);
    setMapper();
    mapper->toFirst();
}

static inline int64_t roundint64(double d)
{
    return (int64_t)(d > 0 ? d + 0.5 : d - 0.5);
}

CAmount OptionsPage::getValidatedAmount() {
    double dAmount = ui->lineEditWithhold->text().toDouble();
    CAmount nAmount = roundint64(dAmount * COIN);
    return nAmount;
}

OptionsPage::~OptionsPage()
{
	delete timerStakingToggleSync;
    delete ui;
}

void OptionsPage::resizeEvent(QResizeEvent* event)
{
    QWidget::resizeEvent(event);
}

void OptionsPage::on_pushButtonSave_clicked() {
    //disable in multisig wallet
}

void OptionsPage::on_pushButtonDisable_clicked() {
    //disable in multisig wallet
}

void OptionsPage::keyPressEvent(QKeyEvent* event)
{

    this->QDialog::keyPressEvent(event);
}

void OptionsPage::setMapper()
{
}

void OptionsPage::on_pushButtonPassword_clicked()
{
    if ( (!ui->lineEditNewPass->text().length()) || (!ui->lineEditNewPassRepeat->text().length()) ) {
        QMessageBox msgBox;
        msgBox.setWindowTitle("Wallet Encryption Failed");
        msgBox.setText("The passphrase entered for wallet encryption was empty or contained spaces. Please try again.");
        msgBox.setStyleSheet(GUIUtil::loadStyleSheet());
        msgBox.setIcon(QMessageBox::Critical);
        msgBox.exec();
        return;
    }
    //disable password submit button
    SecureString oldPass = SecureString();
    oldPass.reserve(MAX_PASSPHRASE_SIZE);
    oldPass.assign( ui->lineEditOldPass->text().toStdString().c_str() );
    SecureString newPass = SecureString();
    newPass.reserve(MAX_PASSPHRASE_SIZE);
    newPass.assign( ui->lineEditNewPass->text().toStdString().c_str() );

    SecureString newPass2 = SecureString();
    newPass2.reserve(MAX_PASSPHRASE_SIZE);
    newPass2.assign(ui->lineEditNewPassRepeat->text().toStdString().c_str() );

    bool success = false;

    if (newPass == newPass2) {
        double guesses;

        if (oldPass == newPass) {
            QMessageBox msgBox;
            msgBox.setWindowTitle("Wallet Encryption Failed");
            msgBox.setText("The passphrase you have entered is the same as your old passphrase. Please use a different passphrase if you would like to change it.");
            msgBox.setStyleSheet(GUIUtil::loadStyleSheet());
            msgBox.setIcon(QMessageBox::Critical);
            msgBox.exec();
        }
        else if (newPass.length() < 10) {
            QMessageBox msgBox;
            msgBox.setWindowTitle("Wallet Encryption Failed");
            msgBox.setText("The passphrase's length has to be more than 10. Please try again.");
            msgBox.setStyleSheet(GUIUtil::loadStyleSheet());
            msgBox.setIcon(QMessageBox::Critical);
            msgBox.exec();
        }
        else if (!pwalletMain->checkPassPhraseRule(newPass.c_str())) {
            QMessageBox msgBox;
            msgBox.setWindowTitle("Wallet Encryption Failed");
            msgBox.setText("The passphrase must contain lower, upper, digit, symbol. Please try again.");
            msgBox.setStyleSheet(GUIUtil::loadStyleSheet());
            msgBox.setIcon(QMessageBox::Critical);
            msgBox.exec();
        }
        else if (zxcvbn_password_strength(newPass.c_str(), NULL, &guesses, NULL) < 0 || guesses < 10000) {
            QMessageBox msgBox;
            msgBox.setWindowTitle("Wallet Encryption Failed");
            msgBox.setText("The passphrase is too weak. You must use a minimum passphrase length of 10 characters and use uppercase letters, lowercase letters, numbers, and symbols. Please try again.");
            msgBox.setStyleSheet(GUIUtil::loadStyleSheet());
            msgBox.setIcon(QMessageBox::Critical);
            msgBox.exec();
        }
    	else if (model->changePassphrase(oldPass, newPass)) {
            QMessageBox msgBox;
            msgBox.setWindowTitle("Passphrase Change Successful");
            msgBox.setText("Wallet passphrase was successfully changed.\nPlease remember your passphrase as there is no way to recover it.");
            msgBox.setStyleSheet(GUIUtil::loadStyleSheet());
            msgBox.setIcon(QMessageBox::Information);
            msgBox.exec();
    		success = true;
        }
    } else {
            QMessageBox msgBox;
            msgBox.setWindowTitle("Wallet Encryption Failed");
            msgBox.setText("The passphrases entered for wallet encryption do not match. Please try again.");
            msgBox.setStyleSheet(GUIUtil::loadStyleSheet());
            msgBox.setIcon(QMessageBox::Critical);
            msgBox.exec();
    }

    if (success)
        ui->pushButtonPassword->setStyleSheet("border: 2px solid green");
    else ui->pushButtonPassword->setStyleSheet("border: 2px solid red");
    ui->pushButtonPassword->repaint();
}

void OptionsPage::on_pushButtonPasswordClear_clicked()
{
    ui->lineEditOldPass->clear();
    ui->lineEditNewPass->clear();
    ui->lineEditNewPassRepeat->clear();
    ui->lineEditOldPass->setStyleSheet(GUIUtil::loadStyleSheet());
    ui->lineEditNewPass->setStyleSheet(GUIUtil::loadStyleSheet());
    ui->lineEditNewPassRepeat->setStyleSheet(GUIUtil::loadStyleSheet());
}

void OptionsPage::on_pushButtonBackup_clicked(){
    QString filename = GUIUtil::getSaveFileName(this,
        tr("Backup Wallet"), QString(),
        tr("Wallet Data (*.dat)"), NULL);

    if (filename.isEmpty())
        return;

    if (model->backupWallet(QString(filename))) {
        ui->pushButtonBackup->setStyleSheet("border: 2px solid green");
        QMessageBox msgBox;
        msgBox.setWindowTitle("Wallet Backup Successful");
        msgBox.setText("Wallet has been successfully backed up to " + filename);
        msgBox.setStyleSheet(GUIUtil::loadStyleSheet());
        msgBox.setIcon(QMessageBox::Information);
        msgBox.exec();
    } else {
        ui->pushButtonBackup->setStyleSheet("border: 2px solid red");
        QMessageBox msgBox;
        msgBox.setWindowTitle("Wallet Backup Failed");
        msgBox.setText("Wallet backup failed. Please try again.");
        msgBox.setStyleSheet(GUIUtil::loadStyleSheet());
        msgBox.setIcon(QMessageBox::Critical);
        msgBox.exec();
}
    ui->pushButtonBackup->repaint();
}

void OptionsPage::validateNewPass()
{
    if (!ui->lineEditNewPass->text().length())
        ui->lineEditNewPass->setStyleSheet("border-color: red");
    else ui->lineEditNewPass->setStyleSheet(GUIUtil::loadStyleSheet());
    matchNewPasswords();
    ui->lineEditNewPass->repaint();
}

void OptionsPage::validateNewPassRepeat()
{
    matchNewPasswords();
}

void OptionsPage::onOldPassChanged()
{
    QString stylesheet = GUIUtil::loadStyleSheet();
    ui->lineEditOldPass->setStyleSheet(stylesheet);
    ui->lineEditOldPass->repaint();
    ui->pushButtonPassword->setStyleSheet(stylesheet);
    ui->pushButtonPassword->repaint();
    if (!ui->lineEditNewPass->text().length())
        ui->lineEditNewPass->setStyleSheet("border-color: red");
    ui->lineEditNewPass->repaint();
}

bool OptionsPage::matchNewPasswords()
{
    if (ui->lineEditNewPass->text()==ui->lineEditNewPassRepeat->text())
    {
        ui->lineEditNewPassRepeat->setStyleSheet(GUIUtil::loadStyleSheet());
        ui->lineEditNewPassRepeat->repaint();
        return true;
    } else
    {
        ui->lineEditNewPassRepeat->setStyleSheet("border-color: red");
        ui->lineEditNewPassRepeat->repaint();
        return false;
    }
}

void OptionsPage::on_EnableStaking(ToggleButton* widget)
{
	//dont support staking in multisig wallet
	QString msg("Staking is not supported in multisig wallet!");
	QStringList l;
	l.push_back(msg);
	GUIUtil::prompt(QString("<br><br>")+l.join(QString("<br><br>"))+QString("<br><br>"));
	widget->setState(false);
}

void OptionsPage::on_Enable2FA(ToggleButton* widget)
{
    int status = model->getEncryptionStatus();
    if (status == WalletModel::Locked || status == WalletModel::UnlockedForAnonymizationOnly) {
        QMessageBox msgBox;
        msgBox.setWindowTitle("2FA Setting");
        msgBox.setIcon(QMessageBox::Information);
        msgBox.setText("Please unlock the keychain wallet with your passphrase before changing this setting.");
        msgBox.setStyleSheet(GUIUtil::loadStyleSheet());
        msgBox.exec();

        ui->toggle2FA->setState(!ui->toggle2FA->getState());
        return;
    }

    if (widget->getState()) {
        TwoFAQRDialog qrdlg;
        qrdlg.setWindowTitle("2FA QR Code & Recovery Key");
        qrdlg.setModel(this->model);
        qrdlg.setStyleSheet(GUIUtil::loadStyleSheet());
        connect(&qrdlg, SIGNAL(finished (int)), this, SLOT(qrDialogIsFinished(int)));
        qrdlg.exec();
    } else {
        typeOf2FA = DISABLE;

        TwoFADialog codedlg;
        codedlg.setWindowTitle("2FA Code Verification");
        codedlg.setStyleSheet(GUIUtil::loadStyleSheet());
        connect(&codedlg, SIGNAL(finished (int)), this, SLOT(confirmDialogIsFinished(int)));
        codedlg.exec();
    }
}

void OptionsPage::qrDialogIsFinished(int result) {
    if(result == QDialog::Accepted){
        TwoFADialog codedlg;
        codedlg.setWindowTitle("2FA Code Verification");
        codedlg.setStyleSheet(GUIUtil::loadStyleSheet());
        connect(&codedlg, SIGNAL(finished (int)), this, SLOT(dialogIsFinished(int)));
        codedlg.exec();
    }

    if (result == QDialog::Rejected)
        ui->toggle2FA->setState(false);

}

void OptionsPage::dialogIsFinished(int result) {
   if(result == QDialog::Accepted){
        pwalletMain->Write2FA(true);
        QDateTime current = QDateTime::currentDateTime();
        pwalletMain->Write2FALastTime(current.toTime_t());
        enable2FA();

        QMessageBox msgBox;
        msgBox.setWindowTitle("SUCCESS!");
        msgBox.setIcon(QMessageBox::Information);
        msgBox.setText("Two-factor authentication has been successfully enabled.");
        msgBox.setStyleSheet(GUIUtil::loadStyleSheet());
        msgBox.exec();
   }

   if (result == QDialog::Rejected)
        ui->toggle2FA->setState(false);
}

void OptionsPage::changeTheme(ToggleButton* widget)
{
    if (widget->getState())
        settings.setValue("theme", "dark");
    else settings.setValue("theme", "light");
    	GUIUtil::refreshStyleSheet();
}

void OptionsPage::disable2FA() {
    ui->code_1->setText("");
    ui->code_2->setText("");
    ui->code_3->setText("");
    ui->code_4->setText("");
    ui->code_5->setText("");
    ui->code_6->setText("");

    ui->label_3->setEnabled(false);
    ui->lblAuthCode->setEnabled(false);
    ui->label->setEnabled(false);
    ui->btn_day->setEnabled(false);
    ui->btn_week->setEnabled(false);
    ui->btn_month->setEnabled(false);

    ui->btn_day->setStyleSheet("border-color: none;");
    ui->btn_week->setStyleSheet("border-color: none;");
    ui->btn_month->setStyleSheet("border-color: none;");
    typeOf2FA = NONE2FA;
}

void OptionsPage::enable2FA() {
    ui->label_3->setEnabled(true);
    ui->lblAuthCode->setEnabled(true);
    ui->label->setEnabled(true);
    ui->btn_day->setEnabled(true);
    ui->btn_week->setEnabled(true);
    ui->btn_month->setEnabled(true);

    QString code = QString::fromStdString(pwalletMain->Read2FASecret());
    if (code != "") {
        char chrlist[6];
        memcpy(chrlist, code.toUtf8().data(), 6);
        QString value;
        value.sprintf("%c", chrlist[0]);
        ui->code_1->setText(value);
        value.sprintf("%c", chrlist[1]);
        ui->code_2->setText(value);
        value.sprintf("%c", chrlist[2]);
        ui->code_3->setText(value);
        value.sprintf("%c", chrlist[3]);
        ui->code_4->setText(value);
        value.sprintf("%c", chrlist[4]);
        ui->code_5->setText(value);
        value.sprintf("%c", chrlist[5]);
        ui->code_6->setText(value);
    }

    int period = pwalletMain->Read2FAPeriod();
    typeOf2FA = NONE2FA;
    if (period == 1) {
        ui->btn_day->setStyleSheet("border-color: green;");
        typeOf2FA = DAY;
    }
    else if (period == 7) {
        ui->btn_week->setStyleSheet("border-color: green;");
        typeOf2FA = WEEK;
    }
    else if (period == 30) {
        ui->btn_month->setStyleSheet("border-color: green;");
        typeOf2FA = MONTH;
    }
}

void OptionsPage::confirmDialogIsFinished(int result) {
    if(result == QDialog::Accepted){
        if (typeOf2FA == DAY) {
            pwalletMain->Write2FAPeriod(1);
            ui->btn_day->setStyleSheet("border-color: green;");
            ui->btn_week->setStyleSheet("border-color: white;");
            ui->btn_month->setStyleSheet("border-color: white;");
        } else if (typeOf2FA == WEEK) {
            pwalletMain->Write2FAPeriod(7);
            ui->btn_day->setStyleSheet("border-color: white;");
            ui->btn_week->setStyleSheet("border-color: green;");
            ui->btn_month->setStyleSheet("border-color: white;");
        } else if (typeOf2FA == MONTH) {
            pwalletMain->Write2FAPeriod(30);
            ui->btn_day->setStyleSheet("border-color: white;");
            ui->btn_week->setStyleSheet("border-color: white;");
            ui->btn_month->setStyleSheet("border-color: green;");
        } else if (typeOf2FA == DISABLE) {
            pwalletMain->Write2FA(false);
            pwalletMain->Write2FASecret("");
            pwalletMain->Write2FAPeriod(0);
            pwalletMain->Write2FALastTime(0);
            disable2FA();
        }
    }

    if (result == QDialog::Rejected)
        ui->toggle2FA->setState(true);
}

void OptionsPage::on_day() {
    typeOf2FA = DAY;

    TwoFADialog codedlg;
    codedlg.setWindowTitle("2FA Code Verification");
    codedlg.setStyleSheet(GUIUtil::loadStyleSheet());
    connect(&codedlg, SIGNAL(finished (int)), this, SLOT(confirmDialogIsFinished(int)));
    codedlg.exec();
}

void OptionsPage::on_week() {
    typeOf2FA = WEEK;

    TwoFADialog codedlg;
    codedlg.setWindowTitle("2FA Code Verification");
    codedlg.setStyleSheet(GUIUtil::loadStyleSheet());
    connect(&codedlg, SIGNAL(finished (int)), this, SLOT(confirmDialogIsFinished(int)));
    codedlg.exec();
}

void OptionsPage::on_month() {
    typeOf2FA = MONTH;

    TwoFADialog codedlg;
    codedlg.setWindowTitle("2FA Code Verification");
    codedlg.setStyleSheet(GUIUtil::loadStyleSheet());
    connect(&codedlg, SIGNAL(finished (int)), this, SLOT(confirmDialogIsFinished(int)));
    codedlg.exec();
}

void OptionsPage::onShowMnemonic() {
    int status = model->getEncryptionStatus();
    if (status == WalletModel::Locked || status == WalletModel::UnlockedForAnonymizationOnly) {
        WalletModel::UnlockContext ctx(model->requestUnlock(false));
        if (!ctx.isValid()) {
            QMessageBox msgBox;
            msgBox.setWindowTitle("Mnemonic Recovery Phrase");
            msgBox.setIcon(QMessageBox::Information);
            msgBox.setText("Attempt to view Mnemonic Phrase failed or canceled. Wallet locked for security.");
            msgBox.setStyleSheet(GUIUtil::loadStyleSheet());
            msgBox.exec();
            LogPrintf("Attempt to view Mnemonic Phrase failed or canceled. Wallet locked for security.\n");
            return;
        } else {
            SecureString pass;
            model->setWalletLocked(false, pass);
            LogPrintf("Attempt to view Mnemonic Phrase successful.\n");
        }
    } else {
        QMessageBox::StandardButton reply;
        reply = QMessageBox::question(this, "Are You Sure?", "Are you sure you would like to view your Mnemonic Phrase?\nYou will be required to enter your passphrase. Failed or canceled attempts will be logged.", QMessageBox::Yes|QMessageBox::No);
        if (reply == QMessageBox::Yes) {
            model->setWalletLocked(true);
            WalletModel::UnlockContext ctx(model->requestUnlock(false));
            if (!ctx.isValid()) {
                QMessageBox msgBox;
                msgBox.setWindowTitle("Mnemonic Recovery Phrase");
                msgBox.setIcon(QMessageBox::Information);
                msgBox.setText("Attempt to view Mnemonic Phrase failed or canceled. Wallet locked for security.");
                msgBox.setStyleSheet(GUIUtil::loadStyleSheet());
                msgBox.exec();
                LogPrintf("Attempt to view Mnemonic Phrase failed or canceled. Wallet locked for security.\n");
                return;
            } else {
                SecureString pass;
                model->setWalletLocked(false, pass);
                LogPrintf("Attempt to view Mnemonic Phrase successful.\n");
            }
        } else {
            LogPrintf("Attempt to view Mnemonic Phrase canceled.\n");
            return;
        }
    }
	
    CHDChain hdChainCurrent;
    if (!pwalletMain->GetDecryptedHDChain(hdChainCurrent))
        return;

    SecureString mnemonic;
    SecureString mnemonicPass;
    if (!hdChainCurrent.GetMnemonic(mnemonic, mnemonicPass))
        return;

    QString mPhrase = std::string(mnemonic.begin(), mnemonic.end()).c_str();
    QMessageBox msgBox;
    msgBox.setWindowTitle("Mnemonic Recovery Phrase");
    msgBox.setText("Below is your Mnemonic Recovery Phrase, consisting of 24 seed words. Please copy/write these words down in order. We strongly recommend keeping multiple copies in different locations.");
    msgBox.setInformativeText("\n<b>" + mPhrase + "</b>");
    msgBox.setStyleSheet(GUIUtil::loadStyleSheet());
    msgBox.exec();
}

void OptionsPage::setAutoConsolidate(int state) {
    int status = model->getEncryptionStatus();
    if (status == WalletModel::Locked || status == WalletModel::UnlockedForAnonymizationOnly) {
        QMessageBox msgBox;
        msgBox.setWindowTitle("Staking Settings");
        msgBox.setIcon(QMessageBox::Information);
        msgBox.setText("Please unlock the keychain wallet with your passphrase before attempting to change this setting.");
        msgBox.setStyleSheet(GUIUtil::loadStyleSheet());
        msgBox.exec();
        return;
    }
    LOCK(pwalletMain->cs_wallet);
    saveConsolidationSettingTime(ui->addNewFunds->isChecked());
}

void OptionsPage::saveConsolidationSettingTime(bool autoConsolidate)
{
<<<<<<< HEAD
    //disabled for multisigwallet
=======
    //disabled
>>>>>>> fd7b65ee
}<|MERGE_RESOLUTION|>--- conflicted
+++ resolved
@@ -560,7 +560,7 @@
             return;
         }
     }
-	
+
     CHDChain hdChainCurrent;
     if (!pwalletMain->GetDecryptedHDChain(hdChainCurrent))
         return;
@@ -596,9 +596,5 @@
 
 void OptionsPage::saveConsolidationSettingTime(bool autoConsolidate)
 {
-<<<<<<< HEAD
-    //disabled for multisigwallet
-=======
     //disabled
->>>>>>> fd7b65ee
 }