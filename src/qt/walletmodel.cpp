// Copyright (c) 2011-2014 The Bitcoin developers
// Copyright (c) 2014-2015 The Dash developers
// Copyright (c) 2018-2019 The DAPScoin developers
// Distributed under the MIT/X11 software license, see the accompanying
// file COPYING or http://www.opensource.org/licenses/mit-license.php.

#include "walletmodel.h"

#include "addresstablemodel.h"
#include "bitcoinunits.h"
#include "guiconstants.h"
#include "guiutil.h"
#include "recentrequeststablemodel.h"
#include "transactionrecord.h"
#include "transactiontablemodel.h"


#include "base58.h"
#include "db.h"
#include "keystore.h"
#include "main.h"
#include "miner.h"
#include "spork.h"
#include "sync.h"
#include "ui_interface.h"
#include "wallet.h"
#include "walletdb.h" // for BackupWallet
#include <stdint.h>
#include <regex>
#include <QDebug>
#include <QLocale>
#include <QSet>
#include <QTimer>
#include <QtCore>
#include <QtMath>
#include <stdint.h>
#include <QTextStream>

using namespace std;

WalletModel::WalletModel(CWallet* wallet, OptionsModel* optionsModel, QObject* parent) : QObject(parent), wallet(wallet), optionsModel(optionsModel), addressTableModel(0),
                                                                                         transactionTableModel(0),
                                                                                         recentRequestsTableModel(0),
                                                                                         cachedBalance(0), cachedUnconfirmedBalance(0), cachedImmatureBalance(0),
                                                                                         cachedZerocoinBalance(0), cachedUnconfirmedZerocoinBalance(0), cachedImmatureZerocoinBalance(0),
                                                                                         cachedEncryptionStatus(Unencrypted),
                                                                                         cachedNumBlocks(0)
{
    fHaveWatchOnly = wallet->HaveWatchOnly();
    fHaveMultiSig = wallet->HaveMultiSig();
    fForceCheckBalanceChanged = false;

    addressTableModel = new AddressTableModel(wallet, this);
    transactionTableModel = new TransactionTableModel(wallet, this);
    recentRequestsTableModel = new RecentRequestsTableModel(wallet, this);

    // This timer will be fired repeatedly to update the balance
    pollTimer = new QTimer(this);
    connect(pollTimer, SIGNAL(timeout()), this, SLOT(pollBalanceChanged()));
    pollTimer->start(MODEL_UPDATE_DELAY);

    subscribeToCoreSignals();
}

WalletModel::~WalletModel()
{
    unsubscribeFromCoreSignals();
}

CAmount WalletModel::getBalance(const CCoinControl* coinControl) const
{
    if (coinControl) {

        {   
            LOCK(wallet->cs_wallet);
            CAmount nBalance = 0;
            std::vector<COutput> vCoins;
            wallet->AvailableCoins(vCoins, true, coinControl);
            BOOST_FOREACH (const COutput& out, vCoins)
                if (out.fSpendable)
                    nBalance += wallet->getCTxOutValue(*out.tx, out.tx->vout[out.i]);
            return nBalance;
        }
    }

    return wallet->GetBalance();
}

CAmount WalletModel::getUnconfirmedBalance() const
{
    return wallet->GetUnconfirmedBalance();
}

CAmount WalletModel::getSpendableBalance() const 
{
    return wallet->GetSpendableBalance();
}

CAmount WalletModel::getImmatureBalance() const
{
    return wallet->GetImmatureBalance();
}

CAmount WalletModel::getLockedBalance() const
{
    return wallet->GetLockedCoins();
}

CAmount WalletModel::getZerocoinBalance() const
{
    return wallet->GetZerocoinBalance(false);
}

CAmount WalletModel::getUnconfirmedZerocoinBalance() const
{
    return wallet->GetUnconfirmedZerocoinBalance();
}

CAmount WalletModel::getImmatureZerocoinBalance() const
{
    return wallet->GetImmatureZerocoinBalance();
}


bool WalletModel::haveWatchOnly() const
{
    return fHaveWatchOnly;
}

CAmount WalletModel::getWatchBalance() const
{
    return wallet->GetWatchOnlyBalance();
}

CAmount WalletModel::getWatchUnconfirmedBalance() const
{
    return wallet->GetUnconfirmedWatchOnlyBalance();
}

CAmount WalletModel::getWatchImmatureBalance() const
{
    return wallet->GetImmatureWatchOnlyBalance();
}

void WalletModel::updateStatus()
{
    EncryptionStatus newEncryptionStatus = getEncryptionStatus();

    if (cachedEncryptionStatus != newEncryptionStatus)
        emit encryptionStatusChanged(newEncryptionStatus);
}

void WalletModel::pollBalanceChanged()
{
    // Get required locks upfront. This avoids the GUI from getting stuck on
    // periodical polls if the core is holding the locks for a longer time -
    // for example, during a wallet rescan.
    TRY_LOCK(cs_main, lockMain);
    if (!lockMain)
        return;
    TRY_LOCK(wallet->cs_wallet, lockWallet);
    if (!lockWallet)
        return;

    if (fForceCheckBalanceChanged || chainActive.Height() != cachedNumBlocks || nZeromintPercentage != cachedZeromintPercentage || cachedTxLocks != nCompleteTXLocks) {
        fForceCheckBalanceChanged = false;

        // Balance and number of transactions might have changed
        cachedNumBlocks = chainActive.Height();
        cachedZeromintPercentage = nZeromintPercentage;

        checkBalanceChanged();
        if (transactionTableModel) {
            transactionTableModel->updateConfirmations();
        }
    }
}

void WalletModel::emitBalanceChanged()
{
    // Force update of UI elements even when no values have changed
    emit balanceChanged(cachedBalance, cachedUnconfirmedBalance, cachedImmatureBalance,
        cachedZerocoinBalance, cachedUnconfirmedZerocoinBalance, cachedImmatureZerocoinBalance,
        cachedWatchOnlyBalance, cachedWatchUnconfBalance, cachedWatchImmatureBalance);
}

void WalletModel::checkBalanceChanged()
{
    TRY_LOCK(cs_main, lockMain);
    if (!lockMain) return;

    CAmount newBalance = getBalance();
    CAmount newUnconfirmedBalance = getUnconfirmedBalance();
    CAmount newImmatureBalance = getImmatureBalance();
    CAmount newZerocoinBalance = getZerocoinBalance();
    CAmount newUnconfirmedZerocoinBalance = getUnconfirmedZerocoinBalance();
    CAmount newImmatureZerocoinBalance = getImmatureZerocoinBalance();
    CAmount newWatchOnlyBalance = 0;
    CAmount newWatchUnconfBalance = 0;
    CAmount newWatchImmatureBalance = 0;
    if (haveWatchOnly()) {
        newWatchOnlyBalance = getWatchBalance();
        newWatchUnconfBalance = getWatchUnconfirmedBalance();
        newWatchImmatureBalance = getWatchImmatureBalance();
    }

    if (cachedBalance != newBalance || cachedUnconfirmedBalance != newUnconfirmedBalance || cachedImmatureBalance != newImmatureBalance ||
        cachedZerocoinBalance != newZerocoinBalance || cachedUnconfirmedZerocoinBalance != newUnconfirmedZerocoinBalance || cachedImmatureZerocoinBalance != newImmatureZerocoinBalance ||
        cachedWatchOnlyBalance != newWatchOnlyBalance || cachedWatchUnconfBalance != newWatchUnconfBalance || cachedWatchImmatureBalance != newWatchImmatureBalance ||
        cachedTxLocks != nCompleteTXLocks) {
        cachedBalance = newBalance;
        cachedUnconfirmedBalance = newUnconfirmedBalance;
        cachedImmatureBalance = newImmatureBalance;
        cachedZerocoinBalance = newZerocoinBalance;
        cachedUnconfirmedZerocoinBalance = newUnconfirmedZerocoinBalance;
        cachedImmatureZerocoinBalance = newImmatureZerocoinBalance;
        cachedTxLocks = nCompleteTXLocks;
        cachedWatchOnlyBalance = newWatchOnlyBalance;
        cachedWatchUnconfBalance = newWatchUnconfBalance;
        cachedWatchImmatureBalance = newWatchImmatureBalance;
        emit balanceChanged(newBalance, newUnconfirmedBalance, newImmatureBalance,
            newZerocoinBalance, newUnconfirmedZerocoinBalance, newImmatureZerocoinBalance,
            newWatchOnlyBalance, newWatchUnconfBalance, newWatchImmatureBalance);
    }
}

void WalletModel::updateTransaction()
{
    // Balance and number of transactions might have changed
    fForceCheckBalanceChanged = true;
}

void WalletModel::updateAddressBook(const QString& address, const QString& label, bool isMine, const QString& purpose, int status)
{
    if (addressTableModel)
        addressTableModel->updateEntry(address, label, isMine, purpose, status);
}
void WalletModel::updateAddressBook(const QString& pubCoin, const QString& isUsed, int status)
{
    if (addressTableModel)
        addressTableModel->updateEntry(pubCoin, isUsed, status);
}


void WalletModel::updateWatchOnlyFlag(bool fHaveWatchonly)
{
    fHaveWatchOnly = fHaveWatchonly;
    emit notifyWatchonlyChanged(fHaveWatchonly);
}

void WalletModel::updateMultiSigFlag(bool fHaveMultiSig)
{
    this->fHaveMultiSig = fHaveMultiSig;
    emit notifyMultiSigChanged(fHaveMultiSig);
}

bool WalletModel::validateAddress(const QString& address)
{
    CBitcoinAddress addressParsed(address.toStdString());
    bool valid = (regex_match(address.toStdString(), regex("[a-zA-z0-9]+")))&&(address.length()==99||address.length()==110);
    return valid||addressParsed.IsValid();
}

WalletModel::SendCoinsReturn WalletModel::prepareTransaction(WalletModelTransaction& transaction, const CCoinControl* coinControl)
{
    CAmount total = 0;
    QList<SendCoinsRecipient> recipients = transaction.getRecipients();
    std::vector<std::pair<CScript, CAmount> > vecSend;

    if (recipients.empty()) {
        return OK;
    }

    if (isAnonymizeOnlyUnlocked()) {
        return AnonymizeOnlyUnlocked;
    }

    QSet<QString> setAddress; // Used to detect duplicates
    int nAddresses = 0;

    // Pre-check input data for validity
    foreach (const SendCoinsRecipient& rcp, recipients) {
        if (rcp.paymentRequest.IsInitialized()) { // PaymentRequest...
            CAmount subtotal = 0;
            const payments::PaymentDetails& details = rcp.paymentRequest.getDetails();
            for (int i = 0; i < details.outputs_size(); i++) {
                const payments::Output& out = details.outputs(i);
                if (out.amount() <= 0) continue;
                subtotal += out.amount();
                const unsigned char* scriptStr = (const unsigned char*)out.script().data();
                CScript scriptPubKey(scriptStr, scriptStr + out.script().size());
                vecSend.push_back(std::pair<CScript, CAmount>(scriptPubKey, out.amount()));
            }
            if (subtotal <= 0) {
                return InvalidAmount;
            }
            total += subtotal;
        } else { // User-entered dapscoin address / amount:
            if (!validateAddress(rcp.address)) {
                return InvalidAddress;
            }
            if (rcp.amount <= 0) {
                return InvalidAmount;
            }
            setAddress.insert(rcp.address);
            ++nAddresses;

            CScript scriptPubKey = GetScriptForDestination(CBitcoinAddress(rcp.address.toStdString()).Get());
            vecSend.push_back(std::pair<CScript, CAmount>(scriptPubKey, rcp.amount));

            total += rcp.amount;
        }
    }
    if (setAddress.size() != nAddresses) {
        return DuplicateAddress;
    }

    CAmount nBalance = getBalance(coinControl);

    if (total > nBalance) {
        return AmountExceedsBalance;
    }

    {
        LOCK2(cs_main, wallet->cs_wallet);

        transaction.newPossibleKeyChange(wallet);
        CAmount nFeeRequired = 0;
        std::string strFailReason;

        CWalletTx* newTx = transaction.getTransaction();
        CReserveKey* keyChange = transaction.getPossibleKeyChange();


        // if (recipients[0].useSwiftTX && total > GetSporkValue(SPORK_5_MAX_VALUE) * COIN) {
        //     emit message(tr("Send Coins"), tr("SwiftX doesn't support sending values that high yet. Transactions are currently limited to %1 DAPS.").arg(GetSporkValue(SPORK_5_MAX_VALUE)),
        //         CClientUIInterface::MSG_ERROR);
        //     return TransactionCreationFailed;
        // }

        bool fCreated = wallet->CreateTransaction(vecSend, *newTx, *keyChange, nFeeRequired, strFailReason, coinControl, recipients[0].inputType, recipients[0].useSwiftTX);
        transaction.setTransactionFee(nFeeRequired);

        // if (recipients[0].useSwiftTX && newTx->GetValueOut() > GetSporkValue(SPORK_5_MAX_VALUE) * COIN) {
        //     emit message(tr("Send Coins"), tr("SwiftX doesn't support sending values that high yet. Transactions are currently limited to %1 DAPS.").arg(GetSporkValue(SPORK_5_MAX_VALUE)),
        //         CClientUIInterface::MSG_ERROR);
        //     return TransactionCreationFailed;
        // }

        if (!fCreated) {
            if ((total + nFeeRequired) > nBalance) {
                return SendCoinsReturn(AmountWithFeeExceedsBalance);
            }
            emit message(tr("Send Coins"), QString::fromStdString(strFailReason),
                CClientUIInterface::MSG_ERROR);
            return TransactionCreationFailed;
        }

        // reject insane fee
        if (nFeeRequired > ::minRelayTxFee.GetFee(transaction.getTransactionSize()) * 10000)
            return InsaneFee;
    }

    return SendCoinsReturn(OK);
}

WalletModel::SendCoinsReturn WalletModel::sendCoins(WalletModelTransaction& transaction)
{
    QByteArray transaction_array; /* store serialized transaction */

    std::string stealthAddr = transaction.getRecipients()[0].address.toStdString();
    CAmount nValue = transaction.getRecipients()[0].amount;
    CWalletTx wtxNew;

    if (wallet->SendToStealthAddress(stealthAddr, nValue, wtxNew,false))
        SendCoinsReturn(OK);
}

OptionsModel* WalletModel::getOptionsModel()
{
    return optionsModel;
}

AddressTableModel* WalletModel::getAddressTableModel()
{
    return addressTableModel;
}

TransactionTableModel* WalletModel::getTransactionTableModel()
{
    return transactionTableModel;
}

RecentRequestsTableModel* WalletModel::getRecentRequestsTableModel()
{
    return recentRequestsTableModel;
}

WalletModel::EncryptionStatus WalletModel::getEncryptionStatus() const
{
    if (!wallet->IsCrypted()) {
        return Unencrypted;
    } else if (wallet->fWalletUnlockAnonymizeOnly) {
        return UnlockedForAnonymizationOnly;
    } else if (wallet->IsLocked()) {
        return Locked;
    } else {
        return Unlocked;
    }
}

bool WalletModel::setWalletEncrypted(bool encrypted, const SecureString& passphrase)
{
    if (encrypted) {
        // Encrypt
        return wallet->EncryptWallet(passphrase);
    } else {
        // Decrypt -- TODO; not supported yet
        return false;
    }
}

bool WalletModel::setWalletLocked(bool locked, const SecureString& passPhrase, bool anonymizeOnly)
{
    if (locked) {
        // Lock
        wallet->fWalletUnlockAnonymizeOnly = false;
        return wallet->Lock();
    } else {
        // Unlock
        return wallet->Unlock(passPhrase, anonymizeOnly);
    }
}

bool WalletModel::isAnonymizeOnlyUnlocked()
{
    return wallet->fWalletUnlockAnonymizeOnly;
}

bool WalletModel::changePassphrase(const SecureString& oldPass, const SecureString& newPass)
{
    bool retval;
    {
        LOCK(wallet->cs_wallet);
        wallet->Lock(); // Make sure wallet is locked before attempting pass change
        retval = wallet->ChangeWalletPassphrase(oldPass, newPass);
    }
    return retval;
}

bool WalletModel::backupWallet(const QString& filename)
{
    return BackupWallet(*wallet, filename.toLocal8Bit().data());
}

// Handlers for core signals
static void NotifyKeyStoreStatusChanged(WalletModel* walletmodel, CCryptoKeyStore* wallet)
{
    qDebug() << "NotifyKeyStoreStatusChanged";
    QMetaObject::invokeMethod(walletmodel, "updateStatus", Qt::QueuedConnection);
}

static void NotifyAddressBookChanged(WalletModel* walletmodel, CWallet* wallet, const CTxDestination& address, const std::string& label, bool isMine, const std::string& purpose, ChangeType status)
{
    QString strAddress = QString::fromStdString(CBitcoinAddress(address).ToString());
    QString strLabel = QString::fromStdString(label);
    QString strPurpose = QString::fromStdString(purpose);

    qDebug() << "NotifyAddressBookChanged : " + strAddress + " " + strLabel + " isMine=" + QString::number(isMine) + " purpose=" + strPurpose + " status=" + QString::number(status);
    QMetaObject::invokeMethod(walletmodel, "updateAddressBook", Qt::QueuedConnection,
        Q_ARG(QString, strAddress),
        Q_ARG(QString, strLabel),
        Q_ARG(bool, isMine),
        Q_ARG(QString, strPurpose),
        Q_ARG(int, status));
}

// queue notifications to show a non freezing progress dialog e.g. for rescan
static bool fQueueNotifications = false;
static std::vector<std::pair<uint256, ChangeType> > vQueueNotifications;
static void NotifyTransactionChanged(WalletModel* walletmodel, CWallet* wallet, const uint256& hash, ChangeType status)
{
    if (fQueueNotifications) {
        vQueueNotifications.push_back(make_pair(hash, status));
        return;
    }

    QString strHash = QString::fromStdString(hash.GetHex());

    qDebug() << "NotifyTransactionChanged : " + strHash + " status= " + QString::number(status);
    QMetaObject::invokeMethod(walletmodel, "updateTransaction", Qt::QueuedConnection /*,
                              Q_ARG(QString, strHash),
                              Q_ARG(int, status)*/
    );
}

static void ShowProgress(WalletModel* walletmodel, const std::string& title, int nProgress)
{
    // emits signal "showProgress"
    QMetaObject::invokeMethod(walletmodel, "showProgress", Qt::QueuedConnection,
        Q_ARG(QString, QString::fromStdString(title)),
        Q_ARG(int, nProgress));
}

static void NotifyWatchonlyChanged(WalletModel* walletmodel, bool fHaveWatchonly)
{
    QMetaObject::invokeMethod(walletmodel, "updateWatchOnlyFlag", Qt::QueuedConnection,
        Q_ARG(bool, fHaveWatchonly));
}

static void NotifyMultiSigChanged(WalletModel* walletmodel, bool fHaveMultiSig)
{
    QMetaObject::invokeMethod(walletmodel, "updateMultiSigFlag", Qt::QueuedConnection,
        Q_ARG(bool, fHaveMultiSig));
}

static void NotifyZerocoinChanged(WalletModel* walletmodel, CWallet* wallet, const std::string& hexString, const std::string& isUsed, ChangeType status)
{
    QString HexStr = QString::fromStdString(hexString);
    QString isUsedStr = QString::fromStdString(isUsed);
    qDebug() << "NotifyZerocoinChanged : " + HexStr + " " + isUsedStr + " status= " + QString::number(status);
    QMetaObject::invokeMethod(walletmodel, "updateAddressBook", Qt::QueuedConnection,
        Q_ARG(QString, HexStr),
        Q_ARG(QString, isUsedStr),
        Q_ARG(int, status));
}

void WalletModel::subscribeToCoreSignals()
{
    // Connect signals to wallet
    wallet->NotifyStatusChanged.connect(boost::bind(&NotifyKeyStoreStatusChanged, this, _1));
    wallet->NotifyAddressBookChanged.connect(boost::bind(NotifyAddressBookChanged, this, _1, _2, _3, _4, _5, _6));
    wallet->NotifyTransactionChanged.connect(boost::bind(NotifyTransactionChanged, this, _1, _2, _3));
    wallet->ShowProgress.connect(boost::bind(ShowProgress, this, _1, _2));
    wallet->NotifyWatchonlyChanged.connect(boost::bind(NotifyWatchonlyChanged, this, _1));
    wallet->NotifyMultiSigChanged.connect(boost::bind(NotifyMultiSigChanged, this, _1));
    wallet->NotifyZerocoinChanged.connect(boost::bind(NotifyZerocoinChanged, this, _1, _2, _3, _4));
}

void WalletModel::unsubscribeFromCoreSignals()
{
    // Disconnect signals from wallet
    wallet->NotifyStatusChanged.disconnect(boost::bind(&NotifyKeyStoreStatusChanged, this, _1));
    wallet->NotifyAddressBookChanged.disconnect(boost::bind(NotifyAddressBookChanged, this, _1, _2, _3, _4, _5, _6));
    wallet->NotifyTransactionChanged.disconnect(boost::bind(NotifyTransactionChanged, this, _1, _2, _3));
    wallet->ShowProgress.disconnect(boost::bind(ShowProgress, this, _1, _2));
    wallet->NotifyWatchonlyChanged.disconnect(boost::bind(NotifyWatchonlyChanged, this, _1));
    wallet->NotifyMultiSigChanged.disconnect(boost::bind(NotifyMultiSigChanged, this, _1));
    wallet->NotifyZerocoinChanged.disconnect(boost::bind(NotifyZerocoinChanged, this, _1, _2, _3, _4));
}

// WalletModel::UnlockContext implementation
WalletModel::UnlockContext WalletModel::requestUnlock(bool relock)
{
    bool was_locked = getEncryptionStatus() == Locked;

    if (!was_locked && isAnonymizeOnlyUnlocked()) {
        setWalletLocked(true);
        wallet->fWalletUnlockAnonymizeOnly = false;
        was_locked = getEncryptionStatus() == Locked;
    }

    if (was_locked) {
        // Request UI to unlock wallet
        emit requireUnlock();
    }
    // If wallet is still locked, unlock was failed or cancelled, mark context as invalid
    bool valid = getEncryptionStatus() != Locked;

    return UnlockContext(valid, relock);
    //    return UnlockContext(this, valid, was_locked && !isAnonymizeOnlyUnlocked());
}

WalletModel::UnlockContext::UnlockContext(bool valid, bool relock) : valid(valid), relock(relock)
{
}

WalletModel::UnlockContext::~UnlockContext()
{
    /*
    if (valid && relock) {
        wallet->setWalletLocked(true);
    }
*/
}

CWallet* WalletModel::getCWallet()
{
    return this->wallet;
}

void WalletModel::UnlockContext::CopyFrom(const UnlockContext& rhs)
{
    // Transfer context; old object no longer relocks wallet
    *this = rhs;
    rhs.relock = false;
}

bool WalletModel::getPubKey(const CKeyID& address, CPubKey& vchPubKeyOut) const
{
    return wallet->GetPubKey(address, vchPubKeyOut);
}

// returns a list of COutputs from COutPoints
void WalletModel::getOutputs(const std::vector<COutPoint>& vOutpoints, std::vector<COutput>& vOutputs)
{
    LOCK2(cs_main, wallet->cs_wallet);
    BOOST_FOREACH (const COutPoint& outpoint, vOutpoints) {
        if (!wallet->mapWallet.count(outpoint.hash)) continue;
        int nDepth = wallet->mapWallet[outpoint.hash].GetDepthInMainChain();
        if (nDepth < 0) continue;
        COutput out(&wallet->mapWallet[outpoint.hash], outpoint.n, nDepth, true);
        vOutputs.push_back(out);
    }
}

bool WalletModel::isSpent(const COutPoint& outpoint) const
{
    LOCK2(cs_main, wallet->cs_wallet);
    return wallet->IsSpent(outpoint.hash, outpoint.n);
}

// AvailableCoins + LockedCoins grouped by wallet address (put change in one group with wallet address)
void WalletModel::listCoins(std::map<QString, std::vector<COutput> >& mapCoins) const
{
    std::vector<COutput> vCoins;
    wallet->AvailableCoins(vCoins);

    LOCK2(cs_main, wallet->cs_wallet); // ListLockedCoins, mapWallet
    std::vector<COutPoint> vLockedCoins;
    wallet->ListLockedCoins(vLockedCoins);

    // add locked coins
    BOOST_FOREACH (const COutPoint& outpoint, vLockedCoins) {
        if (!wallet->mapWallet.count(outpoint.hash)) continue;
        int nDepth = wallet->mapWallet[outpoint.hash].GetDepthInMainChain();
        if (nDepth < 0) continue;
        COutput out(&wallet->mapWallet[outpoint.hash], outpoint.n, nDepth, true);
        if (outpoint.n < out.tx->vout.size() && wallet->IsMine(out.tx->vout[outpoint.n]) == ISMINE_SPENDABLE)
            vCoins.push_back(out);
    }

    BOOST_FOREACH (const COutput& out, vCoins) {
        COutput cout = out;

        while (wallet->IsChange(cout.tx->vout[cout.i]) && cout.tx->vin.size() > 0 && wallet->IsMine(cout.tx->vin[0])) {
            if (!wallet->mapWallet.count(cout.tx->vin[0].prevout.hash)) break;
            cout = COutput(&wallet->mapWallet[cout.tx->vin[0].prevout.hash], cout.tx->vin[0].prevout.n, 0, true);
        }

        CTxDestination address;
        if (!out.fSpendable || !ExtractDestination(cout.tx->vout[cout.i].scriptPubKey, address))
            continue;
        mapCoins[QString::fromStdString(CBitcoinAddress(address).ToString())].push_back(out);
    }
}

bool WalletModel::isLockedCoin(uint256 hash, unsigned int n) const
{
    LOCK2(cs_main, wallet->cs_wallet);
    return wallet->IsLockedCoin(hash, n);
}

void WalletModel::lockCoin(COutPoint& output)
{
    LOCK2(cs_main, wallet->cs_wallet);
    wallet->LockCoin(output);
}

void WalletModel::unlockCoin(COutPoint& output)
{
    LOCK2(cs_main, wallet->cs_wallet);
    wallet->UnlockCoin(output);
}

void WalletModel::listLockedCoins(std::vector<COutPoint>& vOutpts)
{
    LOCK2(cs_main, wallet->cs_wallet);
    wallet->ListLockedCoins(vOutpts);
}


void WalletModel::listZerocoinMints(std::list<CZerocoinMint>& listMints, bool fUnusedOnly, bool fMaturedOnly, bool fUpdateStatus)
{
    listMints.clear();
    CWalletDB walletdb(wallet->strWalletFile);
    listMints = walletdb.ListMintedCoins(fUnusedOnly, fMaturedOnly, fUpdateStatus);
}

void WalletModel::loadReceiveRequests(std::vector<std::string>& vReceiveRequests)
{
    LOCK(wallet->cs_wallet);
    BOOST_FOREACH (const PAIRTYPE(CTxDestination, CAddressBookData) & item, wallet->mapAddressBook)
        BOOST_FOREACH (const PAIRTYPE(std::string, std::string) & item2, item.second.destdata)
            if (item2.first.size() > 2 && item2.first.substr(0, 2) == "rr") // receive request
                vReceiveRequests.push_back(item2.second);
}

bool WalletModel::saveReceiveRequest(const std::string& sAddress, const int64_t nId, const std::string& sRequest)
{
    CTxDestination dest = CBitcoinAddress(sAddress).Get();

    std::stringstream ss;
    ss << nId;
    std::string key = "rr" + ss.str(); // "rr" prefix = "receive request" in destdata

    LOCK(wallet->cs_wallet);
    if (sRequest.empty())
        return wallet->EraseDestData(dest, key);
    else
        return wallet->AddDestData(dest, key, sRequest);
}

bool WalletModel::isMine(CBitcoinAddress address)
{
    return IsMine(*wallet, address.Get());
}

QStringList WalletModel::getStakingStatusError()
{
    QStringList errors;
    int timeRemaining = (1471482000 - chainActive.Tip()->nTime) / (60 * 60); //time remaining in hrs
    if (1471482000 > chainActive.Tip()->nTime)
        errors.push_back(QString(tr("Chain has not matured. Hours remaining: ")) + QString((1471482000 - chainActive.Tip()->nTime) / (60 * 60)));
    if (vNodes.empty())
        errors.push_back(QString(tr("No peer connections. Please check network.")));
    if (!pwalletMain->MintableCoins() || nReserveBalance > pwalletMain->GetBalance())
        errors.push_back(QString(tr("Not enough mintable coins. Send coins to this wallet or if you have coins already, wait a maximum of 1h to be able to stake.")));
    return errors;
}

void WalletModel::generateCoins(bool fGenerate, int nGenProcLimit)
{
    GenerateBitcoins(fGenerate, pwalletMain, nGenProcLimit);
    if (false /*if regtest*/ && fGenerate) {
        //regtest generate
    } else {
        GenerateBitcoins(fGenerate, pwalletMain, nGenProcLimit);
    }
}

QAbstractTableModel* WalletModel::getTxTableModel()
{
    if (!txTableModel) {
        //txTableModel=new MyModel();
        //txTableModel->
    } else
        return txTableModel;
}

namespace WalletUtil
{
std::map<QString, QString> getTx(CWallet* wallet, uint256 hash)
{
    return getTx(wallet, *wallet->GetWalletTx(hash));
}

vector<std::map<QString, QString> > getTXs(CWallet* wallet)
{
    std::map<uint256, CWalletTx> txMap = wallet->mapWallet;
    vector<std::map<QString, QString> > txs;
    for (std::map<uint256, CWalletTx>::iterator tx = txMap.begin(); tx != txMap.end(); ++tx)
        txs.push_back(getTx(wallet, tx->second));

    return txs;
}

std::map<QString, QString> getTx(CWallet* wallet, CWalletTx tx)
{

    // get stx amount
    CAmount totalamount = CAmount(0);
    CAmount totalIn = 0;
    for (CTxIn in: tx.vin) {
        map<uint256, CWalletTx>::const_iterator mi = wallet->mapWallet.find(in.prevout.hash);
        if (mi != wallet->mapWallet.end()) {
            const CWalletTx& prev = (*mi).second;
            if (in.prevout.n < prev.vout.size()) {
                if (wallet->IsMine(prev.vout[in.prevout.n])) {
                    CAmount decodedAmount = 0;
<<<<<<< HEAD
                    CKey blind;
                    pwalletMain->RevealTxOutAmount(prev, prev.vout[in.prevout.n], decodedAmount, blind);
=======
                    wallet->RevealTxOutAmount(prev, prev.vout[in.prevout.n], decodedAmount);
>>>>>>> d555f5fa
                    totalIn += decodedAmount;
                }
            }
        }
    }

    for (CTxOut out: tx.vout){
        CAmount vamount;
        CKey blind;
        if (wallet->RevealTxOutAmount(tx,out,vamount, blind))
            totalamount+=vamount;   //this is the total output
    }

    QList<TransactionRecord> decomposedTx = TransactionRecord::decomposeTransaction(wallet, tx);
    std::string txHash = tx.GetHash().GetHex();
    QList<QString> addressBook = getAddressBookData(wallet);
    std::map<QString, QString> txData;
    for (TransactionRecord TxRecord : decomposedTx) {
        txData["date"] = QString(GUIUtil::dateTimeStr(TxRecord.time));
        // if address is in book, use data from book, else use data from transaction
        txData["address"]=""; 
        for (QString addressBookEntry : addressBook)
            if (addressBookEntry.contains(TxRecord.address.c_str())) {
                txData["address"] = addressBookEntry;
                wallet->addrToTxHashMap[addressBookEntry.toStdString()] = txHash;
            }
        if (!txData["address"].length()) {
            txData["address"] = QString(TxRecord.address.c_str());
            wallet->addrToTxHashMap[TxRecord.address] = txHash;
        }
        //
        // CAmount amount = TxRecord.credit + TxRecord.debit;
        txData["amount"] = BitcoinUnits::format(0, totalamount); //absolute value of total amount
        //
        txData["id"] = QString(TxRecord.idx);
        // parse transaction type
        switch (TxRecord.type) {
        case 1:
            txData["type"] = QString("Mined");
            //totalamount = 0;
            //wallet->IsTransactionForMe(tx);
            txData["amount"] = BitcoinUnits::format(0, totalamount - totalIn); //absolute value of total amount
            return txData;
            break;
        case TransactionRecord::SendToSelf:
        case TransactionRecord::SendToAddress:
        case TransactionRecord::SendToOther:
            txData["type"] = QString("Sent");
            //totalamount = 0;
            //wallet->IsTransactionForMe(tx);
            /*for (CTxOut out: tx.vout){
                CAmount vamount;
                if (wallet->RevealTxOutAmount(tx,out,vamount))
                    totalamount+=vamount;   //this is the total output
            }*/
            txData["amount"] = BitcoinUnits::format(0, totalIn - totalamount); //absolute value of total amount
            return txData;
            break;
        case 0:
        case TransactionRecord::RecvWithAddress:
        case TransactionRecord::RecvFromOther:
        case TransactionRecord::RecvFromZerocoinSpend:
        case TransactionRecord::RecvWithObfuscation:
            txData["type"] = QString("Received");
            break;
        case 2:
            txData["type"] = QString("Minted");
            txData["amount"] = BitcoinUnits::format(0,  totalamount - totalIn); //absolute value of total amount
            break;
        case TransactionRecord::MNReward:
            txData["type"] = QString("Masternode");
            break;     
        default:
            txData["type"] = QString("Unknown");
        }
    }
    return txData;
}

QList<QString> getAddressBookData(CWallet* wallet)
{
    std::map<CTxDestination, CAddressBookData> mapAddressBook = pwalletMain->mapAddressBook;
    QList<QString> AddressBookData;
    for (std::map<CTxDestination, CAddressBookData>::iterator address = mapAddressBook.begin(); address != mapAddressBook.end(); ++address) {
        QString desc = address->second.name.c_str();
        QString addressHash = CBitcoinAddress(address->first).ToString().c_str();
        if (desc.length())
            AddressBookData.push_front(desc + " | " + addressHash);
        else
            AddressBookData.push_front(addressHash);
       
    }
    return AddressBookData;
}

} // namespace WalletUtil<|MERGE_RESOLUTION|>--- conflicted
+++ resolved
@@ -778,12 +778,8 @@
             if (in.prevout.n < prev.vout.size()) {
                 if (wallet->IsMine(prev.vout[in.prevout.n])) {
                     CAmount decodedAmount = 0;
-<<<<<<< HEAD
                     CKey blind;
                     pwalletMain->RevealTxOutAmount(prev, prev.vout[in.prevout.n], decodedAmount, blind);
-=======
-                    wallet->RevealTxOutAmount(prev, prev.vout[in.prevout.n], decodedAmount);
->>>>>>> d555f5fa
                     totalIn += decodedAmount;
                 }
             }
