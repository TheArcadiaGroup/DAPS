--- conflicted
+++ resolved
@@ -699,13 +699,6 @@
 {
 	vector<std::map<QString, QString> > txs;
     std::map<uint256, CWalletTx> txMap = wallet->mapWallet;
-<<<<<<< HEAD
-    vector<std::map<QString, QString> > txs;
-    for (std::map<uint256, CWalletTx>::iterator tx = txMap.begin(); tx != txMap.end(); ++tx) {
-    	if (tx->second.GetDepthInMainChain() > 0) {
-    		txs.push_back(getTx(wallet, tx->second));
-    	}
-=======
     {
         LOCK2(cs_main, wallet->cs_wallet);
 		  for (std::map<uint256, CWalletTx>::iterator tx = txMap.begin(); tx != txMap.end(); ++tx) {
@@ -713,7 +706,6 @@
           txs.push_back(getTx(wallet, tx->second));
         }
 		  }
->>>>>>> 2a080da7
     }
 
     return txs;
