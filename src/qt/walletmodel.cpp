// Copyright (c) 2011-2014 The Bitcoin developers
// Copyright (c) 2014-2015 The Dash developers
// Copyright (c) 2018-2019 The DAPScoin developers
// Distributed under the MIT/X11 software license, see the accompanying
// file COPYING or http://www.opensource.org/licenses/mit-license.php.

#include "walletmodel.h"

#include "addresstablemodel.h"
#include "bitcoinunits.h"
#include "guiconstants.h"
#include "guiutil.h"
#include "recentrequeststablemodel.h"
#include "transactionrecord.h"
#include "transactiontablemodel.h"


#include "base58.h"
#include "db.h"
#include "keystore.h"
#include "main.h"
#include "miner.h"
#include "sync.h"
#include "ui_interface.h"
#include "wallet.h"
#include "walletdb.h" // for BackupWallet
#include <stdint.h>
#include <regex>
#include <QDebug>
#include <QLocale>
#include <QSet>
#include <QTimer>
#include <QtCore>
#include <QtMath>
#include <stdint.h>
#include <QTextStream>

using namespace std;

WalletModel::WalletModel(CWallet* wallet, OptionsModel* optionsModel, QObject* parent) : QObject(parent), wallet(wallet), optionsModel(optionsModel), addressTableModel(0),
                                                                                         transactionTableModel(0),
                                                                                         recentRequestsTableModel(0),
                                                                                         cachedBalance(0), cachedUnconfirmedBalance(0), cachedImmatureBalance(0), cachedWatchOnlyBalance(0),
                                                                                         cachedWatchUnconfBalance(0), cachedWatchImmatureBalance(0),
                                                                                         cachedEncryptionStatus(Unencrypted),
                                                                                         cachedNumBlocks(0), cachedTxLocks(0),
                                                                                         txTableModel(0)

{
    fHaveWatchOnly = wallet->HaveWatchOnly();
    fHaveMultiSig = wallet->HaveMultiSig();
    fForceCheckBalanceChanged = false;

    addressTableModel = new AddressTableModel(wallet, this);
    transactionTableModel = new TransactionTableModel(wallet, this);
    recentRequestsTableModel = new RecentRequestsTableModel(wallet, this);

    // This timer will be fired repeatedly to update the balance
    pollTimer = new QTimer(this);
    pollTimer->setInterval(10);
    connect(pollTimer, SIGNAL(timeout()), this, SLOT(pollBalanceChanged()));
    pollTimer->start(MODEL_UPDATE_DELAY);

    subscribeToCoreSignals();
}

WalletModel::~WalletModel()
{
    unsubscribeFromCoreSignals();
}

CAmount WalletModel::getBalance(const CCoinControl* coinControl) const
{
    if (coinControl) {

        {   
            CAmount nBalance = 0;
            std::vector<COutput> vCoins;
            wallet->AvailableCoins(vCoins, true, coinControl);
            BOOST_FOREACH (const COutput& out, vCoins)
                if (out.fSpendable)
                    nBalance += wallet->getCTxOutValue(*out.tx, out.tx->vout[out.i]);
            return nBalance;
        }
    }

    return wallet->GetBalance();
}

CAmount WalletModel::getUnconfirmedBalance() const
{
    return wallet->GetUnconfirmedBalance();
}

CAmount WalletModel::getSpendableBalance() const 
{
    return wallet->GetSpendableBalance();
}

CAmount WalletModel::getImmatureBalance() const
{
    return wallet->GetImmatureBalance();
}

CAmount WalletModel::getLockedBalance() const
{
    return wallet->GetLockedCoins();
}

bool WalletModel::haveWatchOnly() const
{
    return fHaveWatchOnly;
}

CAmount WalletModel::getWatchBalance() const
{
    return wallet->GetWatchOnlyBalance();
}

CAmount WalletModel::getWatchUnconfirmedBalance() const
{
    return wallet->GetUnconfirmedWatchOnlyBalance();
}

CAmount WalletModel::getWatchImmatureBalance() const
{
    return wallet->GetImmatureWatchOnlyBalance();
}

void WalletModel::updateStatus()
{
    EncryptionStatus newEncryptionStatus = getEncryptionStatus();

    if (cachedEncryptionStatus != newEncryptionStatus)
        emit encryptionStatusChanged(newEncryptionStatus);
}

void WalletModel::pollBalanceChanged()
{
	if (wallet->walletUnlockCountStatus == 1) {
		emit WalletUnlocked();
		wallet->walletUnlockCountStatus++;
	}
    // Get required locks upfront. This avoids the GUI from getting stuck on
    // periodical polls if the core is holding the locks for a longer time -
    // for example, during a wallet rescan.
    TRY_LOCK(cs_main, lockMain);
    if (!lockMain)
        return;
    TRY_LOCK(wallet->cs_wallet, lockWallet);
    if (!lockWallet)
        return;

    if (fForceCheckBalanceChanged || chainActive.Height() != cachedNumBlocks || cachedTxLocks != nCompleteTXLocks) {
        fForceCheckBalanceChanged = false;

        // Balance and number of transactions might have changed
        cachedNumBlocks = chainActive.Height();

        checkBalanceChanged();
        if (transactionTableModel) {
            transactionTableModel->updateConfirmations();
        }
    }
}

void WalletModel::emitBalanceChanged()
{
    // Force update of UI elements even when no values have changed
    emit balanceChanged(cachedBalance, cachedUnconfirmedBalance, cachedImmatureBalance,
        0, 0, 0,
        cachedWatchOnlyBalance, cachedWatchUnconfBalance, cachedWatchImmatureBalance);
}

void WalletModel::checkBalanceChanged()
{
    TRY_LOCK(cs_main, lockMain);
    if (!lockMain) return;
    LogPrintf("\n%s:Checking balance changed\n", __func__);
    CAmount newBalance = getBalance();
    CAmount newUnconfirmedBalance = getUnconfirmedBalance();
    CAmount newImmatureBalance = getImmatureBalance();
    CAmount newWatchOnlyBalance = 0;
    CAmount newWatchUnconfBalance = 0;
    CAmount newWatchImmatureBalance = 0;
    if (haveWatchOnly()) {
        newWatchOnlyBalance = getWatchBalance();
        newWatchUnconfBalance = getWatchUnconfirmedBalance();
        newWatchImmatureBalance = getWatchImmatureBalance();
    }

    if (cachedBalance != newBalance || cachedUnconfirmedBalance != newUnconfirmedBalance || cachedImmatureBalance != newImmatureBalance ||
        cachedWatchOnlyBalance != newWatchOnlyBalance || cachedWatchUnconfBalance != newWatchUnconfBalance || cachedWatchImmatureBalance != newWatchImmatureBalance ||
        cachedTxLocks != nCompleteTXLocks) {
        cachedBalance = newBalance;
        cachedUnconfirmedBalance = newUnconfirmedBalance;
        cachedImmatureBalance = newImmatureBalance;
        cachedTxLocks = nCompleteTXLocks;
        cachedWatchOnlyBalance = newWatchOnlyBalance;
        cachedWatchUnconfBalance = newWatchUnconfBalance;
        cachedWatchImmatureBalance = newWatchImmatureBalance;
        emit balanceChanged(newBalance, newUnconfirmedBalance, newImmatureBalance,
            0, 0, 0,
            newWatchOnlyBalance, newWatchUnconfBalance, newWatchImmatureBalance);
    }
}

void WalletModel::updateTransaction()
{
    // Balance and number of transactions might have changed
    fForceCheckBalanceChanged = true;
}

void WalletModel::updateAddressBook(const QString& address, const QString& label, bool isMine, const QString& purpose, int status)
{
    if (addressTableModel)
        addressTableModel->updateEntry(address, label, isMine, purpose, status);
}
void WalletModel::updateAddressBook(const QString& pubCoin, const QString& isUsed, int status)
{
    if (addressTableModel)
        addressTableModel->updateEntry(pubCoin, isUsed, status);
}


void WalletModel::updateWatchOnlyFlag(bool fHaveWatchonly)
{
    fHaveWatchOnly = fHaveWatchonly;
    emit notifyWatchonlyChanged(fHaveWatchonly);
}

void WalletModel::updateMultiSigFlag(bool fHaveMultiSig)
{
    this->fHaveMultiSig = fHaveMultiSig;
    emit notifyMultiSigChanged(fHaveMultiSig);
}

bool WalletModel::validateAddress(const QString& address)
{
    CBitcoinAddress addressParsed(address.toStdString());
    bool valid = (regex_match(address.toStdString(), regex("[a-zA-z0-9]+")))&&(address.length()==99||address.length()==110);
    return valid||addressParsed.IsValid();
}

WalletModel::SendCoinsReturn WalletModel::prepareTransaction(WalletModelTransaction& transaction, const CCoinControl* coinControl)
{
    CAmount total = 0;
    QList<SendCoinsRecipient> recipients = transaction.getRecipients();
    std::vector<std::pair<CScript, CAmount> > vecSend;

    if (recipients.empty()) {
        return OK;
    }

    if (isAnonymizeOnlyUnlocked()) {
        return AnonymizeOnlyUnlocked;
    }

    QSet<QString> setAddress; // Used to detect duplicates
    int nAddresses = 0;

    // Pre-check input data for validity
    foreach (const SendCoinsRecipient& rcp, recipients) {
        if (rcp.paymentRequest.IsInitialized()) { // PaymentRequest...
            CAmount subtotal = 0;
            const payments::PaymentDetails& details = rcp.paymentRequest.getDetails();
            for (int i = 0; i < details.outputs_size(); i++) {
                const payments::Output& out = details.outputs(i);
                if (out.amount() <= 0) continue;
                subtotal += out.amount();
                const unsigned char* scriptStr = (const unsigned char*)out.script().data();
                CScript scriptPubKey(scriptStr, scriptStr + out.script().size());
                vecSend.push_back(std::pair<CScript, CAmount>(scriptPubKey, out.amount()));
            }
            if (subtotal <= 0) {
                return InvalidAmount;
            }
            total += subtotal;
        } else { // User-entered dapscoin address / amount:
            if (!validateAddress(rcp.address)) {
                return InvalidAddress;
            }
            if (rcp.amount <= 0) {
                return InvalidAmount;
            }
            setAddress.insert(rcp.address);
            ++nAddresses;

            CScript scriptPubKey = GetScriptForDestination(CBitcoinAddress(rcp.address.toStdString()).Get());
            vecSend.push_back(std::pair<CScript, CAmount>(scriptPubKey, rcp.amount));

            total += rcp.amount;
        }
    }
    if (setAddress.size() != nAddresses) {
        return DuplicateAddress;
    }

    CAmount nBalance = getBalance(coinControl);

    if (total > nBalance) {
        return AmountExceedsBalance;
    }

    {
        LOCK2(cs_main, wallet->cs_wallet);

        transaction.newPossibleKeyChange(wallet);
        CAmount nFeeRequired = 0;
        std::string strFailReason;

        CWalletTx* newTx = transaction.getTransaction();
        CReserveKey* keyChange = transaction.getPossibleKeyChange();

        bool fCreated = wallet->CreateTransaction(vecSend, *newTx, *keyChange, nFeeRequired, strFailReason, coinControl, recipients[0].inputType, recipients[0].useSwiftTX);
        transaction.setTransactionFee(nFeeRequired);

        if (!fCreated) {
            if ((total + nFeeRequired) > nBalance) {
                return SendCoinsReturn(AmountWithFeeExceedsBalance);
            }
            emit message(tr("Send Coins"), QString::fromStdString(strFailReason),
                CClientUIInterface::MSG_ERROR);
            return TransactionCreationFailed;
        }

        // reject insane fee
        if (nFeeRequired > ::minRelayTxFee.GetFee(transaction.getTransactionSize()) * 10000)
            return InsaneFee;
    }

    return SendCoinsReturn(OK);
}

WalletModel::SendCoinsReturn WalletModel::sendCoins(WalletModelTransaction& transaction)
{
    QByteArray transaction_array; /* store serialized transaction */

    std::string stealthAddr = transaction.getRecipients()[0].address.toStdString();
    CAmount nValue = transaction.getRecipients()[0].amount;
    CWalletTx wtxNew;

    if (wallet->SendToStealthAddress(stealthAddr, nValue, wtxNew,false))
        return SendCoinsReturn(OK);

    return SendCoinsReturn(TransactionCommitFailed);
}

OptionsModel* WalletModel::getOptionsModel()
{
    return optionsModel;
}

AddressTableModel* WalletModel::getAddressTableModel()
{
    return addressTableModel;
}

TransactionTableModel* WalletModel::getTransactionTableModel()
{
    return transactionTableModel;
}

RecentRequestsTableModel* WalletModel::getRecentRequestsTableModel()
{
    return recentRequestsTableModel;
}

WalletModel::EncryptionStatus WalletModel::getEncryptionStatus() const
{
    if (!wallet->IsLocked()) {
        return Unencrypted;
    } else if (wallet->fWalletUnlockAnonymizeOnly) {
        return UnlockedForAnonymizationOnly;
    } else if (wallet->IsLocked()) {
        return Locked;
    } else {
        return Unlocked;
    }
}

bool WalletModel::setWalletEncrypted(bool encrypted, const SecureString& passphrase)
{
    if (encrypted) {
        // Encrypt
        return wallet->EncryptWallet(passphrase);
    } else {
        // Decrypt -- TODO; not supported yet
        return false;
    }
}

bool WalletModel::setWalletLocked(bool locked, const SecureString& passPhrase, bool anonymizeOnly)
{
    if (locked) {
        // Lock
        wallet->fWalletUnlockAnonymizeOnly = false;
        return wallet->Lock();
    } else {
        // Unlock
        return wallet->Unlock(passPhrase, anonymizeOnly);
    }
}

bool WalletModel::isAnonymizeOnlyUnlocked()
{
    return wallet->fWalletUnlockAnonymizeOnly;
}

bool WalletModel::changePassphrase(const SecureString& oldPass, const SecureString& newPass)
{
    bool retval;
    {
        LOCK(wallet->cs_wallet);
        wallet->Lock(); // Make sure wallet is locked before attempting pass change
        retval = wallet->ChangeWalletPassphrase(oldPass, newPass);
    }
    return retval;
}

bool WalletModel::backupWallet(const QString& filename)
{
    return BackupWallet(*wallet, filename.toLocal8Bit().data());
}

// Handlers for core signals
static void NotifyKeyStoreStatusChanged(WalletModel* walletmodel, CCryptoKeyStore* wallet)
{
    qDebug() << "NotifyKeyStoreStatusChanged";
    QMetaObject::invokeMethod(walletmodel, "updateStatus", Qt::QueuedConnection);
}

static void NotifyAddressBookChanged(WalletModel* walletmodel, CWallet* wallet, const CTxDestination& address, const std::string& label, bool isMine, const std::string& purpose, ChangeType status)
{
    QString strAddress = QString::fromStdString(CBitcoinAddress(address).ToString());
    QString strLabel = QString::fromStdString(label);
    QString strPurpose = QString::fromStdString(purpose);

    qDebug() << "NotifyAddressBookChanged : " + strAddress + " " + strLabel + " isMine=" + QString::number(isMine) + " purpose=" + strPurpose + " status=" + QString::number(status);
    QMetaObject::invokeMethod(walletmodel, "updateAddressBook", Qt::QueuedConnection,
        Q_ARG(QString, strAddress),
        Q_ARG(QString, strLabel),
        Q_ARG(bool, isMine),
        Q_ARG(QString, strPurpose),
        Q_ARG(int, status));
}

// queue notifications to show a non freezing progress dialog e.g. for rescan
static bool fQueueNotifications = false;
static std::vector<std::pair<uint256, ChangeType> > vQueueNotifications;
static void NotifyTransactionChanged(WalletModel* walletmodel, CWallet* wallet, const uint256& hash, ChangeType status)
{
    if (fQueueNotifications) {
        vQueueNotifications.push_back(make_pair(hash, status));
        return;
    }

    QString strHash = QString::fromStdString(hash.GetHex());

    qDebug() << "NotifyTransactionChanged : " + strHash + " status= " + QString::number(status);
    QMetaObject::invokeMethod(walletmodel, "updateTransaction", Qt::QueuedConnection
    );
}

static void ShowProgress(WalletModel* walletmodel, const std::string& title, int nProgress)
{
    // emits signal "showProgress"
    QMetaObject::invokeMethod(walletmodel, "showProgress", Qt::QueuedConnection,
        Q_ARG(QString, QString::fromStdString(title)),
        Q_ARG(int, nProgress));
}

static void NotifyWatchonlyChanged(WalletModel* walletmodel, bool fHaveWatchonly)
{
    QMetaObject::invokeMethod(walletmodel, "updateWatchOnlyFlag", Qt::QueuedConnection,
        Q_ARG(bool, fHaveWatchonly));
}

static void NotifyMultiSigChanged(WalletModel* walletmodel, bool fHaveMultiSig)
{
    QMetaObject::invokeMethod(walletmodel, "updateMultiSigFlag", Qt::QueuedConnection,
        Q_ARG(bool, fHaveMultiSig));
}

void WalletModel::subscribeToCoreSignals()
{
    // Connect signals to wallet
    wallet->NotifyStatusChanged.connect(boost::bind(&NotifyKeyStoreStatusChanged, this, _1));
    wallet->NotifyAddressBookChanged.connect(boost::bind(NotifyAddressBookChanged, this, _1, _2, _3, _4, _5, _6));
    wallet->NotifyTransactionChanged.connect(boost::bind(NotifyTransactionChanged, this, _1, _2, _3));
    wallet->ShowProgress.connect(boost::bind(ShowProgress, this, _1, _2));
    wallet->NotifyWatchonlyChanged.connect(boost::bind(NotifyWatchonlyChanged, this, _1));
    wallet->NotifyMultiSigChanged.connect(boost::bind(NotifyMultiSigChanged, this, _1));
}

void WalletModel::unsubscribeFromCoreSignals()
{
    // Disconnect signals from wallet
    wallet->NotifyStatusChanged.disconnect(boost::bind(&NotifyKeyStoreStatusChanged, this, _1));
    wallet->NotifyAddressBookChanged.disconnect(boost::bind(NotifyAddressBookChanged, this, _1, _2, _3, _4, _5, _6));
    wallet->NotifyTransactionChanged.disconnect(boost::bind(NotifyTransactionChanged, this, _1, _2, _3));
    wallet->ShowProgress.disconnect(boost::bind(ShowProgress, this, _1, _2));
    wallet->NotifyWatchonlyChanged.disconnect(boost::bind(NotifyWatchonlyChanged, this, _1));
    wallet->NotifyMultiSigChanged.disconnect(boost::bind(NotifyMultiSigChanged, this, _1));
}

// WalletModel::UnlockContext implementation
WalletModel::UnlockContext WalletModel::requestUnlock(bool relock)
{
    bool was_locked = getEncryptionStatus() == Locked;

    if (!was_locked && isAnonymizeOnlyUnlocked()) {
        setWalletLocked(true);
        wallet->fWalletUnlockAnonymizeOnly = false;
        was_locked = getEncryptionStatus() == Locked;
    }

    if (was_locked) {
        // Request UI to unlock wallet
        emit requireUnlock();
    }
    // If wallet is still locked, unlock was failed or cancelled, mark context as invalid
    bool valid = getEncryptionStatus() != Locked;

    return UnlockContext(valid, relock);
}

WalletModel::UnlockContext::UnlockContext(bool valid, bool relock) : valid(valid), relock(relock)
{
}

WalletModel::UnlockContext::~UnlockContext()
{
}

CWallet* WalletModel::getCWallet()
{
    return this->wallet;
}

void WalletModel::UnlockContext::CopyFrom(const UnlockContext& rhs)
{
    // Transfer context; old object no longer relocks wallet
    *this = rhs;
    rhs.relock = false;
}

bool WalletModel::getPubKey(const CKeyID& address, CPubKey& vchPubKeyOut) const
{
    return wallet->GetPubKey(address, vchPubKeyOut);
}

// returns a list of COutputs from COutPoints
void WalletModel::getOutputs(const std::vector<COutPoint>& vOutpoints, std::vector<COutput>& vOutputs)
{
    LOCK2(cs_main, wallet->cs_wallet);
    BOOST_FOREACH (const COutPoint& outpoint, vOutpoints) {
        if (!wallet->mapWallet.count(outpoint.hash)) continue;
        int nDepth = wallet->mapWallet[outpoint.hash].GetDepthInMainChain();
        if (nDepth < 0) continue;
        COutput out(&wallet->mapWallet[outpoint.hash], outpoint.n, nDepth, true);
        vOutputs.push_back(out);
    }
}

bool WalletModel::isSpent(const COutPoint& outpoint) const
{
    LOCK2(cs_main, wallet->cs_wallet);
    return wallet->IsSpent(outpoint.hash, outpoint.n);
}

// AvailableCoins + LockedCoins grouped by wallet address (put change in one group with wallet address)
void WalletModel::listCoins(std::map<QString, std::vector<COutput> >& mapCoins) const
{
    std::vector<COutput> vCoins;
    wallet->AvailableCoins(vCoins);

    LOCK2(cs_main, wallet->cs_wallet); // ListLockedCoins, mapWallet
    std::vector<COutPoint> vLockedCoins;
    wallet->ListLockedCoins(vLockedCoins);

    // add locked coins
    BOOST_FOREACH (const COutPoint& outpoint, vLockedCoins) {
        if (!wallet->mapWallet.count(outpoint.hash)) continue;
        int nDepth = wallet->mapWallet[outpoint.hash].GetDepthInMainChain();
        if (nDepth < 0) continue;
        COutput out(&wallet->mapWallet[outpoint.hash], outpoint.n, nDepth, true);
        if (outpoint.n < out.tx->vout.size() && wallet->IsMine(out.tx->vout[outpoint.n]) == ISMINE_SPENDABLE)
            vCoins.push_back(out);
    }

    BOOST_FOREACH (const COutput& out, vCoins) {
        COutput cout = out;

        while (wallet->IsChange(cout.tx->vout[cout.i]) && cout.tx->vin.size() > 0 && wallet->IsMine(cout.tx->vin[0])) {
            if (!wallet->mapWallet.count(wallet->findMyOutPoint(cout.tx->vin[0]).hash)) break;
            cout = COutput(&wallet->mapWallet[wallet->findMyOutPoint(cout.tx->vin[0]).hash], wallet->findMyOutPoint(cout.tx->vin[0]).n, 0, true);
        }

        CTxDestination address;
        if (!out.fSpendable || !ExtractDestination(cout.tx->vout[cout.i].scriptPubKey, address))
            continue;
        mapCoins[QString::fromStdString(CBitcoinAddress(address).ToString())].push_back(out);
    }
}

bool WalletModel::isLockedCoin(uint256 hash, unsigned int n) const
{
    LOCK2(cs_main, wallet->cs_wallet);
    return wallet->IsLockedCoin(hash, n);
}

void WalletModel::lockCoin(COutPoint& output)
{
    LOCK2(cs_main, wallet->cs_wallet);
    wallet->LockCoin(output);
}

void WalletModel::unlockCoin(COutPoint& output)
{
    LOCK2(cs_main, wallet->cs_wallet);
    wallet->UnlockCoin(output);
}

void WalletModel::listLockedCoins(std::vector<COutPoint>& vOutpts)
{
    LOCK2(cs_main, wallet->cs_wallet);
    wallet->ListLockedCoins(vOutpts);
}

void WalletModel::loadReceiveRequests(std::vector<std::string>& vReceiveRequests)
{
    LOCK(wallet->cs_wallet);
    BOOST_FOREACH (const PAIRTYPE(CTxDestination, CAddressBookData) & item, wallet->mapAddressBook)
        BOOST_FOREACH (const PAIRTYPE(std::string, std::string) & item2, item.second.destdata)
            if (item2.first.size() > 2 && item2.first.substr(0, 2) == "rr") // receive request
                vReceiveRequests.push_back(item2.second);
}

bool WalletModel::saveReceiveRequest(const std::string& sAddress, const int64_t nId, const std::string& sRequest)
{
    CTxDestination dest = CBitcoinAddress(sAddress).Get();

    std::stringstream ss;
    ss << nId;
    std::string key = "rr" + ss.str(); // "rr" prefix = "receive request" in destdata

    LOCK(wallet->cs_wallet);
    if (sRequest.empty())
        return wallet->EraseDestData(dest, key);
    else
        return wallet->AddDestData(dest, key, sRequest);
}

bool WalletModel::isMine(CBitcoinAddress address)
{
    return IsMine(*wallet, address.Get());
}

QStringList WalletModel::getStakingStatusError()
{
    QStringList errors;
    // int timeRemaining = (1471482000 - chainActive.Tip()->nTime) / (60 * 60); //time remaining in hrs
    if (1471482000 > chainActive.Tip()->nTime)
        errors.push_back(QString(tr("Chain has not matured. Hours remaining: ")) + QString((1471482000 - chainActive.Tip()->nTime) / (60 * 60)));
    if (vNodes.empty())
        errors.push_back(QString(tr("No peer connections. Please check network.")));
    if (!pwalletMain->MintableCoins() || nReserveBalance > pwalletMain->GetBalance())
        errors.push_back(QString(tr("Not enough mintable coins. Send coins to this wallet or if you have coins already, wait a maximum of 1h to be able to stake.")));
    return errors;
}

void WalletModel::generateCoins(bool fGenerate, int nGenProcLimit)
{
    GenerateBitcoins(fGenerate, pwalletMain, nGenProcLimit);
    if (false /*if regtest*/ && fGenerate) {
        //regtest generate
    } else {
        GenerateBitcoins(fGenerate, pwalletMain, nGenProcLimit);
    }
}

QAbstractTableModel* WalletModel::getTxTableModel()
{
    if (!txTableModel) {
        return NULL;
    } else
        return txTableModel;
}

namespace WalletUtil
{
std::map<QString, QString> getTx(CWallet* wallet, uint256 hash)
{
    return getTx(wallet, *wallet->GetWalletTx(hash));
}

vector<std::map<QString, QString> > getTXs(CWallet* wallet)
{
	vector<std::map<QString, QString> > txs;
    std::map<uint256, CWalletTx> txMap = wallet->mapWallet;
<<<<<<< HEAD
    {
        LOCK2(cs_main, wallet->cs_wallet);
		for (std::map<uint256, CWalletTx>::iterator tx = txMap.begin(); tx != txMap.end(); ++tx) {
			if (tx->second.GetDepthInMainChain() > 0) {
				txs.push_back(getTx(wallet, tx->second));
			}
		}
=======
    vector<std::map<QString, QString> > txs;
    for (std::map<uint256, CWalletTx>::iterator tx = txMap.begin(); tx != txMap.end(); ++tx) {
    	if (tx->second.GetDepthInMainChain() > 0) {
    		txs.push_back(getTx(wallet, tx->second));
    	}
>>>>>>> ee05b247
    }

    return txs;
}

std::map<QString, QString> getTx(CWallet* wallet, CWalletTx tx)
{

    // get stx amount
    CAmount totalamount = CAmount(0);
    CAmount totalIn = 0;
    for (CTxIn in: tx.vin) {
    	COutPoint prevout = wallet->findMyOutPoint(in);
        map<uint256, CWalletTx>::const_iterator mi = wallet->mapWallet.find(prevout.hash);
        if (mi != wallet->mapWallet.end()) {
            const CWalletTx& prev = (*mi).second;
            if (prevout.n < prev.vout.size()) {
                if (wallet->IsMine(prev.vout[prevout.n])) {
                    CAmount decodedAmount = 0;
                    CKey blind;
                    pwalletMain->RevealTxOutAmount(prev, prev.vout[prevout.n], decodedAmount, blind);
                    totalIn += decodedAmount;
                }
            }
        }
    }
    CAmount firstOut = 0;
    for (CTxOut out: tx.vout){
        CAmount vamount;
        CKey blind;
        if (wallet->IsMine(out) && wallet->RevealTxOutAmount(tx,out,vamount, blind)) {
        	if (vamount != 0 && firstOut == 0) {
        		firstOut = vamount;
        	}
            totalamount+=vamount;   //this is the total output
        }
    }
    QList<TransactionRecord> decomposedTx = TransactionRecord::decomposeTransaction(wallet, tx);
    std::string txHash = tx.GetHash().GetHex();
    QList<QString> addressBook = getAddressBookData(wallet);
    std::map<QString, QString> txData;
    
    if (tx.hashBlock != 0) {
        BlockMap::iterator mi = mapBlockIndex.find(tx.hashBlock);
        if (mi != mapBlockIndex.end() && (*mi).second) {
            CBlockIndex* pindex = (*mi).second;
            if (chainActive.Contains(pindex))
                txData["confirmations"] = QString::number(1 + chainActive.Height() - pindex->nHeight);
            else
                txData["confirmations"] = QString::number(0);
        }
    }

    for (TransactionRecord TxRecord : decomposedTx) {
        txData["date"] = QString(GUIUtil::dateTimeStr(TxRecord.time));
        // if address is in book, use data from book, else use data from transaction
        txData["address"]=""; 
//        for (QString addressBookEntry : addressBook)
//            if (addressBookEntry.contains(TxRecord.address.c_str())) {
//                txData["address"] = addressBookEntry;
//                wallet->addrToTxHashMap[addressBookEntry.toStdString()] = txHash;
//            }
        if (!txData["address"].length()) {
            txData["address"] = QString(TxRecord.address.c_str());
            wallet->addrToTxHashMap[TxRecord.address] = txHash;
        }

        txData["amount"] = BitcoinUnits::format(0, totalamount); //absolute value of total amount
        txData["id"] = QString(TxRecord.hash.GetHex().c_str());
        // parse transaction type
        switch (TxRecord.type) {
        case 1:
            txData["type"] = QString("Mined");
            txData["amount"] = BitcoinUnits::format(0, totalamount - totalIn); //absolute value of total amount
            return txData;
            break;
        case TransactionRecord::SendToSelf:
        	txData["type"] = QString("Payment to yourself");
        	txData["amount"] = BitcoinUnits::format(0, TxRecord.debit); //absolute value of total amount
        	return txData;
        	break;
        case TransactionRecord::SendToAddress:
        case TransactionRecord::SendToOther:
            txData["type"] = QString("Sent");
            txData["amount"] = BitcoinUnits::format(0, totalIn - totalamount - tx.nTxFee); //absolute value of total amount
            return txData;
            break;
        case 0:
        case TransactionRecord::RecvWithAddress:
        case TransactionRecord::RecvFromOther:
        case TransactionRecord::RecvWithObfuscation:
            txData["type"] = QString("Received");
            break;
        case 2:
            txData["type"] = QString("Minted");
            txData["amount"] = BitcoinUnits::format(0,  totalamount - totalIn); //absolute value of total amount
            break;
        case TransactionRecord::MNReward:
            txData["type"] = QString("Masternode");
            txData["amount"] = BitcoinUnits::format(0,  TxRecord.credit); //absolute value of total amount
            break;     
        default:
            txData["type"] = QString("Unknown");
        }
    }
    return txData;
}

QList<QString> getAddressBookData(CWallet* wallet)
{
    std::map<CTxDestination, CAddressBookData> mapAddressBook = pwalletMain->mapAddressBook;
    QList<QString> AddressBookData;
    for (std::map<CTxDestination, CAddressBookData>::iterator address = mapAddressBook.begin(); address != mapAddressBook.end(); ++address) {
        QString desc = address->second.name.c_str();
        QString addressHash = CBitcoinAddress(address->first).ToString().c_str();
        if (desc.length())
            AddressBookData.push_front(desc + " | " + addressHash);
        else
            AddressBookData.push_front(addressHash);
       
    }
    return AddressBookData;
}

} // namespace WalletUtil<|MERGE_RESOLUTION|>--- conflicted
+++ resolved
@@ -699,21 +699,13 @@
 {
 	vector<std::map<QString, QString> > txs;
     std::map<uint256, CWalletTx> txMap = wallet->mapWallet;
-<<<<<<< HEAD
     {
         LOCK2(cs_main, wallet->cs_wallet);
-		for (std::map<uint256, CWalletTx>::iterator tx = txMap.begin(); tx != txMap.end(); ++tx) {
-			if (tx->second.GetDepthInMainChain() > 0) {
-				txs.push_back(getTx(wallet, tx->second));
-			}
-		}
-=======
-    vector<std::map<QString, QString> > txs;
-    for (std::map<uint256, CWalletTx>::iterator tx = txMap.begin(); tx != txMap.end(); ++tx) {
-    	if (tx->second.GetDepthInMainChain() > 0) {
-    		txs.push_back(getTx(wallet, tx->second));
-    	}
->>>>>>> ee05b247
+		  for (std::map<uint256, CWalletTx>::iterator tx = txMap.begin(); tx != txMap.end(); ++tx) {
+        if (tx->second.GetDepthInMainChain() > 0) {
+          txs.push_back(getTx(wallet, tx->second));
+        }
+		  }
     }
 
     return txs;
