<?xml version="1.0" encoding="UTF-8"?>
<ui version="4.0">
 <class>OptionsPage</class>
 <widget class="QDialog" name="OptionsPage">
  <property name="geometry">
   <rect>
    <x>0</x>
    <y>0</y>
    <width>1042</width>
    <height>670</height>
   </rect>
  </property>
  <property name="sizePolicy">
   <sizepolicy hsizetype="Preferred" vsizetype="Preferred">
    <horstretch>0</horstretch>
    <verstretch>0</verstretch>
   </sizepolicy>
  </property>
  <property name="acceptDrops">
   <bool>false</bool>
  </property>
  <property name="sizeGripEnabled">
   <bool>false</bool>
  </property>
  <layout class="QVBoxLayout" name="verticalLayout_2">
   <item>
    <widget class="QScrollArea" name="scrollArea">
     <property name="widgetResizable">
      <bool>true</bool>
     </property>
     <widget class="QWidget" name="scrollAreaWidgetContents">
      <property name="geometry">
       <rect>
        <x>0</x>
        <y>0</y>
        <width>1022</width>
        <height>650</height>
       </rect>
      </property>
      <layout class="QVBoxLayout" name="verticalLayout">
       <item>
        <layout class="QHBoxLayout" name="hlLayout_9">
         <item>
          <layout class="QVBoxLayout" name="stakingLayout">
           <property name="leftMargin">
            <number>0</number>
           </property>
           <item alignment="Qt::AlignLeft">
            <widget class="QLabel" name="labelStaking">
             <property name="sizePolicy">
              <sizepolicy hsizetype="Preferred" vsizetype="Maximum">
               <horstretch>0</horstretch>
               <verstretch>0</verstretch>
              </sizepolicy>
             </property>
             <property name="text">
              <string>Staking Mode:</string>
             </property>
            </widget>
           </item>
           <item alignment="Qt::AlignLeft">
            <widget class="ToggleButton" name="toggleStaking" native="true">
             <property name="sizePolicy">
              <sizepolicy hsizetype="Preferred" vsizetype="Maximum">
               <horstretch>0</horstretch>
               <verstretch>0</verstretch>
              </sizepolicy>
             </property>
             <property name="toolTip">
              <string>Turn staking on or off</string>
             </property>
             <property name="layoutDirection">
              <enum>Qt::LeftToRight</enum>
             </property>
             <property name="OptionA">
              <string>On</string>
             </property>
             <property name="OptionB">
              <string>Off</string>
             </property>
             <property name="fixedSize" stdset="0">
              <size>
               <width>100</width>
               <height>55</height>
              </size>
             </property>
            </widget>
           </item>
          </layout>
         </item>
         <item>
          <layout class="QVBoxLayout" name="backupWalletLayout">
           <item alignment="Qt::AlignHCenter">
            <widget class="QPushButton" name="pushButtonBackup">
             <property name="sizePolicy">
              <sizepolicy hsizetype="Maximum" vsizetype="Fixed">
               <horstretch>0</horstretch>
               <verstretch>0</verstretch>
              </sizepolicy>
             </property>
             <property name="layoutDirection">
              <enum>Qt::RightToLeft</enum>
             </property>
             <property name="text">
              <string>Backup Wallet</string>
             </property>
            </widget>
           </item>
          </layout>
         </item>
         <item>
          <layout class="QVBoxLayout" name="themeLayout">
           <property name="leftMargin">
            <number>0</number>
           </property>
           <item alignment="Qt::AlignRight">
            <widget class="QLabel" name="labelTheme">
             <property name="sizePolicy">
              <sizepolicy hsizetype="Preferred" vsizetype="Maximum">
               <horstretch>0</horstretch>
               <verstretch>0</verstretch>
              </sizepolicy>
             </property>
             <property name="text">
              <string>Theme Selection:</string>
             </property>
             <property name="alignment">
              <set>Qt::AlignRight|Qt::AlignTrailing|Qt::AlignVCenter</set>
             </property>
            </widget>
           </item>
           <item alignment="Qt::AlignRight">
            <widget class="ToggleButton" name="toggleTheme" native="true">
             <property name="sizePolicy">
              <sizepolicy hsizetype="Preferred" vsizetype="Maximum">
               <horstretch>0</horstretch>
               <verstretch>0</verstretch>
              </sizepolicy>
             </property>
             <property name="toolTip">
              <string>Switch between Dark and Light theme</string>
             </property>
             <property name="layoutDirection">
              <enum>Qt::LeftToRight</enum>
             </property>
             <property name="OptionA">
              <string>Dark</string>
             </property>
             <property name="OptionB">
              <string>Light</string>
             </property>
             <property name="fixedSize" stdset="0">
              <size>
               <width>100</width>
               <height>55</height>
              </size>
             </property>
            </widget>
           </item>
          </layout>
         </item>
        </layout>
       </item>
       <item>
        <widget class="QLabel" name="line_1">
         <property name="minimumSize">
          <size>
           <width>0</width>
           <height>0</height>
          </size>
         </property>
         <property name="maximumSize">
          <size>
           <width>16777215</width>
           <height>5</height>
          </size>
         </property>
         <property name="text">
          <string/>
         </property>
        </widget>
       </item>
       <item>
        <layout class="QVBoxLayout" name="changePassphraseLayout">
         <item>
          <widget class="QLabel" name="labelPassword">
           <property name="sizePolicy">
            <sizepolicy hsizetype="Preferred" vsizetype="Maximum">
             <horstretch>0</horstretch>
             <verstretch>0</verstretch>
            </sizepolicy>
           </property>
           <property name="text">
            <string>Change current passphrase</string>
           </property>
          </widget>
         </item>
         <item>
          <widget class="QLineEdit" name="lineEditOldPass">
           <property name="echoMode">
            <enum>QLineEdit::Password</enum>
           </property>
           <property name="placeholderText">
            <string>Old passphrase</string>
           </property>
          </widget>
         </item>
         <item>
          <widget class="QLineEdit" name="lineEditNewPass">
           <property name="echoMode">
            <enum>QLineEdit::Password</enum>
           </property>
           <property name="placeholderText">
            <string>New passphrase</string>
           </property>
          </widget>
         </item>
         <item>
          <widget class="QLineEdit" name="lineEditNewPassRepeat">
           <property name="echoMode">
            <enum>QLineEdit::Password</enum>
           </property>
           <property name="placeholderText">
            <string>Repeat new passphrase</string>
           </property>
          </widget>
         </item>
         <item>
          <layout class="QHBoxLayout" name="horizontalLayout_5">
           <property name="spacing">
            <number>100</number>
           </property>
           <property name="leftMargin">
            <number>0</number>
           </property>
           <item>
            <widget class="QPushButton" name="pushButtonPassword">
             <property name="sizePolicy">
              <sizepolicy hsizetype="Maximum" vsizetype="Maximum">
               <horstretch>0</horstretch>
               <verstretch>0</verstretch>
              </sizepolicy>
             </property>
             <property name="text">
              <string>Submit</string>
             </property>
            </widget>
           </item>
           <item>
            <widget class="QPushButton" name="pushButtonPasswordClear">
             <property name="sizePolicy">
              <sizepolicy hsizetype="Maximum" vsizetype="Maximum">
               <horstretch>0</horstretch>
               <verstretch>0</verstretch>
              </sizepolicy>
             </property>
             <property name="text">
              <string>Clear All</string>
             </property>
            </widget>
           </item>
          </layout>
         </item>
        </layout>
       </item>
       <item>
        <widget class="QLabel" name="line_2">
         <property name="minimumSize">
          <size>
           <width>0</width>
           <height>0</height>
          </size>
         </property>
         <property name="maximumSize">
          <size>
           <width>16777215</width>
           <height>5</height>
          </size>
         </property>
         <property name="frameShape">
          <enum>QFrame::NoFrame</enum>
         </property>
         <property name="text">
          <string/>
         </property>
        </widget>
       </item>
       <item>
        <layout class="QVBoxLayout" name="reserveLayout">
         <property name="sizeConstraint">
          <enum>QLayout::SetDefaultConstraint</enum>
         </property>
         <item>
          <widget class="QLabel" name="label_2">
           <property name="sizePolicy">
            <sizepolicy hsizetype="Preferred" vsizetype="Maximum">
             <horstretch>0</horstretch>
             <verstretch>0</verstretch>
            </sizepolicy>
           </property>
           <property name="text">
            <string>Quantity of DAPS to keep as spendable (not staking)</string>
           </property>
          </widget>
         </item>
         <item>
          <layout class="QHBoxLayout" name="horizontalLayout_6">
           <item>
            <widget class="QLineEdit" name="lineEditWithhold"/>
           </item>
           <item>
            <widget class="QCheckBox" name="addNewFunds">
             <property name="toolTip">
              <string>Enabling this will incur a minimum 1 DAPS fee each time you receive a new deposit that needs to be consolidated for staking.</string>
             </property>
             <property name="text">
              <string>Automatically add any new deposits received to your staked balance</string>
             </property>
            </widget>
           </item>
          </layout>
         </item>
         <item>
          <layout class="QHBoxLayout" name="horizontalLayout_4">
           <property name="spacing">
            <number>100</number>
           </property>
           <property name="leftMargin">
            <number>0</number>
           </property>
           <item>
            <spacer name="horizontalSpacer_3">
             <property name="orientation">
              <enum>Qt::Horizontal</enum>
             </property>
             <property name="sizeHint" stdset="0">
              <size>
               <width>40</width>
               <height>20</height>
              </size>
             </property>
            </spacer>
           </item>
           <item>
            <widget class="QPushButton" name="pushButtonSave">
             <property name="enabled">
              <bool>true</bool>
             </property>
             <property name="sizePolicy">
              <sizepolicy hsizetype="Maximum" vsizetype="Maximum">
               <horstretch>0</horstretch>
               <verstretch>0</verstretch>
              </sizepolicy>
             </property>
             <property name="text">
              <string>Save</string>
             </property>
            </widget>
           </item>
           <item>
            <widget class="QPushButton" name="pushButtonDisable">
             <property name="text">
              <string>Disable</string>
             </property>
            </widget>
           </item>
           <item>
            <spacer name="horizontalSpacer_4">
             <property name="orientation">
              <enum>Qt::Horizontal</enum>
             </property>
             <property name="sizeHint" stdset="0">
              <size>
               <width>40</width>
               <height>20</height>
              </size>
             </property>
            </spacer>
           </item>
           <item>
            <spacer name="horizontalSpacer">
             <property name="orientation">
              <enum>Qt::Horizontal</enum>
             </property>
             <property name="sizeHint" stdset="0">
              <size>
               <width>40</width>
               <height>20</height>
              </size>
             </property>
            </spacer>
           </item>
           <item>
            <spacer name="horizontalSpacer_2">
             <property name="orientation">
              <enum>Qt::Horizontal</enum>
             </property>
             <property name="sizeHint" stdset="0">
              <size>
               <width>40</width>
               <height>20</height>
              </size>
             </property>
            </spacer>
           </item>
          </layout>
         </item>
        </layout>
       </item>
       <item>
        <widget class="QLabel" name="line_3">
         <property name="enabled">
          <bool>true</bool>
         </property>
         <property name="minimumSize">
          <size>
           <width>0</width>
           <height>0</height>
          </size>
         </property>
         <property name="maximumSize">
          <size>
           <width>16777215</width>
           <height>5</height>
          </size>
         </property>
         <property name="font">
          <font>
           <pointsize>11</pointsize>
          </font>
         </property>
         <property name="frameShape">
          <enum>QFrame::NoFrame</enum>
         </property>
         <property name="text">
          <string/>
         </property>
        </widget>
       </item>
       <item>
        <layout class="QVBoxLayout" name="verticalLayout_3">
         <item>
          <widget class="QLabel" name="labelMneumonicRecovery">
           <property name="enabled">
            <bool>true</bool>
           </property>
           <property name="sizePolicy">
            <sizepolicy hsizetype="Maximum" vsizetype="Maximum">
             <horstretch>0</horstretch>
             <verstretch>0</verstretch>
            </sizepolicy>
           </property>
           <property name="font">
            <font>
             <pointsize>11</pointsize>
            </font>
           </property>
           <property name="text">
            <string>Mnemonic Recovery Phrase</string>
           </property>
          </widget>
         </item>
         <item>
          <widget class="QLabel" name="labelRecoveryDescription">
           <property name="enabled">
            <bool>true</bool>
           </property>
           <property name="sizePolicy">
            <sizepolicy hsizetype="Preferred" vsizetype="Maximum">
             <horstretch>0</horstretch>
             <verstretch>0</verstretch>
            </sizepolicy>
           </property>
           <property name="font">
            <font>
             <pointsize>10</pointsize>
            </font>
           </property>
           <property name="text">
<<<<<<< HEAD
            <string>We strongly recommend you only view your Mnemonic Phrase in a secure environment safe from video cameras or any wandering eyes.</string>
=======
            <string>We strongly recommend you only view your Mnemonic Phrase in a secure environment safe from video cameras or any wandering eyes. You will be required to enter your passphrase to view it.</string>
>>>>>>> f21861aa
           </property>
           <property name="alignment">
            <set>Qt::AlignLeading|Qt::AlignLeft|Qt::AlignVCenter</set>
           </property>
           <property name="margin">
            <number>10</number>
           </property>
          </widget>
         </item>
         <item>
          <widget class="QPushButton" name="pushButtonRecovery">
           <property name="enabled">
            <bool>true</bool>
           </property>
           <property name="sizePolicy">
            <sizepolicy hsizetype="Maximum" vsizetype="Fixed">
             <horstretch>0</horstretch>
             <verstretch>0</verstretch>
            </sizepolicy>
           </property>
           <property name="text">
            <string>Show Phrase</string>
           </property>
          </widget>
         </item>
        </layout>
       </item>
       <item>
        <widget class="QLabel" name="line_4">
         <property name="enabled">
          <bool>true</bool>
         </property>
         <property name="maximumSize">
          <size>
           <width>16777215</width>
           <height>5</height>
          </size>
         </property>
         <property name="frameShape">
          <enum>QFrame::NoFrame</enum>
         </property>
         <property name="text">
          <string/>
         </property>
        </widget>
       </item>
       <item>
        <layout class="QVBoxLayout" name="twoFALayout">
         <item>
          <widget class="QLabel" name="label">
           <property name="enabled">
            <bool>true</bool>
           </property>
           <property name="sizePolicy">
            <sizepolicy hsizetype="Maximum" vsizetype="Maximum">
             <horstretch>0</horstretch>
             <verstretch>0</verstretch>
            </sizepolicy>
           </property>
           <property name="text">
            <string>Two Factor Authentication</string>
           </property>
          </widget>
         </item>
         <item>
          <widget class="ToggleButton" name="toggle2FA" native="true">
           <property name="sizePolicy">
            <sizepolicy hsizetype="Preferred" vsizetype="Maximum">
             <horstretch>0</horstretch>
             <verstretch>0</verstretch>
            </sizepolicy>
           </property>
           <property name="OptionA">
            <string>On</string>
           </property>
           <property name="OptionB">
            <string>Off</string>
           </property>
           <property name="fixedSize" stdset="0">
            <size>
             <width>100</width>
             <height>55</height>
            </size>
           </property>
          </widget>
         </item>
         <item>
          <widget class="QLabel" name="label_3">
           <property name="text">
            <string>Remember my authentication code for</string>
           </property>
          </widget>
         </item>
         <item>
          <layout class="QHBoxLayout" name="horizontalLayout">
           <property name="spacing">
            <number>100</number>
           </property>
           <property name="leftMargin">
            <number>0</number>
           </property>
           <item>
            <widget class="QPushButton" name="btn_day">
             <property name="text">
              <string>1 Day</string>
             </property>
            </widget>
           </item>
           <item>
            <widget class="QPushButton" name="btn_week">
             <property name="text">
              <string>1 Week</string>
             </property>
            </widget>
           </item>
           <item>
            <widget class="QPushButton" name="btn_month">
             <property name="text">
              <string>1 Month</string>
             </property>
            </widget>
           </item>
          </layout>
         </item>
         <item>
          <widget class="QLabel" name="lblAuthCode">
           <property name="text">
            <string>Current Authentication Code</string>
           </property>
          </widget>
         </item>
         <item>
          <layout class="QHBoxLayout" name="horizontalLayout_2" stretch="1,1,1,1,1,1">
           <item>
            <widget class="QLabel" name="code_1">
             <property name="text">
              <string/>
             </property>
             <property name="alignment">
              <set>Qt::AlignCenter</set>
             </property>
            </widget>
           </item>
           <item>
            <widget class="QLabel" name="code_2">
             <property name="text">
              <string/>
             </property>
             <property name="alignment">
              <set>Qt::AlignCenter</set>
             </property>
            </widget>
           </item>
           <item>
            <widget class="QLabel" name="code_3">
             <property name="text">
              <string/>
             </property>
             <property name="alignment">
              <set>Qt::AlignCenter</set>
             </property>
            </widget>
           </item>
           <item>
            <widget class="QLabel" name="code_4">
             <property name="text">
              <string/>
             </property>
             <property name="alignment">
              <set>Qt::AlignCenter</set>
             </property>
            </widget>
           </item>
           <item>
            <widget class="QLabel" name="code_5">
             <property name="text">
              <string/>
             </property>
             <property name="alignment">
              <set>Qt::AlignCenter</set>
             </property>
            </widget>
           </item>
           <item>
            <widget class="QLabel" name="code_6">
             <property name="text">
              <string/>
             </property>
             <property name="alignment">
              <set>Qt::AlignCenter</set>
             </property>
            </widget>
           </item>
          </layout>
         </item>
        </layout>
       </item>
      </layout>
     </widget>
    </widget>
   </item>
  </layout>
 </widget>
 <customwidgets>
  <customwidget>
   <class>ToggleButton</class>
   <extends>QWidget</extends>
   <header>togglebutton.h</header>
  </customwidget>
 </customwidgets>
 <resources/>
 <connections/>
</ui><|MERGE_RESOLUTION|>--- conflicted
+++ resolved
@@ -477,11 +477,7 @@
             </font>
            </property>
            <property name="text">
-<<<<<<< HEAD
-            <string>We strongly recommend you only view your Mnemonic Phrase in a secure environment safe from video cameras or any wandering eyes.</string>
-=======
             <string>We strongly recommend you only view your Mnemonic Phrase in a secure environment safe from video cameras or any wandering eyes. You will be required to enter your passphrase to view it.</string>
->>>>>>> f21861aa
            </property>
            <property name="alignment">
             <set>Qt::AlignLeading|Qt::AlignLeft|Qt::AlignVCenter</set>
