--- conflicted
+++ resolved
@@ -96,11 +96,7 @@
         <height>312</height>
        </rect>
       </property>
-<<<<<<< HEAD
-      <layout class="QVBoxLayout" name="verticalLayout_2" stretch="0,0">
-=======
       <layout class="QVBoxLayout" name="verticalLayout_2" stretch="0,0,0">
->>>>>>> f21861aa
        <property name="leftMargin">
         <number>0</number>
        </property>
@@ -121,8 +117,6 @@
         </layout>
        </item>
        <item>
-<<<<<<< HEAD
-=======
         <layout class="QHBoxLayout" name="horizontalLayout_3">
          <item>
           <spacer name="horizontalSpacer_2">
@@ -176,7 +170,6 @@
         </layout>
        </item>
        <item>
->>>>>>> f21861aa
         <layout class="QVBoxLayout" name="verticalLayout_4">
          <item>
           <layout class="QHBoxLayout" name="horizontalLayoutSend_2">
