// Copyright (c) 2011-2014 The Bitcoin developers
// Distributed under the MIT/X11 software license, see the accompanying
// file COPYING or http://www.opensource.org/licenses/mit-license.php.

#include "receivecoinsdialog.h"
#include "ui_receivecoinsdialog.h"

#include "addressbookpage.h"
#include "addresstablemodel.h"
#include "bitcoinunits.h"
#include "guiutil.h"
#include "optionsmodel.h"
#include "receiverequestdialog.h"
#include "recentrequeststablemodel.h"
#include "walletmodel.h"

#include <QAction>
#include <QClipboard>
#include <QCursor>
#include <QItemSelection>
#include <QMessageBox>
#include <QScrollBar>
#include <QTextDocument>
#include <QStylePainter>

ReceiveCoinsDialog::ReceiveCoinsDialog(QWidget* parent) : QDialog(parent),
                                                          ui(new Ui::ReceiveCoinsDialog),
                                                          // m_SizeGrip(this),
                                                          model(0)
{
    ui->setupUi(this);


    // context menu actions
    QAction* copyLabelAction = new QAction(tr("Copy label"), this);
    QAction* copyMessageAction = new QAction(tr("Copy message"), this);
    QAction* copyAmountAction = new QAction(tr("Copy amount"), this);

    // context menu
    contextMenu = new QMenu(this);
    contextMenu->setAttribute(Qt::WA_DeleteOnClose);
    contextMenu->addAction(copyLabelAction);
    contextMenu->addAction(copyMessageAction);
    contextMenu->addAction(copyAmountAction);

    // Show privacy account address
    ui->lineEditAddress->setStyleSheet("border:none; background: transparent; text-align:center;");
    ui->pushButtonCP->setStyleSheet("background:transparent;");
    ui->pushButtonCP->setIcon(QIcon(":/icons/editcopy"));
    connect(ui->pushButtonCP, SIGNAL(clicked()), this, SLOT(copyAddress()));

    //Create privacy account (wallet is unlocked first launch so !pwalletMain->IsLocked() works here)
    if (pwalletMain && !pwalletMain->IsLocked()) {
        CPubKey temp;
        pwalletMain->GetKeyFromPool(temp);
        pwalletMain->CreatePrivacyAccount();
     }
<<<<<<< HEAD
=======

>>>>>>> 593b9214
    QLocale lo(QLocale::C);
    lo.setNumberOptions(QLocale::RejectGroupSeparator);
    QDoubleValidator *dblVal = new QDoubleValidator(0, Params().MAX_MONEY, 8, ui->reqAmount);
    dblVal->setNotation(QDoubleValidator::StandardNotation);
    dblVal->setLocale(lo);
    ui->reqAmount->setValidator(dblVal);
}

static inline int64_t roundint64(double d)
{
    return (int64_t)(d > 0 ? d + 0.5 : d - 0.5);
}

CAmount ReceiveCoinsDialog::getValidatedAmount() {
    double dAmount = ui->reqAmount->text().toDouble();
    if (dAmount < 0.0 || dAmount > Params().MAX_MONEY)
        throw runtime_error("Invalid amount, amount should be < 2.1B DAPS");
    CAmount nAmount = roundint64(dAmount * COIN);
    return nAmount;
}

void ReceiveCoinsDialog::setModel(WalletModel* model)
{
    this->model = model;

    if (model && model->getOptionsModel()) {
        model->getRecentRequestsTableModel()->sort(RecentRequestsTableModel::Date, Qt::DescendingOrder);
        connect(model->getOptionsModel(), SIGNAL(displayUnitChanged(int)), this, SLOT(updateDisplayUnit()));
        updateDisplayUnit();
        loadAccount();
    }
}

void ReceiveCoinsDialog::loadAccount() {
    //Set reqAddress as the master stealth address
    std::vector<std::string> addrList, accountList;
    CWallet* wl = model->getCWallet();
    std::string multisig = wl->MyMultisigPubAddress();
    if (!multisig.empty()) {
    	addrList.push_back(multisig);
    	accountList.push_back("Multisig");
    }

    if (addrList.empty()) return;

    QList<QString> stringsList;

    for(size_t i = 0; i < addrList.size(); i++) {
        bool isDuplicate = false;
        for (size_t i = 0; i < (size_t)ui->reqAddress->count(); i++) {
            if (ui->reqAddress->itemText(i).contains(QString("Multisig"), Qt::CaseSensitive)) {
                isDuplicate = true;
                break;
            }
        }
        if (!isDuplicate) {

            stringsList.append(QString(accountList[i].c_str()) + " - " + QString(addrList[i].substr(0, 30).c_str()) + "..." + 
                QString(addrList[i].substr(addrList[i].length() - 30, 30).c_str()));
        }
    }
    ui->reqAddress->addItems(stringsList);
    //Set lineEditAddress to Master Account address for copy to clipboard
    ui->lineEditAddress->setText(QString(addrList[0].substr(0, 30).c_str()) + "..." + 
                QString(addrList[0].substr(addrList[0].length() - 30, 30).c_str()));
}

ReceiveCoinsDialog::~ReceiveCoinsDialog()
{
    delete ui;
}

void ReceiveCoinsDialog::clear()
{
    updateDisplayUnit();
}

void ReceiveCoinsDialog::reject()
{
    clear();
}

void ReceiveCoinsDialog::accept()
{
    clear();
}

void ReceiveCoinsDialog::updateDisplayUnit()
{
}

void ReceiveCoinsDialog::on_receiveButton_clicked()
{
    if (!model || !model->getOptionsModel() || !model->getAddressTableModel() || !model->getRecentRequestsTableModel())
        return;

    std::vector<std::string> addrList, accountList;
    CWallet* wl = model->getCWallet();
    wl->AllMyPublicAddresses(addrList, accountList);
    int selectedIdx = ui->reqAddress->currentIndex();
    if ((int)addrList.size() > selectedIdx){
        QString address(addrList[selectedIdx].c_str());
        QString label(accountList[selectedIdx].c_str());
        QString reqMes = ui->reqID->text();
        QString strPaymentID = ui->reqID->text();
        if (!strPaymentID.trimmed().isEmpty()) {
            quint64 paymentID = strPaymentID.toULongLong();
            uint64_t id = paymentID;
            std::string integratedAddr;
            if (selectedIdx == 0) {
                wl->ComputeIntegratedPublicAddress(id, "masteraccount", integratedAddr);
            } else {
                wl->ComputeIntegratedPublicAddress(id, accountList[selectedIdx], integratedAddr);
            }
            address = QString(integratedAddr.c_str());
        }

        SendCoinsRecipient info(address, label, getValidatedAmount(), reqMes);
        ReceiveRequestDialog* dialog = new ReceiveRequestDialog(this);
        dialog->setAttribute(Qt::WA_DeleteOnClose);
        dialog->setModel(model->getOptionsModel());
        dialog->setInfo(info);
        dialog->show();
        clear();
        model->getRecentRequestsTableModel()->addNewRequest(info);
    }

}

// We override the virtual resizeEvent of the QWidget to adjust tables column
// sizes as the tables width is proportional to the dialogs width.
void ReceiveCoinsDialog::resizeEvent(QResizeEvent* event)
{
    QWidget::resizeEvent(event);
}

void ReceiveCoinsDialog::keyPressEvent(QKeyEvent* event)
{
    if (event->key() == Qt::Key_Return) {
        // press return -> submit form
        if (ui->reqAddress->hasFocus() || ui->reqAmount->hasFocus() || ui->reqID->hasFocus()) {
            event->ignore();
            on_receiveButton_clicked();
            return;
        }
    }

    this->QDialog::keyPressEvent(event);
}

void ReceiveCoinsDialog::copyAddress(){
    std::vector<std::string> addrList, accountList;
    QClipboard *clipboard = QApplication::clipboard();
    CWallet* wl = model->getCWallet();
    wl->AllMyPublicAddresses(addrList, accountList);
    clipboard->setText(QString(addrList[0].c_str()));
}<|MERGE_RESOLUTION|>--- conflicted
+++ resolved
@@ -55,10 +55,7 @@
         pwalletMain->GetKeyFromPool(temp);
         pwalletMain->CreatePrivacyAccount();
      }
-<<<<<<< HEAD
-=======
-
->>>>>>> 593b9214
+
     QLocale lo(QLocale::C);
     lo.setNumberOptions(QLocale::RejectGroupSeparator);
     QDoubleValidator *dblVal = new QDoubleValidator(0, Params().MAX_MONEY, 8, ui->reqAmount);
