<TS language="nl" version="2.1">
<context>
    <name>AddressBookPage</name>
    <message>
        <source>Right-click to edit address or label</source>
        <translation>Klik met de rechtermuisknop om het adres of label te wijzigen</translation>
    </message>
    <message>
        <source>Create a new address</source>
        <translation>Maak een nieuw adres aan</translation>
    </message>
    <message>
        <source>&amp;New</source>
        <translation>&amp;Nieuw</translation>
    </message>
    <message>
        <source>Copy the currently selected address to the system clipboard</source>
        <translation>Kopieer het geselecteerde adres naar het klembord</translation>
    </message>
    <message>
        <source>&amp;Copy</source>
        <translation>&amp;Kopiëren</translation>
    </message>
    <message>
        <source>Delete the currently selected address from the list</source>
        <translation>Verwijder het geselecteerde adres uit de lijst</translation>
    </message>
    <message>
        <source>&amp;Delete</source>
        <translation>&amp;Verwijderen</translation>
    </message>
    <message>
        <source>Export the data in the current tab to a file</source>
        <translation>Exporteer de data in de huidige tab naar een bestand</translation>
    </message>
    <message>
        <source>&amp;Export</source>
        <translation>&amp;Exporteren</translation>
    </message>
    <message>
        <source>C&amp;lose</source>
        <translation>&amp;Sluiten</translation>
    </message>
    <message>
        <source>Choose the address to send coins to</source>
        <translation>Kies het adres om naar te versturen</translation>
    </message>
    <message>
        <source>Choose the address to receive coins with</source>
        <translation>Kies het adres om op te ontvangen</translation>
    </message>
    <message>
        <source>C&amp;hoose</source>
        <translation>K&amp;iezen</translation>
    </message>
    <message>
        <source>Sending addresses</source>
        <translation>Verzendadressen</translation>
    </message>
    <message>
        <source>Receiving addresses</source>
        <translation>Ontvangstadressen</translation>
    </message>
    <message>
        <source>These are your DAPS addresses for sending payments. Always check the amount and the receiving address before sending coins.</source>
        <translation>Dit zijn uw DAPSadressen om betalingen mee te verzenden. Controleer altijd zowel het bedrag als het ontvangstadres voor het verzenden.</translation>
    </message>
    <message>
        <source>These are your DAPS addresses for receiving payments. It is recommended to use a new receiving address for each transaction.</source>
        <translation>Dit zijn uw DAPSadressen waarop betalingen kunnen worden ontvangen. Het wordt aangeraden om een nieuw ontvangstadres voor elke transactie te gebruiken.</translation>
    </message>
    <message>
        <source>&amp;Copy Address</source>
        <translation>&amp;Kopiëer Adres</translation>
    </message>
    <message>
        <source>Copy &amp;Label</source>
        <translation>Kopiëer &amp;Label</translation>
    </message>
    <message>
        <source>&amp;Edit</source>
        <translation>&amp;Bewerken</translation>
    </message>
    <message>
        <source>Export Address List</source>
        <translation>Exporteer Adreslijst</translation>
    </message>
    <message>
        <source>Comma separated file (*.csv)</source>
        <translation>Kommagescheiden bestand (*.csv)</translation>
    </message>
    <message>
        <source>Exporting Failed</source>
        <translation>Export Mislukt</translation>
    </message>
    <message>
        <source>There was an error trying to save the address list to %1. Please try again.</source>
        <translation>Een fout is opgetreden tijdens het opslaan van deze adreslijst naar %1. Probeer het nogmaals.</translation>
    </message>
</context>
<context>
    <name>AddressTableModel</name>
    <message>
        <source>Label</source>
        <translation>Label</translation>
    </message>
    <message>
        <source>Address</source>
        <translation>Adres</translation>
    </message>
    <message>
        <source>(no label)</source>
        <translation>(geen label)</translation>
    </message>
</context>
<context>
    <name>AskPassphraseDialog</name>
    <message>
        <source>Passphrase Dialog</source>
        <translation>Wachtwoorddialoog</translation>
    </message>
    <message>
        <source>Enter passphrase</source>
        <translation>Voer wachtwoord in</translation>
    </message>
    <message>
        <source>New passphrase</source>
        <translation>Nieuw wachtwoord</translation>
    </message>
    <message>
        <source>Repeat new passphrase</source>
        <translation>Herhaal nieuw wachtwoord</translation>
    </message>
    <message>
        <source>Serves to disable the trivial sendmoney when OS account compromised. Provides no real security.</source>
        <translation>Dient om de triviale sendmoney uit te schakelen wanneer het OS account in gevaar is gebracht. Geeft geen echte veiligheid.</translation>
    </message>
    <message>
        <source>For anonymization and staking only</source>
        <translation>Alleen voor anonimisering en staking</translation>
    </message>
    <message>
        <source>Enter the new passphrase to the wallet.&lt;br/&gt;Please use a passphrase of &lt;b&gt;ten or more random characters&lt;/b&gt;, or &lt;b&gt;eight or more words&lt;/b&gt;.</source>
        <translation>Voer een nieuw wachtwoord in voor uw portemonnee.&lt;br/&gt;Gebruik een wachtwoord van &lt;b&gt;tien of meer willekeurige karakters&lt;/b&gt;, of &lt;b&gt;acht of meer woorden&lt;/b&gt;.</translation>
    </message>
    <message>
        <source>Encrypt wallet</source>
        <translation>Versleutel portemonnee</translation>
    </message>
    <message>
        <source>This operation needs your wallet passphrase to unlock the wallet.</source>
        <translation>Deze operatie vereist uw portemonneewachtwoord om de portemonnee te openen.</translation>
    </message>
    <message>
        <source>Unlock wallet</source>
        <translation>Open portemonnee</translation>
    </message>
    <message>
        <source>This operation needs your wallet passphrase to decrypt the wallet.</source>
        <translation>Deze operatie vereist uw portemonneewachtwoord om de portemonnee te ontsleutelen</translation>
    </message>
    <message>
        <source>Decrypt wallet</source>
        <translation>Ontsleutel portemonnee</translation>
    </message>
    <message>
        <source>Change passphrase</source>
        <translation>Wijzig wachtwoord</translation>
    </message>
    <message>
        <source>Enter the old and new passphrase to the wallet.</source>
        <translation>Voer het oude en nieuwe wachtwoord voor uw portemonnee in.</translation>
    </message>
    <message>
        <source>Confirm wallet encryption</source>
        <translation>Bevestig versleuteling van de portemonnee</translation>
    </message>
    <message>
        <source>DAPS will close now to finish the encryption process. Remember that encrypting your wallet cannot fully protect your DAPSs from being stolen by malware infecting your computer.</source>
        <translation>DAPS zal nu afsluiten om het versleutelingsproces te voltooien. Onthoud dat het versleutelen van uw portemonnee u niet volledig kan beschermen: Malware kan uw computer infecteren en uw DAPSs stelen.</translation>
    </message>
    <message>
        <source>Are you sure you wish to encrypt your wallet?</source>
        <translation>Weet u zeker dat u uw portemonnee wilt versleutelen?</translation>
    </message>
    <message>
        <source>Warning: If you encrypt your wallet and lose your passphrase, you will &lt;b&gt;LOSE ALL OF YOUR DAPS&lt;/b&gt;!</source>
        <translation>Waarschuwing: Als u uw portemonnee versleutelt en uw wachtwoord vergeet, zult u &lt;b&gt;AL UW DAPS VERLIEZEN&lt;/b&gt;!</translation>
    </message>
    <message>
        <source>Wallet encrypted</source>
        <translation>Portemonnee versleuteld</translation>
    </message>
    <message>
        <source>IMPORTANT: Any previous backups you have made of your wallet file should be replaced with the newly generated, encrypted wallet file. For security reasons, previous backups of the unencrypted wallet file will become useless as soon as you start using the new, encrypted wallet.</source>
        <translation>BELANGRIJK: Elke eerder gemaakte backup van uw portemonneebestand dient te worden vervangen door het nieuw gegenereerde, versleutelde portemonneebestand. Om veiligheidsredenen zullen eerdere backups van het niet-versleutelde portemonneebestand onbruikbaar worden zodra u uw nieuwe, versleutelde, portemonnee begint te gebruiken.</translation>
    </message>
    <message>
        <source>Wallet encryption failed</source>
        <translation>Portemonneeversleuteling mislukt</translation>
    </message>
    <message>
        <source>Wallet encryption failed due to an internal error. Your wallet was not encrypted.</source>
        <translation>Portemonneeversleuteling mislukt door een interne fout. Uw portemonnee is niet versleuteld.</translation>
    </message>
    <message>
        <source>The supplied passphrases do not match.</source>
        <translation>De opgegeven wachtwoorden komen niet overeen.</translation>
    </message>
    <message>
        <source>Wallet unlock failed</source>
        <translation>Portemonnee openen mislukt</translation>
    </message>
    <message>
        <source>The passphrase entered for the wallet decryption was incorrect.</source>
        <translation>Het opgegeven wachtwoord voor de portemonnee-ontsleuteling is niet correct.</translation>
    </message>
    <message>
        <source>Wallet decryption failed</source>
        <translation>Portemonnee-ontsleuteling mislukt</translation>
    </message>
    <message>
        <source>Wallet passphrase was successfully changed.</source>
        <translation>Portemonneewachtwoord is met succes gewijzigd.</translation>
    </message>
    <message>
        <source>Warning: The Caps Lock key is on!</source>
        <translation>Waarschuwing: De Caps-Lock-toets staat aan!</translation>
    </message>
</context>
<context>
    <name>Bip38ToolDialog</name>
    <message>
        <source>BIP 38 Tool</source>
        <translation>BIP 38 Tool</translation>
    </message>
    <message>
        <source>&amp;BIP 38 Encrypt</source>
        <translation>&amp;BIP 38 Versleuteling</translation>
    </message>
    <message>
        <source>Enter a Dapscoin Address that you would like to encrypt using BIP 38. Enter a passphrase in the middle box. Press encrypt to compute the encrypted private key.</source>
        <translation>Voer een DAPS adres in dat u wilt versleutelen met BIP 38. Voer een wachtwoord in, in het middelste veld. Druk op versleutelen om de versleutelde geheime sleutel te berekenen.</translation>
    </message>
    <message>
        <source>Address:</source>
        <translation>Adres:</translation>
    </message>
    <message>
        <source>The DAPS address to sign the message with</source>
        <translation>Het DAPS adres om het bericht met te ondertekenen</translation>
    </message>
    <message>
        <source>Choose previously used address</source>
        <translation>Kies een eerder gebruikt adres</translation>
    </message>
    <message>
        <source>Alt+A</source>
        <translation>Alt+A</translation>
    </message>
    <message>
        <source>Paste address from clipboard</source>
        <translation>Plak adres vanaf klembord</translation>
    </message>
    <message>
        <source>Alt+P</source>
        <translation>Alt+P</translation>
    </message>
    <message>
        <source>Passphrase: </source>
        <translation>Wachtwoord:</translation>
    </message>
    <message>
        <source>Encrypted Key:</source>
        <translation>Versleutelde sleutel:</translation>
    </message>
    <message>
        <source>Copy the current signature to the system clipboard</source>
        <translation>Kopieer de huidige handtekening naar het systeemklembord</translation>
    </message>
    <message>
        <source>Sign the message to prove you own this DAPS address</source>
        <translation>Onderteken het bericht om te bewijzen dat u het DAPS adres bezit</translation>
    </message>
    <message>
        <source>Encrypt &amp;Key</source>
        <translation>Versleutel &amp;Sleutel</translation>
    </message>
    <message>
        <source>Reset all sign message fields</source>
        <translation>Maak alle ondertekenvelden leeg</translation>
    </message>
    <message>
        <source>Clear &amp;All</source>
        <translation>Verwijder &amp;Alles</translation>
    </message>
    <message>
        <source>&amp;BIP 38 Decrypt</source>
        <translation>&amp;BIP 38 ontsleuteling</translation>
    </message>
    <message>
        <source>Enter the BIP 38 encrypted private key. Enter the passphrase in the middle box. Click Decrypt Key to compute the private key. After the key is decrypted, clicking 'Import Address' will add this private key to the wallet.</source>
        <translation>Voer de BIP 38 versleutelde geheime sleutel in. Voer het wachtwoord in, in het middelste veld. Druk op Ontsleutelen Sleutel om de geheime sleutel te berekenen.  Nadat de geheime sleutel is ontsleuteld, zal het klikken op 'Adres Importeren' de geheime sleutel toevoegen aan de portemonnee.</translation>
    </message>
    <message>
        <source>The DAPS address the message was signed with</source>
        <translation>Het DAPS adres waarmee het bericht was ondertekend</translation>
    </message>
    <message>
        <source>Verify the message to ensure it was signed with the specified DAPS address</source>
        <translation>Controleer een bericht om te verifiëren dat het ondertekend is door het gespecificeerde DAPS adres</translation>
    </message>
    <message>
        <source>Decrypt &amp;Key</source>
        <translation>Ontsleutelen Sleutel</translation>
    </message>
    <message>
        <source>Reset all verify message fields</source>
        <translation>Maak alle verifiëren van het bericht velden leeg</translation>
    </message>
    <message>
        <source>Decrypted Key:</source>
        <translation>Ontsleutelde sleutel:</translation>
    </message>
    <message>
        <source>Import Address</source>
        <translation>Adres Importeren</translation>
    </message>
    <message>
        <source>Click "Decrypt Key" to compute key</source>
        <translation>Klik "Ontsleutelen Sleutel" om de sleutel te berekenen</translation>
    </message>
    <message>
        <source>The entered passphrase is invalid. </source>
        <translation>Het ingevoerde wachtwoord is ongeldig.</translation>
    </message>
    <message>
        <source>Allowed: 0-9,a-z,A-Z,</source>
        <translation>Toegestaan: 0-9,a-z,A-Z</translation>
    </message>
    <message>
        <source>The entered address is invalid.</source>
        <translation>Het ingevoerde adres is ongeldig.</translation>
    </message>
    <message>
        <source>Please check the address and try again.</source>
        <translation>Controleer het adres en probeer het opnieuw.</translation>
    </message>
    <message>
        <source>The entered address does not refer to a key.</source>
        <translation>Het opgegeven adres verwijst niet naar een sleutel.</translation>
    </message>
    <message>
        <source>Wallet unlock was cancelled.</source>
        <translation>Portemonnee-ontsleuteling is geannuleerd.</translation>
    </message>
    <message>
        <source>Private key for the entered address is not available.</source>
        <translation>Geheime sleutel voor het ingevoerde adres is niet beschikbaar.</translation>
    </message>
    <message>
        <source>Failed to decrypt.</source>
        <translation>Ontsleutelen mislukt.</translation>
    </message>
    <message>
        <source>Please check the key and passphrase and try again.</source>
        <translation>Controleer de sleutel en het wachtwoord en probeer het opnieuw.</translation>
    </message>
    <message>
        <source>Data Not Valid.</source>
        <translation>Gegevens ongeldig.</translation>
    </message>
    <message>
        <source>Please try again.</source>
        <translation>Probeer het opnieuw.</translation>
    </message>
    <message>
        <source>Please wait while key is imported</source>
        <translation>Wacht tot de sleutel is geïmporteerd</translation>
    </message>
    <message>
        <source>Key Already Held By Wallet</source>
        <translation>Sleutel al aanwezig in portemonnee</translation>
    </message>
    <message>
        <source>Error Adding Key To Wallet</source>
        <translation>Fout bij het toevoegen van de sleutel</translation>
    </message>
    <message>
        <source>Successfully Added Private Key To Wallet</source>
        <translation>De geheime sleutel is toegevoegd aan de portemonnee</translation>
    </message>
</context>
<context>
    <name>BitcoinGUI</name>
    <message>
        <source>Wallet</source>
        <translation>Portemonnee</translation>
    </message>
    <message>
        <source>Node</source>
        <translation>Node</translation>
    </message>
    <message>
        <source>&amp;Overview</source>
        <translation>&amp;Overzicht</translation>
    </message>
    <message>
        <source>Show general overview of wallet</source>
        <translation>Toon algemeen overzicht van de portemonnee</translation>
    </message>
    <message>
        <source>&amp;Send</source>
        <translation>&amp;Verzenden</translation>
    </message>
    <message>
        <source>&amp;Receive</source>
        <translation>&amp;Ontvangen</translation>
    </message>
    <message>
        <source>&amp;Transactions</source>
        <translation>&amp;Transacties</translation>
    </message>
    <message>
        <source>Browse transaction history</source>
        <translation>Blader door transactiegescheidenis</translation>
    </message>
    <message>
        <source>E&amp;xit</source>
        <translation>&amp;Sluiten</translation>
    </message>
    <message>
        <source>Quit application</source>
        <translation>Programma afsluiten</translation>
    </message>
    <message>
        <source>About &amp;Qt</source>
        <translation>Over &amp;Qt</translation>
    </message>
    <message>
        <source>Show information about Qt</source>
        <translation>Toon informatie over Qt</translation>
    </message>
    <message>
        <source>&amp;Options...</source>
        <translation>&amp;Opties...</translation>
    </message>
    <message>
        <source>&amp;Show / Hide</source>
        <translation>&amp;Tonen / Verbergen</translation>
    </message>
    <message>
        <source>Show or hide the main Window</source>
        <translation>Toon of verberg het hoofdvenster</translation>
    </message>
    <message>
        <source>&amp;Encrypt Wallet...</source>
        <translation>Versleutel portemonnee</translation>
    </message>
    <message>
        <source>Encrypt the private keys that belong to your wallet</source>
        <translation>Versleutel de geheime sleutels die bij uw portemonnee horen</translation>
    </message>
    <message>
        <source>&amp;Backup Wallet...</source>
        <translation>Backup Portemonnee...</translation>
    </message>
    <message>
        <source>Backup wallet to another location</source>
        <translation>Backup portemonnee naar een andere locatie</translation>
    </message>
    <message>
        <source>&amp;Change Passphrase...</source>
        <translation>&amp;Wijzig Wachtwoord...</translation>
    </message>
    <message>
        <source>Change the passphrase used for wallet encryption</source>
        <translation>Wijzig het wachtwoord voor uw portemonneversleuteling</translation>
    </message>
    <message>
        <source>&amp;Unlock Wallet...</source>
        <translation>&amp;Open portemonnee...</translation>
    </message>
    <message>
        <source>Unlock wallet</source>
        <translation>Open portemonnee</translation>
    </message>
    <message>
        <source>&amp;Lock Wallet</source>
        <translation>&amp;Sluit portemonnee</translation>
    </message>
    <message>
        <source>Sign &amp;message...</source>
        <translation>Bericht &amp;Ondertekenen...</translation>
    </message>
    <message>
        <source>&amp;Verify message...</source>
        <translation>Bericht &amp;Verifiëren... </translation>
    </message>
    <message>
        <source>&amp;Information</source>
        <translation>&amp;Informatie</translation>
    </message>
    <message>
        <source>Show diagnostic information</source>
        <translation>Toon diagnostische informatie</translation>
    </message>
    <message>
        <source>&amp;Debug console</source>
        <translation>&amp;Debug console</translation>
    </message>
    <message>
        <source>Open debugging console</source>
        <translation>Open debugging console</translation>
    </message>
    <message>
        <source>&amp;Network Monitor</source>
        <translation>&amp;Netwerk Monitor</translation>
    </message>
    <message>
        <source>Show network monitor</source>
        <translation>Toon netwerk monitor</translation>
    </message>
    <message>
        <source>&amp;Peers list</source>
        <translation>&amp;Peers lijst</translation>
    </message>
    <message>
        <source>Show peers info</source>
        <translation>Toon informatie van peers</translation>
    </message>
    <message>
        <source>Wallet &amp;Repair</source>
        <translation>Portemonnee &amp;Repareren </translation>
    </message>
    <message>
        <source>Show wallet repair options</source>
        <translation>Toon portemonnee reparatie opties</translation>
    </message>
    <message>
        <source>Open configuration file</source>
        <translation>Open configuratie bestand</translation>
    </message>
    <message>
        <source>Show Automatic &amp;Backups</source>
        <translation>Toon Automatische &amp;Backups</translation>
    </message>
    <message>
        <source>Show automatically created wallet backups</source>
        <translation>Toon automatisch aangemaakte portemonnee backups</translation>
    </message>
    <message>
        <source>&amp;Sending addresses...</source>
        <translation>&amp;Verzendadressen...</translation>
    </message>
    <message>
        <source>Show the list of used sending addresses and labels</source>
        <translation>Toon de lijst van verzendadressen en labels</translation>
    </message>
    <message>
        <source>&amp;Receiving addresses...</source>
        <translation>&amp;Ontvangstadressen...</translation>
    </message>
    <message>
        <source>Show the list of used receiving addresses and labels</source>
        <translation>Toon de lijst van ontvangstadressen en labels</translation>
    </message>
    <message>
        <source>Open &amp;URI...</source>
        <translation>Open &amp;URI...</translation>
    </message>
    <message>
        <source>&amp;Command-line options</source>
        <translation>&amp;Opdrachtregelopties</translation>
    </message>
    <message numerus="yes">
        <source>Processed %n blocks of transaction history.</source>
        <translation><numerusform>%n blok van transactiegeschiedenis verwerkt.</numerusform><numerusform>%n blokken van transactiegeschiedenis verwerkt.</numerusform></translation>
    </message>
    <message>
        <source>Synchronizing additional data: %p%</source>
        <translation>Synchroniseren aanvullende gegevens: %p%</translation>
    </message>
    <message>
        <source>&amp;File</source>
        <translation>&amp;Bestand</translation>
    </message>
    <message>
        <source>&amp;Settings</source>
        <translation>&amp;Instellingen</translation>
    </message>
    <message>
        <source>&amp;Tools</source>
        <translation>&amp;Gereedschap</translation>
    </message>
    <message>
        <source>&amp;Help</source>
        <translation>&amp;Help</translation>
    </message>
    <message>
        <source>Tabs toolbar</source>
        <translation>Tabblad werkbalk</translation>
    </message>
    <message>
        <source>DAPS</source>
        <translation>DAPS Kern</translation>
    </message>
    <message>
        <source>Send coins to a DAPS address</source>
        <translation>Verstuur munten naar een DAPS adres</translation>
    </message>
    <message>
        <source>Request payments (generates QR codes and dapscoin: URIs)</source>
        <translation>Vraag betaling aan (genereert QR-codes en DAPS: URI's)</translation>
    </message>
    <message>
        <source>&amp;Privacy</source>
        <translation>&amp;Privacy</translation>
    </message>
    <message>
        <source>&amp;Masternodes</source>
        <translation>&amp;Masternodes</translation>
    </message>
    <message>
        <source>Browse masternodes</source>
        <translation>Bekijk masternodes</translation>
    </message>
    <message>
        <source>&amp;About DAPS</source>
        <translation>&amp;Over DAPS Kern</translation>
    </message>
    <message>
        <source>Show information about DAPS</source>
        <translation>Toon informatie over DAPS Kern</translation>
    </message>
    <message>
        <source>Modify configuration options for DAPS</source>
        <translation>Wijzig DAPS configuratie opties</translation>
    </message>
    <message>
        <source>Sign messages with your DAPS addresses to prove you own them</source>
        <translation>Onderteken berichten met uw DAPS adressen om te bewijzen dat u deze adressen bezit</translation>
    </message>
    <message>
        <source>Verify messages to ensure they were signed with specified DAPS addresses</source>
        <translation>Controleer berichten om te verifiëren dat deze ondertekend zijn met de gespecificeerde DAPS adressen</translation>
    </message>
    <message>
        <source>&amp;BIP38 tool</source>
        <translation>&amp;BIP38 tool</translation>
    </message>
    <message>
        <source>Encrypt and decrypt private keys using a passphrase</source>
        <translation>Versleutelen en ontsleutelen door middel van een wachtwoord/wachtzin</translation>
    </message>
    <message>
        <source>&amp;MultiSend</source>
        <translation>&amp;MultiSend</translation>
    </message>
    <message>
        <source>MultiSend Settings</source>
        <translation>MultiSend intellingen</translation>
    </message>
    <message>
        <source>Open Wallet &amp;Configuration File</source>
        <translation>Open Portemonnee &amp;Configuratiebestand</translation>
    </message>
    <message>
        <source>Open &amp;Masternode Configuration File</source>
        <translation>Open &amp;Masternode Configuratiebestand</translation>
    </message>
    <message>
        <source>Open Masternode configuration file</source>
        <translation>Open Masternode configuratiebestand</translation>
    </message>
    <message>
        <source>Open a DAPS: URI or payment request</source>
        <translation>Open een DAPS: URI of betaalverzoek</translation>
    </message>
    <message>
        <source>&amp;Blockchain explorer</source>
        <translation>&amp;Blockchain verkenner</translation>
    </message>
    <message>
        <source>Block explorer window</source>
        <translation>Block verkenner venster</translation>
    </message>
    <message>
        <source>Show the DAPS help message to get a list with possible DAPS command-line options</source>
        <translation>Toon het DAPS help bericht om een ​​lijst te krijgen met mogelijke DAPS command line opties</translation>
    </message>
    <message>
        <source>DAPS client</source>
        <translation>DAPS client</translation>
    </message>
    <message numerus="yes">
        <source>%n active connection(s) to DAPS network</source>
        <translation><numerusform>%n actieve verbinding(en) naar het DAPS netwerk</numerusform><numerusform>%n actieve verbinding(en) naar het DAPS netwerk</numerusform></translation>
    </message>
    <message>
        <source>Synchronizing with network...</source>
        <translation>Synchroniseren met het netwerk...</translation>
    </message>
    <message>
        <source>Importing blocks from disk...</source>
        <translation>Blocks aan het importeren vanaf schijf...</translation>
    </message>
    <message>
        <source>Reindexing blocks on disk...</source>
        <translation>Blocks opnieuw aan het indexeren op de schijf...</translation>
    </message>
    <message>
        <source>No block source available...</source>
        <translation>Geen block bron beschikbaar</translation>
    </message>
    <message>
        <source>Up to date</source>
        <translation>Bijgewerkt</translation>
    </message>
    <message numerus="yes">
        <source>%n day(s)</source>
        <translation><numerusform>%n dag</numerusform><numerusform>%n dagen</numerusform></translation>
    </message>
    <message numerus="yes">
        <source>%n week(s)</source>
        <translation><numerusform>%n week</numerusform><numerusform>%n weken</numerusform></translation>
    </message>
    <message>
        <source>%1 and %2</source>
        <translation>%1 en%2</translation>
    </message>
    <message numerus="yes">
        <source>%n year(s)</source>
        <translation><numerusform>%n jaar</numerusform><numerusform>%n jaren</numerusform></translation>
    </message>
    <message>
        <source>Catching up...</source>
        <translation>Aan het bijwerken...</translation>
    </message>
    <message>
        <source>Last received block was generated %1 ago.</source>
        <translation>Het laatst ontvangen block was %1 geleden gegenereerd.</translation>
    </message>
    <message>
        <source>Transactions after this will not yet be visible.</source>
        <translation>Transacties hierna zijn nog niet zichtbaar.</translation>
    </message>
    <message>
        <source>Error</source>
        <translation>Error</translation>
    </message>
    <message>
        <source>Warning</source>
        <translation>Waarschuwing</translation>
    </message>
    <message>
        <source>Information</source>
        <translation>Informatie</translation>
    </message>
    <message>
        <source>Sent transaction</source>
        <translation>Verzend transactie</translation>
    </message>
    <message>
        <source>Incoming transaction</source>
        <translation>Inkomende transactie</translation>
    </message>
    <message>
        <source>Sent MultiSend transaction</source>
        <translation>Verzend MultiSend transactie</translation>
    </message>
    <message>
        <source>Date: %1
Amount: %2
Type: %3
Address: %4
</source>
        <translation>Datum: %1
Hoeveelheid: %2
Type: %3
Adres: %4
</translation>
    </message>
    <message>
        <source>Staking is active
 MultiSend: %1</source>
        <translation>Staking is actief
Multisend: %1</translation>
    </message>
    <message>
        <source>Active</source>
        <translation>Actief</translation>
    </message>
    <message>
        <source>Not Active</source>
        <translation>Niet actief</translation>
    </message>
    <message>
        <source>Staking is not active
 MultiSend: %1</source>
        <translation>Staking is niet actief
MultiSend: %1</translation>
    </message>
    <message>
        <source>Wallet is &lt;b&gt;encrypted&lt;/b&gt; and currently &lt;b&gt;unlocked&lt;/b&gt;</source>
        <translation>Portemonnee is &lt;b&gt;versleuteld&lt;/b&gt; en momenteel &lt;b&gt;geopend&lt;/b&gt;</translation>
    </message>
    <message>
        <source>Wallet is &lt;b&gt;encrypted&lt;/b&gt; and currently &lt;b&gt;unlocked&lt;/b&gt; for anonimization and staking only</source>
        <translation>Portemonnee is &lt;b&gt;versleuteld&lt;/b&gt; en momenteel &lt;b&gt;geopend&lt;/b&gt;alleen voor anonimiteit en staking </translation>
    </message>
    <message>
        <source>Wallet is &lt;b&gt;encrypted&lt;/b&gt; and currently &lt;b&gt;locked&lt;/b&gt;</source>
        <translation>Portemonnee is &lt;b&gt;geëncrypteerd &lt;/b&gt;en momentel &lt;b&gt; vergrendeld&lt;/b&gt;</translation>
    </message>
</context>
<context>
    <name>BlockExplorer</name>
    <message>
        <source>Blockchain Explorer</source>
        <translation>Blockchain Verkenner</translation>
    </message>
    <message>
        <source>Back</source>
        <translation>Terug</translation>
    </message>
    <message>
        <source>Forward</source>
        <translation>Volgende</translation>
    </message>
    <message>
        <source>Address / Block / Transaction</source>
        <translation>Adres / Block / Transactie</translation>
    </message>
    <message>
        <source>Search</source>
        <translation>Zoeken</translation>
    </message>
    <message>
        <source>TextLabel</source>
        <translation>TextLabel</translation>
    </message>
    <message>
        <source>Not all transactions will be shown. To view all transactions you need to set txindex=1 in the configuration file (dapscoin.conf).</source>
        <translation>Niet alle transacties worden getoond. Om alle transacties te bekijken moet u txindex=1 instellen in het configuratie bestand (dapscoin.conf).</translation>
    </message>
</context>
<context>
    <name>ClientModel</name>
    <message>
        <source>Total: %1 (IPv4: %2 / IPv6: %3 / Tor: %4 / Unknown: %5)</source>
        <translation>Totaal: %1 (IPv4: %2 / IPv6: %3 / Tor: %4 / Onbekend: %5)</translation>
    </message>
    <message>
        <source>Network Alert</source>
        <translation>Netwerk waarschuwing</translation>
    </message>
</context>
<context>
    <name>CoinControlDialog</name>
    <message>
        <source>Quantity:</source>
        <translation>Kwantiteit:</translation>
    </message>
    <message>
        <source>Bytes:</source>
        <translation>Bytes:</translation>
    </message>
    <message>
        <source>Amount:</source>
        <translation>Hoeveelheid:</translation>
    </message>
    <message>
        <source>Priority:</source>
        <translation>Prioriteit:</translation>
    </message>
    <message>
        <source>Fee:</source>
        <translation>Kost:</translation>
    </message>
    <message>
        <source>Coin Selection</source>
        <translation>Munt Selectie</translation>
    </message>
    <message>
        <source>Dust:</source>
        <translation>Stof:</translation>
    </message>
    <message>
        <source>After Fee:</source>
        <translation>Na de kost:</translation>
    </message>
    <message>
        <source>Change:</source>
        <translation>Wijzig:</translation>
    </message>
    <message>
        <source>(un)select all</source>
        <translation>(on)selecteer alles</translation>
    </message>
    <message>
        <source>toggle lock state</source>
        <translation>Schakel lock state</translation>
    </message>
    <message>
        <source>Tree mode</source>
        <translation>Tree modus</translation>
    </message>
    <message>
        <source>List mode</source>
        <translation>Lijstmodus</translation>
    </message>
    <message>
        <source>(1 locked)</source>
        <translation>(1 opgesloten)</translation>
    </message>
    <message>
        <source>Amount</source>
        <translation>Hoeveelheid</translation>
    </message>
    <message>
        <source>Received with label</source>
        <translation>Ontvangen met label</translation>
    </message>
    <message>
        <source>Received with address</source>
        <translation>Ontvangen met adres</translation>
    </message>
    <message>
        <source>Type</source>
        <translation>Type</translation>
    </message>
    <message>
        <source>Date</source>
        <translation>Datum</translation>
    </message>
    <message>
        <source>Confirmations</source>
        <translation>Bevestigingen</translation>
    </message>
    <message>
        <source>Confirmed</source>
        <translation>Bevestigd</translation>
    </message>
    <message>
        <source>Priority</source>
        <translation>Prioriteit</translation>
    </message>
    <message>
        <source>Copy address</source>
        <translation>Kopieer adres</translation>
    </message>
    <message>
        <source>Copy label</source>
        <translation>Kopiëer label</translation>
    </message>
    <message>
        <source>Copy amount</source>
        <translation>Kopieer hoeveelheid</translation>
    </message>
    <message>
        <source>Copy transaction ID</source>
        <translation>Kopier transactie ID</translation>
    </message>
    <message>
        <source>Lock unspent</source>
        <translation>Lock niet besteed</translation>
    </message>
    <message>
        <source>Unlock unspent</source>
        <translation>Unlock niet besteed</translation>
    </message>
    <message>
        <source>Copy quantity</source>
        <translation>Kopieer kwanititeit</translation>
    </message>
    <message>
        <source>Copy fee</source>
        <translation>Kopiëer kost</translation>
    </message>
    <message>
        <source>Copy after fee</source>
        <translation>Kopiëer na kost</translation>
    </message>
    <message>
        <source>Copy bytes</source>
        <translation>Kopieer bytes</translation>
    </message>
    <message>
        <source>Copy priority</source>
        <translation>Kopieer prioriteit</translation>
    </message>
    <message>
        <source>Copy dust</source>
        <translation>Kopieer dust</translation>
    </message>
    <message>
        <source>Copy change</source>
        <translation>Kopieer wisselgeld</translation>
    </message>
    <message>
        <source>Please switch to "List mode" to use this function.</source>
        <translation>Ga alsjeblieft over naar "Lijst modus" om deze functie te gebruiken.</translation>
    </message>
    <message>
        <source>highest</source>
        <translation>hoogste</translation>
    </message>
    <message>
        <source>higher</source>
        <translation>hoger</translation>
    </message>
    <message>
        <source>high</source>
        <translation>hoog</translation>
    </message>
    <message>
        <source>medium-high</source>
        <translation>medium-hoog</translation>
    </message>
    <message>
        <source>Can vary +/- %1 duff(s) per input.</source>
        <translation>Kan variëren van +/-%1 duff(s) per invoer.</translation>
    </message>
    <message>
        <source>medium</source>
        <translation>medium</translation>
    </message>
    <message>
        <source>low-medium</source>
        <translation>laag-medium</translation>
    </message>
    <message>
        <source>low</source>
        <translation>laag</translation>
    </message>
    <message>
        <source>lower</source>
        <translation>lager</translation>
    </message>
    <message>
        <source>lowest</source>
        <translation>laagst</translation>
    </message>
    <message>
        <source>none</source>
        <translation>geen</translation>
    </message>
    <message>
        <source>yes</source>
        <translation>ja</translation>
    </message>
    <message>
        <source>no</source>
        <translation>nee</translation>
    </message>
    <message>
        <source>This label turns red, if the transaction size is greater than 1000 bytes.</source>
        <translation>Dit label wordt rood, als de transactiegrootte groter is dan 1000 bytes.</translation>
    </message>
    <message>
        <source>This means a fee of at least %1 per kB is required.</source>
        <translation>Dit betekent dat een honorarium van minstens %1 per kB vereist is.</translation>
    </message>
    <message>
        <source>Can vary +/- 1 byte per input.</source>
        <translation>Kan variëren van +/- 1 byte per invoer.</translation>
    </message>
    <message>
        <source>Transactions with higher priority are more likely to get included into a block.</source>
        <translation>Transacties met hogere prioriteit zullen waarschijnlijk in een blok opgenomen worden.</translation>
    </message>
    <message>
        <source>This label turns red, if the priority is smaller than "medium".</source>
        <translation>Dit label wordt rood, als de prioriteit lager is dan "medium".</translation>
    </message>
    <message>
        <source>This label turns red, if any recipient receives an amount smaller than %1.</source>
        <translation>Dit label wordt rood, als een ontvanger een hoeveelheid kleiner dan %1 ontvangt.</translation>
    </message>
    <message>
        <source>(no label)</source>
        <translation>(geen label)</translation>
    </message>
    <message>
        <source>change from %1 (%2)</source>
        <translation>wijzig van %1 (%2)</translation>
    </message>
    <message>
        <source>(change)</source>
        <translation>(wijzig)</translation>
    </message>
</context>
<context>
    <name>EditAddressDialog</name>
    <message>
        <source>Edit Address</source>
        <translation>Wijzig Adres</translation>
    </message>
    <message>
        <source>&amp;Label</source>
        <translation>&amp;Label</translation>
    </message>
    <message>
        <source>The label associated with this address list entry</source>
        <translation>Het label dat geassocieerd wordt met deze adreslijstinvoer</translation>
    </message>
    <message>
        <source>&amp;Address</source>
        <translation>&amp;Adres</translation>
    </message>
    <message>
        <source>The address associated with this address list entry. This can only be modified for sending addresses.</source>
        <translation>Het adres geassocieerd met deze adreslijst vermelding. Dit kan alleen worden gewijzigd voor het verzenden van adressen.</translation>
    </message>
    <message>
        <source>New receiving address</source>
        <translation>Nieuw ontvangst adres</translation>
    </message>
    <message>
        <source>New sending address</source>
        <translation>Nieuw verzendadres</translation>
    </message>
    <message>
        <source>Edit receiving address</source>
        <translation>Wijzig ontvangst adres</translation>
    </message>
    <message>
        <source>Edit sending address</source>
        <translation>Wijzig verzendadres</translation>
    </message>
    <message>
        <source>The entered address "%1" is not a valid DAPS address.</source>
        <translation>Het ingevoerde adres: "%1" is geen geldig DAPS adres.</translation>
    </message>
    <message>
        <source>The entered address "%1" is already in the address book.</source>
        <translation>Het ingevoerde adres: "%1" staat al in uw adresboek.</translation>
    </message>
    <message>
        <source>Could not unlock wallet.</source>
        <translation>Kan portemonnee niet ontgrendelen.</translation>
    </message>
    <message>
        <source>New key generation failed.</source>
        <translation>Aanmaken nieuwe key mislukt.</translation>
    </message>
</context>
<context>
    <name>FreespaceChecker</name>
    <message>
        <source>A new data directory will be created.</source>
        <translation>Er wordt een nieuwe data map gemaakt.</translation>
    </message>
    <message>
        <source>name</source>
        <translation>naam</translation>
    </message>
    <message>
        <source>Directory already exists. Add %1 if you intend to create a new directory here.</source>
        <translation>Map bestaat alreeds. Voeg %1 toe als je van plan bent om hier een nieuwe map te creëren.</translation>
    </message>
    <message>
        <source>Path already exists, and is not a directory.</source>
        <translation>Pad bestaat al en is geen directory.</translation>
    </message>
    <message>
        <source>Cannot create data directory here.</source>
        <translation>Kan de data directory hier niet aanmaken.</translation>
    </message>
</context>
<context>
    <name>HelpMessageDialog</name>
    <message>
        <source>version</source>
        <translation>versie</translation>
    </message>
    <message>
        <source>DAPS</source>
        <translation>DAPS Kern</translation>
    </message>
    <message>
        <source>(%1-bit)</source>
        <translation>(%1-bit)</translation>
    </message>
    <message>
        <source>About DAPS</source>
        <translation>Over DAPS</translation>
    </message>
    <message>
        <source>Command-line options</source>
        <translation>Command-line opties</translation>
    </message>
    <message>
        <source>Usage:</source>
        <translation>Gebruik:</translation>
    </message>
    <message>
        <source>command-line options</source>
        <translation>command-line opties</translation>
    </message>
    <message>
        <source>UI Options:</source>
        <translation>UI Opties:</translation>
    </message>
    <message>
        <source>Set language, for example "de_DE" (default: system locale)</source>
        <translation>Stel taal in, bijvoorbeeld "de_DE" (standaard: systeem locale)</translation>
    </message>
    <message>
        <source>Start minimized</source>
        <translation>Geminimaliseerd starten</translation>
    </message>
    <message>
        <source>Set SSL root certificates for payment request (default: -system-)</source>
        <translation>Stel SSL root certificaten in voor betalingsverzoek (standaard: -systeem-)</translation>
    </message>
</context>
<context>
    <name>Intro</name>
    <message>
        <source>Welcome</source>
        <translation>Welkom</translation>
    </message>
    <message>
        <source>Welcome to DAPS.</source>
        <translation>Welkom bij DAPS</translation>
    </message>
    <message>
        <source>As this is the first time the program is launched, you can choose where DAPS will store its data.</source>
        <translation>Aangezien dit de eerste keer is dat het programma is gestart, kun je kiezen waar DAPS zijn gegevens opslaat.</translation>
    </message>
    <message>
        <source>DAPS will download and store a copy of the DAPS block chain. At least %1GB of data will be stored in this directory, and it will grow over time. The wallet will also be stored in this directory.</source>
        <translation>DAPS zal een kopie van de DAPS blockchain downloaden en opslaan. Tenminste %1GB aan data zal worden opgeslagen in deze map en het zal over de tijd groeien. De portemonnee wordt ook in deze map opgeslagen.</translation>
    </message>
    <message>
        <source>Use the default data directory</source>
        <translation>Gebruik de standaard datafolder </translation>
    </message>
    <message>
        <source>Use a custom data directory:</source>
        <translation>Gebruik een aangepaste data directory:</translation>
    </message>
    <message>
        <source>DAPS</source>
        <translation>DAPS Kern</translation>
    </message>
    <message>
        <source>Error: Specified data directory "%1" cannot be created.</source>
        <translation>Fout: opgegeven data directory "%1" kan niet worden gemaakt.</translation>
    </message>
    <message>
        <source>Error</source>
        <translation>Error</translation>
    </message>
    <message>
        <source>%1 GB of free space available</source>
        <translation>%1 GB beschikbare schijfruimte</translation>
    </message>
    <message>
        <source>(of %1 GB needed)</source>
        <translation>(van de %1 GB benodigd)</translation>
    </message>
</context>
<context>
    <name>MasternodeList</name>
    <message>
        <source>Form</source>
        <translation>Formulier</translation>
    </message>
    <message>
        <source>My Masternodes</source>
        <translation>Mijn Masternodes</translation>
    </message>
    <message>
        <source>Note: Status of your masternodes in local wallet can potentially be slightly incorrect.&lt;br /&gt;Always wait for wallet to sync additional data and then double check from another node&lt;br /&gt;if your node should be running but you still see "MISSING" in "Status" field.</source>
        <translation>Opmerking: De status van uw masternodes in de lokale portemonnee kan mogelijk iets afwijken. &lt;br /&gt;Wacht altijd op de portemonnee om additionele data te synchroniseren en verifieer dit vanuit een andere node &lt;br /&gt;mocht de node nu aan het draaien zijn maar je ziet nog steeds 'MISSING' in het veld 'Status'.</translation>
    </message>
    <message>
        <source>Alias</source>
        <translation>Alias</translation>
    </message>
    <message>
        <source>Address</source>
        <translation>Adres</translation>
    </message>
    <message>
        <source>Protocol</source>
        <translation>Protocol</translation>
    </message>
    <message>
        <source>Status</source>
        <translation>Status</translation>
    </message>
    <message>
        <source>Active</source>
        <translation>Actief</translation>
    </message>
    <message>
        <source>Last Seen (UTC)</source>
        <translation>Laatst gezien (UTC)</translation>
    </message>
    <message>
        <source>Pubkey</source>
        <translation>Pubkey</translation>
    </message>
    <message>
        <source>S&amp;tart alias</source>
        <translation>S&amp;tart alias</translation>
    </message>
    <message>
        <source>Start &amp;all</source>
        <translation>&amp;all starten</translation>
    </message>
    <message>
        <source>Start &amp;MISSING</source>
        <translation>Start &amp;ontbrekende</translation>
    </message>
    <message>
        <source>&amp;Update status</source>
        <translation>&amp;Status bijwerken</translation>
    </message>
    <message>
        <source>Status will be updated automatically in (sec):</source>
        <translation>Status wordt automatisch bijgewerkt in (sec):</translation>
    </message>
    <message>
        <source>0</source>
        <translation>0</translation>
    </message>
    <message>
        <source>Start alias</source>
        <translation>Start alias</translation>
    </message>
    <message>
        <source>Confirm masternode start</source>
        <translation>Bevestig start masternode</translation>
    </message>
    <message>
        <source>Are you sure you want to start masternode %1?</source>
        <translation>Weet je zeker dat je masternode %1 wilt starten?</translation>
    </message>
    <message>
        <source>Confirm all masternodes start</source>
        <translation>Bevestig start alle masternodes</translation>
    </message>
    <message>
        <source>Are you sure you want to start ALL masternodes?</source>
        <translation>Weet je zeker dat je ALLE masternodes wilt starten?</translation>
    </message>
    <message>
        <source>Command is not available right now</source>
        <translation>Commando is nu niet beschikbaar</translation>
    </message>
    <message>
        <source>You can't use this command until masternode list is synced</source>
        <translation>Je kunt dit commando niet gebruiken tot de masternode lijst is gesynchroniseerd</translation>
    </message>
    <message>
        <source>Confirm missing masternodes start</source>
        <translation>Bevestig start ontbrekende masternodes</translation>
    </message>
    <message>
        <source>Are you sure you want to start MISSING masternodes?</source>
        <translation>Weet je zeker dat je alle ONTBREKENDE masternodes wilt starten?</translation>
    </message>
</context>
<context>
    <name>MultiSendDialog</name>
    <message>
        <source>MultiSend</source>
        <translation>MultiSend</translation>
    </message>
    <message>
        <source>Enter whole numbers 1 - 100</source>
        <translation>Geef volledige cijfers in 1-100</translation>
    </message>
    <message>
        <source>Enter % to Give (1-100)</source>
        <translation>Voer % in om te geven (1-100)</translation>
    </message>
    <message>
        <source>Enter Address to Send to</source>
        <translation>Vul het verzendadres in</translation>
    </message>
    <message>
        <source>MultiSend allows you to automatically send up to 100% of your stake or masternode reward to a list of other DAPS addresses after it matures.
To Add: enter percentage to give and DAPS address to add to the MultiSend vector.
To Delete: Enter address to delete and press delete.
MultiSend will not be activated unless you have clicked Activate</source>
        <translation>MultiSend stelt je in staat om automatisch 100% van uw inzet of masternode-beloning automatisch te verzenden naar een lijst van andere DAPS adressen nadat het volwassen is.
Toevoegen: voer percentage in om te geven en DAPS adres om toe te voegen aan de MultiSend vector.
Verwijderen: Voer adres in om te verwijderen en druk op delete.
MultiSend wordt niet geactiveerd, tenzij je op Activeer hebt geklikt</translation>
    </message>
    <message>
        <source>Add to MultiSend Vector</source>
        <translation>Aan MultiSend Vector toevoegen</translation>
    </message>
    <message>
        <source>Add</source>
        <translation>Toevoegen</translation>
    </message>
    <message>
        <source>Deactivate MultiSend</source>
        <translation>Deactiveer MultiSend</translation>
    </message>
    <message>
        <source>Deactivate</source>
        <translation>Deactiveren</translation>
    </message>
    <message>
        <source>Choose an address from the address book</source>
        <translation>Kies een adres uit het adresgids</translation>
    </message>
    <message>
        <source>Alt+A</source>
        <translation>Alt+A</translation>
    </message>
    <message>
        <source>Percentage of stake to send</source>
        <translation>Stakingspercentage om te verzenden</translation>
    </message>
    <message>
        <source>Percentage:</source>
        <translation>Percentage:</translation>
    </message>
    <message>
        <source>Address to send portion of stake to</source>
        <translation>Adres om een ​​deel van inzet te verzenden naar</translation>
    </message>
    <message>
        <source>Address:</source>
        <translation>Adres:</translation>
    </message>
    <message>
        <source>Delete Address From MultiSend Vector</source>
        <translation>Verwijder adres van MultiSend Vector</translation>
    </message>
    <message>
        <source>Delete</source>
        <translation>Wissen</translation>
    </message>
    <message>
        <source>Activate MultiSend</source>
        <translation>Activeer MultiSend</translation>
    </message>
    <message>
        <source>Activate</source>
        <translation>Activeren</translation>
    </message>
    <message>
        <source>View MultiSend Vector</source>
        <translation>Bekijk MultiSend Vector</translation>
    </message>
    <message>
        <source>View MultiSend</source>
        <translation>Bekijk MultiSend</translation>
    </message>
    <message>
        <source>Send For Stakes</source>
        <translation>Verstuur voor inzetten</translation>
    </message>
    <message>
        <source>Send For Masternode Rewards</source>
        <translation>Verstuur voor Masternode beloningen</translation>
    </message>
    <message>
        <source>The entered address:
</source>
        <translation>Het ingevoerde adres:
</translation>
    </message>
    <message>
        <source> is invalid.
Please check the address and try again.</source>
        <translation>is ongeldig.
Controleer het adres alsjeblieft en probeer het opnieuw.</translation>
    </message>
    <message>
        <source>The total amount of your MultiSend vector is over 100% of your stake reward
</source>
        <translation>De totale hoeveelheid van je MultiSend vector is meer dan 100% van je inzet beloning</translation>
    </message>
    <message>
        <source>Please Enter 1 - 100 for percent.</source>
        <translation>Vul alsjeblieft 1 - 100 voor procent in.</translation>
    </message>
    <message>
        <source>MultiSend Vector
</source>
        <translation>MultiSend Vector
</translation>
    </message>
    <message>
        <source>Removed </source>
        <translation>Verwijderd</translation>
    </message>
    <message>
        <source>Could not locate address
</source>
        <translation>Kan het adres niet lokaliseren
</translation>
    </message>
</context>
<context>
    <name>MultisigDialog</name>
    <message>
        <source>Status:</source>
        <translation>Status:</translation>
    </message>
    <message>
        <source>Quantity Selected:</source>
        <translation>Hoeveelheid geselecteerd:</translation>
    </message>
    <message>
        <source>0</source>
        <translation>0</translation>
    </message>
    <message>
        <source>Amount:</source>
        <translation>Hoeveelheid:</translation>
    </message>
    </context>
<context>
    <name>ObfuscationConfig</name>
    <message>
        <source>Configure Obfuscation</source>
        <translation>Configureer verduistering</translation>
    </message>
    <message>
        <source>Basic Privacy</source>
        <translation>Basis Privacy</translation>
    </message>
    <message>
        <source>High Privacy</source>
        <translation>Hoge Privacy</translation>
    </message>
    <message>
        <source>Maximum Privacy</source>
        <translation>Maximum Privacy</translation>
    </message>
    <message>
        <source>Please select a privacy level.</source>
        <translation>Selecteer de privacy level.</translation>
    </message>
    <message>
        <source>Use 2 separate masternodes to mix funds up to 1000000 DAPS</source>
        <translation>Gebruik 2 aparte masternodes om fondsen te mixen tot 1000000 DAPS</translation>
    </message>
    <message>
        <source>Use 8 separate masternodes to mix funds up to 1000000 DAPS</source>
        <translation>Gebruik 8 aparte masternodes om fondsen te mixen tot 1000000 DAPS</translation>
    </message>
    <message>
        <source>Use 16 separate masternodes</source>
        <translation>Gebruik 16 aparte masternodes</translation>
    </message>
    <message>
        <source>This option is the quickest and will cost about ~0.025 DAPS to anonymize 10000 DAPS</source>
        <translation>Deze optie is het snelst en kost ongeveer ~0,025 DAPS om 10000 DAPS te anonimiseren</translation>
    </message>
    <message>
        <source>This option is moderately fast and will cost about 0.05 DAPS to anonymize 10000 DAPS</source>
        <translation>Deze optie is gematigd snel en kost ongeveer 0,05 DAPS om 10000 DAPS te anonimiseren</translation>
    </message>
    <message>
        <source>This is the slowest and most secure option. Using maximum anonymity will cost</source>
        <translation>Dit is de langzaamste en veiligste optie. Het gebruik van maximale anonimiteit kost</translation>
    </message>
    <message>
        <source>0.1 DAPS per 10000 DAPS you anonymize.</source>
        <translation>je anonimiseert 0,1 DAPS per 10000 DAPS.</translation>
    </message>
    <message>
        <source>Obfuscation Configuration</source>
        <translation>Verduistering configuratie</translation>
    </message>
    <message>
        <source>Obfuscation was successfully set to basic (%1 and 2 rounds). You can change this at any time by opening DAPS's configuration screen.</source>
        <translation>Verduistering is succesvol ingesteld op basic (%1 en 2 rondes). Je kunt dit op elk gewenst moment wijzigen door het configuratiescherm van DAPS te openen.</translation>
    </message>
    <message>
        <source>Obfuscation was successfully set to high (%1 and 8 rounds). You can change this at any time by opening DAPS's configuration screen.</source>
        <translation>Verduistering is succesvol ingesteld op hoog (%1 en 8 rondes). U kunt dit op elk gewenst moment wijzigen door het configuratiescherm van DAPS te openen.</translation>
    </message>
    <message>
        <source>Obfuscation was successfully set to maximum (%1 and 16 rounds). You can change this at any time by opening DAPS's configuration screen.</source>
        <translation>Verduistering is succesvol ingesteld op hoog (%1 en 16 rondes). U kunt dit op elk gewenst moment wijzigen door het configuratiescherm van DAPS te openen.</translation>
    </message>
</context>
<context>
    <name>OpenURIDialog</name>
    <message>
        <source>Open URI</source>
        <translation>URI openen</translation>
    </message>
    <message>
        <source>Open payment request from URI or file</source>
        <translation>Open betalingsverzoek van URL of bestand</translation>
    </message>
    <message>
        <source>URI:</source>
        <translation>URI:</translation>
    </message>
    <message>
        <source>Select payment request file</source>
        <translation>Selecteer betalingsverzoek bestand</translation>
    </message>
    <message>
        <source>Select payment request file to open</source>
        <translation>Selecteer betalingsverzoek bestand dat geopend moet worden</translation>
    </message>
</context>
<context>
    <name>OptionsDialog</name>
    <message>
        <source>Options</source>
        <translation>Opties</translation>
    </message>
    <message>
        <source>&amp;Main</source>
        <translation>&amp;Algemeen</translation>
    </message>
    <message>
        <source>Size of &amp;database cache</source>
        <translation>Grootte van cache &amp;gegevens</translation>
    </message>
    <message>
        <source>MB</source>
        <translation>MB</translation>
    </message>
    <message>
        <source>Number of script &amp;verification threads</source>
        <translation>Aantal script en verificatie threads</translation>
    </message>
    <message>
        <source>(0 = auto, &lt;0 = leave that many cores free)</source>
        <translation>(0 = auto, &lt;0 = laat dat aantal cores vrij)</translation>
    </message>
    <message>
        <source>W&amp;allet</source>
        <translation>P&amp;ortemonnee</translation>
    </message>
    <message>
        <source>If you disable the spending of unconfirmed change, the change from a transaction&lt;br/&gt;cannot be used until that transaction has at least one confirmation.&lt;br/&gt;This also affects how your balance is computed.</source>
        <translation>Als je de uitgaven van onbevestigde wijzigingen uitschakelt, de wijziging van een transactie&lt;br/&gt;kan niet worden gebruikt tot die transactie tenminste één bevestiging heeft.&lt;br/&gt;Dit beïnvloedt ook hoe uw saldo is berekend.</translation>
    </message>
    <message>
        <source>Automatically open the DAPS client port on the router. This only works when your router supports UPnP and it is enabled.</source>
        <translation>Open de DAPS client poort automatisch op de router. Dit werkt alleen als je router UPnP ondersteunt en het is ingeschakeld.</translation>
    </message>
    <message>
        <source>Accept connections from outside</source>
        <translation>Accepteer externe connecties</translation>
    </message>
    <message>
        <source>Allow incoming connections</source>
        <translation>Sta inkomende connecties toe</translation>
    </message>
    <message>
        <source>&amp;Connect through SOCKS5 proxy (default proxy):</source>
        <translation>&amp; Verbind via SOCKS5 proxy (standaard proxy):</translation>
    </message>
    <message>
        <source>Expert</source>
        <translation>Expert</translation>
    </message>
    <message>
        <source>Automatically start DAPS after logging in to the system.</source>
        <translation>DAPS automatisch opstarten na inloggen op het systeem.</translation>
    </message>
    <message>
        <source>&amp;Start DAPS on system login</source>
        <translation>&amp;DAPS starten bij systeemlogin</translation>
    </message>
    <message>
        <source>Whether to show coin control features or not.</source>
        <translation>Of je de munteenheidsfuncties wilt tonen of niet.</translation>
    </message>
    <message>
        <source>Enable coin &amp;control features</source>
        <translation>Munt- en controlefuncties inschakelen</translation>
    </message>
    <message>
        <source>Show additional tab listing all your masternodes in first sub-tab&lt;br/&gt;and all masternodes on the network in second sub-tab.</source>
        <translation>Toon extra tabblad waarin al je masternodes worden vermeld in het eerste sub-tabblad&lt;br/&gt;en alle masternodes op het netwerk in het tweede sub-tabblad.</translation>
    </message>
    <message>
        <source>Show Masternodes Tab</source>
        <translation>Toon Masternodes Tab</translation>
    </message>
    <message>
        <source>&amp;Spend unconfirmed change</source>
        <translation>&amp; Besteed onbevestigd wisselgeld</translation>
    </message>
    <message>
        <source>&amp;Network</source>
        <translation>&amp;Netwerk</translation>
    </message>
    <message>
        <source>The user interface language can be set here. This setting will take effect after restarting DAPS.</source>
        <translation>De gebruikersinterface taal kan hier ingesteld worden. Deze instelling zal uitgevoerd na herstart van DAPS.</translation>
    </message>
    <message>
        <source>Language missing or translation incomplete? Help contributing translations here:
https://www.transifex.com/dapscoin-project/dapscoin-project-translations</source>
        <translation>Taal ontbreekt of vertaling onvolledig? Help om bij te dragen aan vertalingen:
https://www.transifex.com/dapscoin-project/dapscoin-project-translations</translation>
    </message>
    <message>
        <source>Map port using &amp;UPnP</source>
        <translation>Map poort gebruikt &amp;UPnP</translation>
    </message>
    <message>
<<<<<<< HEAD
        <source>Percentage of incoming DAPS which get automatically converted to zDAPS via Zerocoin Protocol (min: 10%)</source>
        <translation>Percentage inkomende DAPS die automatisch wordt omgezet naar zDAPS via Zerocoin Protocol (min: 10%)</translation>
    </message>
    <message>
        <source>Percentage of autominted zDAPS</source>
        <translation>Percentage autominted zDAPS</translation>
    </message>
    <message>
        <source>Wait with automatic conversion to Zerocoin until enough DAPS for this denomination is available</source>
        <translation>Wacht met automatische omzetting naar Zerocoin totdat er genoeg DAPS voor deze denominatie beschikbaar is</translation>
    </message>
    <message>
        <source>Preferred Automint zDAPS Denomination</source>
        <translation>Gewenste Automint zDAPS denominatie</translation>
    </message>
    <message>
        <source>Connect to the DAPS network through a SOCKS5 proxy.</source>
        <translation>Maak verbinding met het DAPS netwerk via een SOCKS5 proxy.</translation>
=======
        <source>Connect to the DAPScoin network through a SOCKS5 proxy.</source>
        <translation>Maak verbinding met het DAPScoin netwerk via een SOCKS5 proxy.</translation>
>>>>>>> 9776ec0a
    </message>
    <message>
        <source>Proxy &amp;IP:</source>
        <translation>Proxy &amp;IP:</translation>
    </message>
    <message>
        <source>IP address of the proxy (e.g. IPv4: 127.0.0.1 / IPv6: ::1)</source>
        <translation>IP adres van de proxy (bijvoorbeeld IPv4: 127.0.0.1 / IPv6: ::1)</translation>
    </message>
    <message>
        <source>&amp;Port:</source>
        <translation>&amp;Poort:</translation>
    </message>
    <message>
        <source>Port of the proxy (e.g. 9050)</source>
        <translation>Proxy-poort (v.b. 9050)</translation>
    </message>
    <message>
        <source>&amp;Window</source>
        <translation>&amp;Venster</translation>
    </message>
    <message>
        <source>Show only a tray icon after minimizing the window.</source>
        <translation>Toon alleen een tray icoon na minimalisering van het venster.</translation>
    </message>
    <message>
        <source>&amp;Minimize to the tray instead of the taskbar</source>
        <translation>&amp; Minimaliseer naar de tray in plaats van de taakbalk</translation>
    </message>
    <message>
        <source>Minimize instead of exit the application when the window is closed. When this option is enabled, the application will be closed only after selecting Quit in the menu.</source>
        <translation>Minimaliseer in plaats van de applicatie te verlaten wanneer het venster wordt gesloten. Wanneer deze optie is ingeschakeld, wordt de applicatie alleen gesloten nadat in het menu Quit wordt gekozen.</translation>
    </message>
    <message>
        <source>M&amp;inimize on close</source>
        <translation>Minimaliseer bij sluiten</translation>
    </message>
    <message>
        <source>&amp;Display</source>
        <translation>&amp;Weergave</translation>
    </message>
    <message>
        <source>User Interface &amp;language:</source>
        <translation>Gebruiksinterface &amp;language:</translation>
    </message>
    <message>
        <source>User Interface Theme:</source>
        <translation>Gebruiksinterface thema:</translation>
    </message>
    <message>
        <source>&amp;Unit to show amounts in:</source>
        <translation>Toon &amp;Unit in volgende hoeveelheden:</translation>
    </message>
    <message>
        <source>Choose the default subdivision unit to show in the interface and when sending coins.</source>
        <translation>Kies de standaard onderverdelingseenheid die in de interface wordt weergegeven en bij het verzenden van munten.</translation>
    </message>
    <message>
        <source>Decimal digits</source>
        <translation>Decimale cijfers</translation>
    </message>
    <message>
        <source>Third party URLs (e.g. a block explorer) that appear in the transactions tab as context menu items. %s in the URL is replaced by transaction hash. Multiple URLs are separated by vertical bar |.</source>
        <translation>URL's van derden (bijvoorbeeld een blok verkenner) die in het tabblad transacties verschijnen als contextmenu items. %s in de URL wordt vervangen door transactie hash. Meerdere URL's worden gescheiden door verticale balk |.</translation>
    </message>
    <message>
        <source>Third party transaction URLs</source>
        <translation>Transactie URL's van derden</translation>
    </message>
    <message>
        <source>Active command-line options that override above options:</source>
        <translation>Actieve command line opties die bovenstaande opties overschrijven:</translation>
    </message>
    <message>
        <source>Reset all client options to default.</source>
        <translation>Reset alle client opties naar standaardinstellingen.</translation>
    </message>
    <message>
        <source>&amp;Reset Options</source>
        <translation>&amp;Herstellings Opties</translation>
    </message>
    <message>
        <source>&amp;OK</source>
        <translation>&amp;OK</translation>
    </message>
    <message>
        <source>&amp;Cancel</source>
        <translation>&amp;Annuleren</translation>
    </message>
    <message>
        <source>I don't care</source>
        <translation>Het maakt me niet uit</translation>
    </message>
    <message>
        <source>default</source>
        <translation>standaard</translation>
    </message>
    <message>
        <source>none</source>
        <translation>geen</translation>
    </message>
    <message>
        <source>Confirm options reset</source>
        <translation>Bevestig reset instellingen</translation>
    </message>
    <message>
        <source>Client restart required to activate changes.</source>
        <translation>Client herstart vereist om wijzigingen te activeren.</translation>
    </message>
    <message>
        <source>Client will be shutdown, do you want to proceed?</source>
        <translation>Client wordt uitgeschakeld, wil je doorgaan?</translation>
    </message>
    <message>
        <source>This change would require a client restart.</source>
        <translation>Deze wijziging vereist een herstart van de client.</translation>
    </message>
    <message>
        <source>The supplied proxy address is invalid.</source>
        <translation>Het opgegeven proxyadres is ongeldig.</translation>
    </message>
</context>
<context>
    <name>OverviewPage</name>
    <message>
        <source>Form</source>
        <translation>Formulier</translation>
    </message>
    <message>
        <source>DAPS Balances</source>
        <translation>DAPS Saldi</translation>
    </message>
    <message>
        <source>Available:</source>
        <translation>Beschikbaar:</translation>
    </message>
    <message>
        <source>Your current spendable balance</source>
        <translation>Uw huidige bestedingsruimte</translation>
    </message>
    <message>
        <source>Pending:</source>
        <translation>In afwachting:</translation>
    </message>
    <message>
        <source>Total of transactions that have yet to be confirmed, and do not yet count toward the spendable balance</source>
        <translation>Totaal aantal transacties die nog niet zijn bevestigd en nog niet meetellen in het uitgeefbare saldo</translation>
    </message>
    <message>
        <source>Immature:</source>
        <translation>Immatuur:</translation>
    </message>
    <message>
        <source>Staked or masternode rewards that has not yet matured</source>
        <translation>Staked of masternode beloningen die nog niet volwassen zijn</translation>
    </message>
    <message>
        <source>The displayed information may be out of date. Your wallet automatically synchronizes with the DAPS network after a connection is established, but this process has not completed yet.</source>
        <translation>De weergegeven informatie kan verouderd zijn. Je portemonnee synchroniseert automatisch met het DAPS netwerk nadat een verbinding is opgezet, maar dit proces is nog niet afgerond.</translation>
    </message>
    <message>
        <source>Unconfirmed transactions to watch-only addresses</source>
        <translation>Onbevestigde transacties naar watch-only adressen</translation>
    </message>
    <message>
        <source>Staked or masternode rewards in watch-only addresses that has not yet matured</source>
        <translation>Staked of masternode beloningen in watch-only adressen die nog niet volwassen zijn</translation>
    </message>
    <message>
        <source>Total:</source>
        <translation>Totaal:</translation>
    </message>
    <message>
        <source>Your current total balance</source>
        <translation>Jouw huidige balanstotaal</translation>
    </message>
    <message>
        <source>Current total balance in watch-only addresses</source>
        <translation>Huidig ​​totaal saldo in watch-only adressen</translation>
    </message>
    <message>
        <source>Watch-only:</source>
        <translation>Watch-only:</translation>
    </message>
    <message>
        <source>Your current balance in watch-only addresses</source>
        <translation>Je huidige saldo in watch-only adressen</translation>
    </message>
    <message>
        <source>Spendable:</source>
        <translation>Uitgeefbaar:</translation>
    </message>
    <message>
        <source>DAPS:</source>
        <translation>DAPS:</translation>
    </message>
    <message>
        <source>0 %</source>
        <translation>0 %</translation>
    </message>
    <message>
        <source>0.000 000 00 DAPS</source>
        <translation>0.000 000 00 DAPS</translation>
    </message>
    <message>
        <source>Recent transactions</source>
        <translation>Recente transacties</translation>
    </message>
    <message>
        <source>out of sync</source>
        <translation>niet gesynchroniseerd</translation>
    </message>
    </context>
<context>
    <name>PaymentServer</name>
    <message>
        <source>Payment request error</source>
        <translation>Fout bij betalingsverzoek</translation>
    </message>
    <message>
        <source>URI handling</source>
        <translation>URL behandeling</translation>
    </message>
    <message>
        <source>Payment request fetch URL is invalid: %1</source>
        <translation>Betalingsverzoek ophalen URL is ongeldig: %1</translation>
    </message>
    <message>
        <source>Payment request file handling</source>
        <translation>Betalingsaanvraag bestandsverwerking</translation>
    </message>
    <message>
        <source>Invalid payment address %1</source>
        <translation>Ongeldig betalingsadres %1</translation>
    </message>
    <message>
        <source>Cannot start dapscoin: click-to-pay handler</source>
        <translation>Kan dapscoin niet starten: click-to-pay handler</translation>
    </message>
    <message>
        <source>URI cannot be parsed! This can be caused by an invalid DAPS address or malformed URI parameters.</source>
        <translation>URL kan niet ontleed worden! Dit kan worden veroorzaakt door een ongeldig DAPS adres of misvormde URL parameters.</translation>
    </message>
    <message>
        <source>Payment request file cannot be read! This can be caused by an invalid payment request file.</source>
        <translation>Uw betalingsverzoek kan niet worden gelezen! Dit kan worden veroorzaakt door een ongeldig betalingsverzoek bestand.</translation>
    </message>
    <message>
        <source>Payment request rejected</source>
        <translation>Betalingsverzoek afgewezen</translation>
    </message>
    <message>
        <source>Payment request network doesn't match client network.</source>
        <translation>Het betalingsverzoek netwerk komt niet overeen met het client netwerk.</translation>
    </message>
    <message>
        <source>Payment request has expired.</source>
        <translation>Betalingsverzoek is verlopen.</translation>
    </message>
    <message>
        <source>Payment request is not initialized.</source>
        <translation>Betalingsverzoek is niet geïnitialiseerd. </translation>
    </message>
    <message>
        <source>Unverified payment requests to custom payment scripts are unsupported.</source>
        <translation>Niet geverifieerde betalingsverzoeken naar aangepaste betaal scripts worden niet ondersteund.</translation>
    </message>
    <message>
        <source>Requested payment amount of %1 is too small (considered dust).</source>
        <translation>Gevraagd betalingsbedrag van %1 is te klein (beschouwd als dust).</translation>
    </message>
    <message>
        <source>Refund from %1</source>
        <translation>Terugbetaling van %1</translation>
    </message>
    <message>
        <source>Payment request %1 is too large (%2 bytes, allowed %3 bytes).</source>
        <translation>Betalingsverzoek %1 is te groot (%2 bytes, toegestaan %3 bytes).</translation>
    </message>
    <message>
        <source>Payment request DoS protection</source>
        <translation>Betalingsverzoek DoS bescherming</translation>
    </message>
    <message>
        <source>Error communicating with %1: %2</source>
        <translation>Fout communiceren met %1: %2</translation>
    </message>
    <message>
        <source>Payment request cannot be parsed!</source>
        <translation>Betalingsaanvraag kan niet worden geanalyseerd!</translation>
    </message>
    <message>
        <source>Bad response from server %1</source>
        <translation>Bad response van server %1</translation>
    </message>
    <message>
        <source>Network request error</source>
        <translation>Netwerkverzoek fout</translation>
    </message>
    <message>
        <source>Payment acknowledged</source>
        <translation>Betaling erkend</translation>
    </message>
</context>
<context>
    <name>PeerTableModel</name>
    <message>
        <source>Address/Hostname</source>
        <translation>Adres/Hostnaam</translation>
    </message>
    <message>
        <source>Version</source>
        <translation>Versie</translation>
    </message>
    <message>
        <source>Ping Time</source>
        <translation>Pingtijd</translation>
    </message>
</context>
<context>
<<<<<<< HEAD
    <name>PrivacyDialog</name>
    <message>
        <source>DAPS which were anonymized via Zerocin Protocol</source>
        <translation>DAPS die via het Zerocin Protocol geanonimiseerd werden</translation>
    </message>
    <message>
        <source>Zerocoin DAPS (zDAPS)</source>
        <translation>Zerocoin DAPS (zDAPS)</translation>
    </message>
    <message>
        <source>Zerocoin Actions:</source>
        <translation>Zerocoin Acties:</translation>
    </message>
    <message>
        <source>The displayed information may be out of date. Your wallet automatically synchronizes with the DAPS network after a connection is established, but this process has not completed yet.</source>
        <translation>De weergegeven informatie kan verouderd zijn. Je portemonnee synchroniseert automatisch met het DAPS netwerk nadat een verbinding is opgezet, maar dit proces is nog niet afgerond.</translation>
    </message>
    <message>
        <source>Enter an amount of Daps to convert to zDaps</source>
        <translation>Vul de hoeveleheid in om Daps te converteren naar zDaps</translation>
    </message>
    <message>
        <source>Mint Zerocoin</source>
        <translation>Mint Zerocoin</translation>
    </message>
    <message>
        <source>0</source>
        <translation>0</translation>
    </message>
    <message>
        <source>zDAPS</source>
        <translation>zDAPS</translation>
    </message>
    <message>
        <source>Available for Minting:</source>
        <translation>Beschikbaar voor minting:</translation>
    </message>
    <message>
        <source>0.000 000 00 DAPS</source>
        <translation>0.000 000 00 DAPS</translation>
    </message>
    <message>
        <source>Reset Zerocoin Wallet DB. Deletes transactions that did not make it into the blockchain.</source>
        <translation>Zerocoin Wallet DB opnieuw instellen. Verwijdert transacties die het niet in de blockchain hebben gered.</translation>
    </message>
    <message>
        <source>Reset</source>
        <translation>Resetten</translation>
    </message>
    <message>
        <source>Coin Control...</source>
        <translation>Munt controle...</translation>
    </message>
    <message>
        <source>Quantity:</source>
        <translation>Kwantiteit:</translation>
    </message>
    <message>
        <source>Amount:</source>
        <translation>Hoeveelheid:</translation>
    </message>
    <message>
        <source>Rescan the complete blockchain for  Zerocoin mints and their meta-data.</source>
        <translation>Rescan de complete blockchain voor Zerocoin mints en hun meta-data.</translation>
    </message>
    <message>
        <source>ReScan</source>
        <translation>ReScan</translation>
    </message>
    <message>
        <source>Status and/or Mesages from the last Mint Action.</source>
        <translation>Status en/of Berichten van de laatste mint actie.</translation>
    </message>
    <message>
        <source>zDaps Control</source>
        <translation>zDaps controle</translation>
    </message>
    <message>
        <source>zDaps Selected:</source>
        <translation>zDaps geselecteerd:</translation>
    </message>
    <message>
        <source>Quantity Selected:</source>
        <translation>Hoeveelheid geselecteerd:</translation>
    </message>
    <message>
        <source>Spend Zerocoin. Without 'Pay To:' address creates payments to yourself.</source>
        <translation>Zerocoin besteden. Zonder 'Betaal aan:' adres ontstaan betalingen aan jezelf.</translation>
    </message>
    <message>
        <source>Spend Zerocoin</source>
        <translation>Besteed Zerocoin</translation>
    </message>
    <message>
        <source>Available Balance:</source>
        <translation>Beschikbaar saldo:</translation>
    </message>
    <message>
        <source>0 zDAPS</source>
        <translation>0 zDAPS</translation>
    </message>
    <message>
        <source>Security Level for Zerocoin Transactions. More is better, but needs more time and resources.</source>
        <translation>Beveiligingsniveau voor Zerocoin transacties. Meer is beter, maar heeft meer tijd en middelen nodig.</translation>
    </message>
    <message>
        <source>Security Level:</source>
        <translation>Beveiligings niveau:</translation>
    </message>
    <message>
        <source>Security Level 1 - 100 (default: 42)</source>
        <translation>Beveiligingsniveau 1 - 100 (standaard: 42)</translation>
    </message>
    <message>
        <source>Pay &amp;To:</source>
        <translation>Betaal &amp;Naar:</translation>
    </message>
    <message>
        <source>The DAPS address to send the payment to. Creates local payment to yourself when empty.</source>
        <translation>Het DAPS adres om de betaling naar te verzenden. Maakt lokale betaling aan jezelf als je leeg bent.</translation>
    </message>
    <message>
        <source>Choose previously used address</source>
        <translation>Kies een eerder gebruikt adres</translation>
    </message>
    <message>
        <source>Alt+A</source>
        <translation>Alt+A</translation>
    </message>
    <message>
        <source>Paste address from clipboard</source>
        <translation>Plak adres vanaf klembord</translation>
    </message>
    <message>
        <source>Alt+P</source>
        <translation>Alt+P</translation>
    </message>
    <message>
        <source>&amp;Label:</source>
        <translation>&amp;Label:</translation>
    </message>
    <message>
        <source>Enter a label for this address to add it to the list of used addresses</source>
        <translation>Vul een label in voor dit adres om deze toe te voegen aan de lijst met gebruikte adressen</translation>
    </message>
    <message>
        <source>A&amp;mount:</source>
        <translation>&amp;Hoeveelheid:</translation>
    </message>
    <message>
        <source>Convert Change to Zerocoin (might cost additional fees)</source>
        <translation>Zet wisselgeld om naar Zerocoin (mogelijk extra kosten)</translation>
    </message>
    <message>
        <source>If checked, the wallet tries to minimize the returning change instead of minimizing the number of spent denominations.</source>
        <translation>Indien aangevinkt, probeert de portemonnee het terugkerende wisselgeld te minimaliseren in plaats van het aantal uitgegeven denominaties te minimaliseren.</translation>
    </message>
    <message>
        <source>Minimize Change</source>
        <translation>Minimaliseer wisselgeld</translation>
    </message>
    <message>
        <source>Information about the available Zerocoin funds.</source>
        <translation>Informatie over de beschikbare Zerocoin fondsen.</translation>
    </message>
    <message>
        <source>Zerocoin Stats:</source>
        <translation>Zerocoin Statistieken:</translation>
    </message>
    <message>
        <source>Denominations with value 1:</source>
        <translation>Denominaties met waarde 1:</translation>
    </message>
    <message>
        <source>Denom. with value 1:</source>
        <translation>Denom. met waarde 1:</translation>
    </message>
    <message>
        <source>0 x</source>
        <translation> 0 x</translation>
    </message>
    <message>
        <source>Denominations with value 5:</source>
        <translation>Denominaties met waarde 5:</translation>
    </message>
    <message>
        <source>Denom. with value 5:</source>
        <translation>Denom. met waarde 5:</translation>
    </message>
    <message>
        <source>Denominations with value 10:</source>
        <translation>Denominaties met waarde 10:</translation>
    </message>
    <message>
        <source>Denom. with value 10:</source>
        <translation>Denom. met waarde 10:</translation>
    </message>
    <message>
        <source>Denominations with value 50:</source>
        <translation>Denominaties met waarde 50:</translation>
    </message>
    <message>
        <source>Denom. with value 50:</source>
        <translation>Denom. met waarde 50:</translation>
    </message>
    <message>
        <source>Denominations with value 100:</source>
        <translation>Denominaties met waarde 100:</translation>
    </message>
    <message>
        <source>Denom. with value 100:</source>
        <translation>Denom. met waarde 100:</translation>
    </message>
    <message>
        <source>Denominations with value 500:</source>
        <translation>Denominaties met waarde 500:</translation>
    </message>
    <message>
        <source>Denom. with value 500:</source>
        <translation>Denom. met waarde 500:</translation>
    </message>
    <message>
        <source>Denominations with value 1000:</source>
        <translation>Denominaties met waarde 1000:</translation>
    </message>
    <message>
        <source>Denom. with value 1000:</source>
        <translation>Denom. met waarde 1000:</translation>
    </message>
    <message>
        <source>Denominations with value 5000:</source>
        <translation>Denominaties met waarde 5000:</translation>
    </message>
    <message>
        <source>Denom. with value 5000:</source>
        <translation>Denom. met waarde 5000:</translation>
    </message>
    <message>
        <source>Note: This hidden objects are used for communication between the 'Coin Control' dialog and its parent objects. We don't want to change/reimplement the existing Coin Control, so this objects must be here, even when we don't use them. No, we don't like this approach, either.</source>
        <translation>Opmerking: Deze verborgen objecten worden gebruikt voor communicatie tussen de 'Munt Controle' dialoog en de  parent objecten. We willen de bestaande Munt Controle niet veranderen/opnieuw implementeren, dus deze objecten moeten hier zijn, zelfs als we ze niet gebruiken. Nee, we houden ook niet van deze aanpak.</translation>
    </message>
    <message>
        <source>Priority:</source>
        <translation>Prioriteit:</translation>
    </message>
    <message>
        <source>Fee:</source>
        <translation>Kost:</translation>
    </message>
    <message>
        <source>Dust:</source>
        <translation>Stof:</translation>
    </message>
    <message>
        <source>no</source>
        <translation>nee</translation>
    </message>
    <message>
        <source>Bytes:</source>
        <translation>Bytes:</translation>
    </message>
    <message>
        <source>Insufficient funds!</source>
        <translation>Onvoldoende saldo!</translation>
    </message>
    <message>
        <source>Coins automatically selected</source>
        <translation>Munten automatisch geselecteerd</translation>
    </message>
    <message>
        <source>medium</source>
        <translation>medium</translation>
    </message>
    <message>
        <source>Coin Control Features</source>
        <translation>Munt controle kenmerken</translation>
    </message>
    <message>
        <source>If this is activated, but the change address is empty or invalid, change will be sent to a newly generated address.</source>
        <translation>Als dit geactiveerd is, maar het wisselgeld adres is leeg of ongeldig, wordt het wisselgeld verzonden naar een nieuw gegenereerd adres.</translation>
    </message>
    <message>
        <source>Custom change address</source>
        <translation>Aangepast wisselgeld adres</translation>
    </message>
    <message>
        <source>Amount After Fee:</source>
        <translation>Bedrag na kosten:</translation>
    </message>
    <message>
        <source>Change:</source>
        <translation>Wijzig:</translation>
    </message>
    <message>
        <source>out of sync</source>
        <translation>niet gesynchroniseerd</translation>
    </message>
    <message>
        <source>Mint Status: Okay</source>
        <translation>Mint status: Oké</translation>
    </message>
    <message>
        <source>Copy quantity</source>
        <translation>Kopieer kwanititeit</translation>
    </message>
    <message>
        <source>Copy amount</source>
        <translation>Kopieer hoeveelheid</translation>
    </message>
    <message>
        <source>Error: Your wallet is locked. Please enter the wallet passphrase first.</source>
        <translation>Fout: Je portemonnee is vergrendeld. Voer alsjeblieft de wachtwoord zin voor de portemonnee in.</translation>
    </message>
    <message>
        <source>Message: Enter an amount &gt; 0.</source>
        <translation>Bericht: voer een bedrag in &gt; 0.</translation>
    </message>
    <message>
        <source>Minting </source>
        <translation>Minting </translation>
    </message>
    <message>
        <source>Successfully minted </source>
        <translation>Succesvol gemint</translation>
    </message>
    <message>
        <source> zDAPS in </source>
        <translation> zDAPS in </translation>
    </message>
    <message>
        <source> sec. Used denominations:
</source>
        <translation>sec. gebruikte denominaties:
</translation>
    </message>
    <message>
        <source>Starting ResetMintZerocoin: rescanning complete blockchain, this will need up to 30 minutes depending on your hardware. 
Please be patient...</source>
        <translation>Start ResetMintZerocoin: rescanning complete blockchain, dit zal tot 30 minuten nodig hebben, afhankelijk van uw hardware.
Wees alsjeblieft geduldig...</translation>
    </message>
    <message>
        <source>Duration: </source>
        <translation>Duur:</translation>
    </message>
    <message>
        <source> sec.
</source>
        <translation> sec.
</translation>
    </message>
    <message>
        <source>Starting ResetSpentZerocoin: </source>
        <translation>Starten van ResetSpentZerocoin: </translation>
    </message>
    <message>
        <source>No 'Pay To' address provided, creating local payment</source>
        <translation>Geen 'Betaal aan' adres verstrekt, lokale betaling wordt gemaakt</translation>
    </message>
    <message>
        <source>Invalid Dapscoin Address</source>
        <translation>Ongeldig Dapscoin addres</translation>
    </message>
    <message>
        <source>Invalid Send Amount</source>
        <translation>Ongeldig verzend bedrag</translation>
    </message>
    <message>
        <source>Confirm additional Fees</source>
        <translation>Bevestig extra kosten</translation>
    </message>
    <message>
        <source>Are you sure you want to send?&lt;br /&gt;&lt;br /&gt;</source>
        <translation>Weet je zeker dat je wilt verzenden?&lt;br /&gt;&lt;br /&gt;</translation>
    </message>
    <message>
        <source> to address </source>
        <translation>naar adres</translation>
    </message>
    <message>
        <source>with Security Level </source>
        <translation>met beveiligingsniveau</translation>
    </message>
    <message>
        <source>Confirm send coins</source>
        <translation>Bevestig verzending coins</translation>
    </message>
    <message>
        <source>Spending Zerocoin.
Computationally expensive, might need several minutes depending on the selected Security Level and your hardware. 
Please be patient...</source>
        <translation>Zerocoin besteden.
Computationeel duur, zou mogelijk enkele minuten nodig hebben, afhankelijk van het geselecteerde beveiligingsniveau en je 
hardware.
Wees alsjeblieft geduldig...</translation>
    </message>
    <message>
        <source>Spend Zerocoin failed with status = </source>
        <translation>Bestede Zerocoin mislukt met status =</translation>
    </message>
    <message>
        <source>zDaps Spend #: </source>
        <translation>zDaps besteed #: </translation>
    </message>
    <message>
        <source>denomination: </source>
        <translation>denominatie:</translation>
    </message>
    <message>
        <source>serial: </source>
        <translation>serial: </translation>
    </message>
    <message>
        <source>Spend is 1 of : </source>
        <translation>Besteed is 1 of : </translation>
    </message>
    <message>
        <source>value out: </source>
        <translation>Waarde uit:</translation>
    </message>
    <message>
        <source>address: </source>
        <translation>adres:</translation>
    </message>
    <message>
        <source>zDaps Mint</source>
        <translation>zDaps Mint</translation>
    </message>
    <message>
        <source>Sending successful, return code: </source>
        <translation>Verzenden succesvol, retourcode:</translation>
    </message>
    <message>
        <source>txid: </source>
        <translation>txid: </translation>
    </message>
    <message>
        <source>fee: </source>
        <translation>kosten:</translation>
    </message>
</context>
<context>
=======
>>>>>>> 9776ec0a
    <name>QObject</name>
    <message>
        <source>Amount</source>
        <translation>Hoeveelheid</translation>
    </message>
    <message>
        <source>Enter a DAPS address (e.g. %1)</source>
        <translation>Voer een DAPS adres in (b.v. %1)</translation>
    </message>
    <message>
        <source>%1 d</source>
        <translation>%1 d</translation>
    </message>
    <message>
        <source>%1 h</source>
        <translation>%1 h</translation>
    </message>
    <message>
        <source>%1 m</source>
        <translation>%1 m</translation>
    </message>
    <message>
        <source>%1 s</source>
        <translation>%1 s</translation>
    </message>
    <message>
        <source>NETWORK</source>
        <translation>NETWERK</translation>
    </message>
    <message>
        <source>BLOOM</source>
        <translation>BLOOM</translation>
    </message>
    <message>
        <source>UNKNOWN</source>
        <translation>ONBEKEND</translation>
    </message>
    <message>
        <source>None</source>
        <translation>Geen</translation>
    </message>
    <message>
        <source>N/A</source>
        <translation>NB</translation>
    </message>
    <message>
        <source>%1 ms</source>
        <translation>%1 ms</translation>
    </message>
</context>
<context>
    <name>QRImageWidget</name>
    <message>
        <source>&amp;Save Image...</source>
        <translation>&amp;Afbeelding opslaan...</translation>
    </message>
    <message>
        <source>&amp;Copy Image</source>
        <translation>&amp;Kopieer afbeelding</translation>
    </message>
    <message>
        <source>Save QR Code</source>
        <translation>QR code opslaan</translation>
    </message>
    <message>
        <source>PNG Image (*.png)</source>
        <translation>PNG Afbeelding(*.png)</translation>
    </message>
</context>
<context>
    <name>RPCConsole</name>
    <message>
        <source>Tools window</source>
        <translation>Tools venster</translation>
    </message>
    <message>
        <source>&amp;Information</source>
        <translation>&amp;Informatie</translation>
    </message>
    <message>
        <source>General</source>
        <translation>Algemeen</translation>
    </message>
    <message>
        <source>Name</source>
        <translation>Naam</translation>
    </message>
    <message>
        <source>Client name</source>
        <translation>Client naam</translation>
    </message>
    <message>
        <source>N/A</source>
        <translation>NB</translation>
    </message>
    <message>
        <source>Number of connections</source>
        <translation>Aantal connecties</translation>
    </message>
    <message>
        <source>&amp;Open</source>
        <translation>&amp;Open</translation>
    </message>
    <message>
        <source>Startup time</source>
        <translation>Opstarttijd</translation>
    </message>
    <message>
        <source>Network</source>
        <translation>Netwerk</translation>
    </message>
    <message>
        <source>Last block time</source>
        <translation>Laatste blocktijd</translation>
    </message>
    <message>
        <source>Debug log file</source>
        <translation>Debug logbestand</translation>
    </message>
    <message>
        <source>Using OpenSSL version</source>
        <translation>Gebruikt OpenSSL versie</translation>
    </message>
    <message>
        <source>Build date</source>
        <translation>Bouwdatum</translation>
    </message>
    <message>
        <source>Current number of blocks</source>
        <translation>Huidige blockaantal</translation>
    </message>
    <message>
        <source>Client version</source>
        <translation>Client versie</translation>
    </message>
    <message>
        <source>Using BerkeleyDB version</source>
        <translation>Gebruikt BerkeleyDB versie</translation>
    </message>
    <message>
        <source>Block chain</source>
        <translation>Blockchain</translation>
    </message>
    <message>
        <source>Open the DAPS debug log file from the current data directory. This can take a few seconds for large log files.</source>
        <translation>Open het DAPS debug log bestand uit de huidige data directory. Dit kan enkele seconden duren voor grote logbestanden.</translation>
    </message>
    <message>
        <source>Number of Masternodes</source>
        <translation>Aantal Masternodes</translation>
    </message>
    <message>
        <source>&amp;Console</source>
        <translation>&amp;Console</translation>
    </message>
    <message>
        <source>Clear console</source>
        <translation>Console leegmaken</translation>
    </message>
    <message>
        <source>&amp;Network Traffic</source>
        <translation>&amp;Netwerk verkeer</translation>
    </message>
    <message>
        <source>&amp;Clear</source>
        <translation>&amp;Leegmaken</translation>
    </message>
    <message>
        <source>Totals</source>
        <translation>Totalen</translation>
    </message>
    <message>
        <source>Received</source>
        <translation>Ontvangen</translation>
    </message>
    <message>
        <source>Sent</source>
        <translation>Verstuurd</translation>
    </message>
    <message>
        <source>&amp;Peers</source>
        <translation>&amp;Peers</translation>
    </message>
    <message>
        <source>Select a peer to view detailed information.</source>
        <translation>Selecteer een peer om gedetailleerde informatie te bekijken.</translation>
    </message>
    <message>
        <source>Direction</source>
        <translation>Richting</translation>
    </message>
    <message>
        <source>Protocol</source>
        <translation>Protocol</translation>
    </message>
    <message>
        <source>Version</source>
        <translation>Versie</translation>
    </message>
    <message>
        <source>Services</source>
        <translation>Diensten</translation>
    </message>
    <message>
        <source>Starting Height</source>
        <translation>Start hoogte</translation>
    </message>
    <message>
        <source>Sync Height</source>
        <translation>Sync hoogte</translation>
    </message>
    <message>
        <source>Ban Score</source>
        <translation>Ban score</translation>
    </message>
    <message>
        <source>Connection Time</source>
        <translation>Connectietijd</translation>
    </message>
    <message>
        <source>Last Send</source>
        <translation>Laatst Verzonden</translation>
    </message>
    <message>
        <source>Last Receive</source>
        <translation>Laatst Ontvangen</translation>
    </message>
    <message>
        <source>Bytes Sent</source>
        <translation>Verzonden Bytes</translation>
    </message>
    <message>
        <source>Bytes Received</source>
        <translation>Ontvangen Bytes</translation>
    </message>
    <message>
        <source>Ping Time</source>
        <translation>Pingtijd</translation>
    </message>
    <message>
        <source>&amp;Wallet Repair</source>
        <translation>&amp;Portemonnee herstel</translation>
    </message>
    <message>
        <source>Wallet In Use:</source>
        <translation>Portemonnee in gebruik:</translation>
    </message>
    <message>
        <source>Salvage wallet</source>
        <translation>Red portemonnee</translation>
    </message>
    <message>
        <source>Attempt to recover private keys from a corrupt wallet.dat.</source>
        <translation>Poog om privé sleutels terug te halen uit een corrupte wallet.dat.</translation>
    </message>
    <message>
        <source>Rescan blockchain files</source>
        <translation>Herscan blockchain bestanden</translation>
    </message>
    <message>
        <source>Rescan the block chain for missing wallet transactions.</source>
        <translation>Herscan de blockchain voor ontbrekende portemonnee transacties.</translation>
    </message>
    <message>
        <source>Recover transactions 1</source>
        <translation>Herstel transacties 1</translation>
    </message>
    <message>
        <source>Recover transactions from blockchain (keep meta-data, e.g. account owner).</source>
        <translation>Herstel transacties van blockchain (houd meta-data, bijvoorbeeld account eigenaar).</translation>
    </message>
    <message>
        <source>Recover transactions 2</source>
        <translation>Herstel transacties 2</translation>
    </message>
    <message>
        <source>Recover transactions from blockchain (drop meta-data).</source>
        <translation>Herstel transacties van blockchain (laat meta-data vallen).</translation>
    </message>
    <message>
        <source>Upgrade wallet format</source>
        <translation>Upgrade portemonnee format</translation>
    </message>
    <message>
        <source>Rebuild block chain index from current blk000??.dat files.</source>
        <translation>Herstel blockchain index van huidige blk000??.dat bestanden.</translation>
    </message>
    <message>
        <source>The buttons below will restart the wallet with command-line options to repair the wallet, fix issues with corrupt blockhain files or missing/obsolete transactions.</source>
        <translation>De onderstaande knoppen zullen de portemonnee opnieuw opstarten met command line opties om de portemonnee te repareren, problemen op te lossen met corrupte blockchain bestanden of ontbrekende/verouderde transacties.</translation>
    </message>
    <message>
        <source>Wallet repair options.</source>
        <translation>Portemonnee herstelopties.</translation>
    </message>
    <message>
        <source>Upgrade wallet to latest format on startup. (Note: this is NOT an update of the wallet itself!)</source>
        <translation>Upgrade portemonnee naar nieuwste format bij opstarten. (Opmerking: dit is NIET een update van de portemonnee zelf!)</translation>
    </message>
    <message>
        <source>Rebuild index</source>
        <translation>Herbouw index</translation>
    </message>
    <message>
        <source>In:</source>
        <translation>In:</translation>
    </message>
    <message>
        <source>Out:</source>
        <translation>Uit:</translation>
    </message>
    <message>
        <source>Welcome to the DAPS RPC console.</source>
        <translation>Welkom bij de DAPS RPC console.</translation>
    </message>
    <message>
        <source>Use up and down arrows to navigate history, and &lt;b&gt;Ctrl-L&lt;/b&gt; to clear screen.</source>
        <translation>Gebruik omhoog en omlaag pijlen om de geschiedenis te navigeren, en&lt;b&gt;Ctrl-L&lt;/b&gt;om scherm te wissen.</translation>
    </message>
    <message>
        <source>Type &lt;b&gt;help&lt;/b&gt; for an overview of available commands.</source>
        <translation>Type &lt;b&gt;help &lt;/b&gt;voor een overzicht van beschikbare commando's.</translation>
    </message>
    <message>
        <source>%1 B</source>
        <translation>%1 B</translation>
    </message>
    <message>
        <source>%1 KB</source>
        <translation>%1 KB</translation>
    </message>
    <message>
        <source>%1 MB</source>
        <translation>%1 MB</translation>
    </message>
    <message>
        <source>%1 GB</source>
        <translation>%1 GB</translation>
    </message>
    <message>
        <source>via %1</source>
        <translation>via %1</translation>
    </message>
    <message>
        <source>never</source>
        <translation>nooit</translation>
    </message>
    <message>
        <source>Inbound</source>
        <translation>Inkomende</translation>
    </message>
    <message>
        <source>Outbound</source>
        <translation>Uitgaande</translation>
    </message>
    <message>
        <source>Unknown</source>
        <translation>Ongekend</translation>
    </message>
    <message>
        <source>Fetching...</source>
        <translation>Ophalen...</translation>
    </message>
</context>
<context>
    <name>ReceiveCoinsDialog</name>
    <message>
        <source>Reuse one of the previously used receiving addresses.&lt;br&gt;Reusing addresses has security and privacy issues.&lt;br&gt;Do not use this unless re-generating a payment request made before.</source>
        <translation>Hergebruik een van de eerder gebruikte ontvangstadressen.&lt;br&gt;Hergebruik van adressen heeft beveiligings- en privacyproblemen. &lt;br&gt;Gebruik dit niet tenzij u eerder een betalingsverzoek heeft aangemaakt.</translation>
    </message>
    <message>
        <source>R&amp;euse an existing receiving address (not recommended)</source>
        <translation>Hergebruik een bestaand ontvangstadres (niet aanbevolen)</translation>
    </message>
    <message>
        <source>&amp;Message:</source>
        <translation>&amp;Bericht:</translation>
    </message>
    <message>
        <source>An optional label to associate with the new receiving address.</source>
        <translation>Een optioneel label om te associëren met het nieuwe ontvangstadres.</translation>
    </message>
    <message>
        <source>An optional message to attach to the payment request, which will be displayed when the request is opened. Note: The message will not be sent with the payment over the DAPS network.</source>
        <translation>Een optioneel bericht dat aan het betalingsverzoek wordt gehecht, dat wordt weergegeven wanneer het verzoek wordt geopend. Opmerking: het bericht wordt niet verzonden met de betaling via het DAPS netwerk.</translation>
    </message>
    <message>
        <source>An optional message to attach to the payment request, which will be displayed when the request is opened.&lt;br&gt;Note: The message will not be sent with the payment over the DAPS network.</source>
        <translation>Een optioneel bericht dat aan het betalingsverzoek wordt gehecht, dat wordt weergegeven wanneer het verzoek wordt geopend.&lt;br&gt;Opmerking: het bericht wordt niet verzonden met de betaling via het DAPS netwerk.</translation>
    </message>
    <message>
        <source>Use this form to request payments. All fields are &lt;b&gt;optional&lt;/b&gt;.</source>
        <translation>Gebruik dit formulier om betalingen aan te vragen. Alle velden zijn&lt;b&gt;optioneel&lt;/b&gt;.</translation>
    </message>
    <message>
        <source>&amp;Label:</source>
        <translation>&amp;Label:</translation>
    </message>
    <message>
        <source>An optional amount to request. Leave this empty or zero to not request a specific amount.</source>
        <translation>Een optioneel bedrag om te vragen. Laat dit leeg of vul een nul in om geen specifiek bedrag te vragen.</translation>
    </message>
    <message>
        <source>&amp;Amount:</source>
        <translation>&amp;Hoeveelheid:</translation>
    </message>
    <message>
        <source>&amp;Request payment</source>
        <translation>&amp;Verzoek betaling</translation>
    </message>
    <message>
        <source>Clear all fields of the form.</source>
        <translation>Leeg alle velden van het formulier.</translation>
    </message>
    <message>
        <source>Clear</source>
        <translation>Leegmaken</translation>
    </message>
    <message>
        <source>Requested payments history</source>
        <translation>Betalingsverzoeken geschiedenis</translation>
    </message>
    <message>
        <source>Show the selected request (does the same as double clicking an entry)</source>
        <translation>Toon het geselecteerde verzoek (doet hetzelfde als dubbelklik op een item)</translation>
    </message>
    <message>
        <source>Show</source>
        <translation>Toon</translation>
    </message>
    <message>
        <source>Remove the selected entries from the list</source>
        <translation>Verwijder de geselecteerde vermeldingen uit de lijst</translation>
    </message>
    <message>
        <source>Remove</source>
        <translation>Verwijder</translation>
    </message>
    <message>
        <source>Copy label</source>
        <translation>Kopiëer label</translation>
    </message>
    <message>
        <source>Copy message</source>
        <translation>Bericht kopiëren</translation>
    </message>
    <message>
        <source>Copy amount</source>
        <translation>Kopieer hoeveelheid</translation>
    </message>
</context>
<context>
    <name>ReceiveRequestDialog</name>
    <message>
        <source>QR Code</source>
        <translation>QR Code</translation>
    </message>
    <message>
        <source>Copy &amp;URI</source>
        <translation>Kopieer &amp;URI</translation>
    </message>
    <message>
        <source>Copy &amp;Address</source>
        <translation>Kopieer &amp;Adres</translation>
    </message>
    <message>
        <source>&amp;Save Image...</source>
        <translation>&amp;Afbeelding opslaan...</translation>
    </message>
    <message>
        <source>Request payment to %1</source>
        <translation>Verzoek betaling aan %1</translation>
    </message>
    <message>
        <source>Payment information</source>
        <translation>Betalingsinformatie</translation>
    </message>
    <message>
        <source>URI</source>
        <translation>URI</translation>
    </message>
    <message>
        <source>Address</source>
        <translation>Adres</translation>
    </message>
    <message>
        <source>Amount</source>
        <translation>Hoeveelheid</translation>
    </message>
    <message>
        <source>Label</source>
        <translation>Label</translation>
    </message>
    <message>
        <source>Message</source>
        <translation>Bericht</translation>
    </message>
    <message>
        <source>Resulting URI too long, try to reduce the text for label / message.</source>
        <translation>Resulterende URI te lang geleden, probeer de tekst voor label/bericht te verminderen.</translation>
    </message>
    <message>
        <source>Error encoding URI into QR Code.</source>
        <translation>Fout bij het coderen van URI in QR-code.</translation>
    </message>
</context>
<context>
    <name>RecentRequestsTableModel</name>
    <message>
        <source>Date</source>
        <translation>Datum</translation>
    </message>
    <message>
        <source>Label</source>
        <translation>Label</translation>
    </message>
    <message>
        <source>Message</source>
        <translation>Bericht</translation>
    </message>
    <message>
        <source>Amount</source>
        <translation>Hoeveelheid</translation>
    </message>
    <message>
        <source>(no label)</source>
        <translation>(geen label)</translation>
    </message>
    <message>
        <source>(no message)</source>
        <translation>(geen bericht)</translation>
    </message>
    <message>
        <source>(no amount)</source>
        <translation>(geen hoeveelheid)</translation>
    </message>
</context>
<context>
    <name>SendCoinsDialog</name>
    <message>
        <source>Send Coins</source>
        <translation>Verzend Munten</translation>
    </message>
    <message>
        <source>Coin Control Features</source>
        <translation>Munt controle kenmerken</translation>
    </message>
    <message>
        <source>Insufficient funds!</source>
        <translation>Onvoldoende saldo!</translation>
    </message>
    <message>
        <source>Quantity:</source>
        <translation>Kwantiteit:</translation>
    </message>
    <message>
        <source>Bytes:</source>
        <translation>Bytes:</translation>
    </message>
    <message>
        <source>Amount:</source>
        <translation>Hoeveelheid:</translation>
    </message>
    <message>
        <source>Priority:</source>
        <translation>Prioriteit:</translation>
    </message>
    <message>
        <source>medium</source>
        <translation>medium</translation>
    </message>
    <message>
        <source>Fee:</source>
        <translation>Kost:</translation>
    </message>
    <message>
        <source>Dust:</source>
        <translation>Stof:</translation>
    </message>
    <message>
        <source>no</source>
        <translation>nee</translation>
    </message>
    <message>
        <source>After Fee:</source>
        <translation>Na de kost:</translation>
    </message>
    <message>
        <source>Change:</source>
        <translation>Wijzig:</translation>
    </message>
    <message>
        <source>If this is activated, but the change address is empty or invalid, change will be sent to a newly generated address.</source>
        <translation>Als dit geactiveerd is, maar het wisselgeld adres is leeg of ongeldig, wordt het wisselgeld verzonden naar een nieuw gegenereerd adres.</translation>
    </message>
    <message>
        <source>Custom change address</source>
        <translation>Aangepast wisselgeld adres</translation>
    </message>
    <message>
        <source>Split UTXO</source>
        <translation>Split UTXO</translation>
    </message>
    <message>
        <source># of outputs</source>
        <translation># outputs</translation>
    </message>
    <message>
        <source>UTXO Size:</source>
        <translation>UTXO grootte:</translation>
    </message>
    <message>
        <source>0 DAPS</source>
        <translation>0 DAPS</translation>
    </message>
    <message>
        <source>Transaction Fee:</source>
        <translation>Transactiekosten: </translation>
    </message>
    <message>
        <source>Choose...</source>
        <translation>Kies...</translation>
    </message>
    <message>
        <source>collapse fee-settings</source>
        <translation>Klap kosten instellingen in</translation>
    </message>
    <message>
        <source>Minimize</source>
        <translation>Minimaliseer</translation>
    </message>
    <message>
        <source>per kilobyte</source>
        <translation>per kilobyte</translation>
    </message>
    <message>
        <source>total at least</source>
        <translation>totaal tenminste</translation>
    </message>
    <message>
        <source>(read the tooltip)</source>
        <translation>(lees de tooltip)</translation>
    </message>
    <message>
        <source>Custom:</source>
        <translation>Aangepast:</translation>
    </message>
    <message>
        <source>(Smart fee not initialized yet. This usually takes a few blocks...)</source>
        <translation>(Smart fee nog niet geïnitialiseerd. Dit duurt meestal een paar blokken ...)</translation>
    </message>
    <message>
        <source>Confirmation time:</source>
        <translation>Bevestigingstijd:</translation>
    </message>
    <message>
        <source>Open Coin Control...</source>
        <translation>Open munt controle...</translation>
    </message>
    <message>
        <source>Coins automatically selected</source>
        <translation>Munten automatisch geselecteerd</translation>
    </message>
    <message>
        <source>If the custom fee is set to 1000 uDAPSs and the transaction is only 250 bytes, then "per kilobyte" only pays 250 uDAPSs in fee,&lt;br /&gt;while "at least" pays 1000 uDAPSs. For transactions bigger than a kilobyte both pay by kilobyte.</source>
        <translation>Als de aangepaste vergoeding is ingesteld op 1000 uDAPSs en de transactie is slechts 250 bytes, dan betaalt per kilobyte alleen 250 uDAPS's in vergoeding,&lt;br /&gt;terwijl "minstens" 1000 uDAPS's betaalt. Voor transacties die groter zijn dan een kilobyte, betalen beiden per kilobyte.</translation>
    </message>
    <message>
        <source>If the custom fee is set to 1000 uDAPSs and the transaction is only 250 bytes, then "per kilobyte" only pays 250 uDAPSs in fee,&lt;br /&gt;while "total at least" pays 1000 uDAPSs. For transactions bigger than a kilobyte both pay by kilobyte.</source>
        <translation>Als de aangepaste vergoeding is ingesteld op 1000 uDAPSs en de transactie is slechts 250 bytes, dan betaalt per kilobyte alleen 250 uDAPS's in vergoeding,&lt;br /&gt;terwijl "totaal minstens" 1000 uDAPS's betaalt. Voor transacties die groter zijn dan een kilobyte, betalen beiden per kilobyte.</translation>
    </message>
    <message>
        <source>Paying only the minimum fee is just fine as long as there is less transaction volume than space in the blocks.&lt;br /&gt;But be aware that this can end up in a never confirming transaction once there is more demand for DAPS transactions than the network can process.</source>
        <translation>Alleen de minimale vergoeding betalen is prima, zolang er minder transactie volume is dan ruimte in de blokken. &lt;br /&gt;Maar wees ervan bewust dat dit kan leiden tot een nooit bevestigende transactie wanneer er meer vraag is naar DAPS transacties dan het netwerk kan verwerken.</translation>
    </message>
    <message>
        <source>normal</source>
        <translation>normaal</translation>
    </message>
    <message>
        <source>fast</source>
        <translation>snel</translation>
    </message>
    <message>
        <source>Recommended</source>
        <translation>Aanbevolen</translation>
    </message>
    <message>
        <source>Send as zero-fee transaction if possible</source>
        <translation>Zend als zero-fee transactie indien mogelijk</translation>
    </message>
    <message>
        <source>(confirmation may take longer)</source>
        <translation>(bevestiging kan langer duren)</translation>
    </message>
    <message>
        <source>Confirm the send action</source>
        <translation>Bevestig de verzendactie</translation>
    </message>
    <message>
        <source>S&amp;end</source>
        <translation>V&amp;erzenden</translation>
    </message>
    <message>
        <source>Clear all fields of the form.</source>
        <translation>Leeg alle velden van het formulier.</translation>
    </message>
    <message>
        <source>Clear &amp;All</source>
        <translation>Verwijder &amp;Alles</translation>
    </message>
    <message>
        <source>Send to multiple recipients at once</source>
        <translation>Verzend naar meerdere ontvangers tegelijk</translation>
    </message>
    <message>
        <source>Add &amp;Recipient</source>
        <translation>Voeg &amp;ontvanger toe</translation>
    </message>
    <message>
        <source>Anonymized DAPS</source>
        <translation>Geanonimiseerde DAPS</translation>
    </message>
    <message>
        <source>Balance:</source>
        <translation>Balans:</translation>
    </message>
    <message>
        <source>Copy quantity</source>
        <translation>Kopieer kwanititeit</translation>
    </message>
    <message>
        <source>Copy amount</source>
        <translation>Kopieer hoeveelheid</translation>
    </message>
    <message>
        <source>Copy fee</source>
        <translation>Kopiëer kost</translation>
    </message>
    <message>
        <source>Copy after fee</source>
        <translation>Kopiëer na kost</translation>
    </message>
    <message>
        <source>Copy bytes</source>
        <translation>Kopieer bytes</translation>
    </message>
    <message>
        <source>Copy priority</source>
        <translation>Kopieer prioriteit</translation>
    </message>
    <message>
        <source>Copy dust</source>
        <translation>Kopieer dust</translation>
    </message>
    <message>
        <source>Copy change</source>
        <translation>Kopieer wisselgeld</translation>
    </message>
    <message>
        <source>The split block tool does not work when sending to outside addresses. Try again.</source>
        <translation>Het split block tool werkt niet bij het verzenden naar externe adressen. Probeer het nog eens.</translation>
    </message>
    <message>
        <source>The split block tool does not work with multiple addresses. Try again.</source>
        <translation>Het split block tool werkt niet met meerdere adressen. Probeer het nog eens.</translation>
    </message>
    <message>
        <source>using</source>
        <translation>gebruikt</translation>
    </message>
    <message>
        <source>anonymous funds</source>
        <translation>anonieme financiën</translation>
    </message>
    <message>
        <source>Warning: Invalid DAPS address</source>
        <translation>Waarschuwing: Ongeldig DAPS adres</translation>
    </message>
    <message>
        <source>any available funds (not recommended)</source>
        <translation>elke beschikbare fonds (niet aanbevolen)</translation>
    </message>
    <message>
        <source>%1 to %2</source>
        <translation>%1 naar %2</translation>
    </message>
    <message>
        <source>Are you sure you want to send?</source>
        <translation>Ben je zeker dat je wilt verzenden?</translation>
    </message>
    <message>
        <source>are added as transaction fee</source>
        <translation>worden toegevoegd als transactiekosten</translation>
    </message>
    <message>
        <source>Total Amount = &lt;b&gt;%1&lt;/b&gt;&lt;br /&gt;= %2</source>
        <translation>Totale hoeveelheid = &lt;b&gt;%1 &lt;/b&gt;&lt;br /&gt;= %2</translation>
    </message>
    <message>
        <source>Confirm send coins</source>
        <translation>Bevestig verzending coins</translation>
    </message>
    <message>
        <source>A fee %1 times higher than %2 per kB is considered an insanely high fee.</source>
        <translation>Een vergoeding %1 keer hoger dan %2 per kB wordt beschouwd als een zwaar hoge vergoeding.</translation>
    </message>
    <message numerus="yes">
        <source>Estimated to begin confirmation within %n block(s).</source>
        <translation><numerusform>Schatting om te beginnen met bevestiging in %n blok.</numerusform><numerusform>Schatting om te beginnen met bevestiging in %n blokken.</numerusform></translation>
    </message>
    <message>
        <source>The recipient address is not valid, please recheck.</source>
        <translation>Het ontvangstadres is niet geldig, controleer deze.</translation>
    </message>
    <message>
        <source> split into %1 outputs using the UTXO splitter.</source>
        <translation>gesplitst in %1 outputs met behulp van de UTXO splitter.</translation>
    </message>
    <message>
        <source>&lt;b&gt;(%1 of %2 entries displayed)&lt;/b&gt;</source>
        <translation>&lt;b&gt;(%1 van %2 vermeldingen weergegeven)</translation>
    </message>
    <message>
        <source>The amount to pay must be larger than 0.</source>
        <translation>Het te betalen bedrag moet groter zijn dan 0.</translation>
    </message>
    <message>
        <source>The amount exceeds your balance.</source>
        <translation>Het bedrag overschrijdt uw saldo.</translation>
    </message>
    <message>
        <source>The total exceeds your balance when the %1 transaction fee is included.</source>
        <translation>Het totaal overschrijdt uw saldo wanneer de transactievergoeding %1 is inbegrepen.</translation>
    </message>
    <message>
        <source>Duplicate address found, can only send to each address once per send operation.</source>
        <translation>Dubbel adres gevonden, kan alleen per keer per verzendoperatie naar elk adres versturen.</translation>
    </message>
    <message>
        <source>Transaction creation failed!</source>
        <translation>Transactie creatie mislukt!</translation>
    </message>
    <message>
        <source>The transaction was rejected! This might happen if some of the coins in your wallet were already spent, such as if you used a copy of wallet.dat and coins were spent in the copy but not marked as spent here.</source>
        <translation>De transactie is afgewezen! Dit kan gebeuren als sommige munten in je portemonnee al waren uitgegeven, zoals als je een kopie van de wallet.dat en munten in de kopie waren besteed maar niet gemarkeerd zoals hier besteed.</translation>
    </message>
    <message>
        <source>Error: The wallet was unlocked only to anonymize coins.</source>
        <translation>Fout: De portemonnee was alleen geopend om munten te anonimiseren.</translation>
    </message>
    <message>
        <source>Error: The wallet was unlocked only to anonymize coins. Unlock canceled.</source>
        <translation>Fout: De portemonnee was alleen geopend om munten te anonimiseren. Ontgrendelen geannuleerd.</translation>
    </message>
    <message>
        <source>Pay only the minimum fee of %1</source>
        <translation>Betaal alleen de minimumkost van %1</translation>
    </message>
    <message>
        <source>Warning: Unknown change address</source>
        <translation>Waarschuwing: Ongekend wisselgeld adres</translation>
    </message>
    <message>
        <source>(no label)</source>
        <translation>(geen label)</translation>
    </message>
</context>
<context>
    <name>SendCoinsEntry</name>
    <message>
        <source>This is a normal payment.</source>
        <translation>Dit is een normale betaling.</translation>
    </message>
    <message>
        <source>Pay &amp;To:</source>
        <translation>Betaal &amp;Naar:</translation>
    </message>
    <message>
        <source>The DAPS address to send the payment to</source>
        <translation>Het DAPS adres om de betaling naar te verzenden</translation>
    </message>
    <message>
        <source>Choose previously used address</source>
        <translation>Kies een eerder gebruikt adres</translation>
    </message>
    <message>
        <source>Alt+A</source>
        <translation>Alt+A</translation>
    </message>
    <message>
        <source>Paste address from clipboard</source>
        <translation>Plak adres vanaf klembord</translation>
    </message>
    <message>
        <source>Alt+P</source>
        <translation>Alt+P</translation>
    </message>
    <message>
        <source>Remove this entry</source>
        <translation>Verwijder dit item</translation>
    </message>
    <message>
        <source>&amp;Label:</source>
        <translation>&amp;Label:</translation>
    </message>
    <message>
        <source>Enter a label for this address to add it to the list of used addresses</source>
        <translation>Vul een label in voor dit adres om deze toe te voegen aan de lijst met gebruikte adressen</translation>
    </message>
    <message>
        <source>A&amp;mount:</source>
        <translation>&amp;Hoeveelheid:</translation>
    </message>
    <message>
        <source>Message:</source>
        <translation>Bericht:</translation>
    </message>
    <message>
        <source>A message that was attached to the DAPS: URI which will be stored with the transaction for your reference. Note: This message will not be sent over the DAPS network.</source>
        <translation>Een bericht dat is gehecht aan de DAPS: URI die bij de transactie wordt opgeslagen voor uw referentie. Opmerking: dit bericht wordt niet verzonden via het DAPS netwerk.</translation>
    </message>
    <message>
        <source>This is an unverified payment request.</source>
        <translation>Dit is een ongeverifieerde betalingsverzoek.</translation>
    </message>
    <message>
        <source>Pay To:</source>
        <translation>Betaal aan:</translation>
    </message>
    <message>
        <source>Memo:</source>
        <translation>Memo:</translation>
    </message>
    <message>
        <source>This is a verified payment request.</source>
        <translation>Dit is een geverifieerd betalingsverzoek.</translation>
    </message>
    <message>
        <source>Enter a label for this address to add it to your address book</source>
        <translation>Voer een label in voor dit adres om het toe te voegen aan jouw adresboek</translation>
    </message>
</context>
<context>
    <name>ShutdownWindow</name>
    <message>
        <source>DAPS is shutting down...</source>
        <translation>DAPS is aan het afsluiten...</translation>
    </message>
    <message>
        <source>Do not shut down the computer until this window disappears.</source>
        <translation>Sluit de computer niet af voordat dit venster verdwenen is.</translation>
    </message>
</context>
<context>
    <name>SignVerifyMessageDialog</name>
    <message>
        <source>Signatures - Sign / Verify a Message</source>
        <translation>Handtekeningen - Onderteken / Verifieer een Bericht</translation>
    </message>
    <message>
        <source>&amp;Sign Message</source>
        <translation>&amp;Onderteken Bericht</translation>
    </message>
    <message>
        <source>You can sign messages with your addresses to prove you own them. Be careful not to sign anything vague, as phishing attacks may try to trick you into signing your identity over to them. Only sign fully-detailed statements you agree to.</source>
        <translation>Je kunt berichten met je adressen ondertekenen om te bewijzen dat je ze bezit. Wees voorzichtig om niets vaags te ondertekenen, omdat phishing aanvallen je misschien kunnen proberen om je identiteit over te geven. Teken alleen volledig gedetailleerde verklaringen aan waar je mee akkoord gaat.</translation>
    </message>
    <message>
        <source>The DAPS address to sign the message with</source>
        <translation>Het DAPS adres om het bericht met te ondertekenen</translation>
    </message>
    <message>
        <source>Choose previously used address</source>
        <translation>Kies een eerder gebruikt adres</translation>
    </message>
    <message>
        <source>Alt+A</source>
        <translation>Alt+A</translation>
    </message>
    <message>
        <source>Paste address from clipboard</source>
        <translation>Plak adres vanaf klembord</translation>
    </message>
    <message>
        <source>Alt+P</source>
        <translation>Alt+P</translation>
    </message>
    <message>
        <source>Enter the message you want to sign here</source>
        <translation>Voer hier het bericht in dat u wilt ondertekenen</translation>
    </message>
    <message>
        <source>Signature</source>
        <translation>Handtekening</translation>
    </message>
    <message>
        <source>Copy the current signature to the system clipboard</source>
        <translation>Kopieer de huidige handtekening naar het systeemklembord</translation>
    </message>
    <message>
        <source>Sign the message to prove you own this DAPS address</source>
        <translation>Onderteken het bericht om te bewijzen dat u het DAPS adres bezit</translation>
    </message>
    <message>
        <source>The DAPS address the message was signed with</source>
        <translation>Het DAPS adres waarmee het bericht was ondertekend</translation>
    </message>
    <message>
        <source>Verify the message to ensure it was signed with the specified DAPS address</source>
        <translation>Controleer een bericht om te verifiëren dat het ondertekend is door het gespecificeerde DAPS adres</translation>
    </message>
    <message>
        <source>Sign &amp;Message</source>
        <translation>Onderteken &amp;Bericht</translation>
    </message>
    <message>
        <source>Reset all sign message fields</source>
        <translation>Maak alle ondertekenvelden leeg</translation>
    </message>
    <message>
        <source>Clear &amp;All</source>
        <translation>Verwijder &amp;Alles</translation>
    </message>
    <message>
        <source>&amp;Verify Message</source>
        <translation>&amp;Verifieer Bericht</translation>
    </message>
    <message>
        <source>Enter the signing address, message (ensure you copy line breaks, spaces, tabs, etc. exactly) and signature below to verify the message. Be careful not to read more into the signature than what is in the signed message itself, to avoid being tricked by a man-in-the-middle attack.</source>
        <translation>Voer het ondertekening adres in, verifieer het bericht (zorg ervoor dat je line breaks, spaties, tabs, enz.) en onderteken hieronder om het bericht te verifiëren. Wees voorzichtig om niet meer in de handtekening te lezen dan in het ondertekende bericht zelf, om te voorkomen dat je door een man-in-de-middle aanval wordt getroffen.</translation>
    </message>
    <message>
        <source>Verify &amp;Message</source>
        <translation>Verifeer &amp;Message</translation>
    </message>
    <message>
        <source>Reset all verify message fields</source>
        <translation>Maak alle verifiëren van het bericht velden leeg</translation>
    </message>
    <message>
        <source>Click "Sign Message" to generate signature</source>
        <translation>Klik op "Onderteken Bericht" om een handtekening te genereren</translation>
    </message>
    <message>
        <source>The entered address is invalid.</source>
        <translation>Het ingevoerde adres is ongeldig.</translation>
    </message>
    <message>
        <source>Please check the address and try again.</source>
        <translation>Controleer het adres en probeer het opnieuw.</translation>
    </message>
    <message>
        <source>The entered address does not refer to a key.</source>
        <translation>Het opgegeven adres verwijst niet naar een sleutel.</translation>
    </message>
    <message>
        <source>Wallet unlock was cancelled.</source>
        <translation>Portemonnee-ontsleuteling is geannuleerd.</translation>
    </message>
    <message>
        <source>Private key for the entered address is not available.</source>
        <translation>Geheime sleutel voor het ingevoerde adres is niet beschikbaar.</translation>
    </message>
    <message>
        <source>Message signing failed.</source>
        <translation>Bericht ondertekenen mislukt.</translation>
    </message>
    <message>
        <source>Message signed.</source>
        <translation>Bericht ondertekend.</translation>
    </message>
    <message>
        <source>The signature could not be decoded.</source>
        <translation>De handtekening kon niet gedecodeerd worden.</translation>
    </message>
    <message>
        <source>Please check the signature and try again.</source>
        <translation>Controleer de handtekening en probeer het opnieuw.</translation>
    </message>
    <message>
        <source>The signature did not match the message digest.</source>
        <translation>De handtekening kwam niet overeen met de berichtverdeling.</translation>
    </message>
    <message>
        <source>Message verification failed.</source>
        <translation>Bericht verificatie mislukt.</translation>
    </message>
    <message>
        <source>Message verified.</source>
        <translation>Bericht geverifieerd.</translation>
    </message>
</context>
<context>
    <name>SplashScreen</name>
    <message>
        <source>DAPS</source>
        <translation>DAPS Kern</translation>
    </message>
    <message>
        <source>Version %1</source>
        <translation>Versie %1</translation>
    </message>
    <message>
        <source>The Bitcoin Core developers</source>
        <translation>De Bitcoin Kernontwikkelaars</translation>
    </message>
    <message>
        <source>The Dash Core developers</source>
        <translation>De Dash Kernontwikkelaars</translation>
    </message>
    <message>
        <source>The DAPS Project developers</source>
        <translation>De DAPS Kernontwikkelaars</translation>
    </message>
    <message>
        <source>[testnet]</source>
        <translation>[testnet]</translation>
    </message>
</context>
<context>
    <name>TrafficGraphWidget</name>
    <message>
        <source>KB/s</source>
        <translation>KB/s</translation>
    </message>
</context>
<context>
    <name>TransactionDesc</name>
    <message numerus="yes">
        <source>Open for %n more block(s)</source>
        <translation><numerusform>Klaar voor %n blok extra</numerusform><numerusform>Klaar voor %n meer blokken</numerusform></translation>
    </message>
    <message>
        <source>Open until %1</source>
        <translation>Open tot %1</translation>
    </message>
    <message>
        <source>conflicted</source>
        <translation>conflicteert</translation>
    </message>
    <message>
        <source>%1/offline</source>
        <translation>%1/offline</translation>
    </message>
    <message>
        <source>%1/unconfirmed</source>
        <translation>%1/onbevestigd</translation>
    </message>
    <message>
        <source>%1 confirmations</source>
        <translation>%1 bevestigingen</translation>
    </message>
    <message>
        <source>Status</source>
        <translation>Status</translation>
    </message>
    <message>
        <source>, has not been successfully broadcast yet</source>
        <translation>, is nog niet succesvol uitgezonden</translation>
    </message>
    <message numerus="yes">
        <source>, broadcast through %n node(s)</source>
        <translation><numerusform>, uitgezonden via %n node</numerusform><numerusform>, uitgezonden via %n nodes</numerusform></translation>
    </message>
    <message>
        <source>Date</source>
        <translation>Datum</translation>
    </message>
    <message>
        <source>Source</source>
        <translation>Bron</translation>
    </message>
    <message>
        <source>Generated</source>
        <translation>Gegeneerd</translation>
    </message>
    <message>
        <source>From</source>
        <translation>Van</translation>
    </message>
    <message>
        <source>unknown</source>
        <translation>ongekend</translation>
    </message>
    <message>
        <source>To</source>
        <translation>Naar</translation>
    </message>
    <message>
        <source>own address</source>
        <translation>eigen adres</translation>
    </message>
    <message>
        <source>watch-only</source>
        <translation>watch-only</translation>
    </message>
    <message>
        <source>label</source>
        <translation>label</translation>
    </message>
    <message>
        <source>Credit</source>
        <translation>Credit</translation>
    </message>
    <message numerus="yes">
        <source>matures in %n more block(s)</source>
        <translation><numerusform>matureit in %n blok meer</numerusform><numerusform>maturiteit in %n meer blokken</numerusform></translation>
    </message>
    <message>
        <source>not accepted</source>
        <translation>niet geaccepteerd</translation>
    </message>
    <message>
        <source>Debit</source>
        <translation>Debet</translation>
    </message>
    <message>
        <source>Total debit</source>
        <translation>Totaal debet</translation>
    </message>
    <message>
        <source>Total credit</source>
        <translation>Totaal credit</translation>
    </message>
    <message>
        <source>Transaction fee</source>
        <translation>Transactiekosten</translation>
    </message>
    <message>
        <source>Net amount</source>
        <translation>Netto bedrag</translation>
    </message>
    <message>
        <source>Message</source>
        <translation>Bericht</translation>
    </message>
    <message>
        <source>Comment</source>
        <translation>Reactie</translation>
    </message>
    <message>
        <source>Transaction ID</source>
        <translation>Transactie ID</translation>
    </message>
    <message>
        <source>Output index</source>
        <translation>Output index</translation>
    </message>
    <message>
        <source>Merchant</source>
        <translation>Winkelier</translation>
    </message>
    <message>
        <source>Generated coins must mature %1 blocks before they can be spent. When you generated this block, it was broadcast to the network to be added to the block chain. If it fails to get into the chain, its state will change to "not accepted" and it won't be spendable. This may occasionally happen if another node generates a block within a few seconds of yours.</source>
        <translation>Gegenereerde munten moeten %1 blokken rijpen voordat ze kunnen worden uitgegeven. Wanneer je dit blok hebt gegenereerd, wordt het naar het netwerk uitgezonden om aan de blockchain toegevoegd te worden. Als het niet in de keten komt, verandert de staat in "niet geaccepteerd" en zal het niet uitgeefbaar worden. Dit kan af en toe gebeuren als een andere node binnen een paar seconden van u een blok genereert.</translation>
    </message>
    <message>
        <source>Debug information</source>
        <translation>Debug informatie</translation>
    </message>
    <message>
        <source>Transaction</source>
        <translation>Transactie</translation>
    </message>
    <message>
        <source>Inputs</source>
        <translation>Inputs</translation>
    </message>
    <message>
        <source>Amount</source>
        <translation>Hoeveelheid</translation>
    </message>
    <message>
        <source>true</source>
        <translation>waar</translation>
    </message>
    <message>
        <source>false</source>
        <translation>onwaar</translation>
    </message>
</context>
<context>
    <name>TransactionDescDialog</name>
    <message>
        <source>Transaction details</source>
        <translation>Transactiedetails</translation>
    </message>
    <message>
        <source>This pane shows a detailed description of the transaction</source>
        <translation>Dit venster laat een gedetailleerde beschrijving van de transactie zien</translation>
    </message>
</context>
<context>
    <name>TransactionTableModel</name>
    <message>
        <source>Date</source>
        <translation>Datum</translation>
    </message>
    <message>
        <source>Type</source>
        <translation>Type</translation>
    </message>
    <message>
        <source>Address</source>
        <translation>Adres</translation>
    </message>
    <message numerus="yes">
        <source>Open for %n more block(s)</source>
        <translation><numerusform>Klaar voor %n blok extra</numerusform><numerusform>Klaar voor %n meer blokken</numerusform></translation>
    </message>
    <message>
        <source>Open until %1</source>
        <translation>Open tot %1</translation>
    </message>
    <message>
        <source>Offline</source>
        <translation>Offline</translation>
    </message>
    <message>
        <source>Unconfirmed</source>
        <translation>Onbevestigd</translation>
    </message>
    <message>
        <source>Confirming (%1 of %2 recommended confirmations)</source>
        <translation>Bevestigen (%1 van %2 aanbevolen bevestigingen)</translation>
    </message>
    <message>
        <source>Confirmed (%1 confirmations)</source>
        <translation>Bevestigd (%1 bevestigingen)</translation>
    </message>
    <message>
        <source>Conflicted</source>
        <translation>Geconflicteerd</translation>
    </message>
    <message>
        <source>Immature (%1 confirmations, will be available after %2)</source>
        <translation>Onvolwassen (%1 bevestigingen, zullen beschikbaar zijn na %2)</translation>
    </message>
    <message>
        <source>This block was not received by any other nodes and will probably not be accepted!</source>
        <translation>Dit blok is niet ontvangen door andere noden en wordt waarschijnlijk niet geaccepteerd!</translation>
    </message>
    <message>
        <source>Received with</source>
        <translation>Ontvangen met</translation>
    </message>
    <message>
        <source>Masternode Reward</source>
        <translation>Masternode beloning</translation>
    </message>
    <message>
        <source>Received from</source>
        <translation>Ontvangen van</translation>
    </message>
    <message>
        <source>Received via Obfuscation</source>
        <translation>Verkregen via verduistering</translation>
    </message>
    <message>
        <source>Obfuscation Denominate</source>
        <translation>Verduistering denominatie</translation>
    </message>
    <message>
        <source>Obfuscation Collateral Payment</source>
        <translation>Verduistering zijdelingse betaling</translation>
    </message>
    <message>
        <source>Obfuscation Make Collateral Inputs</source>
        <translation>Verduistering maakt zijdelingse inputs</translation>
    </message>
    <message>
        <source>Obfuscation Create Denominations</source>
        <translation>Verduistering creëert denominaties</translation>
    </message>
    <message>
        <source>Sent to</source>
        <translation>Verzenden naar</translation>
    </message>
    <message>
        <source>Orphan Block - Generated but not accepted. This does not impact your holdings.</source>
        <translation>Orphan Block - Gegenereerd maar niet geaccepteerd. Dit heeft geen invloed op uw bezit.</translation>
    </message>
    <message>
        <source>Payment to yourself</source>
        <translation>Betaling naar jezelf</translation>
    </message>
    <message>
        <source>Minted</source>
        <translation>Minted</translation>
    </message>
    <message>
        <source>Mined</source>
        <translation>Mined</translation>
    </message>
    <message>
        <source>Obfuscated</source>
        <translation>Verduisterd</translation>
    </message>
    <message>
        <source>watch-only</source>
        <translation>watch-only</translation>
    </message>
    <message>
        <source>(n/a)</source>
        <translation>(n/b)</translation>
    </message>
    <message>
        <source>Transaction status. Hover over this field to show number of confirmations.</source>
        <translation>Transactie status. Beweeg over dit veld om het aantal bevestigingen te tonen.</translation>
    </message>
    <message>
        <source>Date and time that the transaction was received.</source>
        <translation>Datum en tijd waarop de transactie is ontvangen.</translation>
    </message>
    <message>
        <source>Type of transaction.</source>
        <translation>Type transactie.</translation>
    </message>
    <message>
        <source>Whether or not a watch-only address is involved in this transaction.</source>
        <translation>Of een watch-only adres wel of niet betrokken is bij deze transactie.</translation>
    </message>
    <message>
        <source>Destination address of transaction.</source>
        <translation>Bestemming adres van de transactie.</translation>
    </message>
    <message>
        <source>Amount removed from or added to balance.</source>
        <translation>Bedrag verwijderd uit of toegevoegd aan saldo.</translation>
    </message>
</context>
<context>
    <name>TransactionView</name>
    <message>
        <source>All</source>
        <translation>Alle</translation>
    </message>
    <message>
        <source>Today</source>
        <translation>Vandaag</translation>
    </message>
    <message>
        <source>This week</source>
        <translation>Deze week</translation>
    </message>
    <message>
        <source>This month</source>
        <translation>Deze maand</translation>
    </message>
    <message>
        <source>Last month</source>
        <translation>Afgelopen maand</translation>
    </message>
    <message>
        <source>This year</source>
        <translation>Dit jaar</translation>
    </message>
    <message>
        <source>Range...</source>
        <translation>Omvang...</translation>
    </message>
    <message>
        <source>Most Common</source>
        <translation>Meest voorkomend</translation>
    </message>
    <message>
        <source>Received with</source>
        <translation>Ontvangen met</translation>
    </message>
    <message>
        <source>Sent to</source>
        <translation>Verzenden naar</translation>
    </message>
    <message>
        <source>Obfuscated</source>
        <translation>Verduisterd</translation>
    </message>
    <message>
        <source>Obfuscation Make Collateral Inputs</source>
        <translation>Verduistering maakt zijdelingse inputs</translation>
    </message>
    <message>
        <source>Obfuscation Create Denominations</source>
        <translation>Verduistering creëert denominaties</translation>
    </message>
    <message>
        <source>Obfuscation Denominate</source>
        <translation>Verduistering denominatie</translation>
    </message>
    <message>
        <source>Obfuscation Collateral Payment</source>
        <translation>Verduistering zijdelingse betaling</translation>
    </message>
    <message>
        <source>To yourself</source>
        <translation>Naar jezelf</translation>
    </message>
    <message>
        <source>Mined</source>
        <translation>Mined</translation>
    </message>
    <message>
        <source>Minted</source>
        <translation>Minted</translation>
    </message>
    <message>
        <source>Masternode Reward</source>
        <translation>Masternode beloning</translation>
    </message>
    <message>
        <source>Other</source>
        <translation>Andere</translation>
    </message>
    <message>
        <source>Enter address or label to search</source>
        <translation>Adres of label invullen om te zoeken</translation>
    </message>
    <message>
        <source>Min amount</source>
        <translation>Minimale hoeveelheid</translation>
    </message>
    <message>
        <source>Copy address</source>
        <translation>Kopieer adres</translation>
    </message>
    <message>
        <source>Copy label</source>
        <translation>Kopiëer label</translation>
    </message>
    <message>
        <source>Copy amount</source>
        <translation>Kopieer hoeveelheid</translation>
    </message>
    <message>
        <source>Copy transaction ID</source>
        <translation>Kopier transactie ID</translation>
    </message>
    <message>
        <source>Edit label</source>
        <translation>Label wijzigen</translation>
    </message>
    <message>
        <source>Show transaction details</source>
        <translation>Bekijk transactiedetails</translation>
    </message>
    <message>
        <source>Export Transaction History</source>
        <translation>Exporteer Transactiegeschiedenis</translation>
    </message>
    <message>
        <source>Comma separated file (*.csv)</source>
        <translation>Kommagescheiden bestand (*.csv)</translation>
    </message>
    <message>
        <source>Confirmed</source>
        <translation>Bevestigd</translation>
    </message>
    <message>
        <source>Watch-only</source>
        <translation>Watch-only</translation>
    </message>
    <message>
        <source>Date</source>
        <translation>Datum</translation>
    </message>
    <message>
        <source>Type</source>
        <translation>Type</translation>
    </message>
    <message>
        <source>Label</source>
        <translation>Label</translation>
    </message>
    <message>
        <source>Address</source>
        <translation>Adres</translation>
    </message>
    <message>
        <source>ID</source>
        <translation>ID</translation>
    </message>
    <message>
        <source>Exporting Failed</source>
        <translation>Export Mislukt</translation>
    </message>
    <message>
        <source>There was an error trying to save the transaction history to %1.</source>
        <translation>Er is een fout opgetreden om de transactiegeschiedenis te bewaren naar %1.</translation>
    </message>
    <message>
        <source>Exporting Successful</source>
        <translation>Exporteren succesvol</translation>
    </message>
    <message>
        <source>The transaction history was successfully saved to %1.</source>
        <translation>De transactiegeschiedenis is succesvol bewaard in %1.</translation>
    </message>
    <message>
        <source>Range:</source>
        <translation>Bereik:</translation>
    </message>
    <message>
        <source>to</source>
        <translation>naar</translation>
    </message>
</context>
<context>
    <name>UnitDisplayStatusBarControl</name>
    <message>
        <source>Unit to show amounts in. Click to select another unit.</source>
        <translation>Eenheid om bedragen te laten zien. Klik om een andere eenheid te selecteren.</translation>
    </message>
</context>
<context>
    <name>WalletFrame</name>
    <message>
        <source>No wallet has been loaded.</source>
        <translation>Er is geen portemonnee ingeladen.</translation>
    </message>
</context>
<context>
    <name>WalletModel</name>
    <message>
        <source>Send Coins</source>
        <translation>Verzend Munten</translation>
    </message>
    </context>
<context>
    <name>WalletView</name>
    <message>
        <source>&amp;Export</source>
        <translation>&amp;Exporteren</translation>
    </message>
    <message>
        <source>Export the data in the current tab to a file</source>
        <translation>Exporteer de data in de huidige tab naar een bestand</translation>
    </message>
    <message>
        <source>Selected amount:</source>
        <translation>Geselecteerde hoeveelheid:</translation>
    </message>
    <message>
        <source>Backup Wallet</source>
        <translation>Backup portemonnee</translation>
    </message>
    <message>
        <source>Wallet Data (*.dat)</source>
        <translation>Portemonneegegevens (*.dat)</translation>
    </message>
    <message>
        <source>Backup Failed</source>
        <translation>Backup mislukt</translation>
    </message>
    <message>
        <source>There was an error trying to save the wallet data to %1.</source>
        <translation>Er is een fout opgetreden om de portemonnee data op te slaan naar %1.</translation>
    </message>
    <message>
        <source>Backup Successful</source>
        <translation>Backup Succesvol</translation>
    </message>
    <message>
        <source>The wallet data was successfully saved to %1.</source>
        <translation>De portemonneegegevens zijn succesvol opgeslagen op %1.</translation>
    </message>
</context>
<context>
    <name>dapscoin-core</name>
    <message>
        <source>(1 = keep tx meta data e.g. account owner and payment request information, 2 = drop tx meta data)</source>
        <translation>(1 = houd tx meta data, bijvoorbeeld account eigenaar en betalingsverzoek informatie, 2 = drop tx meta data)</translation>
    </message>
    <message>
        <source>Allow JSON-RPC connections from specified source. Valid for &lt;ip&gt; are a single IP (e.g. 1.2.3.4), a network/netmask (e.g. 1.2.3.4/255.255.255.0) or a network/CIDR (e.g. 1.2.3.4/24). This option can be specified multiple times</source>
        <translation>Sta JSON-RPC connecties toe van de opgegeven bron. Geldig voor&lt;ip&gt;zijn een enkel IP (bijvoorbeeld 1.2.3.4), een netwerk/netmask (bijvoorbeeld 1.2.3.4/255.255.255.0) of een netwerk/CIDR (bijvoorbeeld 1.2.3.4/24). Deze optie kan meerdere keren worden opgegeven</translation>
    </message>
    <message>
        <source>An error occurred while setting up the RPC address %s port %u for listening: %s</source>
        <translation>Er is een fout opgetreden tijdens het instellen van het RPC adres %s poort %u voor het luisteren: %s</translation>
    </message>
    <message>
        <source>Bind to given address and always listen on it. Use [host]:port notation for IPv6</source>
        <translation>Bind naar het gegeven adres en luister er altijd naar. Gebruik [host]:poort notatie voor IPv6</translation>
    </message>
    <message>
        <source>Bind to given address and whitelist peers connecting to it. Use [host]:port notation for IPv6</source>
        <translation>Bind naar bepaald adres en whitelist peers die er verbinding mee maken. Gebruik [host]:poort notatie voor IPv6</translation>
    </message>
    <message>
        <source>Bind to given address to listen for JSON-RPC connections. Use [host]:port notation for IPv6. This option can be specified multiple times (default: bind to all interfaces)</source>
        <translation>Bind naar het opgegeven adres om te luisteren naar JSON-RPC verbindingen. Gebruik [host]:poort notatie voor IPv6. Deze optie kan meerdere keren worden opgegeven (standaard: bind aan alle interfaces)</translation>
    </message>
    <message>
        <source>Calculated accumulator checkpoint is not what is recorded by block index</source>
        <translation>Het berekende accumulatie controlepunt is niet wat wordt geregistreerd door de blokindex</translation>
    </message>
    <message>
        <source>Cannot obtain a lock on data directory %s. DAPS is probably already running.</source>
        <translation>Kan geen vergrendeling op data directory %s verkrijgen. DAPS loopt waarschijnlijk al.</translation>
    </message>
    <message>
        <source>Change automatic finalized budget voting behavior. mode=auto: Vote for only exact finalized budget match to my generated budget. (string, default: auto)</source>
        <translation>Verander automatisch gefinaliseerd budget voting gedrag. modus=auto: Stem enkel voor exact gefinaliseerde budget overeenkomend met mijn gegenereerde budget. (tekenreeks, standaard: auto)</translation>
    </message>
    <message>
        <source>Continuously rate-limit free transactions to &lt;n&gt;*1000 bytes per minute (default:%u)</source>
        <translation>Doorlopend rate-limit gratis transacties naar&lt;n&gt;*1000 bytes per minuut (default:%u)</translation>
    </message>
    <message>
        <source>Create new files with system default permissions, instead of umask 077 (only effective with disabled wallet functionality)</source>
        <translation>Maak nieuwe bestanden met systeem standaard permissies, in plaats van umask 077 (alleen effectief met gedeactiveerde wallet functionaliteit)</translation>
    </message>
    <message>
        <source>Delete all wallet transactions and only recover those parts of the blockchain through -rescan on startup</source>
        <translation>Verwijder alle portemonnee transacties en herstel alleen die delen van de blockchain via -rescan bij opstarten</translation>
    </message>
    <message>
        <source>Distributed under the MIT software license, see the accompanying file COPYING or &lt;http://www.opensource.org/licenses/mit-license.php&gt;.</source>
        <translation>Gedistribueerd onder de MIT software licentie, zie het bijgevoegde bestand COPYING of &lt;http://www.opensource.org/licenses/mit-license.php&gt;.</translation>
    </message>
    <message>
        <source>Enter regression test mode, which uses a special chain in which blocks can be solved instantly.</source>
        <translation>Voer de regressietest modus uit, die een speciale chain gebruikt waarin blokken direct kunnen worden opgelost.</translation>
    </message>
    <message>
        <source>Error: Listening for incoming connections failed (listen returned error %s)</source>
        <translation>Fout: het luisteren naar inkomende verbindingen is mislukt (luister terug fout %s)</translation>
    </message>
    <message>
        <source>Error: Unsupported argument -socks found. Setting SOCKS version isn't possible anymore, only SOCKS5 proxies are supported.</source>
        <translation>Fout: Niet ondersteund argument -socks gevonden. Het instellen van SOCKS versie is niet meer mogelijk, alleen SOCKS5 proxy's worden ondersteund.</translation>
    </message>
    <message>
        <source>Execute command when a relevant alert is received or we see a really long fork (%s in cmd is replaced by message)</source>
        <translation>Uitvoeren commando wanneer een relevante waarschuwing is ontvangen of we zien een echt lange fork (%s in cmd wordt vervangen door bericht)</translation>
    </message>
    <message>
        <source>Execute command when a wallet transaction changes (%s in cmd is replaced by TxID)</source>
        <translation>Uitvoeren commando wanneer een portemonnee transactie verandert (%s in cmd wordt vervangen door TxID)</translation>
    </message>
    <message>
        <source>Execute command when the best block changes (%s in cmd is replaced by block hash)</source>
        <translation>Uitvoeren commando wanneer het beste blok verandert (%s in cmd is vervangen door block hash)</translation>
    </message>
    <message>
        <source>Fees (in DAPS/Kb) smaller than this are considered zero fee for relaying (default: %s)</source>
        <translation>Kosten (in DAPS/Kb) kleiner dan dit worden beschouwd als zero fee voor heruitzending (standaard: %s)</translation>
    </message>
    <message>
        <source>Fees (in DAPS/Kb) smaller than this are considered zero fee for transaction creation (default: %s)</source>
        <translation>Kosten (in DAPS/Kb) kleiner dan dit worden beschouwd als zero fee voor transactie verrichting (standaard: %s)</translation>
    </message>
    <message>
        <source>Flush database activity from memory pool to disk log every &lt;n&gt; megabytes (default: %u)</source>
        <translation>Leeg database activiteit uit geheugen pool naar schijf log elke keer&lt;n&gt;megabytes (default: %u)</translation>
    </message>
    <message>
        <source>Found unconfirmed denominated outputs, will wait till they confirm to continue.</source>
        <translation>Gevonden onbevestigde gedenomineerde outputs, wachten tot ze bevestigd zijn om verder te gaan.</translation>
    </message>
    <message>
        <source>If paytxfee is not set, include enough fee so transactions begin confirmation on average within n blocks (default: %u)</source>
        <translation>Als paytxfee niet is ingesteld, sluit voldoende kosten in, zodat transacties beginnen te confirmeren binnen gemiddeld n blokken (standaard: %u)</translation>
    </message>
    <message>
        <source>In this mode -genproclimit controls how many blocks are generated immediately.</source>
        <translation>In deze modus controleert -genproclimit hoeveel blokken er onmiddellijk worden gegenereerd.</translation>
    </message>
    <message>
        <source>Invalid amount for -maxtxfee=&lt;amount&gt;: '%s' (must be at least the minrelay fee of %s to prevent stuck transactions)</source>
        <translation>Ongeldige hoeveelheid voor -maxtxfee=&lt;amount&gt;: '%s' (moet ten minste de minimale vergoeding van %s zijn om hangende transacties te voorkomen)</translation>
    </message>
    <message>
        <source>Keep the specified amount available for spending at all times (default: 0)</source>
        <translation>Houd het gespecificeerde bedrag altijd beschikbaar voor uitgaven te allen tijde (standaard: 0)</translation>
    </message>
    <message>
        <source>Log transaction priority and fee per kB when mining blocks (default: %u)</source>
        <translation>Log transactie prioriteit en vergoeding per kB wanneer blokken worden gemined (standaard: %u)</translation>
    </message>
    <message>
        <source>Maintain a full transaction index, used by the getrawtransaction rpc call (default: %u)</source>
        <translation>Onderhoud een volledige transactie index, gebruikt door de getrawtransaction rpc call (standaard: %u)</translation>
    </message>
    <message>
        <source>Maximum size of data in data carrier transactions we relay and mine (default: %u)</source>
        <translation>Maximale gegevensgrootte in data carrier transacties die we relayen en minen (standaard: %u)</translation>
    </message>
    <message>
        <source>Maximum total fees to use in a single wallet transaction, setting too low may abort large transactions (default: %s)</source>
        <translation>Maximale totale kosten die in een enkele portefeuille kunnen worden gebruikt, een te lage instelling kan grote transacties afbreken (standaard: %s)</translation>
    </message>
    <message>
        <source>Number of seconds to keep misbehaving peers from reconnecting (default: %u)</source>
        <translation>Aantal seconden om te voorkomen dat misdragende peers opnieuw connectoren (standaard: %u)</translation>
    </message>
    <message>
        <source>Obfuscation uses exact denominated amounts to send funds, you might simply need to anonymize some more coins.</source>
        <translation>Verduistering maakt gebruik van exacte gedenomineerde bedragen om fondsen te verzenden, je zou misschien nog wat munten moeten anonimiseren.</translation>
    </message>
    <message>
        <source>Output debugging information (default: %u, supplying &lt;category&gt; is optional)</source>
        <translation>Output debugging informatie (default: %u, verschaffen &lt;category&gt; is optioneel)</translation>
    </message>
    <message>
        <source>Query for peer addresses via DNS lookup, if low on addresses (default: 1 unless -connect)</source>
        <translation>Query voor peer adressen via DNS lookup, als er weinig adressen zijn (standaard: 1 tenzij -connect)</translation>
    </message>
    <message>
        <source>Randomize credentials for every proxy connection. This enables Tor stream isolation (default: %u)</source>
        <translation>Willekeurige credentials voor elke proxy verbinding. Dit stelt Tor stream isolatie in staat (standaard: %u)</translation>
    </message>
    <message>
        <source>Require high priority for relaying free or low-fee transactions (default:%u)</source>
        <translation>Vereist hoge prioriteit voor het relayen van gratis of low-fee transacties (standaard: %u)</translation>
    </message>
    <message>
        <source>Send trace/debug info to console instead of debug.log file (default: %u)</source>
        <translation>Stuur trace/debug info naar console in plaats van debug.log bestand (standaard: %u)</translation>
    </message>
    <message>
        <source>Set maximum size of high-priority/low-fee transactions in bytes (default: %d)</source>
        <translation>Stel maximale grootte van transacties met hoge prioriteit/low-fee in bytes in (standaard: %d)</translation>
    </message>
    <message>
        <source>Set the number of script verification threads (%u to %d, 0 = auto, &lt;0 = leave that many cores free, default: %d)</source>
        <translation>Stel het aantal script verificatie threads (%u tot %d, 0 = auto, &lt;0 = laat dat aantal kernen vrij, standaard: %d)</translation>
    </message>
    <message>
        <source>Set the number of threads for coin generation if enabled (-1 = all cores, default: %d)</source>
        <translation>Stel het aantal threads voor munt generatie in indien geactiveerd (-1 = alle kernen, standaard: %d)</translation>
    </message>
    <message>
        <source>Show N confirmations for a successfully locked transaction (0-9999, default: %u)</source>
        <translation>Toon N bevestigingen voor een succesvol opgesloten transactie (0-9999, standaard: %u)</translation>
    </message>
    <message>
        <source>Support filtering of blocks and transaction with bloom filters (default: %u)</source>
        <translation>Ondersteun filteren van blokken en transactie met bloom filters (standaard: %u)</translation>
    </message>
    <message>
        <source>This product includes software developed by the OpenSSL Project for use in the OpenSSL Toolkit &lt;https://www.openssl.org/&gt; and cryptographic software written by Eric Young and UPnP software written by Thomas Bernard.</source>
        <translation>Dit product bevat software ontwikkeld door het OpenSSL Project voor gebruik in de OpenSSL Toolkit &lt;https://www.openssl.org/&gt; en cryptografische software geschreven door Eric Young en UPnP software geschreven door Thomas Bernard.</translation>
    </message>
    <message>
        <source>To use dapscoind, or the -server option to dapscoin-qt, you must set an rpcpassword in the configuration file:
%s
It is recommended you use the following random password:
rpcuser=dapscoinrpc
rpcpassword=%s
(you do not need to remember this password)
The username and password MUST NOT be the same.
If the file does not exist, create it with owner-readable-only file permissions.
It is also recommended to set alertnotify so you are notified of problems;
for example: alertnotify=echo %%s | mail -s "DAPS Alert" admin@foo.com
</source>
        <translation>Om dapscoind of de -server optie om dapscoin-qt te gebruiken, moet je een rpcpassword instellen in het configuratiebestand:
%s
Het is aan te raden het volgende willekeurige wachtwoord te gebruiken:
rpcuser=dapscoinrpc
rpcpassword=%s
(je hoeft dit wachtwoord niet te onthouden)
De gebruikersnaam en het wachtwoord MOETEN NIET hetzelfde zijn.
Als het bestand niet bestaat, creëer het dan met owner-readable-only bestandsrechten.
Het is ook aan te raden om alertnotify in te stellen, zodat je van problemen op de hoogte wordt gebracht;
bijvoorbeeld: alertnotify = echo %%s | mail -s "DAPS Alert" admin@foo.com
</translation>
    </message>
    <message>
        <source>Unable to bind to %s on this computer. DAPS is probably already running.</source>
        <translation>Niet mogelijk te binden aan %s op deze computer. DAPS loopt waarschijnlijk al.</translation>
    </message>
    <message>
        <source>Unable to locate enough Obfuscation denominated funds for this transaction.</source>
        <translation>Kan niet genoeg verduistering gedenomineerde fondsen voor deze transactie vinden.</translation>
    </message>
    <message>
        <source>Unable to locate enough Obfuscation non-denominated funds for this transaction that are not equal 10000 DAPS.</source>
        <translation>Kan niet genoeg verduistering niet gedenomineerde fondsen voor deze transactie vinden die niet gelijk zijn aan 10000 DAPS.</translation>
    </message>
    <message>
        <source>Unable to locate enough funds for this transaction that are not equal 10000 DAPS.</source>
        <translation>Kan niet genoeg fondsen voor deze transactie vinden die niet gelijk zijn aan 10000 DAPS.</translation>
    </message>
    <message>
        <source>Use separate SOCKS5 proxy to reach peers via Tor hidden services (default: %s)</source>
        <translation>Gebruik aparte SOCKS5 proxy om peers via Tor verborgen services te bereiken (standaard: %s)</translation>
    </message>
    <message>
        <source>Warning: -maxtxfee is set very high! Fees this large could be paid on a single transaction.</source>
        <translation>Waarschuwing: -maxtxfee is zeer hoog ingesteld! Deze hoge kosten kunnen worden betaald op een enkele transactie.</translation>
    </message>
    <message>
        <source>Warning: -paytxfee is set very high! This is the transaction fee you will pay if you send a transaction.</source>
        <translation>Waarschuwing: -paytxfee is zeer hoog ingesteld! Dit zijn de transactie kosten die je betaalt als je een transactie verstuurt.</translation>
    </message>
    <message>
        <source>Warning: Please check that your computer's date and time are correct! If your clock is wrong DAPS will not work properly.</source>
        <translation>Waarschuwing: Controleer of de datum en tijd van je computer juist zijn! Als je klok verkeerd staat, werkt DAPS niet goed.</translation>
    </message>
    <message>
        <source>Warning: The network does not appear to fully agree! Some miners appear to be experiencing issues.</source>
        <translation>Waarschuwing: het netwerk lijkt er niet helemaal mee eens te zijn! Sommige miners lijken problemen te ondervinden.</translation>
    </message>
    <message>
        <source>Warning: We do not appear to fully agree with our peers! You may need to upgrade, or other nodes may need to upgrade.</source>
        <translation>Waarschuwing: Wij lijken het er niet helemaal eens te zijn met onze peers! Mogelijk moet je upgraden, of andere nodes moeten mogelijk upgraden.</translation>
    </message>
    <message>
        <source>Warning: error reading wallet.dat! All keys read correctly, but transaction data or address book entries might be missing or incorrect.</source>
        <translation>Waarschuwing: fout lezen wallet.dat! Alle sleutels lezen correct, maar transactie gegevens of adresboek invoeringen kunnen missen of niet correct zijn.</translation>
    </message>
    <message>
        <source>Warning: wallet.dat corrupt, data salvaged! Original wallet.dat saved as wallet.{timestamp}.bak in %s; if your balance or transactions are incorrect you should restore from a backup.</source>
        <translation>Waarschuwing: wallet.dat corrupt, data gered! Originele wallet.dat opgeslagen als wallet.{timestamp}.bak in %s; als je saldo of transacties onjuist zijn, moet je een back-up herstellen.</translation>
    </message>
    <message>
        <source>Whitelist peers connecting from the given netmask or IP address. Can be specified multiple times.</source>
        <translation>Whitelist peers verbinden van het opgegeven netmask of IP adres. Kan meerdere keren worden opgegeven.</translation>
    </message>
    <message>
        <source>Whitelisted peers cannot be DoS banned and their transactions are always relayed, even if they are already in the mempool, useful e.g. for a gateway</source>
        <translation>Whitelisted peers kunnen niet DoS banned worden en hun transacties worden altijd doorgestuurd, zelfs als ze al in de mempool zijn, nuttig bijv. voor een gateway</translation>
    </message>
    <message>
        <source>You must specify a masternodeprivkey in the configuration. Please see documentation for help.</source>
        <translation>Je moet een masternodeprivkey opgeven in de configuratie. Raadpleeg de documentatie voor hulp.</translation>
    </message>
    <message>
        <source>(53572 could be used only on mainnet)</source>
        <translation>(53572 kan alleen op mainnet worden gebruikt)</translation>
    </message>
    <message>
        <source>(default: %s)</source>
        <translation>(standaard: %s)</translation>
    </message>
    <message>
        <source>(default: 1)</source>
        <translation>(standaard: 1)</translation>
    </message>
    <message>
        <source>(must be 53572 for mainnet)</source>
        <translation>(moet 53572 voor mainnet zijn)</translation>
    </message>
    <message>
        <source>Accept command line and JSON-RPC commands</source>
        <translation>Accepteer command line en JSON-RPC commando's</translation>
    </message>
    <message>
        <source>Accept connections from outside (default: 1 if no -proxy or -connect)</source>
        <translation>Accepteer verbindingen van buitenaf (standaard: 1 als geen -proxy of -connect)</translation>
    </message>
    <message>
        <source>Accept public REST requests (default: %u)</source>
        <translation>Accepteer publieke REST verzoeken (standaard: %u)</translation>
    </message>
    <message>
        <source>Acceptable ciphers (default: %s)</source>
        <translation>Acceptabele ciphers (standaard: %s)</translation>
    </message>
    <message>
        <source>Add a node to connect to and attempt to keep the connection open</source>
        <translation>Voeg een node toe om verbinding mee te maken en probeer de verbinding open te houden</translation>
    </message>
    <message>
        <source>Allow DNS lookups for -addnode, -seednode and -connect</source>
        <translation>DNS lookups toestaan voor -addnode, -seednode en -connect</translation>
    </message>
    <message>
        <source>Already have that input.</source>
        <translation>Heeft die input al.</translation>
    </message>
    <message>
        <source>Always query for peer addresses via DNS lookup (default: %u)</source>
        <translation>Vraag altijd naar peer adressen via DNS lookup (standaard: %u)</translation>
    </message>
    <message>
        <source>Attempt to recover private keys from a corrupt wallet.dat</source>
        <translation>Poog om privé sleutels te herstellen van een corrupte wallet.dat</translation>
    </message>
    <message>
        <source>Automatically create Tor hidden service (default: %d)</source>
        <translation>Creëer automatisch de Tor verborgen service (standaard: %d)</translation>
    </message>
    <message>
        <source>Block creation options:</source>
        <translation>Block creatie opties:</translation>
    </message>
    <message>
        <source>Calculating missing accumulators...</source>
        <translation>Calculeren van ontbrekende accumulators...</translation>
    </message>
    <message>
        <source>Can't denominate: no compatible inputs left.</source>
        <translation>Kan niet denomineren: er zijn geen compatibele inputs over.</translation>
    </message>
    <message>
        <source>Can't find random Masternode.</source>
        <translation>Kan geen willekeurige Masternode vinden.</translation>
    </message>
    <message>
        <source>Can't mix while sync in progress.</source>
        <translation>Kan niet mixen terwijl synchronisatie wordt uitgevoerd.</translation>
    </message>
    <message>
        <source>Cannot downgrade wallet</source>
        <translation>Kan de portemonnee niet downgraden</translation>
    </message>
    <message>
        <source>Cannot resolve -bind address: '%s'</source>
        <translation>Kan -bind adres niet oplossen: '%s'</translation>
    </message>
    <message>
        <source>Cannot resolve -externalip address: '%s'</source>
        <translation>Kan -externalip adres niet oplossen: '%s'</translation>
    </message>
    <message>
        <source>Cannot resolve -whitebind address: '%s'</source>
        <translation>Kan -whitebind adres niet oplossen: '%s'</translation>
    </message>
    <message>
        <source>Cannot write default address</source>
        <translation>Kan standaard adres niet schrijven</translation>
    </message>
    <message>
        <source>Collateral not valid.</source>
        <translation>Terugbetaling niet geldig.</translation>
    </message>
    <message>
        <source>Connect only to the specified node(s)</source>
        <translation>Verbind alleen met de opgegeven node(s)</translation>
    </message>
    <message>
        <source>Connect through SOCKS5 proxy</source>
        <translation>Verbind via SOCKS5 proxy</translation>
    </message>
    <message>
        <source>Connect to a node to retrieve peer addresses, and disconnect</source>
        <translation>Verbind met een node om peer adressen te verkrijgen en verbreek verbinding</translation>
    </message>
    <message>
        <source>Connection options:</source>
        <translation>Connectie opties:</translation>
    </message>
    <message>
        <source>Copyright (C) 2009-%i The Bitcoin Core Developers</source>
        <translation>Copyright (C) 2009-%i The Bitcoin Kernontwikkelaars</translation>
    </message>
    <message>
        <source>Copyright (C) 2014-%i The Dash Core Developers</source>
        <translation>Copyright (C) 2014-%i The Dash Kernontwikkelaars</translation>
    </message>
    <message>
        <source>Copyright (C) 2015-%i The DAPS Project developers</source>
        <translation>Copyright (C) 2015-%i The DAPS Kernontwikkelaars</translation>
    </message>
    <message>
        <source>Corrupted block database detected</source>
        <translation>Corrupte block database gedetecteerd</translation>
    </message>
    <message>
        <source>Could not parse -rpcbind value %s as network address</source>
        <translation>Kan -rpcbind value %s niet parsen als een netwerk adres</translation>
    </message>
    <message>
        <source>Could not parse masternode.conf</source>
        <translation>Kan masternode.conf niet parsen</translation>
    </message>
    <message>
        <source>Debugging/Testing options:</source>
        <translation>Debugging/Test opties:</translation>
    </message>
    <message>
        <source>Disable OS notifications for incoming transactions (default: %u)</source>
        <translation>Schakel OS notificaties uit voor inkomende transacties (standaard: %u)</translation>
    </message>
    <message>
        <source>Disable safemode, override a real safe mode event (default: %u)</source>
        <translation>Schakel safe mode uit, override een echte safe mode gebeurtenis (standaard: %u)</translation>
    </message>
    <message>
        <source>Discover own IP address (default: 1 when listening and no -externalip)</source>
        <translation>Ontdek eigen IP adres (standaard: 1 bij luisteren en niet -externalip)</translation>
    </message>
    <message>
        <source>Do not load the wallet and disable wallet RPC calls</source>
        <translation>Laad de portemonnee niet in en schakel portemonnee RPC oproepen uit</translation>
    </message>
    <message>
        <source>Do you want to rebuild the block database now?</source>
        <translation>Wil je de blok database nu herbouwen?</translation>
    </message>
    <message>
        <source>Done loading</source>
        <translation>Klaar met laden</translation>
    </message>
    <message>
        <source>Enable the client to act as a masternode (0-1, default: %u)</source>
        <translation>Schakel de client in als masternode (0-1, standaard: %u)</translation>
    </message>
    <message>
        <source>Entries are full.</source>
        <translation>De entries zijn vol.</translation>
    </message>
    <message>
        <source>Error connecting to Masternode.</source>
        <translation>Fout bij verbinden met Masternode.</translation>
    </message>
    <message>
        <source>Error initializing block database</source>
        <translation>Fout bij het initialiseren van blok database</translation>
    </message>
    <message>
        <source>Error initializing wallet database environment %s!</source>
        <translation>Fout bij het initialiseren van de wallet database omgeving %s!</translation>
    </message>
    <message>
        <source>Error loading block database</source>
        <translation>Error tijdens het laden van de block database</translation>
    </message>
    <message>
        <source>Error loading wallet.dat</source>
        <translation>Error tijdens het laden van wallet.dat</translation>
    </message>
    <message>
        <source>Error loading wallet.dat: Wallet corrupted</source>
        <translation>Error tijdens het laden van wallet.dat: Portemonnee corrupt</translation>
    </message>
    <message>
        <source>Error loading wallet.dat: Wallet requires newer version of DAPS</source>
        <translation>Fout bij het laden van wallet.dat: Portemonnee vereist een nieuwere versie van DAPS</translation>
    </message>
    <message>
        <source>Error opening block database</source>
        <translation>Error tijdens het openen van de block database</translation>
    </message>
    <message>
        <source>Error reading from database, shutting down.</source>
        <translation>Error tijdens het lezen van de database, aan het afsluiten.</translation>
    </message>
    <message>
        <source>Error recovering public key.</source>
        <translation>Fout bij het herstellen van de publieke sleutel.</translation>
    </message>
    <message>
        <source>Error</source>
        <translation>Error</translation>
    </message>
    <message>
        <source>Error: A fatal internal error occured, see debug.log for details</source>
        <translation>Fout: Er is een fatale interne fout opgetreden, zie debug.log voor details</translation>
    </message>
    <message>
        <source>Error: Can't select current denominated inputs</source>
        <translation>Fout: Kan de huidige gedenomineerde inputs niet selecteren</translation>
    </message>
    <message>
        <source>Error: Disk space is low!</source>
        <translation>Error: Schijfruimte is laag!</translation>
    </message>
    <message>
        <source>Error: Unsupported argument -tor found, use -onion.</source>
        <translation>Fout: Niet ondersteunde argument -tor gevonden, gebruik -onion.</translation>
    </message>
    <message>
        <source>Error: Wallet locked, unable to create transaction!</source>
        <translation>Fout: Portemonnee vergrendeld, niet in staat om transactie te creëren!</translation>
    </message>
    <message>
        <source>Error: You already have pending entries in the Obfuscation pool</source>
        <translation>Fout: U heeft al entries in afwachting in de verduistering pool</translation>
    </message>
    <message>
        <source>Failed to listen on any port. Use -listen=0 if you want this.</source>
        <translation>Niet gelukt om te luisteren op een poort. Gebruik -listen=0 als je dit wilt.</translation>
    </message>
    <message>
        <source>Failed to read block</source>
        <translation>Mislukt om block te lezen</translation>
    </message>
    <message>
        <source>Fee (in DAPS/kB) to add to transactions you send (default: %s)</source>
        <translation>Fee (in DAPS/kB) om toe te voegen aan transacties die je verzendt (standaard: %s)</translation>
    </message>
    <message>
        <source>Finalizing transaction.</source>
        <translation>Transactie aan het voltooien.</translation>
    </message>
    <message>
        <source>Force safe mode (default: %u)</source>
        <translation>Forceer safe mode (standaard: %u)</translation>
    </message>
    <message>
        <source>Found enough users, signing ( waiting %s )</source>
        <translation>Genoeg gebruikers gevonden, aan het ondertekenen (%s aan het wachten)</translation>
    </message>
    <message>
        <source>Found enough users, signing ...</source>
        <translation>Genoeg gebruikers gevonden, aan het ondertekenen ...</translation>
    </message>
    <message>
        <source>Generate coins (default: %u)</source>
        <translation>Genereer munten (standaard: %u)</translation>
    </message>
    <message>
        <source>How many blocks to check at startup (default: %u, 0 = all)</source>
        <translation>Hoeveel blokken bij het opstarten controleren (standaard: %u, 0 = alles)</translation>
    </message>
    <message>
        <source>If &lt;category&gt; is not supplied, output all debugging information.</source>
        <translation>Als &lt;category&gt; niet is opgegeven, output alle debugging informatie.</translation>
    </message>
    <message>
        <source>Importing...</source>
        <translation>Importeren...</translation>
    </message>
    <message>
        <source>Imports blocks from external blk000??.dat file</source>
        <translation>Importeert blokken uit extern blk000??.dat bestand</translation>
    </message>
    <message>
        <source>Include IP addresses in debug output (default: %u)</source>
        <translation>Inclusief IP adressen in debug output (standaard: %u)</translation>
    </message>
    <message>
        <source>Incompatible mode.</source>
        <translation>Modus is niet compatibel.</translation>
    </message>
    <message>
        <source>Incompatible version.</source>
        <translation>Versie is niet compatibel.</translation>
    </message>
    <message>
        <source>Incorrect or no genesis block found. Wrong datadir for network?</source>
        <translation>Het genesis block kan niet worden gevonden of is incorrect. Klopt datadir voor het netwerk?</translation>
    </message>
    <message>
        <source>Information</source>
        <translation>Informatie</translation>
    </message>
    <message>
        <source>Initialization sanity check failed. DAPS is shutting down.</source>
        <translation>Initialisatie saniteitscontrole mislukt. DAPS wordt afgesloten.</translation>
    </message>
    <message>
        <source>Input is not valid.</source>
        <translation>Ongeldige invoer.</translation>
    </message>
    <message>
        <source>Insufficient funds</source>
        <translation>Onvoldoende saldo.</translation>
    </message>
    <message>
        <source>Insufficient funds.</source>
        <translation>Onvoldoende saldo.</translation>
    </message>
    <message>
        <source>Invalid -onion address or hostname: '%s'</source>
        <translation>Ongeldig -onion adres of hostnaam: '%s'</translation>
    </message>
    <message>
        <source>Invalid -proxy address or hostname: '%s'</source>
        <translation>Ongeldig -proxy adres of hostnaam: '%s'</translation>
    </message>
    <message>
        <source>Invalid amount for -maxtxfee=&lt;amount&gt;: '%s'</source>
        <translation>Ongeldige hoeveelheid voor -maxtxfee=&lt;amount&gt;: '%s'</translation>
    </message>
    <message>
        <source>Invalid amount for -minrelaytxfee=&lt;amount&gt;: '%s'</source>
        <translation>Ongeldige hoeveelheid voor -minrelaytxfee=&lt;amount&gt;: '%s'</translation>
    </message>
    <message>
        <source>Invalid amount for -mintxfee=&lt;amount&gt;: '%s'</source>
        <translation>Ongeldige hoeveelheid voor -mintxfee=&lt;amount&gt;: '%s'</translation>
    </message>
    <message>
        <source>Invalid amount for -paytxfee=&lt;amount&gt;: '%s' (must be at least %s)</source>
        <translation>Ongeldige hoeveelheid voor -paytxfee=&lt;amount&gt;: '%s' (moet tenminste %s zijn)</translation>
    </message>
    <message>
        <source>Invalid amount for -paytxfee=&lt;amount&gt;: '%s'</source>
        <translation>Ongeldige hoeveelheid voor -paytxfee=&lt;amount&gt;: '%s'</translation>
    </message>
    <message>
        <source>Invalid amount for -reservebalance=&lt;amount&gt;</source>
        <translation>Ongeldige hoeveelheid voor -reservebalance=&lt;amount&gt;</translation>
    </message>
    <message>
        <source>Invalid amount</source>
        <translation>Ongeldige hoeveelheid</translation>
    </message>
    <message>
        <source>Invalid masternodeprivkey. Please see documenation.</source>
        <translation>Ongeldige masternodeprivkey. Zie documentatie.</translation>
    </message>
    <message>
        <source>Invalid netmask specified in -whitelist: '%s'</source>
        <translation>Ongeldige netmask opgegeven in -whitelist: '%s'</translation>
    </message>
    <message>
        <source>Invalid port detected in masternode.conf</source>
        <translation>Ongeldige poort gedetecteerd in masternode.conf</translation>
    </message>
    <message>
        <source>Invalid private key.</source>
        <translation>Ongeldige privésleutel.</translation>
    </message>
    <message>
        <source>Invalid script detected.</source>
        <translation>Ongeldige script gedetecteerd.</translation>
    </message>
    <message>
        <source>This is a pre-release test build - use at your own risk - do not use for staking or merchant applications!</source>
        <translation>Dit is een pre-release test build - gebruik op eigen risico - niet gebruiken voor staking of handel applicaties!</translation>
    </message>
    <message>
        <source> mints deleted
</source>
        <translation>mints verwijderd
</translation>
    </message>
    <message>
        <source> mints updated, </source>
        <translation>mints bijgewerkt,</translation>
    </message>
    <message>
        <source> unconfirmed transactions removed
</source>
        <translation>onbevestigde transacties verwijderd
</translation>
    </message>
    <message>
        <source>Error: The transaction was rejected! This might happen if some of the coins in your wallet were already spent, such as if you used a copy of wallet.dat and coins were spent in the copy but not marked as spent here.</source>
        <translation>Fout: De transactie is afgewezen! Dit kan gebeuren als sommige munten in je portemonnee al waren uitgegeven, bijvoorbeeld als je een kopie van wallet.dat gebruikt en munten in de kopie waren besteed maar hier niet als zodanig gemarkeerd.</translation>
    </message>
    <message>
        <source>Error: This transaction requires a transaction fee of at least %s because of its amount, complexity, or use of recently received funds!</source>
        <translation>Fout: Deze transactie vereist transactiekosten van ten minste %s vanwege de hoeveelheid, de complexiteit of het gebruik van recent ontvangen fondsen!</translation>
    </message>
    <message>
        <source>Error: Unsupported argument -checklevel found. Checklevel must be level 4.</source>
        <translation>Fout: Niet ondersteund argument -checklevel gevonden. Checklevel moet niveau 4 zijn.</translation>
    </message>
    <message>
        <source>&lt;category&gt; can be:</source>
        <translation>&lt;category&gt;kan zijn: </translation>
    </message>
    <message>
        <source>Attempt to force blockchain corruption recovery</source>
        <translation>Poging om blockchain corruptie herstel te forceren</translation>
    </message>
    <message>
        <source>Display the stake modifier calculations in the debug.log file.</source>
        <translation>Toon de berekeningen van de stake modificator in het debug.log bestand.</translation>
    </message>
    <message>
        <source>Display verbose coin stake messages in the debug.log file.</source>
        <translation>Toon verbose munt stake berichten in het debug.log bestand.</translation>
    </message>
    <message>
        <source>Enable publish hash block in &lt;address&gt;</source>
        <translation>Activeer publicatie hash blok in &lt;address&gt;</translation>
    </message>
    <message>
        <source>Enable publish hash transaction in &lt;address&gt;</source>
        <translation>Activeer publicatie has transactie in &lt;address&gt;</translation>
    </message>
    <message>
        <source>Enable publish raw block in &lt;address&gt;</source>
        <translation>Activeer publicatie raw block in &lt;address&gt;</translation>
    </message>
    <message>
        <source>Enable publish raw transaction in &lt;address&gt;</source>
        <translation>Activeer publicatie raw transactie in &lt;address&gt;</translation>
    </message>
    <message>
        <source>Enable staking functionality (0-1, default: %u)</source>
        <translation>Activeer staking functionaliteit (0-1, standaard: %u)</translation>
    </message>
    <message>
        <source>Keep at most &lt;n&gt; unconnectable transactions in memory (default: %u)</source>
        <translation>Houd maximaal &lt;n&gt;niet te verbinden transacties in het geheugen (standaard: %u)</translation>
    </message>
    <message>
        <source>Last Obfuscation was too recent.</source>
        <translation>Laatste verduistering was te recent.</translation>
    </message>
    <message>
        <source>Last successful Obfuscation action was too recent.</source>
        <translation>Laatste succesvolle verduistering actie was te recent.</translation>
    </message>
    <message>
        <source>Limit size of signature cache to &lt;n&gt; entries (default: %u)</source>
        <translation>Limiet grootte van signature cache naar &lt;n&gt; invoer (standaard: %u)</translation>
    </message>
    <message>
        <source>Line: %d</source>
        <translation>Line: %d</translation>
    </message>
    <message>
        <source>Listen for JSON-RPC connections on &lt;port&gt; (default: %u or testnet: %u)</source>
        <translation>Luister naar JSON-RPC verbindingen op &lt;port&gt; (standaard: %u of testnet: %u)</translation>
    </message>
    <message>
        <source>Listen for connections on &lt;port&gt; (default: %u or testnet: %u)</source>
        <translation>Luister naar verbindingen op &lt;port&gt; (standaard: %u of testnet: %u)</translation>
    </message>
    <message>
        <source>Loading addresses...</source>
        <translation>Adressen laden...</translation>
    </message>
    <message>
        <source>Loading block index...</source>
        <translation>Block index laden...</translation>
    </message>
    <message>
        <source>Loading budget cache...</source>
        <translation>Budget cache laden...</translation>
    </message>
    <message>
        <source>Loading masternode cache...</source>
        <translation>Masternode cache laden...</translation>
    </message>
    <message>
        <source>Loading masternode payment cache...</source>
        <translation>Masternode betalingscache laden...</translation>
    </message>
    <message>
        <source>Loading wallet... (%3.2f %%)</source>
        <translation>Portemonnee laden... (%3.2f %%)</translation>
    </message>
    <message>
        <source>Loading wallet...</source>
        <translation>Portemonnee aan het laden...</translation>
    </message>
    <message>
        <source>Lock is already in place.</source>
        <translation>Vergrendeling is al uitgevoerd.</translation>
    </message>
    <message>
        <source>Lock masternodes from masternode configuration file (default: %u)</source>
        <translation>Masternodes vergrendelen van masternode configuratiebestand (standaard: %u)</translation>
    </message>
    <message>
        <source>Maintain at most &lt;n&gt; connections to peers (default: %u)</source>
        <translation>Bijhouden maximaal &lt;n&gt; connecties naar peers (standaard: %u)</translation>
    </message>
    <message>
        <source>Masternode options:</source>
        <translation>Masternode opties:</translation>
    </message>
    <message>
        <source>Masternode queue is full.</source>
        <translation>Masternode wachtrij zit vol.</translation>
    </message>
    <message>
        <source>Masternode:</source>
        <translation>Masternode:</translation>
    </message>
    <message>
        <source>Maximum per-connection receive buffer, &lt;n&gt;*1000 bytes (default: %u)</source>
        <translation>Maximaal per connectie ontvangst buffer, &lt;n&gt;*1000 bytes (standaard: %u)</translation>
    </message>
    <message>
        <source>Maximum per-connection send buffer, &lt;n&gt;*1000 bytes (default: %u)</source>
        <translation>Maximaal per connectie verstuur buffer, &lt;n&gt;*1000 bytes (standaard: %u)</translation>
    </message>
    <message>
        <source>Missing input transaction information.</source>
        <translation>Ontbrekende invoer transactie informatie ontbreekt.</translation>
    </message>
    <message>
        <source>Mixing in progress...</source>
        <translation>Bezig met mixen...</translation>
    </message>
    <message>
        <source>Need to specify a port with -whitebind: '%s'</source>
        <translation>Moet een poort opgeven met -whitebind: '%s'</translation>
    </message>
    <message>
        <source>No Masternodes detected.</source>
        <translation>Geen Masternodes gedetecteerd.</translation>
    </message>
    <message>
        <source>No compatible Masternode found.</source>
        <translation>Geen compatibele Masternode gevonden.</translation>
    </message>
    <message>
        <source>No funds detected in need of denominating.</source>
        <translation>Geen fondsen gedetecteerd die denominatie nodig hebben.</translation>
    </message>
    <message>
        <source>No matching denominations found for mixing.</source>
        <translation>Geen passende denominaties gevonden voor mixing.</translation>
    </message>
    <message>
        <source>Node relay options:</source>
        <translation>Node relay opties:</translation>
    </message>
    <message>
        <source>Non-standard public key detected.</source>
        <translation>Niet standaard publieke sleutel gedetecteerd.</translation>
    </message>
    <message>
        <source>Not compatible with existing transactions.</source>
        <translation>Niet compatibel met bestaande transacties.</translation>
    </message>
    <message>
        <source>Not enough file descriptors available.</source>
        <translation>Niet genoeg bestandsbeschrijvingen beschikbaar.</translation>
    </message>
    <message>
        <source>Not in the Masternode list.</source>
        <translation>Niet in de Masternode lijst.</translation>
    </message>
    <message>
        <source>Number of automatic wallet backups (default: 10)</source>
        <translation>Aantal automatische portemonnee backups (standaard: 10)</translation>
    </message>
    <message>
        <source>Obfuscation is idle.</source>
        <translation>Verduistering is inactief.</translation>
    </message>
    <message>
        <source>Obfuscation request complete:</source>
        <translation>Verduistering verzoek compleet:</translation>
    </message>
    <message>
        <source>Obfuscation request incomplete:</source>
        <translation>Verduistering verzoek incompleet:</translation>
    </message>
    <message>
        <source>Only accept block chain matching built-in checkpoints (default: %u)</source>
        <translation>Accepteer alleen blockchain matching met ingebouwde controlepunten (standaard: %u)</translation>
    </message>
    <message>
        <source>Only connect to nodes in network &lt;net&gt; (ipv4, ipv6 or onion)</source>
        <translation>Verbind alleen met nodes in het netwerk &lt;net&gt; (ipv4, ipv6 of onion)</translation>
    </message>
    <message>
        <source>Options:</source>
        <translation>Opties:</translation>
    </message>
    <message>
        <source>Password for JSON-RPC connections</source>
        <translation>Wachtwoord voor JSON-RPC connecties</translation>
    </message>
    <message>
        <source>Prepend debug output with timestamp (default: %u)</source>
        <translation>Voeg debug output met timestamp toe (standaard: %u)</translation>
    </message>
    <message>
        <source>Print version and exit</source>
        <translation>Print versie en verlaat</translation>
    </message>
    <message>
        <source>RPC SSL options: (see the Bitcoin Wiki for SSL setup instructions)</source>
        <translation>RPC SSL opties: (zie de Bitcoin Wiki voor SSL setup instructies)</translation>
    </message>
    <message>
        <source>RPC server options:</source>
        <translation>RPC server opties:</translation>
    </message>
    <message>
        <source>RPC support for HTTP persistent connections (default: %d)</source>
        <translation>RPC ondersteuning voor HTTP aanhoudende verbindingen (standaard: %d)</translation>
    </message>
    <message>
        <source>Randomly drop 1 of every &lt;n&gt; network messages</source>
        <translation>Willekeurig laten vallen van 1 van elke &lt;n&gt;netwerk berichten</translation>
    </message>
    <message>
        <source>Randomly fuzz 1 of every &lt;n&gt; network messages</source>
        <translation>Willekeurig vervagen van 1 van elke &lt;n&gt; netwerk berichten</translation>
    </message>
    <message>
        <source>Rebuild block chain index from current blk000??.dat files</source>
        <translation>Herstel blockchain index van huidige blk000??.dat bestanden</translation>
    </message>
    <message>
        <source>Receive and display P2P network alerts (default: %u)</source>
        <translation>Ontvang en laat P2P netwerkmeldingen zien (standaard: %u)</translation>
    </message>
    <message>
        <source>Relay and mine data carrier transactions (default: %u)</source>
        <translation>Relay en mine data carrier transacties (standaard: %u)</translation>
    </message>
    <message>
        <source>Relay non-P2SH multisig (default: %u)</source>
        <translation>Relay non P2SH multisig (default: %u)</translation>
    </message>
    <message>
        <source>Rescan the block chain for missing wallet transactions</source>
        <translation>Rescan de blockchain voor ontbrekende portemonnee transacties</translation>
    </message>
    <message>
        <source>Rescanning...</source>
        <translation>Opnieuw scannen...</translation>
    </message>
    <message>
        <source>Run a thread to flush wallet periodically (default: %u)</source>
        <translation>Voer regelmatig een thread om de portemonnee te spoelen uit (standaard: %u)</translation>
    </message>
    <message>
        <source>Run in the background as a daemon and accept commands</source>
        <translation>Voer op de achtergrond uit als een daemon en accepteer commando's</translation>
    </message>
    <message>
        <source>Send transactions as zero-fee transactions if possible (default: %u)</source>
        <translation>Zend transacties als zero fee transacties indien mogelijk (standaard: %u)</translation>
    </message>
    <message>
        <source>Server certificate file (default: %s)</source>
        <translation>Server certificaat bestand (standaard: %s)</translation>
    </message>
    <message>
        <source>Server private key (default: %s)</source>
        <translation>Server privé sleutel (default: %s)</translation>
    </message>
    <message>
        <source>Session not complete!</source>
        <translation>Sessie niet voltooid!</translation>
    </message>
    <message>
        <source>Session timed out.</source>
        <translation>Sessie verlopen.</translation>
    </message>
    <message>
        <source>Set database cache size in megabytes (%d to %d, default: %d)</source>
        <translation>Stel de cache grootte van de database in megabytes in (%d tot %d, standaard: %d)</translation>
    </message>
    <message>
        <source>Set external address:port to get to this masternode (example: %s)</source>
        <translation>Extern adres instellen:poort om bij deze masternode te komen (voorbeeld: %s)</translation>
    </message>
    <message>
        <source>Set key pool size to &lt;n&gt; (default: %u)</source>
        <translation>Stel key pool grootte in op &lt;n&gt; (standaard: %u)</translation>
    </message>
    <message>
        <source>Set maximum block size in bytes (default: %d)</source>
        <translation>Stel maximale block grootte in bytes in (default: %d)</translation>
    </message>
    <message>
        <source>Set minimum block size in bytes (default: %u)</source>
        <translation>Stel minimale block grootte in bytes in (default: %u)</translation>
    </message>
    <message>
        <source>Set the masternode private key</source>
        <translation>Stel de masternode privé sleutel in</translation>
    </message>
    <message>
        <source>Set the number of threads to service RPC calls (default: %d)</source>
        <translation>Stel het aantal threads in om RPC oproepen te bedienen (standaard: %d)</translation>
    </message>
    <message>
        <source>Sets the DB_PRIVATE flag in the wallet db environment (default: %u)</source>
        <translation>Stelt de DB_PRIVATE vlag in de portemonnee db omgeving in (standaard: %u)</translation>
    </message>
    <message>
        <source>Show all debugging options (usage: --help -help-debug)</source>
        <translation>Toon alle debugging opties (gebruik: --help -help-debug)</translation>
    </message>
    <message>
        <source>Shrink debug.log file on client startup (default: 1 when no -debug)</source>
        <translation>Krimp debug.log bestand bij client startup (standaard: 1 wanneer geen -debug)</translation>
    </message>
    <message>
        <source>Signing failed.</source>
        <translation>Ondertekenen mislukt.</translation>
    </message>
    <message>
        <source>Signing timed out.</source>
        <translation>Ondertekening time out.</translation>
    </message>
    <message>
        <source>Signing transaction failed</source>
        <translation>Ondertekening transactie mislukt.</translation>
    </message>
    <message>
        <source>Specify configuration file (default: %s)</source>
        <translation>Specificeer configuratiebestand (standaard: %s)</translation>
    </message>
    <message>
        <source>Specify connection timeout in milliseconds (minimum: 1, default: %d)</source>
        <translation>Specificeer verbinding time-out in milliseconden (minimum: 1, standaard: %d)</translation>
    </message>
    <message>
        <source>Specify data directory</source>
        <translation>Specificeer data directory.</translation>
    </message>
    <message>
        <source>Specify masternode configuration file (default: %s)</source>
        <translation>Specificeer masternode configuratie bestand (default: %s)</translation>
    </message>
    <message>
        <source>Specify pid file (default: %s)</source>
        <translation>Specificeer pid bestand (default: %s)</translation>
    </message>
    <message>
        <source>Specify wallet file (within data directory)</source>
        <translation>Specificeer portemonnee bestand (in data directory)</translation>
    </message>
    <message>
        <source>Specify your own public address</source>
        <translation>Specificeer je eigen publieke addres</translation>
    </message>
    <message>
        <source>Spend unconfirmed change when sending transactions (default: %u)</source>
        <translation>Onbevestigd wisselgeld besteden bij het verzenden van transacties (standaard: %u)</translation>
    </message>
    <message>
        <source>Staking options:</source>
        <translation>Staking opties:</translation>
    </message>
    <message>
        <source>Stop running after importing blocks from disk (default: %u)</source>
        <translation>Stop na het importeren van blokken van schijf (standaard: %u)</translation>
    </message>
    <message>
        <source>Submitted following entries to masternode: %u / %d</source>
        <translation>Ingediende volgende vermeldingen in masternode: %u / %d</translation>
    </message>
    <message>
        <source>Submitted to masternode, waiting for more entries ( %u / %d ) %s</source>
        <translation>Ingediend naar masternode, wachten op meer inzendingen (%u / %d) %s</translation>
    </message>
    <message>
        <source>Submitted to masternode, waiting in queue %s</source>
        <translation>Ingediend naar masternode, wachten in de wachtrij %s</translation>
    </message>
    <message>
        <source>Synchronization failed</source>
        <translation>Synchronisatie mislukt</translation>
    </message>
    <message>
        <source>Synchronization finished</source>
        <translation>Synchronisatie voltooid</translation>
    </message>
    <message>
        <source>Synchronization pending...</source>
        <translation>Synchronisatie in afwachting...</translation>
    </message>
    <message>
        <source>Synchronizing budgets...</source>
        <translation>Budgeten synchroniseren...</translation>
    </message>
    <message>
        <source>Synchronizing masternode winners...</source>
        <translation>Synchroniseren masternode winnaars...</translation>
    </message>
    <message>
        <source>Synchronizing masternodes...</source>
        <translation>Synchroniseren masternodes...</translation>
    </message>
    <message>
        <source>This help message</source>
        <translation>Dit help bericht</translation>
    </message>
    <message>
        <source>This is experimental software.</source>
        <translation>Dit is experimentele software.</translation>
    </message>
    <message>
        <source>This is intended for regression testing tools and app development.</source>
        <translation>Dit is bedoeld voor regressie test tools en app ontwikkeling.</translation>
    </message>
    <message>
        <source>This is not a Masternode.</source>
        <translation>Dit is geen Masternode.</translation>
    </message>
    <message>
        <source>Threshold for disconnecting misbehaving peers (default: %u)</source>
        <translation>Drempel voor het verbreken van misdragende peers (standaard: %u)</translation>
    </message>
    <message>
        <source>Tor control port password (default: empty)</source>
        <translation>Tor controle poort wachtwoord (standaard: leeg)</translation>
    </message>
    <message>
        <source>Tor control port to use if onion listening enabled (default: %s)</source>
        <translation>Tor controle poort om te gebruiken als onion listening geactiveerd is (standaard: %s)</translation>
    </message>
    <message>
        <source>Transaction amount too small</source>
        <translation>Transactie bedrag te klein</translation>
    </message>
    <message>
        <source>Transaction amounts must be positive</source>
        <translation>Transactie bedragen moeten positief zijn</translation>
    </message>
    <message>
        <source>Transaction created successfully.</source>
        <translation>Transactie is succesvol gemaakt.</translation>
    </message>
    <message>
        <source>Transaction fees are too high.</source>
        <translation>Transactiekosten zijn te hoog.</translation>
    </message>
    <message>
        <source>Transaction not valid.</source>
        <translation>Transactie is niet geldig.</translation>
    </message>
    <message>
        <source>Transaction too large for fee policy</source>
        <translation>Transactie te groot voor kosten beleid</translation>
    </message>
    <message>
        <source>Transaction too large</source>
        <translation>Transactie te groot</translation>
    </message>
    <message>
        <source>Transmitting final transaction.</source>
        <translation>Verzending van de definitieve transactie.</translation>
    </message>
    <message>
        <source>Unable to bind to %s on this computer (bind returned error %s)</source>
        <translation>Niet mogelijk te binden aan %s op deze computer (bind stuurt fout %s terug)</translation>
    </message>
    <message>
        <source>Unknown network specified in -onlynet: '%s'</source>
        <translation>Onbekend netwerk gespecificeerd in -onlynet: '%s'</translation>
    </message>
    <message>
        <source>Unknown state: id = %u</source>
        <translation>Onbekende staat: id = %u</translation>
    </message>
    <message>
        <source>Upgrade wallet to latest format</source>
        <translation>Upgrade portemonnee naar nieuwste formaat</translation>
    </message>
    <message>
        <source>Use OpenSSL (https) for JSON-RPC connections</source>
        <translation>Gebruik OpenSSL (https) voor JSON-RPC verbindingen</translation>
    </message>
    <message>
        <source>Use UPnP to map the listening port (default: %u)</source>
        <translation>Gebruik UPnP om de luisterpoort te mappen (standaard: %u)</translation>
    </message>
    <message>
        <source>Use UPnP to map the listening port (default: 1 when listening)</source>
        <translation>Gebruik UPnP om de luisterpoort te mappen (standaard: 1 bij het luisteren)</translation>
    </message>
    <message>
        <source>Use the test network</source>
        <translation>Gebruik het test netwerk</translation>
    </message>
    <message>
        <source>Username for JSON-RPC connections</source>
        <translation>Gebruikersnaam voor JSON-RPC verbindingen</translation>
    </message>
    <message>
        <source>Value more than Obfuscation pool maximum allows.</source>
        <translation>Waarde meer dan verduistering pool maximaal toestaat.</translation>
    </message>
    <message>
        <source>Verifying blocks...</source>
        <translation>Blokken verifiëren...</translation>
    </message>
    <message>
        <source>Verifying wallet...</source>
        <translation>Portemonnee verifiëren...</translation>
    </message>
    <message>
        <source>Wallet %s resides outside data directory %s</source>
        <translation>Portemonnee %s verblijft buiten de data directory %s</translation>
    </message>
    <message>
        <source>Wallet is locked.</source>
        <translation>Portemonnee is vergrendeld.</translation>
    </message>
    <message>
        <source>Wallet needed to be rewritten: restart DAPS to complete</source>
        <translation>Wallet moest worden herschreven: start DAPS opnieuw om te voltooien</translation>
    </message>
    <message>
        <source>Wallet options:</source>
        <translation>Portemonnee opties:</translation>
    </message>
    <message>
        <source>Wallet window title</source>
        <translation>Portemonnee venster titel</translation>
    </message>
    <message>
        <source>Warning</source>
        <translation>Waarschuwing</translation>
    </message>
    <message>
        <source>Warning: This version is obsolete, upgrade required!</source>
        <translation>Waarschuwing: Deze versie is verouderd, upgrade vereist!</translation>
    </message>
    <message>
        <source>Warning: Unsupported argument -benchmark ignored, use -debug=bench.</source>
        <translation>Waarschuwing: Niet- ondersteund argument -benchmark genegeerd, gebruik -debug=bench.</translation>
    </message>
    <message>
        <source>Warning: Unsupported argument -debugnet ignored, use -debug=net.</source>
        <translation>Waarschuwing: Niet ondersteunde argument -debugnet genegeerd, gebruik -debug=net.</translation>
    </message>
    <message>
        <source>Will retry...</source>
        <translation>Zal het opnieuw proberen...</translation>
    </message>
    <message>
        <source>You need to rebuild the database using -reindex to change -txindex</source>
        <translation>Je moet de database herbouwen met -reindex om -txindex te wijzigen</translation>
    </message>
    <message>
        <source>Your entries added successfully.</source>
        <translation>Je gegevens zijn succesvol toegevoegd.</translation>
    </message>
    <message>
        <source>Your transaction was accepted into the pool!</source>
        <translation>Je transactie is geaccepteerd in de pool!</translation>
    </message>
    <message>
        <source>Zapping all transactions from wallet...</source>
        <translation>Verwijderen van alle transacties uit portemonnee...</translation>
    </message>
    <message>
        <source>ZeroMQ notification options:</source>
        <translation>ZeroMQ notificatie opties:</translation>
    </message>
    <message>
        <source>on startup</source>
        <translation>tijdens het opstarten</translation>
    </message>
    <message>
        <source>wallet.dat corrupt, salvage failed</source>
        <translation>wallet.dat corrupt, redding mislukt</translation>
    </message>
</context>
</TS><|MERGE_RESOLUTION|>--- conflicted
+++ resolved
@@ -1714,29 +1714,8 @@
         <translation>Map poort gebruikt &amp;UPnP</translation>
     </message>
     <message>
-<<<<<<< HEAD
-        <source>Percentage of incoming DAPS which get automatically converted to zDAPS via Zerocoin Protocol (min: 10%)</source>
-        <translation>Percentage inkomende DAPS die automatisch wordt omgezet naar zDAPS via Zerocoin Protocol (min: 10%)</translation>
-    </message>
-    <message>
-        <source>Percentage of autominted zDAPS</source>
-        <translation>Percentage autominted zDAPS</translation>
-    </message>
-    <message>
-        <source>Wait with automatic conversion to Zerocoin until enough DAPS for this denomination is available</source>
-        <translation>Wacht met automatische omzetting naar Zerocoin totdat er genoeg DAPS voor deze denominatie beschikbaar is</translation>
-    </message>
-    <message>
-        <source>Preferred Automint zDAPS Denomination</source>
-        <translation>Gewenste Automint zDAPS denominatie</translation>
-    </message>
-    <message>
         <source>Connect to the DAPS network through a SOCKS5 proxy.</source>
         <translation>Maak verbinding met het DAPS netwerk via een SOCKS5 proxy.</translation>
-=======
-        <source>Connect to the DAPScoin network through a SOCKS5 proxy.</source>
-        <translation>Maak verbinding met het DAPScoin netwerk via een SOCKS5 proxy.</translation>
->>>>>>> 9776ec0a
     </message>
     <message>
         <source>Proxy &amp;IP:</source>
@@ -2057,451 +2036,6 @@
     </message>
 </context>
 <context>
-<<<<<<< HEAD
-    <name>PrivacyDialog</name>
-    <message>
-        <source>DAPS which were anonymized via Zerocin Protocol</source>
-        <translation>DAPS die via het Zerocin Protocol geanonimiseerd werden</translation>
-    </message>
-    <message>
-        <source>Zerocoin DAPS (zDAPS)</source>
-        <translation>Zerocoin DAPS (zDAPS)</translation>
-    </message>
-    <message>
-        <source>Zerocoin Actions:</source>
-        <translation>Zerocoin Acties:</translation>
-    </message>
-    <message>
-        <source>The displayed information may be out of date. Your wallet automatically synchronizes with the DAPS network after a connection is established, but this process has not completed yet.</source>
-        <translation>De weergegeven informatie kan verouderd zijn. Je portemonnee synchroniseert automatisch met het DAPS netwerk nadat een verbinding is opgezet, maar dit proces is nog niet afgerond.</translation>
-    </message>
-    <message>
-        <source>Enter an amount of Daps to convert to zDaps</source>
-        <translation>Vul de hoeveleheid in om Daps te converteren naar zDaps</translation>
-    </message>
-    <message>
-        <source>Mint Zerocoin</source>
-        <translation>Mint Zerocoin</translation>
-    </message>
-    <message>
-        <source>0</source>
-        <translation>0</translation>
-    </message>
-    <message>
-        <source>zDAPS</source>
-        <translation>zDAPS</translation>
-    </message>
-    <message>
-        <source>Available for Minting:</source>
-        <translation>Beschikbaar voor minting:</translation>
-    </message>
-    <message>
-        <source>0.000 000 00 DAPS</source>
-        <translation>0.000 000 00 DAPS</translation>
-    </message>
-    <message>
-        <source>Reset Zerocoin Wallet DB. Deletes transactions that did not make it into the blockchain.</source>
-        <translation>Zerocoin Wallet DB opnieuw instellen. Verwijdert transacties die het niet in de blockchain hebben gered.</translation>
-    </message>
-    <message>
-        <source>Reset</source>
-        <translation>Resetten</translation>
-    </message>
-    <message>
-        <source>Coin Control...</source>
-        <translation>Munt controle...</translation>
-    </message>
-    <message>
-        <source>Quantity:</source>
-        <translation>Kwantiteit:</translation>
-    </message>
-    <message>
-        <source>Amount:</source>
-        <translation>Hoeveelheid:</translation>
-    </message>
-    <message>
-        <source>Rescan the complete blockchain for  Zerocoin mints and their meta-data.</source>
-        <translation>Rescan de complete blockchain voor Zerocoin mints en hun meta-data.</translation>
-    </message>
-    <message>
-        <source>ReScan</source>
-        <translation>ReScan</translation>
-    </message>
-    <message>
-        <source>Status and/or Mesages from the last Mint Action.</source>
-        <translation>Status en/of Berichten van de laatste mint actie.</translation>
-    </message>
-    <message>
-        <source>zDaps Control</source>
-        <translation>zDaps controle</translation>
-    </message>
-    <message>
-        <source>zDaps Selected:</source>
-        <translation>zDaps geselecteerd:</translation>
-    </message>
-    <message>
-        <source>Quantity Selected:</source>
-        <translation>Hoeveelheid geselecteerd:</translation>
-    </message>
-    <message>
-        <source>Spend Zerocoin. Without 'Pay To:' address creates payments to yourself.</source>
-        <translation>Zerocoin besteden. Zonder 'Betaal aan:' adres ontstaan betalingen aan jezelf.</translation>
-    </message>
-    <message>
-        <source>Spend Zerocoin</source>
-        <translation>Besteed Zerocoin</translation>
-    </message>
-    <message>
-        <source>Available Balance:</source>
-        <translation>Beschikbaar saldo:</translation>
-    </message>
-    <message>
-        <source>0 zDAPS</source>
-        <translation>0 zDAPS</translation>
-    </message>
-    <message>
-        <source>Security Level for Zerocoin Transactions. More is better, but needs more time and resources.</source>
-        <translation>Beveiligingsniveau voor Zerocoin transacties. Meer is beter, maar heeft meer tijd en middelen nodig.</translation>
-    </message>
-    <message>
-        <source>Security Level:</source>
-        <translation>Beveiligings niveau:</translation>
-    </message>
-    <message>
-        <source>Security Level 1 - 100 (default: 42)</source>
-        <translation>Beveiligingsniveau 1 - 100 (standaard: 42)</translation>
-    </message>
-    <message>
-        <source>Pay &amp;To:</source>
-        <translation>Betaal &amp;Naar:</translation>
-    </message>
-    <message>
-        <source>The DAPS address to send the payment to. Creates local payment to yourself when empty.</source>
-        <translation>Het DAPS adres om de betaling naar te verzenden. Maakt lokale betaling aan jezelf als je leeg bent.</translation>
-    </message>
-    <message>
-        <source>Choose previously used address</source>
-        <translation>Kies een eerder gebruikt adres</translation>
-    </message>
-    <message>
-        <source>Alt+A</source>
-        <translation>Alt+A</translation>
-    </message>
-    <message>
-        <source>Paste address from clipboard</source>
-        <translation>Plak adres vanaf klembord</translation>
-    </message>
-    <message>
-        <source>Alt+P</source>
-        <translation>Alt+P</translation>
-    </message>
-    <message>
-        <source>&amp;Label:</source>
-        <translation>&amp;Label:</translation>
-    </message>
-    <message>
-        <source>Enter a label for this address to add it to the list of used addresses</source>
-        <translation>Vul een label in voor dit adres om deze toe te voegen aan de lijst met gebruikte adressen</translation>
-    </message>
-    <message>
-        <source>A&amp;mount:</source>
-        <translation>&amp;Hoeveelheid:</translation>
-    </message>
-    <message>
-        <source>Convert Change to Zerocoin (might cost additional fees)</source>
-        <translation>Zet wisselgeld om naar Zerocoin (mogelijk extra kosten)</translation>
-    </message>
-    <message>
-        <source>If checked, the wallet tries to minimize the returning change instead of minimizing the number of spent denominations.</source>
-        <translation>Indien aangevinkt, probeert de portemonnee het terugkerende wisselgeld te minimaliseren in plaats van het aantal uitgegeven denominaties te minimaliseren.</translation>
-    </message>
-    <message>
-        <source>Minimize Change</source>
-        <translation>Minimaliseer wisselgeld</translation>
-    </message>
-    <message>
-        <source>Information about the available Zerocoin funds.</source>
-        <translation>Informatie over de beschikbare Zerocoin fondsen.</translation>
-    </message>
-    <message>
-        <source>Zerocoin Stats:</source>
-        <translation>Zerocoin Statistieken:</translation>
-    </message>
-    <message>
-        <source>Denominations with value 1:</source>
-        <translation>Denominaties met waarde 1:</translation>
-    </message>
-    <message>
-        <source>Denom. with value 1:</source>
-        <translation>Denom. met waarde 1:</translation>
-    </message>
-    <message>
-        <source>0 x</source>
-        <translation> 0 x</translation>
-    </message>
-    <message>
-        <source>Denominations with value 5:</source>
-        <translation>Denominaties met waarde 5:</translation>
-    </message>
-    <message>
-        <source>Denom. with value 5:</source>
-        <translation>Denom. met waarde 5:</translation>
-    </message>
-    <message>
-        <source>Denominations with value 10:</source>
-        <translation>Denominaties met waarde 10:</translation>
-    </message>
-    <message>
-        <source>Denom. with value 10:</source>
-        <translation>Denom. met waarde 10:</translation>
-    </message>
-    <message>
-        <source>Denominations with value 50:</source>
-        <translation>Denominaties met waarde 50:</translation>
-    </message>
-    <message>
-        <source>Denom. with value 50:</source>
-        <translation>Denom. met waarde 50:</translation>
-    </message>
-    <message>
-        <source>Denominations with value 100:</source>
-        <translation>Denominaties met waarde 100:</translation>
-    </message>
-    <message>
-        <source>Denom. with value 100:</source>
-        <translation>Denom. met waarde 100:</translation>
-    </message>
-    <message>
-        <source>Denominations with value 500:</source>
-        <translation>Denominaties met waarde 500:</translation>
-    </message>
-    <message>
-        <source>Denom. with value 500:</source>
-        <translation>Denom. met waarde 500:</translation>
-    </message>
-    <message>
-        <source>Denominations with value 1000:</source>
-        <translation>Denominaties met waarde 1000:</translation>
-    </message>
-    <message>
-        <source>Denom. with value 1000:</source>
-        <translation>Denom. met waarde 1000:</translation>
-    </message>
-    <message>
-        <source>Denominations with value 5000:</source>
-        <translation>Denominaties met waarde 5000:</translation>
-    </message>
-    <message>
-        <source>Denom. with value 5000:</source>
-        <translation>Denom. met waarde 5000:</translation>
-    </message>
-    <message>
-        <source>Note: This hidden objects are used for communication between the 'Coin Control' dialog and its parent objects. We don't want to change/reimplement the existing Coin Control, so this objects must be here, even when we don't use them. No, we don't like this approach, either.</source>
-        <translation>Opmerking: Deze verborgen objecten worden gebruikt voor communicatie tussen de 'Munt Controle' dialoog en de  parent objecten. We willen de bestaande Munt Controle niet veranderen/opnieuw implementeren, dus deze objecten moeten hier zijn, zelfs als we ze niet gebruiken. Nee, we houden ook niet van deze aanpak.</translation>
-    </message>
-    <message>
-        <source>Priority:</source>
-        <translation>Prioriteit:</translation>
-    </message>
-    <message>
-        <source>Fee:</source>
-        <translation>Kost:</translation>
-    </message>
-    <message>
-        <source>Dust:</source>
-        <translation>Stof:</translation>
-    </message>
-    <message>
-        <source>no</source>
-        <translation>nee</translation>
-    </message>
-    <message>
-        <source>Bytes:</source>
-        <translation>Bytes:</translation>
-    </message>
-    <message>
-        <source>Insufficient funds!</source>
-        <translation>Onvoldoende saldo!</translation>
-    </message>
-    <message>
-        <source>Coins automatically selected</source>
-        <translation>Munten automatisch geselecteerd</translation>
-    </message>
-    <message>
-        <source>medium</source>
-        <translation>medium</translation>
-    </message>
-    <message>
-        <source>Coin Control Features</source>
-        <translation>Munt controle kenmerken</translation>
-    </message>
-    <message>
-        <source>If this is activated, but the change address is empty or invalid, change will be sent to a newly generated address.</source>
-        <translation>Als dit geactiveerd is, maar het wisselgeld adres is leeg of ongeldig, wordt het wisselgeld verzonden naar een nieuw gegenereerd adres.</translation>
-    </message>
-    <message>
-        <source>Custom change address</source>
-        <translation>Aangepast wisselgeld adres</translation>
-    </message>
-    <message>
-        <source>Amount After Fee:</source>
-        <translation>Bedrag na kosten:</translation>
-    </message>
-    <message>
-        <source>Change:</source>
-        <translation>Wijzig:</translation>
-    </message>
-    <message>
-        <source>out of sync</source>
-        <translation>niet gesynchroniseerd</translation>
-    </message>
-    <message>
-        <source>Mint Status: Okay</source>
-        <translation>Mint status: Oké</translation>
-    </message>
-    <message>
-        <source>Copy quantity</source>
-        <translation>Kopieer kwanititeit</translation>
-    </message>
-    <message>
-        <source>Copy amount</source>
-        <translation>Kopieer hoeveelheid</translation>
-    </message>
-    <message>
-        <source>Error: Your wallet is locked. Please enter the wallet passphrase first.</source>
-        <translation>Fout: Je portemonnee is vergrendeld. Voer alsjeblieft de wachtwoord zin voor de portemonnee in.</translation>
-    </message>
-    <message>
-        <source>Message: Enter an amount &gt; 0.</source>
-        <translation>Bericht: voer een bedrag in &gt; 0.</translation>
-    </message>
-    <message>
-        <source>Minting </source>
-        <translation>Minting </translation>
-    </message>
-    <message>
-        <source>Successfully minted </source>
-        <translation>Succesvol gemint</translation>
-    </message>
-    <message>
-        <source> zDAPS in </source>
-        <translation> zDAPS in </translation>
-    </message>
-    <message>
-        <source> sec. Used denominations:
-</source>
-        <translation>sec. gebruikte denominaties:
-</translation>
-    </message>
-    <message>
-        <source>Starting ResetMintZerocoin: rescanning complete blockchain, this will need up to 30 minutes depending on your hardware. 
-Please be patient...</source>
-        <translation>Start ResetMintZerocoin: rescanning complete blockchain, dit zal tot 30 minuten nodig hebben, afhankelijk van uw hardware.
-Wees alsjeblieft geduldig...</translation>
-    </message>
-    <message>
-        <source>Duration: </source>
-        <translation>Duur:</translation>
-    </message>
-    <message>
-        <source> sec.
-</source>
-        <translation> sec.
-</translation>
-    </message>
-    <message>
-        <source>Starting ResetSpentZerocoin: </source>
-        <translation>Starten van ResetSpentZerocoin: </translation>
-    </message>
-    <message>
-        <source>No 'Pay To' address provided, creating local payment</source>
-        <translation>Geen 'Betaal aan' adres verstrekt, lokale betaling wordt gemaakt</translation>
-    </message>
-    <message>
-        <source>Invalid Dapscoin Address</source>
-        <translation>Ongeldig Dapscoin addres</translation>
-    </message>
-    <message>
-        <source>Invalid Send Amount</source>
-        <translation>Ongeldig verzend bedrag</translation>
-    </message>
-    <message>
-        <source>Confirm additional Fees</source>
-        <translation>Bevestig extra kosten</translation>
-    </message>
-    <message>
-        <source>Are you sure you want to send?&lt;br /&gt;&lt;br /&gt;</source>
-        <translation>Weet je zeker dat je wilt verzenden?&lt;br /&gt;&lt;br /&gt;</translation>
-    </message>
-    <message>
-        <source> to address </source>
-        <translation>naar adres</translation>
-    </message>
-    <message>
-        <source>with Security Level </source>
-        <translation>met beveiligingsniveau</translation>
-    </message>
-    <message>
-        <source>Confirm send coins</source>
-        <translation>Bevestig verzending coins</translation>
-    </message>
-    <message>
-        <source>Spending Zerocoin.
-Computationally expensive, might need several minutes depending on the selected Security Level and your hardware. 
-Please be patient...</source>
-        <translation>Zerocoin besteden.
-Computationeel duur, zou mogelijk enkele minuten nodig hebben, afhankelijk van het geselecteerde beveiligingsniveau en je 
-hardware.
-Wees alsjeblieft geduldig...</translation>
-    </message>
-    <message>
-        <source>Spend Zerocoin failed with status = </source>
-        <translation>Bestede Zerocoin mislukt met status =</translation>
-    </message>
-    <message>
-        <source>zDaps Spend #: </source>
-        <translation>zDaps besteed #: </translation>
-    </message>
-    <message>
-        <source>denomination: </source>
-        <translation>denominatie:</translation>
-    </message>
-    <message>
-        <source>serial: </source>
-        <translation>serial: </translation>
-    </message>
-    <message>
-        <source>Spend is 1 of : </source>
-        <translation>Besteed is 1 of : </translation>
-    </message>
-    <message>
-        <source>value out: </source>
-        <translation>Waarde uit:</translation>
-    </message>
-    <message>
-        <source>address: </source>
-        <translation>adres:</translation>
-    </message>
-    <message>
-        <source>zDaps Mint</source>
-        <translation>zDaps Mint</translation>
-    </message>
-    <message>
-        <source>Sending successful, return code: </source>
-        <translation>Verzenden succesvol, retourcode:</translation>
-    </message>
-    <message>
-        <source>txid: </source>
-        <translation>txid: </translation>
-    </message>
-    <message>
-        <source>fee: </source>
-        <translation>kosten:</translation>
-    </message>
-</context>
-<context>
-=======
->>>>>>> 9776ec0a
     <name>QObject</name>
     <message>
         <source>Amount</source>
