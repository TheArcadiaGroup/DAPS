--- conflicted
+++ resolved
@@ -1132,12 +1132,168 @@
     <name>PeerTableModel</name>
     </context>
 <context>
-<<<<<<< HEAD
-    <name>PrivacyDialog</name>
-    <message>
-        <source>The displayed information may be out of date. Your wallet automatically synchronizes with the DAPS network after a connection is established, but this process has not completed yet.</source>
-        <translation>显示的信息可能已过期。建立连接后，您的钱包会自动与DAPS网络同步，但此过程尚未完成。</translation>
-    </message>
+    <name>QObject</name>
+    </context>
+<context>
+    <name>QRImageWidget</name>
+    <message>
+        <source>&amp;Save Image...</source>
+        <translation>&amp;保存图片...</translation>
+    </message>
+    <message>
+        <source>&amp;Copy Image</source>
+        <translation>&amp;复制图像</translation>
+    </message>
+    </context>
+<context>
+    <name>RPCConsole</name>
+    <message>
+        <source>&amp;Information</source>
+        <translation>&amp;信息</translation>
+    </message>
+    <message>
+        <source>&amp;Open</source>
+        <translation>&amp;打开</translation>
+    </message>
+    <message>
+        <source>&amp;Console</source>
+        <translation>&amp;调试台</translation>
+    </message>
+    <message>
+        <source>&amp;Network Traffic</source>
+        <translation>&amp;网络流量</translation>
+    </message>
+    <message>
+        <source>&amp;Clear</source>
+        <translation>&amp;清除</translation>
+    </message>
+    <message>
+        <source>&amp;Peers</source>
+        <translation>&amp;并列</translation>
+    </message>
+    <message>
+        <source>&amp;Wallet Repair</source>
+        <translation>&amp;修复钱包</translation>
+    </message>
+    </context>
+<context>
+    <name>ReceiveCoinsDialog</name>
+    <message>
+        <source>R&amp;euse an existing receiving address (not recommended)</source>
+        <translation>R&amp;使用现有的地址接收（不推荐）</translation>
+    </message>
+    <message>
+        <source>&amp;Message:</source>
+        <translation>&amp;消息：</translation>
+    </message>
+    <message>
+        <source>An optional message to attach to the payment request, which will be displayed when the request is opened. Note: The message will not be sent with the payment over the DAPS network.</source>
+        <translation>附加到付款请求的可选消息，将在请求打开时显示。 注意：消息不会在付款时通过DAPS网络发送。</translation>
+    </message>
+    <message>
+        <source>An optional message to attach to the payment request, which will be displayed when the request is opened.&lt;br&gt;Note: The message will not be sent with the payment over the DAPS network.</source>
+        <translation>附加到付款请求的可选消息，将在请求打开时显示。&lt;br&gt; 注意：消息不会在付款时通过DAPS网络发送。</translation>
+    </message>
+    <message>
+        <source>&amp;Label:</source>
+        <translation>&amp;标签</translation>
+    </message>
+    <message>
+        <source>&amp;Amount:</source>
+        <translation>&amp;总计</translation>
+    </message>
+    <message>
+        <source>&amp;Request payment</source>
+        <translation>&amp;请求支付</translation>
+    </message>
+    <message>
+        <source>Copy message</source>
+        <translation>复制消息</translation>
+    </message>
+    </context>
+<context>
+    <name>ReceiveRequestDialog</name>
+    <message>
+        <source>Copy &amp;URI</source>
+        <translation>复制&amp;URI</translation>
+    </message>
+    <message>
+        <source>Copy &amp;Address</source>
+        <translation>复制&amp;地址</translation>
+    </message>
+    <message>
+        <source>&amp;Save Image...</source>
+        <translation>&amp;保存图片...</translation>
+    </message>
+    <message>
+        <source>Address</source>
+        <translation>地址</translation>
+    </message>
+    <message>
+        <source>Label</source>
+        <translation>标签</translation>
+    </message>
+    <message>
+        <source>Message</source>
+        <translation>消息 </translation>
+    </message>
+    <message>
+        <source>Resulting URI too long, try to reduce the text for label / message.</source>
+        <translation>获取的URI太长，尝试减少标签/消息的文本数量。</translation>
+    </message>
+    </context>
+<context>
+    <name>RecentRequestsTableModel</name>
+    <message>
+        <source>Label</source>
+        <translation>标签</translation>
+    </message>
+    <message>
+        <source>Message</source>
+        <translation>消息 </translation>
+    </message>
+    <message>
+        <source>(no label)</source>
+        <translation>未设置标签</translation>
+    </message>
+    <message>
+        <source>(no message)</source>
+        <translation>(没有消息)</translation>
+    </message>
+    </context>
+<context>
+    <name>SendCoinsDialog</name>
+    <message>
+        <source>S&amp;end</source>
+        <translation>S&amp;发送</translation>
+    </message>
+    <message>
+        <source>Clear &amp;All</source>
+        <translation>清除&amp;全部</translation>
+    </message>
+    <message>
+        <source>Add &amp;Recipient</source>
+        <translation>增加&amp;收件人</translation>
+    </message>
+    <message>
+        <source>The amount exceeds your balance.</source>
+        <translation>金额超过您的余额。</translation>
+    </message>
+    <message>
+        <source>The total exceeds your balance when the %1 transaction fee is included.</source>
+        <translation>当包含%1交易费用时，总额超过您的余额。</translation>
+    </message>
+    <message>
+        <source>The transaction was rejected! This might happen if some of the coins in your wallet were already spent, such as if you used a copy of wallet.dat and coins were spent in the copy but not marked as spent here.</source>
+        <translation>交易被拒绝！ 可能在您的钱包中这些硬币已经花了，比如，您使用了wallet.dat的副本，硬币在副本中被使用，但并没有被标记就可能发生这种情况。</translation>
+    </message>
+    <message>
+        <source>(no label)</source>
+        <translation>未设置标签</translation>
+    </message>
+</context>
+<context>
+    <name>SendCoinsEntry</name>
     <message>
         <source>Pay &amp;To:</source>
         <translation>支&amp;付</translation>
@@ -1166,401 +1322,207 @@
         <source>A&amp;mount:</source>
         <translation>A&amp;总计</translation>
     </message>
-    </context>
-<context>
-=======
->>>>>>> 9776ec0a
-    <name>QObject</name>
-    </context>
-<context>
-    <name>QRImageWidget</name>
-    <message>
-        <source>&amp;Save Image...</source>
-        <translation>&amp;保存图片...</translation>
-    </message>
-    <message>
-        <source>&amp;Copy Image</source>
-        <translation>&amp;复制图像</translation>
-    </message>
-    </context>
-<context>
-    <name>RPCConsole</name>
-    <message>
-        <source>&amp;Information</source>
-        <translation>&amp;信息</translation>
-    </message>
-    <message>
-        <source>&amp;Open</source>
-        <translation>&amp;打开</translation>
-    </message>
-    <message>
-        <source>&amp;Console</source>
-        <translation>&amp;调试台</translation>
-    </message>
-    <message>
-        <source>&amp;Network Traffic</source>
-        <translation>&amp;网络流量</translation>
-    </message>
-    <message>
-        <source>&amp;Clear</source>
-        <translation>&amp;清除</translation>
-    </message>
-    <message>
-        <source>&amp;Peers</source>
-        <translation>&amp;并列</translation>
-    </message>
-    <message>
-        <source>&amp;Wallet Repair</source>
-        <translation>&amp;修复钱包</translation>
-    </message>
-    </context>
-<context>
-    <name>ReceiveCoinsDialog</name>
-    <message>
-        <source>R&amp;euse an existing receiving address (not recommended)</source>
-        <translation>R&amp;使用现有的地址接收（不推荐）</translation>
-    </message>
-    <message>
-        <source>&amp;Message:</source>
-        <translation>&amp;消息：</translation>
-    </message>
-    <message>
-        <source>An optional message to attach to the payment request, which will be displayed when the request is opened. Note: The message will not be sent with the payment over the DAPS network.</source>
-        <translation>附加到付款请求的可选消息，将在请求打开时显示。 注意：消息不会在付款时通过DAPS网络发送。</translation>
-    </message>
-    <message>
-        <source>An optional message to attach to the payment request, which will be displayed when the request is opened.&lt;br&gt;Note: The message will not be sent with the payment over the DAPS network.</source>
-        <translation>附加到付款请求的可选消息，将在请求打开时显示。&lt;br&gt; 注意：消息不会在付款时通过DAPS网络发送。</translation>
-    </message>
-    <message>
-        <source>&amp;Label:</source>
-        <translation>&amp;标签</translation>
-    </message>
-    <message>
-        <source>&amp;Amount:</source>
-        <translation>&amp;总计</translation>
-    </message>
-    <message>
-        <source>&amp;Request payment</source>
-        <translation>&amp;请求支付</translation>
-    </message>
-    <message>
-        <source>Copy message</source>
-        <translation>复制消息</translation>
-    </message>
-    </context>
-<context>
-    <name>ReceiveRequestDialog</name>
-    <message>
-        <source>Copy &amp;URI</source>
-        <translation>复制&amp;URI</translation>
-    </message>
-    <message>
-        <source>Copy &amp;Address</source>
-        <translation>复制&amp;地址</translation>
-    </message>
-    <message>
-        <source>&amp;Save Image...</source>
-        <translation>&amp;保存图片...</translation>
-    </message>
+    <message>
+        <source>Message:</source>
+        <translation>消息:</translation>
+    </message>
+    <message>
+        <source>A message that was attached to the DAPS: URI which will be stored with the transaction for your reference. Note: This message will not be sent over the DAPS network.</source>
+        <translation>附加到DAPS：URI的消息，该消息将与转账信息一起存储以供参考。 注意：此消息不会通过DAPS网络发送。</translation>
+    </message>
+    <message>
+        <source>Enter a label for this address to add it to your address book</source>
+        <translation>输入此地址的标签，将其添加到您的地址列表中</translation>
+    </message>
+</context>
+<context>
+    <name>ShutdownWindow</name>
+    </context>
+<context>
+    <name>SignVerifyMessageDialog</name>
+    <message>
+        <source>Signatures - Sign / Verify a Message</source>
+        <translation>签名 - 签署 / 验证消息</translation>
+    </message>
+    <message>
+        <source>&amp;Sign Message</source>
+        <translation>&amp;签名消息</translation>
+    </message>
+    <message>
+        <source>You can sign messages with your addresses to prove you own them. Be careful not to sign anything vague, as phishing attacks may try to trick you into signing your identity over to them. Only sign fully-detailed statements you agree to.</source>
+        <translation>您可以使用地址签名消息，以证明您拥有他们。 小心不要签名任何您不了解的，因为网络钓鱼攻击可能会试图欺骗您，以让您签名。 只能签署您熟悉并且了解和同意的。</translation>
+    </message>
+    <message>
+        <source>The DAPS address to sign the message with</source>
+        <translation>该DAPS地址签名的消息</translation>
+    </message>
+    <message>
+        <source>Choose previously used address</source>
+        <translation>选以前使用的地址</translation>
+    </message>
+    <message>
+        <source>Alt+A</source>
+        <translation>Alt+A</translation>
+    </message>
+    <message>
+        <source>Paste address from clipboard</source>
+        <translation>从剪贴板复制地址</translation>
+    </message>
+    <message>
+        <source>Alt+P</source>
+        <translation>Alt+P</translation>
+    </message>
+    <message>
+        <source>Enter the message you want to sign here</source>
+        <translation>输入您要在这里签名的消息。</translation>
+    </message>
+    <message>
+        <source>Copy the current signature to the system clipboard</source>
+        <translation>将当前签名复制到系统剪贴板</translation>
+    </message>
+    <message>
+        <source>Sign the message to prove you own this DAPS address</source>
+        <translation>签署消息以证明您拥有此DAPS地址</translation>
+    </message>
+    <message>
+        <source>The DAPS address the message was signed with</source>
+        <translation>由DAPS地址签名的消息</translation>
+    </message>
+    <message>
+        <source>Verify the message to ensure it was signed with the specified DAPS address</source>
+        <translation>验证消息确保它已使用指定的DAPS地址进行签名</translation>
+    </message>
+    <message>
+        <source>Sign &amp;Message</source>
+        <translation>签名&amp;消息</translation>
+    </message>
+    <message>
+        <source>Reset all sign message fields</source>
+        <translation>重置所有签名信息</translation>
+    </message>
+    <message>
+        <source>Clear &amp;All</source>
+        <translation>清除&amp;全部</translation>
+    </message>
+    <message>
+        <source>&amp;Verify Message</source>
+        <translation>&amp;验证消息</translation>
+    </message>
+    <message>
+        <source>Enter the signing address, message (ensure you copy line breaks, spaces, tabs, etc. exactly) and signature below to verify the message. Be careful not to read more into the signature than what is in the signed message itself, to avoid being tricked by a man-in-the-middle attack.</source>
+        <translation>输入签名地址，消息（确保您准确地复制换行符，空格，制表符等）和签名以验证消息。注意不要比签名的消息本身更多地阅读签名，以避免被中间人的袭击所欺骗。</translation>
+    </message>
+    <message>
+        <source>Verify &amp;Message</source>
+        <translation>验证&amp;消息</translation>
+    </message>
+    <message>
+        <source>Reset all verify message fields</source>
+        <translation>重置所有验证消息</translation>
+    </message>
+    <message>
+        <source>Click "Sign Message" to generate signature</source>
+        <translation>点击“签名消息”生成一个签名</translation>
+    </message>
+    <message>
+        <source>The entered address is invalid.</source>
+        <translation>输入的地址无效</translation>
+    </message>
+    <message>
+        <source>Please check the address and try again.</source>
+        <translation>请检查地址，并重新输入。</translation>
+    </message>
+    <message>
+        <source>The entered address does not refer to a key.</source>
+        <translation>输入的地址不是指密钥。</translation>
+    </message>
+    <message>
+        <source>Wallet unlock was cancelled.</source>
+        <translation>钱包解锁终止。</translation>
+    </message>
+    <message>
+        <source>Private key for the entered address is not available.</source>
+        <translation>输入地址的私钥不可用。</translation>
+    </message>
+    <message>
+        <source>Message signing failed.</source>
+        <translation>消息签名失败</translation>
+    </message>
+    <message>
+        <source>Message signed.</source>
+        <translation>消息已被签名</translation>
+    </message>
+    <message>
+        <source>The signature did not match the message digest.</source>
+        <translation>签名与消息摘要不符。</translation>
+    </message>
+    <message>
+        <source>Message verification failed.</source>
+        <translation>消息验证失败。</translation>
+    </message>
+    <message>
+        <source>Message verified.</source>
+        <translation>消息已被验证</translation>
+    </message>
+</context>
+<context>
+    <name>SplashScreen</name>
+    <message>
+        <source>DAPS</source>
+        <translation>DAPS</translation>
+    </message>
+    </context>
+<context>
+    <name>TrafficGraphWidget</name>
+    </context>
+<context>
+    <name>TransactionDesc</name>
+    <message>
+        <source>Message</source>
+        <translation>消息 </translation>
+    </message>
+    </context>
+<context>
+    <name>TransactionDescDialog</name>
+    </context>
+<context>
+    <name>TransactionTableModel</name>
     <message>
         <source>Address</source>
         <translation>地址</translation>
     </message>
     <message>
+        <source>Orphan Block - Generated but not accepted. This does not impact your holdings.</source>
+        <translation>孤儿块 - 生成但不被接受。 但这不会影响你。</translation>
+    </message>
+    <message>
+        <source>Payment to yourself</source>
+        <translation>支付给您自己</translation>
+    </message>
+    </context>
+<context>
+    <name>TransactionView</name>
+    <message>
+        <source>To yourself</source>
+        <translation>给您自己</translation>
+    </message>
+    <message>
+        <source>Copy address</source>
+        <translation>复制地址</translation>
+    </message>
+    <message>
+        <source>Comma separated file (*.csv)</source>
+        <translation>存成(.csv)格式</translation>
+    </message>
+    <message>
         <source>Label</source>
         <translation>标签</translation>
     </message>
     <message>
-        <source>Message</source>
-        <translation>消息 </translation>
-    </message>
-    <message>
-        <source>Resulting URI too long, try to reduce the text for label / message.</source>
-        <translation>获取的URI太长，尝试减少标签/消息的文本数量。</translation>
-    </message>
-    </context>
-<context>
-    <name>RecentRequestsTableModel</name>
-    <message>
-        <source>Label</source>
-        <translation>标签</translation>
-    </message>
-    <message>
-        <source>Message</source>
-        <translation>消息 </translation>
-    </message>
-    <message>
-        <source>(no label)</source>
-        <translation>未设置标签</translation>
-    </message>
-    <message>
-        <source>(no message)</source>
-        <translation>(没有消息)</translation>
-    </message>
-    </context>
-<context>
-    <name>SendCoinsDialog</name>
-    <message>
-        <source>S&amp;end</source>
-        <translation>S&amp;发送</translation>
-    </message>
-    <message>
-        <source>Clear &amp;All</source>
-        <translation>清除&amp;全部</translation>
-    </message>
-    <message>
-        <source>Add &amp;Recipient</source>
-        <translation>增加&amp;收件人</translation>
-    </message>
-    <message>
-        <source>The amount exceeds your balance.</source>
-        <translation>金额超过您的余额。</translation>
-    </message>
-    <message>
-        <source>The total exceeds your balance when the %1 transaction fee is included.</source>
-        <translation>当包含%1交易费用时，总额超过您的余额。</translation>
-    </message>
-    <message>
-        <source>The transaction was rejected! This might happen if some of the coins in your wallet were already spent, such as if you used a copy of wallet.dat and coins were spent in the copy but not marked as spent here.</source>
-        <translation>交易被拒绝！ 可能在您的钱包中这些硬币已经花了，比如，您使用了wallet.dat的副本，硬币在副本中被使用，但并没有被标记就可能发生这种情况。</translation>
-    </message>
-    <message>
-        <source>(no label)</source>
-        <translation>未设置标签</translation>
-    </message>
-</context>
-<context>
-    <name>SendCoinsEntry</name>
-    <message>
-        <source>Pay &amp;To:</source>
-        <translation>支&amp;付</translation>
-    </message>
-    <message>
-        <source>Choose previously used address</source>
-        <translation>选以前使用的地址</translation>
-    </message>
-    <message>
-        <source>Alt+A</source>
-        <translation>Alt+A</translation>
-    </message>
-    <message>
-        <source>Paste address from clipboard</source>
-        <translation>从剪贴板复制地址</translation>
-    </message>
-    <message>
-        <source>Alt+P</source>
-        <translation>Alt+P</translation>
-    </message>
-    <message>
-        <source>&amp;Label:</source>
-        <translation>&amp;标签</translation>
-    </message>
-    <message>
-        <source>A&amp;mount:</source>
-        <translation>A&amp;总计</translation>
-    </message>
-    <message>
-        <source>Message:</source>
-        <translation>消息:</translation>
-    </message>
-    <message>
-        <source>A message that was attached to the DAPS: URI which will be stored with the transaction for your reference. Note: This message will not be sent over the DAPS network.</source>
-        <translation>附加到DAPS：URI的消息，该消息将与转账信息一起存储以供参考。 注意：此消息不会通过DAPS网络发送。</translation>
-    </message>
-    <message>
-        <source>Enter a label for this address to add it to your address book</source>
-        <translation>输入此地址的标签，将其添加到您的地址列表中</translation>
-    </message>
-</context>
-<context>
-    <name>ShutdownWindow</name>
-    </context>
-<context>
-    <name>SignVerifyMessageDialog</name>
-    <message>
-        <source>Signatures - Sign / Verify a Message</source>
-        <translation>签名 - 签署 / 验证消息</translation>
-    </message>
-    <message>
-        <source>&amp;Sign Message</source>
-        <translation>&amp;签名消息</translation>
-    </message>
-    <message>
-        <source>You can sign messages with your addresses to prove you own them. Be careful not to sign anything vague, as phishing attacks may try to trick you into signing your identity over to them. Only sign fully-detailed statements you agree to.</source>
-        <translation>您可以使用地址签名消息，以证明您拥有他们。 小心不要签名任何您不了解的，因为网络钓鱼攻击可能会试图欺骗您，以让您签名。 只能签署您熟悉并且了解和同意的。</translation>
-    </message>
-    <message>
-        <source>The DAPS address to sign the message with</source>
-        <translation>该DAPS地址签名的消息</translation>
-    </message>
-    <message>
-        <source>Choose previously used address</source>
-        <translation>选以前使用的地址</translation>
-    </message>
-    <message>
-        <source>Alt+A</source>
-        <translation>Alt+A</translation>
-    </message>
-    <message>
-        <source>Paste address from clipboard</source>
-        <translation>从剪贴板复制地址</translation>
-    </message>
-    <message>
-        <source>Alt+P</source>
-        <translation>Alt+P</translation>
-    </message>
-    <message>
-        <source>Enter the message you want to sign here</source>
-        <translation>输入您要在这里签名的消息。</translation>
-    </message>
-    <message>
-        <source>Copy the current signature to the system clipboard</source>
-        <translation>将当前签名复制到系统剪贴板</translation>
-    </message>
-    <message>
-        <source>Sign the message to prove you own this DAPS address</source>
-        <translation>签署消息以证明您拥有此DAPS地址</translation>
-    </message>
-    <message>
-        <source>The DAPS address the message was signed with</source>
-        <translation>由DAPS地址签名的消息</translation>
-    </message>
-    <message>
-        <source>Verify the message to ensure it was signed with the specified DAPS address</source>
-        <translation>验证消息确保它已使用指定的DAPS地址进行签名</translation>
-    </message>
-    <message>
-        <source>Sign &amp;Message</source>
-        <translation>签名&amp;消息</translation>
-    </message>
-    <message>
-        <source>Reset all sign message fields</source>
-        <translation>重置所有签名信息</translation>
-    </message>
-    <message>
-        <source>Clear &amp;All</source>
-        <translation>清除&amp;全部</translation>
-    </message>
-    <message>
-        <source>&amp;Verify Message</source>
-        <translation>&amp;验证消息</translation>
-    </message>
-    <message>
-        <source>Enter the signing address, message (ensure you copy line breaks, spaces, tabs, etc. exactly) and signature below to verify the message. Be careful not to read more into the signature than what is in the signed message itself, to avoid being tricked by a man-in-the-middle attack.</source>
-        <translation>输入签名地址，消息（确保您准确地复制换行符，空格，制表符等）和签名以验证消息。注意不要比签名的消息本身更多地阅读签名，以避免被中间人的袭击所欺骗。</translation>
-    </message>
-    <message>
-        <source>Verify &amp;Message</source>
-        <translation>验证&amp;消息</translation>
-    </message>
-    <message>
-        <source>Reset all verify message fields</source>
-        <translation>重置所有验证消息</translation>
-    </message>
-    <message>
-        <source>Click "Sign Message" to generate signature</source>
-        <translation>点击“签名消息”生成一个签名</translation>
-    </message>
-    <message>
-        <source>The entered address is invalid.</source>
-        <translation>输入的地址无效</translation>
-    </message>
-    <message>
-        <source>Please check the address and try again.</source>
-        <translation>请检查地址，并重新输入。</translation>
-    </message>
-    <message>
-        <source>The entered address does not refer to a key.</source>
-        <translation>输入的地址不是指密钥。</translation>
-    </message>
-    <message>
-        <source>Wallet unlock was cancelled.</source>
-        <translation>钱包解锁终止。</translation>
-    </message>
-    <message>
-        <source>Private key for the entered address is not available.</source>
-        <translation>输入地址的私钥不可用。</translation>
-    </message>
-    <message>
-        <source>Message signing failed.</source>
-        <translation>消息签名失败</translation>
-    </message>
-    <message>
-        <source>Message signed.</source>
-        <translation>消息已被签名</translation>
-    </message>
-    <message>
-        <source>The signature did not match the message digest.</source>
-        <translation>签名与消息摘要不符。</translation>
-    </message>
-    <message>
-        <source>Message verification failed.</source>
-        <translation>消息验证失败。</translation>
-    </message>
-    <message>
-        <source>Message verified.</source>
-        <translation>消息已被验证</translation>
-    </message>
-</context>
-<context>
-    <name>SplashScreen</name>
-    <message>
-        <source>DAPS</source>
-        <translation>DAPS</translation>
-    </message>
-    </context>
-<context>
-    <name>TrafficGraphWidget</name>
-    </context>
-<context>
-    <name>TransactionDesc</name>
-    <message>
-        <source>Message</source>
-        <translation>消息 </translation>
-    </message>
-    </context>
-<context>
-    <name>TransactionDescDialog</name>
-    </context>
-<context>
-    <name>TransactionTableModel</name>
-    <message>
         <source>Address</source>
         <translation>地址</translation>
     </message>
     <message>
-        <source>Orphan Block - Generated but not accepted. This does not impact your holdings.</source>
-        <translation>孤儿块 - 生成但不被接受。 但这不会影响你。</translation>
-    </message>
-    <message>
-        <source>Payment to yourself</source>
-        <translation>支付给您自己</translation>
-    </message>
-    </context>
-<context>
-    <name>TransactionView</name>
-    <message>
-        <source>To yourself</source>
-        <translation>给您自己</translation>
-    </message>
-    <message>
-        <source>Copy address</source>
-        <translation>复制地址</translation>
-    </message>
-    <message>
-        <source>Comma separated file (*.csv)</source>
-        <translation>存成(.csv)格式</translation>
-    </message>
-    <message>
-        <source>Label</source>
-        <translation>标签</translation>
-    </message>
-    <message>
-        <source>Address</source>
-        <translation>地址</translation>
-    </message>
-    <message>
         <source>Exporting Failed</source>
         <translation>导出失败</translation>
     </message>
