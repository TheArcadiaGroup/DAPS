--- conflicted
+++ resolved
@@ -1953,212 +1953,6 @@
     </message>
 </context>
 <context>
-<<<<<<< HEAD
-    <name>PrivacyDialog</name>
-    <message>
-        <source>DAPS which were anonymized via Zerocin Protocol</source>
-        <translation>DAPS que foram anonimizadas via protocolo Zerocoin</translation>
-    </message>
-    <message>
-        <source>Zerocoin DAPS (zDAPS)</source>
-        <translation>Zerocoin DAPS (zDAPS)</translation>
-    </message>
-    <message>
-        <source>Zerocoin Actions:</source>
-        <translation>Ações Zerocoin:</translation>
-    </message>
-    <message>
-        <source>The displayed information may be out of date. Your wallet automatically synchronizes with the DAPS network after a connection is established, but this process has not completed yet.</source>
-        <translation>A informação mostrada pode estar desatualizada. A sua carteira se sincroniza automaticamente com a rede DAPS após estabelecer uma conexão, mas esse processo ainda não foi concluído.</translation>
-    </message>
-    <message>
-        <source>Enter an amount of Daps to convert to zDaps</source>
-        <translation>Insira uma quantia de Daps para converter para zDaps</translation>
-    </message>
-    <message>
-        <source>0</source>
-        <translation>0</translation>
-    </message>
-    <message>
-        <source>zDAPS</source>
-        <translation>zDAPS</translation>
-    </message>
-    <message>
-        <source>0.000 000 00 DAPS</source>
-        <translation>0.000 000 00 DAPS</translation>
-    </message>
-    <message>
-        <source>Reset</source>
-        <translation>Reinicia</translation>
-    </message>
-    <message>
-        <source>Quantity:</source>
-        <translation>Quantidade:</translation>
-    </message>
-    <message>
-        <source>Amount:</source>
-        <translation>Quantia:</translation>
-    </message>
-    <message>
-        <source>Security Level 1 - 100 (default: 42)</source>
-        <translation>Nível de segurança 1 - 100 (padrão: 42)</translation>
-    </message>
-    <message>
-        <source>Pay &amp;To:</source>
-        <translation>Pagar &amp;Para:</translation>
-    </message>
-    <message>
-        <source>The DAPS address to send the payment to. Creates local payment to yourself when empty.</source>
-        <translation>O endereço DAPS para enviar o pagamento. Cria um pagamento local para si mesmo quando vazio.</translation>
-    </message>
-    <message>
-        <source>Choose previously used address</source>
-        <translation>Escolha o endereço previamente utilizado</translation>
-    </message>
-    <message>
-        <source>Alt+A</source>
-        <translation>Alt+A</translation>
-    </message>
-    <message>
-        <source>Paste address from clipboard</source>
-        <translation>Cole o endereço da área de transferência</translation>
-    </message>
-    <message>
-        <source>Alt+P</source>
-        <translation>Alt+P</translation>
-    </message>
-    <message>
-        <source>&amp;Label:</source>
-        <translation>&amp;Rótulo:</translation>
-    </message>
-    <message>
-        <source>Enter a label for this address to add it to the list of used addresses</source>
-        <translation>Coloque uma etiqueta neste endereço para adicioná-lo à lista de endereços utilizados</translation>
-    </message>
-    <message>
-        <source>A&amp;mount:</source>
-        <translation>Quantia:</translation>
-    </message>
-    <message>
-        <source>Information about the available Zerocoin funds.</source>
-        <translation>Informação sobre os fundos disponíveis em Zerocoin.</translation>
-    </message>
-    <message>
-        <source>Zerocoin Stats:</source>
-        <translation>Estatísticas zerocoin:</translation>
-    </message>
-    <message>
-        <source>Total Balance including unconfirmed and immature zDAPS</source>
-        <translation>Balanço Total incluindo não confirmadas e imaturas zDAPS</translation>
-    </message>
-    <message>
-        <source>Total Zerocoin  Balance:</source>
-        <translation>Balanço Total Zerocoin:</translation>
-    </message>
-    <message>
-        <source>0 x</source>
-        <translation>0 x</translation>
-    </message>
-    <message>
-        <source>Denominations with value 10:</source>
-        <translation>Denominações com valor 10:</translation>
-    </message>
-    <message>
-        <source>Denominations with value 50:</source>
-        <translation>Denominações com valor 50:</translation>
-    </message>
-    <message>
-        <source>Denominations with value 100:</source>
-        <translation>Denominações com valor 100:</translation>
-    </message>
-    <message>
-        <source>Denominations with value 500:</source>
-        <translation>Denominações com valor 500:</translation>
-    </message>
-    <message>
-        <source>Denominations with value 1000:</source>
-        <translation>Denominações com valor 1000:</translation>
-    </message>
-    <message>
-        <source>Denominations with value 5000:</source>
-        <translation>Denominações com valor 5000:</translation>
-    </message>
-    <message>
-        <source>Priority:</source>
-        <translation>Prioridade:</translation>
-    </message>
-    <message>
-        <source>Fee:</source>
-        <translation>Taxa:</translation>
-    </message>
-    <message>
-        <source>no</source>
-        <translation>não</translation>
-    </message>
-    <message>
-        <source>Bytes:</source>
-        <translation>Bytes:</translation>
-    </message>
-    <message>
-        <source>Insufficient funds!</source>
-        <translation>Fundos insuficientes!</translation>
-    </message>
-    <message>
-        <source>medium</source>
-        <translation>médio</translation>
-    </message>
-    <message>
-        <source>Coin Control Features</source>
-        <translation>Funções do Controle de Moedas</translation>
-    </message>
-    <message>
-        <source>Amount After Fee:</source>
-        <translation>Quantia depois da taxa:</translation>
-    </message>
-    <message>
-        <source>Change:</source>
-        <translation>Troco:</translation>
-    </message>
-    <message>
-        <source>out of sync</source>
-        <translation>fora de sincronia</translation>
-    </message>
-    <message>
-        <source>Copy quantity</source>
-        <translation>Copiar quantidade</translation>
-    </message>
-    <message>
-        <source>Copy amount</source>
-        <translation>Copiar quantia</translation>
-    </message>
-    <message>
-        <source>Error: Your wallet is locked. Please enter the wallet passphrase first.</source>
-        <translation>Erro: Sua carteira está travada. Favor inserir a palavra-chave da carteira primeiro.</translation>
-    </message>
-    <message>
-        <source>Message: Enter an amount &gt; 0.</source>
-        <translation>Mensagem: Insira uma quantia &gt; 0.</translation>
-    </message>
-    <message>
-        <source>Confirm send coins</source>
-        <translation>Confirmar envio de moedas</translation>
-    </message>
-    <message>
-        <source>Sending successful, return code: </source>
-        <translation>Enviado com sucesso, código de retorno:</translation>
-    </message>
-    <message>
-        <source>txid: </source>
-        <translation>txid:</translation>
-    </message>
-    <message>
-        <source>fee: </source>
-        <translation>taxa:</translation>
-    </message>
-</context>
-<context>
-=======
->>>>>>> 9776ec0a
     <name>QObject</name>
     <message>
         <source>Amount</source>
