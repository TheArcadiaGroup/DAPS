--- conflicted
+++ resolved
@@ -1840,67 +1840,359 @@
     <name>PeerTableModel</name>
     </context>
 <context>
-<<<<<<< HEAD
-    <name>PrivacyDialog</name>
-    <message>
-        <source>The displayed information may be out of date. Your wallet automatically synchronizes with the DAPS network after a connection is established, but this process has not completed yet.</source>
-        <translation>Montrata informon povas esti malmoderna. Via monujo automate sinkronigis kun la DAPS reto post konekcio establas, sed ĉi tio procezo ankoraŭ ne kompletigis.</translation>
-    </message>
-    <message>
-        <source>0</source>
-        <translation>0</translation>
-    </message>
-    <message>
-        <source>zDAPS</source>
-        <translation>zDAPS</translation>
-    </message>
-    <message>
-        <source>0.000 000 00 DAPS</source>
-        <translation>0.000 000 00 DAPS</translation>
-    </message>
-    <message>
-        <source>Reset</source>
-        <translation>Restarigi</translation>
+    <name>QObject</name>
+    <message>
+        <source>Amount</source>
+        <translation>Sumo:</translation>
+    </message>
+    <message>
+        <source>%1 d</source>
+        <translation>%1 t</translation>
+    </message>
+    <message>
+        <source>NETWORK</source>
+        <translation>RETO</translation>
+    </message>
+    <message>
+        <source>UNKNOWN</source>
+        <translation>NEKONATA</translation>
+    </message>
+    </context>
+<context>
+    <name>QRImageWidget</name>
+    </context>
+<context>
+    <name>RPCConsole</name>
+    <message>
+        <source>Tools window</source>
+        <translation>Iloj fenestro</translation>
+    </message>
+    <message>
+        <source>&amp;Information</source>
+        <translation>&amp;Informoj</translation>
+    </message>
+    <message>
+        <source>Name</source>
+        <translation>Nomo</translation>
+    </message>
+    <message>
+        <source>&amp;Open</source>
+        <translation>&amp;Malfermi</translation>
+    </message>
+    <message>
+        <source>Network</source>
+        <translation>Reto</translation>
+    </message>
+    <message>
+        <source>Block chain</source>
+        <translation>Blokoĉeno</translation>
+    </message>
+    <message>
+        <source>&amp;Console</source>
+        <translation>&amp;Konzolo</translation>
+    </message>
+    <message>
+        <source>Clear console</source>
+        <translation>Malplenigi konzolo</translation>
+    </message>
+    <message>
+        <source>&amp;Clear</source>
+        <translation>&amp;Malplenigi</translation>
+    </message>
+    <message>
+        <source>Received</source>
+        <translation>Ricevita</translation>
+    </message>
+    <message>
+        <source>Sent</source>
+        <translation>Sendita</translation>
+    </message>
+    <message>
+        <source>&amp;Peers</source>
+        <translation>&amp;Samuloj</translation>
+    </message>
+    <message>
+        <source>Protocol</source>
+        <translation>Protokolo</translation>
+    </message>
+    <message>
+        <source>Rebuild index</source>
+        <translation>Rekonstrui indekson</translation>
+    </message>
+    <message>
+        <source>Welcome to the DAPS RPC console.</source>
+        <translation>Bonvenon al la DAPS RPC konzolo.</translation>
+    </message>
+    <message>
+        <source>1 &amp;hour</source>
+        <translation>1&amp;horo</translation>
+    </message>
+    <message>
+        <source>1 &amp;day</source>
+        <translation>1&amp;tago</translation>
+    </message>
+    <message>
+        <source>1 &amp;week</source>
+        <translation>1&amp;semajno</translation>
+    </message>
+    <message>
+        <source>Use up and down arrows to navigate history, and &lt;b&gt;Ctrl-L&lt;/b&gt; to clear screen.</source>
+        <translation>Uzi la sagojn supran kaj malsupran por esplori la historion, kaj &lt;b&gt;Ctr-L&lt;/b&gt; por malplenigi la ekraron.</translation>
+    </message>
+    <message>
+        <source>Type &lt;b&gt;help&lt;/b&gt; for an overview of available commands.</source>
+        <translation>Tajpu &lt;b&gt;helpo&lt;/b&gt; por superrigardi la disponeblajn komandojn.</translation>
+    </message>
+    <message>
+        <source>never</source>
+        <translation>neniam</translation>
+    </message>
+    <message>
+        <source>Yes</source>
+        <translation>Jes</translation>
+    </message>
+    <message>
+        <source>No</source>
+        <translation>Ne</translation>
+    </message>
+    </context>
+<context>
+    <name>ReceiveCoinsDialog</name>
+    <message>
+        <source>&amp;Message:</source>
+        <translation>&amp;Mesaĝo:</translation>
+    </message>
+    <message>
+        <source>&amp;Label:</source>
+        <translation>&amp;Etikedo:</translation>
+    </message>
+    <message>
+        <source>&amp;Request payment</source>
+        <translation>&amp;Pago peto</translation>
+    </message>
+    <message>
+        <source>Clear all fields of the form.</source>
+        <translation>Malpleniĝi ĉiuj kampojn el la formo.</translation>
+    </message>
+    <message>
+        <source>Clear</source>
+        <translation>Malplenigi</translation>
+    </message>
+    <message>
+        <source>Requested payments history</source>
+        <translation>Pago peto historjo</translation>
+    </message>
+    <message>
+        <source>Show</source>
+        <translation>Montri</translation>
+    </message>
+    <message>
+        <source>Remove</source>
+        <translation>Forigi</translation>
+    </message>
+    <message>
+        <source>Copy label</source>
+        <translation>Kopi etikedo</translation>
+    </message>
+    <message>
+        <source>Copy message</source>
+        <translation>Kopii mesaĝo</translation>
+    </message>
+    <message>
+        <source>Copy amount</source>
+        <translation>Kopii kvanto</translation>
+    </message>
+</context>
+<context>
+    <name>ReceiveRequestDialog</name>
+    <message>
+        <source>QR Code</source>
+        <translation>QR kodo</translation>
+    </message>
+    <message>
+        <source>Copy &amp;URI</source>
+        <translation>Kopi &amp;URI</translation>
+    </message>
+    <message>
+        <source>Copy &amp;Address</source>
+        <translation>Kopii &amp;Adreso</translation>
+    </message>
+    <message>
+        <source>URI</source>
+        <translation>URI</translation>
+    </message>
+    <message>
+        <source>Address</source>
+        <translation>Adreso</translation>
+    </message>
+    <message>
+        <source>Amount</source>
+        <translation>Sumo:</translation>
+    </message>
+    <message>
+        <source>Label</source>
+        <translation>Etikedo</translation>
+    </message>
+    <message>
+        <source>Message</source>
+        <translation>Mesaĝo</translation>
+    </message>
+    </context>
+<context>
+    <name>RecentRequestsTableModel</name>
+    <message>
+        <source>Date</source>
+        <translation>Dato</translation>
+    </message>
+    <message>
+        <source>Label</source>
+        <translation>Etikedo</translation>
+    </message>
+    <message>
+        <source>Message</source>
+        <translation>Mesaĝo</translation>
+    </message>
+    <message>
+        <source>Amount</source>
+        <translation>Sumo:</translation>
+    </message>
+    <message>
+        <source>(no label)</source>
+        <translation>(neniu etikedo)</translation>
+    </message>
+    <message>
+        <source>(no message)</source>
+        <translation>(neniam mesaĝo)</translation>
+    </message>
+    </context>
+<context>
+    <name>SendCoinsDialog</name>
+    <message>
+        <source>Send Coins</source>
+        <translation>Sendu monojn</translation>
+    </message>
+    <message>
+        <source>SEND</source>
+        <translation>SENDU</translation>
     </message>
     <message>
         <source>Quantity:</source>
         <translation>Kvanto</translation>
     </message>
     <message>
+        <source>Bytes:</source>
+        <translation>Bajtoj</translation>
+    </message>
+    <message>
         <source>Amount:</source>
         <translation>Kvanto</translation>
     </message>
     <message>
-        <source>zDAPS Control</source>
-        <translation>zDAPS kontrolu</translation>
-    </message>
-    <message>
-        <source>zDAPS Selected:</source>
-        <translation>Elektita zDAPS</translation>
-    </message>
-    <message>
-        <source>Quantity Selected:</source>
-        <translation>Elektita kvanto:</translation>
-    </message>
-    <message>
-        <source>Spend Zerocoin</source>
-        <translation>Elspezi zerocoin</translation>
-    </message>
-    <message>
-        <source>Available (mature and spendable) zDAPS for spending</source>
-        <translation>Havebla (matura kaj elspezebla) zDAPS por elspezi</translation>
-    </message>
-    <message>
-        <source>0 zDAPS</source>
-        <translation>0 zDAPS</translation>
+        <source>Priority:</source>
+        <translation>Prioritato</translation>
+    </message>
+    <message>
+        <source>medium</source>
+        <translation>meza</translation>
+    </message>
+    <message>
+        <source>Fee:</source>
+        <translation>Krompago</translation>
+    </message>
+    <message>
+        <source>no</source>
+        <translation>no</translation>
+    </message>
+    <message>
+        <source>After Fee:</source>
+        <translation>Post krompago</translation>
+    </message>
+    <message>
+        <source>Change:</source>
+        <translation>Ŝanĝo:</translation>
+    </message>
+    <message>
+        <source>If this is activated, but the change address is empty or invalid, change will be sent to a newly generated address.</source>
+        <translation>Se estas aktiva sed ŝanĝo-adreso estas malpleniĝa au nevalida, ŝanĝo sendos al nova generita adreson.</translation>
+    </message>
+    <message>
+        <source>0 DAPS</source>
+        <translation>0 DAPS</translation>
+    </message>
+    <message>
+        <source>Open Coin Control...</source>
+        <translation>Malfermi mono kontrolo...</translation>
+    </message>
+    <message>
+        <source>Recommended</source>
+        <translation>Rekomendita</translation>
+    </message>
+    <message>
+        <source>Clear all fields of the form.</source>
+        <translation>Malpleniĝi ĉiuj kampojn el la formo.</translation>
+    </message>
+    <message>
+        <source>Clear &amp;All</source>
+        <translation>Malplenigi &amp;Ĉiu</translation>
+    </message>
+    <message>
+        <source>Copy quantity</source>
+        <translation>Kopi kvanto</translation>
+    </message>
+    <message>
+        <source>Copy amount</source>
+        <translation>Kopii kvanto</translation>
+    </message>
+    <message>
+        <source>Copy fee</source>
+        <translation>Kopiu krompago</translation>
+    </message>
+    <message>
+        <source>Copy after fee</source>
+        <translation>Kopiu post krompago</translation>
+    </message>
+    <message>
+        <source>Copy bytes</source>
+        <translation>Kopiu bajtoj</translation>
+    </message>
+    <message>
+        <source>Copy priority</source>
+        <translation>Kopiu prioritato</translation>
+    </message>
+    <message>
+        <source>Copy change</source>
+        <translation>Kopi ŝanĝo</translation>
+    </message>
+    <message>
+        <source>Warning: Invalid DAPS address</source>
+        <translation>Averto: nevalida DAPS adreson</translation>
+    </message>
+    <message>
+        <source>Are you sure you want to send?</source>
+        <translation>Ĉu vi estas ĉerta vi volus sendi?</translation>
+    </message>
+    <message>
+        <source>Confirm send coins</source>
+        <translation>Konfirmu sendi monon</translation>
+    </message>
+    <message>
+        <source>(no label)</source>
+        <translation>(neniu etikedo)</translation>
+    </message>
+</context>
+<context>
+    <name>SendCoinsEntry</name>
+    <message>
+        <source>This is a normal payment.</source>
+        <translation>.Tio estas normala pago</translation>
     </message>
     <message>
         <source>Pay &amp;To:</source>
         <translation>Pagu &amp;Al:</translation>
     </message>
     <message>
-        <source>The DAPS address to send the payment to. Creates local payment to yourself when empty.</source>
-        <translation>DAPS adreso por alsendi la pago. Kreas lokala pago al vi mem kiam malplenija.</translation>
+        <source>The DAPS address to send the payment to</source>
+        <translation>DAPSC adreso por sendi la pago al</translation>
     </message>
     <message>
         <source>Choose previously used address</source>
@@ -1923,702 +2215,246 @@
         <translation>&amp;Etikedo:</translation>
     </message>
     <message>
-        <source>Unconfirmed: less than 20 confirmations
-Immature: confirmed, but less than 1 mint of the same denomination after it was minted</source>
-        <translation>Malkonfirmita: malpli ol 20 konfirmacioj
-Nematura: konfirmita, sed malpli ol 1 minto el la samo nomado post ĝin estis mintita</translation>
-    </message>
-    <message>
-        <source>Priority:</source>
-        <translation>Prioritato</translation>
-    </message>
-    <message>
-        <source>TextLabel</source>
-        <translation>Tekstetikedo</translation>
-    </message>
-    <message>
-        <source>Fee:</source>
-        <translation>Krompago</translation>
-    </message>
-    <message>
-        <source>no</source>
-        <translation>no</translation>
-    </message>
-    <message>
-        <source>Bytes:</source>
-        <translation>Bajtoj</translation>
-    </message>
-    <message>
-        <source>medium</source>
-        <translation>meza</translation>
-    </message>
-    <message>
-        <source>If this is activated, but the change address is empty or invalid, change will be sent to a newly generated address.</source>
-        <translation>Se estas aktiva sed ŝanĝo-adreso estas malpleniĝa au nevalida, ŝanĝo sendos al nova generita adreson.</translation>
-    </message>
-    <message>
-        <source>Change:</source>
-        <translation>Ŝanĝo:</translation>
-    </message>
-    <message>
-        <source>Copy quantity</source>
-        <translation>Kopi kvanto</translation>
+        <source>Message:</source>
+        <translation>Mesaĝo:</translation>
+    </message>
+    <message>
+        <source>Enter a label for this address to add it to your address book</source>
+        <translation>Eniru etikedo por ĉi tiun adreso por aldoni ĝin en vian adreson livro</translation>
+    </message>
+</context>
+<context>
+    <name>ShutdownWindow</name>
+    <message>
+        <source>DAPS is shutting down...</source>
+        <translation>DAPS kerno fermanta...</translation>
+    </message>
+    </context>
+<context>
+    <name>SignVerifyMessageDialog</name>
+    <message>
+        <source>Choose previously used address</source>
+        <translation>Elektu antaŭan uzatan adreson</translation>
+    </message>
+    <message>
+        <source>Alt+A</source>
+        <translation>Alt+A</translation>
+    </message>
+    <message>
+        <source>Paste address from clipboard</source>
+        <translation>Almetu adreson el poŝo</translation>
+    </message>
+    <message>
+        <source>Alt+P</source>
+        <translation>Alt+P</translation>
+    </message>
+    <message>
+        <source>Copy the current signature to the system clipboard</source>
+        <translation>Kopiu la aktualan subskribo al la sistemo-poŝo</translation>
+    </message>
+    <message>
+        <source>Clear &amp;All</source>
+        <translation>Malplenigi &amp;Ĉiu</translation>
+    </message>
+    <message>
+        <source>The entered address is invalid.</source>
+        <translation>La skribita adreso estas nevalida.</translation>
+    </message>
+    <message>
+        <source>Please check the address and try again.</source>
+        <translation>Bonvolu kontroli la adreson kaj riprovi.</translation>
+    </message>
+    <message>
+        <source>The entered address does not refer to a key.</source>
+        <translation>La enirita adreso ne rilatas al ŝlosilo</translation>
+    </message>
+    <message>
+        <source>Wallet unlock was cancelled.</source>
+        <translation>Monujo malĉifri estis nuligita.</translation>
+    </message>
+    <message>
+        <source>Private key for the entered address is not available.</source>
+        <translation>Privatan ŝlosilon por la enirita adreson estas ne disponebla</translation>
+    </message>
+    </context>
+<context>
+    <name>SplashScreen</name>
+    <message>
+        <source>DAPS</source>
+        <translation>DAPS kerno</translation>
+    </message>
+    <message>
+        <source>The Bitcoin Core developers</source>
+        <translation>La Bitcoin kerno programistoj</translation>
+    </message>
+    <message>
+        <source>The Dash Core developers</source>
+        <translation>La Dash kerno programistoj</translation>
+    </message>
+    <message>
+        <source>The DAPS Project developers</source>
+        <translation>La DAPS kerno programistoj</translation>
+    </message>
+    </context>
+<context>
+    <name>TrafficGraphWidget</name>
+    </context>
+<context>
+    <name>TransactionDesc</name>
+    <message>
+        <source>conflicted</source>
+        <translation>konfliktita</translation>
+    </message>
+    <message>
+        <source>Status</source>
+        <translation>Statuso</translation>
+    </message>
+    <message>
+        <source>Date</source>
+        <translation>Dato</translation>
+    </message>
+    <message>
+        <source>own address</source>
+        <translation>propra adreso</translation>
+    </message>
+    <message>
+        <source>label</source>
+        <translation>etikedo</translation>
+    </message>
+    <message>
+        <source>Transaction fee</source>
+        <translation>Transakcio krompago</translation>
+    </message>
+    <message>
+        <source>Message</source>
+        <translation>Mesaĝo</translation>
+    </message>
+    <message>
+        <source>Amount</source>
+        <translation>Sumo:</translation>
+    </message>
+    </context>
+<context>
+    <name>TransactionDescDialog</name>
+    </context>
+<context>
+    <name>TransactionTableModel</name>
+    <message>
+        <source>Date</source>
+        <translation>Dato</translation>
+    </message>
+    <message>
+        <source>Type</source>
+        <translation>Tajpu</translation>
+    </message>
+    <message>
+        <source>Address</source>
+        <translation>Adreso</translation>
+    </message>
+    <message>
+        <source>Received with</source>
+        <translation>Ricevita kun</translation>
+    </message>
+    <message>
+        <source>Sent to</source>
+        <translation>Sendita al</translation>
+    </message>
+    <message>
+        <source>Orphan Block - Generated but not accepted. This does not impact your holdings.</source>
+        <translation>Orfo bloko - generita sed ne akceptita. Tio ne ŝanĝas vian tenojn.</translation>
+    </message>
+    </context>
+<context>
+    <name>TransactionView</name>
+    <message>
+        <source>Today</source>
+        <translation>Hodiaŭ</translation>
+    </message>
+    <message>
+        <source>This week</source>
+        <translation>Ĉi semajno</translation>
+    </message>
+    <message>
+        <source>This month</source>
+        <translation>Ĉi monato</translation>
+    </message>
+    <message>
+        <source>Last month</source>
+        <translation>Pasinmonate</translation>
+    </message>
+    <message>
+        <source>This year</source>
+        <translation>Ĉijaro</translation>
+    </message>
+    <message>
+        <source>Received with</source>
+        <translation>Ricevita kun</translation>
+    </message>
+    <message>
+        <source>Sent to</source>
+        <translation>Sendita al</translation>
+    </message>
+    <message>
+        <source>Copy address</source>
+        <translation>Kopi adreson</translation>
+    </message>
+    <message>
+        <source>Copy label</source>
+        <translation>Kopi etikedo</translation>
     </message>
     <message>
         <source>Copy amount</source>
         <translation>Kopii kvanto</translation>
     </message>
     <message>
-        <source> &lt;b&gt;enabled&lt;/b&gt;.</source>
-        <translation>&lt;b&gt;ebligita&lt;/b&gt;.</translation>
-    </message>
-    <message>
-        <source> &lt;b&gt;disabled&lt;/b&gt;.</source>
-        <translation>&lt;b&gt;malebligita&lt;/b&gt;.</translation>
-    </message>
-    <message>
-        <source>Error: Your wallet is locked. Please enter the wallet passphrase first.</source>
-        <translation>Eraro: vian monujo estas fermita. Bonvolu eniri monujon pasfrazon unue.</translation>
-    </message>
-    <message>
-        <source>Message: Enter an amount &gt; 0.</source>
-        <translation>Mesaĝo: eniri kvanto &gt; 0.</translation>
-    </message>
-    <message>
-        <source>Invalid Dapscoin Address</source>
-        <translation>Nevalida Dapscoin adreso</translation>
-    </message>
-    <message>
-        <source>Confirm send coins</source>
-        <translation>Konfirmu sendi monojn</translation>
-    </message>
-    <message>
-        <source>Too much inputs (</source>
-        <translation>Tro eniroj (</translation>
-    </message>
-    <message>
-        <source>address: </source>
-        <translation>adreso:</translation>
-    </message>
-    </context>
-<context>
-=======
->>>>>>> 9776ec0a
-    <name>QObject</name>
-    <message>
-        <source>Amount</source>
-        <translation>Sumo:</translation>
-    </message>
-    <message>
-        <source>%1 d</source>
-        <translation>%1 t</translation>
-    </message>
-    <message>
-        <source>NETWORK</source>
-        <translation>RETO</translation>
-    </message>
-    <message>
-        <source>UNKNOWN</source>
-        <translation>NEKONATA</translation>
-    </message>
-    </context>
-<context>
-    <name>QRImageWidget</name>
-    </context>
-<context>
-    <name>RPCConsole</name>
-    <message>
-        <source>Tools window</source>
-        <translation>Iloj fenestro</translation>
-    </message>
-    <message>
-        <source>&amp;Information</source>
-        <translation>&amp;Informoj</translation>
-    </message>
-    <message>
-        <source>Name</source>
-        <translation>Nomo</translation>
-    </message>
-    <message>
-        <source>&amp;Open</source>
-        <translation>&amp;Malfermi</translation>
-    </message>
-    <message>
-        <source>Network</source>
-        <translation>Reto</translation>
-    </message>
-    <message>
-        <source>Block chain</source>
-        <translation>Blokoĉeno</translation>
-    </message>
-    <message>
-        <source>&amp;Console</source>
-        <translation>&amp;Konzolo</translation>
-    </message>
-    <message>
-        <source>Clear console</source>
-        <translation>Malplenigi konzolo</translation>
-    </message>
-    <message>
-        <source>&amp;Clear</source>
-        <translation>&amp;Malplenigi</translation>
-    </message>
-    <message>
-        <source>Received</source>
-        <translation>Ricevita</translation>
-    </message>
-    <message>
-        <source>Sent</source>
-        <translation>Sendita</translation>
-    </message>
-    <message>
-        <source>&amp;Peers</source>
-        <translation>&amp;Samuloj</translation>
-    </message>
-    <message>
-        <source>Protocol</source>
-        <translation>Protokolo</translation>
-    </message>
-    <message>
-        <source>Rebuild index</source>
-        <translation>Rekonstrui indekson</translation>
-    </message>
-    <message>
-        <source>Welcome to the DAPS RPC console.</source>
-        <translation>Bonvenon al la DAPS RPC konzolo.</translation>
-    </message>
-    <message>
-        <source>1 &amp;hour</source>
-        <translation>1&amp;horo</translation>
-    </message>
-    <message>
-        <source>1 &amp;day</source>
-        <translation>1&amp;tago</translation>
-    </message>
-    <message>
-        <source>1 &amp;week</source>
-        <translation>1&amp;semajno</translation>
-    </message>
-    <message>
-        <source>Use up and down arrows to navigate history, and &lt;b&gt;Ctrl-L&lt;/b&gt; to clear screen.</source>
-        <translation>Uzi la sagojn supran kaj malsupran por esplori la historion, kaj &lt;b&gt;Ctr-L&lt;/b&gt; por malplenigi la ekraron.</translation>
-    </message>
-    <message>
-        <source>Type &lt;b&gt;help&lt;/b&gt; for an overview of available commands.</source>
-        <translation>Tajpu &lt;b&gt;helpo&lt;/b&gt; por superrigardi la disponeblajn komandojn.</translation>
-    </message>
-    <message>
-        <source>never</source>
-        <translation>neniam</translation>
-    </message>
-    <message>
-        <source>Yes</source>
-        <translation>Jes</translation>
-    </message>
-    <message>
-        <source>No</source>
-        <translation>Ne</translation>
-    </message>
-    </context>
-<context>
-    <name>ReceiveCoinsDialog</name>
-    <message>
-        <source>&amp;Message:</source>
-        <translation>&amp;Mesaĝo:</translation>
-    </message>
-    <message>
-        <source>&amp;Label:</source>
-        <translation>&amp;Etikedo:</translation>
-    </message>
-    <message>
-        <source>&amp;Request payment</source>
-        <translation>&amp;Pago peto</translation>
-    </message>
-    <message>
-        <source>Clear all fields of the form.</source>
-        <translation>Malpleniĝi ĉiuj kampojn el la formo.</translation>
-    </message>
-    <message>
-        <source>Clear</source>
-        <translation>Malplenigi</translation>
-    </message>
-    <message>
-        <source>Requested payments history</source>
-        <translation>Pago peto historjo</translation>
-    </message>
-    <message>
-        <source>Show</source>
-        <translation>Montri</translation>
-    </message>
-    <message>
-        <source>Remove</source>
-        <translation>Forigi</translation>
-    </message>
-    <message>
-        <source>Copy label</source>
-        <translation>Kopi etikedo</translation>
-    </message>
-    <message>
-        <source>Copy message</source>
-        <translation>Kopii mesaĝo</translation>
-    </message>
-    <message>
-        <source>Copy amount</source>
-        <translation>Kopii kvanto</translation>
-    </message>
-</context>
-<context>
-    <name>ReceiveRequestDialog</name>
-    <message>
-        <source>QR Code</source>
-        <translation>QR kodo</translation>
-    </message>
-    <message>
-        <source>Copy &amp;URI</source>
-        <translation>Kopi &amp;URI</translation>
-    </message>
-    <message>
-        <source>Copy &amp;Address</source>
-        <translation>Kopii &amp;Adreso</translation>
-    </message>
-    <message>
-        <source>URI</source>
-        <translation>URI</translation>
+        <source>Copy transaction ID</source>
+        <translation>Kopiu transakcion ID</translation>
+    </message>
+    <message>
+        <source>Comma separated file (*.csv)</source>
+        <translation>Koma disgito dosiero (*.csv)</translation>
+    </message>
+    <message>
+        <source>Confirmed</source>
+        <translation>Konfirmita</translation>
+    </message>
+    <message>
+        <source>Date</source>
+        <translation>Dato</translation>
+    </message>
+    <message>
+        <source>Type</source>
+        <translation>Tajpu</translation>
+    </message>
+    <message>
+        <source>Label</source>
+        <translation>Etikedo</translation>
     </message>
     <message>
         <source>Address</source>
         <translation>Adreso</translation>
     </message>
     <message>
-        <source>Amount</source>
-        <translation>Sumo:</translation>
-    </message>
-    <message>
-        <source>Label</source>
-        <translation>Etikedo</translation>
-    </message>
-    <message>
-        <source>Message</source>
-        <translation>Mesaĝo</translation>
+        <source>Exporting Failed</source>
+        <translation>Eksporti malsukcesis</translation>
     </message>
     </context>
 <context>
-    <name>RecentRequestsTableModel</name>
-    <message>
-        <source>Date</source>
-        <translation>Dato</translation>
-    </message>
-    <message>
-        <source>Label</source>
-        <translation>Etikedo</translation>
-    </message>
-    <message>
-        <source>Message</source>
-        <translation>Mesaĝo</translation>
-    </message>
-    <message>
-        <source>Amount</source>
-        <translation>Sumo:</translation>
-    </message>
-    <message>
-        <source>(no label)</source>
-        <translation>(neniu etikedo)</translation>
-    </message>
-    <message>
-        <source>(no message)</source>
-        <translation>(neniam mesaĝo)</translation>
-    </message>
+    <name>UnitDisplayStatusBarControl</name>
     </context>
 <context>
-    <name>SendCoinsDialog</name>
+    <name>WalletFrame</name>
+    <message>
+        <source>No wallet has been loaded.</source>
+        <translation>Neniam monujo ŝarĝitas.</translation>
+    </message>
+</context>
+<context>
+    <name>WalletModel</name>
     <message>
         <source>Send Coins</source>
         <translation>Sendu monojn</translation>
     </message>
-    <message>
-        <source>SEND</source>
-        <translation>SENDU</translation>
-    </message>
-    <message>
-        <source>Quantity:</source>
-        <translation>Kvanto</translation>
-    </message>
-    <message>
-        <source>Bytes:</source>
-        <translation>Bajtoj</translation>
-    </message>
-    <message>
-        <source>Amount:</source>
-        <translation>Kvanto</translation>
-    </message>
-    <message>
-        <source>Priority:</source>
-        <translation>Prioritato</translation>
-    </message>
-    <message>
-        <source>medium</source>
-        <translation>meza</translation>
-    </message>
-    <message>
-        <source>Fee:</source>
-        <translation>Krompago</translation>
-    </message>
-    <message>
-        <source>no</source>
-        <translation>no</translation>
-    </message>
-    <message>
-        <source>After Fee:</source>
-        <translation>Post krompago</translation>
-    </message>
-    <message>
-        <source>Change:</source>
-        <translation>Ŝanĝo:</translation>
-    </message>
-    <message>
-        <source>If this is activated, but the change address is empty or invalid, change will be sent to a newly generated address.</source>
-        <translation>Se estas aktiva sed ŝanĝo-adreso estas malpleniĝa au nevalida, ŝanĝo sendos al nova generita adreson.</translation>
-    </message>
-    <message>
-        <source>0 DAPS</source>
-        <translation>0 DAPS</translation>
-    </message>
-    <message>
-        <source>Open Coin Control...</source>
-        <translation>Malfermi mono kontrolo...</translation>
-    </message>
-    <message>
-        <source>Recommended</source>
-        <translation>Rekomendita</translation>
-    </message>
-    <message>
-        <source>Clear all fields of the form.</source>
-        <translation>Malpleniĝi ĉiuj kampojn el la formo.</translation>
-    </message>
-    <message>
-        <source>Clear &amp;All</source>
-        <translation>Malplenigi &amp;Ĉiu</translation>
-    </message>
-    <message>
-        <source>Copy quantity</source>
-        <translation>Kopi kvanto</translation>
-    </message>
-    <message>
-        <source>Copy amount</source>
-        <translation>Kopii kvanto</translation>
-    </message>
-    <message>
-        <source>Copy fee</source>
-        <translation>Kopiu krompago</translation>
-    </message>
-    <message>
-        <source>Copy after fee</source>
-        <translation>Kopiu post krompago</translation>
-    </message>
-    <message>
-        <source>Copy bytes</source>
-        <translation>Kopiu bajtoj</translation>
-    </message>
-    <message>
-        <source>Copy priority</source>
-        <translation>Kopiu prioritato</translation>
-    </message>
-    <message>
-        <source>Copy change</source>
-        <translation>Kopi ŝanĝo</translation>
-    </message>
-    <message>
-        <source>Warning: Invalid DAPS address</source>
-        <translation>Averto: nevalida DAPS adreson</translation>
-    </message>
-    <message>
-        <source>Are you sure you want to send?</source>
-        <translation>Ĉu vi estas ĉerta vi volus sendi?</translation>
-    </message>
-    <message>
-        <source>Confirm send coins</source>
-        <translation>Konfirmu sendi monon</translation>
-    </message>
-    <message>
-        <source>(no label)</source>
-        <translation>(neniu etikedo)</translation>
-    </message>
-</context>
-<context>
-    <name>SendCoinsEntry</name>
-    <message>
-        <source>This is a normal payment.</source>
-        <translation>.Tio estas normala pago</translation>
-    </message>
-    <message>
-        <source>Pay &amp;To:</source>
-        <translation>Pagu &amp;Al:</translation>
-    </message>
-    <message>
-        <source>The DAPS address to send the payment to</source>
-        <translation>DAPSC adreso por sendi la pago al</translation>
-    </message>
-    <message>
-        <source>Choose previously used address</source>
-        <translation>Elektu antaŭan uzatan adreson</translation>
-    </message>
-    <message>
-        <source>Alt+A</source>
-        <translation>Alt+A</translation>
-    </message>
-    <message>
-        <source>Paste address from clipboard</source>
-        <translation>Almetu adreson el poŝo</translation>
-    </message>
-    <message>
-        <source>Alt+P</source>
-        <translation>Alt+P</translation>
-    </message>
-    <message>
-        <source>&amp;Label:</source>
-        <translation>&amp;Etikedo:</translation>
-    </message>
-    <message>
-        <source>Message:</source>
-        <translation>Mesaĝo:</translation>
-    </message>
-    <message>
-        <source>Enter a label for this address to add it to your address book</source>
-        <translation>Eniru etikedo por ĉi tiun adreso por aldoni ĝin en vian adreson livro</translation>
-    </message>
-</context>
-<context>
-    <name>ShutdownWindow</name>
-    <message>
-        <source>DAPS is shutting down...</source>
-        <translation>DAPS kerno fermanta...</translation>
-    </message>
-    </context>
-<context>
-    <name>SignVerifyMessageDialog</name>
-    <message>
-        <source>Choose previously used address</source>
-        <translation>Elektu antaŭan uzatan adreson</translation>
-    </message>
-    <message>
-        <source>Alt+A</source>
-        <translation>Alt+A</translation>
-    </message>
-    <message>
-        <source>Paste address from clipboard</source>
-        <translation>Almetu adreson el poŝo</translation>
-    </message>
-    <message>
-        <source>Alt+P</source>
-        <translation>Alt+P</translation>
-    </message>
-    <message>
-        <source>Copy the current signature to the system clipboard</source>
-        <translation>Kopiu la aktualan subskribo al la sistemo-poŝo</translation>
-    </message>
-    <message>
-        <source>Clear &amp;All</source>
-        <translation>Malplenigi &amp;Ĉiu</translation>
-    </message>
-    <message>
-        <source>The entered address is invalid.</source>
-        <translation>La skribita adreso estas nevalida.</translation>
-    </message>
-    <message>
-        <source>Please check the address and try again.</source>
-        <translation>Bonvolu kontroli la adreson kaj riprovi.</translation>
-    </message>
-    <message>
-        <source>The entered address does not refer to a key.</source>
-        <translation>La enirita adreso ne rilatas al ŝlosilo</translation>
-    </message>
-    <message>
-        <source>Wallet unlock was cancelled.</source>
-        <translation>Monujo malĉifri estis nuligita.</translation>
-    </message>
-    <message>
-        <source>Private key for the entered address is not available.</source>
-        <translation>Privatan ŝlosilon por la enirita adreson estas ne disponebla</translation>
-    </message>
-    </context>
-<context>
-    <name>SplashScreen</name>
-    <message>
-        <source>DAPS</source>
-        <translation>DAPS kerno</translation>
-    </message>
-    <message>
-        <source>The Bitcoin Core developers</source>
-        <translation>La Bitcoin kerno programistoj</translation>
-    </message>
-    <message>
-        <source>The Dash Core developers</source>
-        <translation>La Dash kerno programistoj</translation>
-    </message>
-    <message>
-        <source>The DAPS Project developers</source>
-        <translation>La DAPS kerno programistoj</translation>
-    </message>
-    </context>
-<context>
-    <name>TrafficGraphWidget</name>
-    </context>
-<context>
-    <name>TransactionDesc</name>
-    <message>
-        <source>conflicted</source>
-        <translation>konfliktita</translation>
-    </message>
-    <message>
-        <source>Status</source>
-        <translation>Statuso</translation>
-    </message>
-    <message>
-        <source>Date</source>
-        <translation>Dato</translation>
-    </message>
-    <message>
-        <source>own address</source>
-        <translation>propra adreso</translation>
-    </message>
-    <message>
-        <source>label</source>
-        <translation>etikedo</translation>
-    </message>
-    <message>
-        <source>Transaction fee</source>
-        <translation>Transakcio krompago</translation>
-    </message>
-    <message>
-        <source>Message</source>
-        <translation>Mesaĝo</translation>
-    </message>
-    <message>
-        <source>Amount</source>
-        <translation>Sumo:</translation>
-    </message>
-    </context>
-<context>
-    <name>TransactionDescDialog</name>
-    </context>
-<context>
-    <name>TransactionTableModel</name>
-    <message>
-        <source>Date</source>
-        <translation>Dato</translation>
-    </message>
-    <message>
-        <source>Type</source>
-        <translation>Tajpu</translation>
-    </message>
-    <message>
-        <source>Address</source>
-        <translation>Adreso</translation>
-    </message>
-    <message>
-        <source>Received with</source>
-        <translation>Ricevita kun</translation>
-    </message>
-    <message>
-        <source>Sent to</source>
-        <translation>Sendita al</translation>
-    </message>
-    <message>
-        <source>Orphan Block - Generated but not accepted. This does not impact your holdings.</source>
-        <translation>Orfo bloko - generita sed ne akceptita. Tio ne ŝanĝas vian tenojn.</translation>
-    </message>
-    </context>
-<context>
-    <name>TransactionView</name>
-    <message>
-        <source>Today</source>
-        <translation>Hodiaŭ</translation>
-    </message>
-    <message>
-        <source>This week</source>
-        <translation>Ĉi semajno</translation>
-    </message>
-    <message>
-        <source>This month</source>
-        <translation>Ĉi monato</translation>
-    </message>
-    <message>
-        <source>Last month</source>
-        <translation>Pasinmonate</translation>
-    </message>
-    <message>
-        <source>This year</source>
-        <translation>Ĉijaro</translation>
-    </message>
-    <message>
-        <source>Received with</source>
-        <translation>Ricevita kun</translation>
-    </message>
-    <message>
-        <source>Sent to</source>
-        <translation>Sendita al</translation>
-    </message>
-    <message>
-        <source>Copy address</source>
-        <translation>Kopi adreson</translation>
-    </message>
-    <message>
-        <source>Copy label</source>
-        <translation>Kopi etikedo</translation>
-    </message>
-    <message>
-        <source>Copy amount</source>
-        <translation>Kopii kvanto</translation>
-    </message>
-    <message>
-        <source>Copy transaction ID</source>
-        <translation>Kopiu transakcion ID</translation>
-    </message>
-    <message>
-        <source>Comma separated file (*.csv)</source>
-        <translation>Koma disgito dosiero (*.csv)</translation>
-    </message>
-    <message>
-        <source>Confirmed</source>
-        <translation>Konfirmita</translation>
-    </message>
-    <message>
-        <source>Date</source>
-        <translation>Dato</translation>
-    </message>
-    <message>
-        <source>Type</source>
-        <translation>Tajpu</translation>
-    </message>
-    <message>
-        <source>Label</source>
-        <translation>Etikedo</translation>
-    </message>
-    <message>
-        <source>Address</source>
-        <translation>Adreso</translation>
-    </message>
-    <message>
-        <source>Exporting Failed</source>
-        <translation>Eksporti malsukcesis</translation>
-    </message>
-    </context>
-<context>
-    <name>UnitDisplayStatusBarControl</name>
-    </context>
-<context>
-    <name>WalletFrame</name>
-    <message>
-        <source>No wallet has been loaded.</source>
-        <translation>Neniam monujo ŝarĝitas.</translation>
-    </message>
-</context>
-<context>
-    <name>WalletModel</name>
-    <message>
-        <source>Send Coins</source>
-        <translation>Sendu monojn</translation>
-    </message>
     </context>
 <context>
     <name>WalletView</name>
