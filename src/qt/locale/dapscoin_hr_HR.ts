--- conflicted
+++ resolved
@@ -2300,658 +2300,6 @@
     </message>
 </context>
 <context>
-<<<<<<< HEAD
-    <name>PrivacyDialog</name>
-    <message>
-        <source>Zerocoin Actions:</source>
-        <translation>Zerocoin radnje:</translation>
-    </message>
-    <message>
-        <source>The displayed information may be out of date. Your wallet automatically synchronizes with the DAPS network after a connection is established, but this process has not completed yet.</source>
-        <translation>Prikazane informacije mogu biti zastarjele. Vaš se novčanik automatski sinkronizira s DAPS mrežom nakon uspostavljanja veze, ali taj postupak još nije dovršen.</translation>
-    </message>
-    <message>
-        <source>Mint Zerocoin</source>
-        <translation>Mint Zerocoin</translation>
-    </message>
-    <message>
-        <source>0</source>
-        <translation>0</translation>
-    </message>
-    <message>
-        <source>zDAPS</source>
-        <translation>zDAPS</translation>
-    </message>
-    <message>
-        <source>Available for minting are coins which are confirmed and not locked or Masternode collaterals.</source>
-        <translation>Dostupne za mintanje su kovanice koje su potvrđene i nisu zaključane ili Masternode kolateralne.</translation>
-    </message>
-    <message>
-        <source>Available for Minting:</source>
-        <translation>Dostupno za Minting:</translation>
-    </message>
-    <message>
-        <source>0.000 000 00 DAPS</source>
-        <translation>0.000 000 00 DAPS</translation>
-    </message>
-    <message>
-        <source>Reset Zerocoin Wallet DB. Deletes transactions that did not make it into the blockchain.</source>
-        <translation>Ponovno postavite Zerocoin Wallet DB. Briše transakcije koje nisu dospjele u blockchain.</translation>
-    </message>
-    <message>
-        <source>Reset</source>
-        <translation>Reset</translation>
-    </message>
-    <message>
-        <source>Coin Control...</source>
-        <translation>Upravljanje novčićem...</translation>
-    </message>
-    <message>
-        <source>Quantity:</source>
-        <translation>Količina:</translation>
-    </message>
-    <message>
-        <source>Amount:</source>
-        <translation>Iznos:</translation>
-    </message>
-    <message>
-        <source>Rescan the complete blockchain for  Zerocoin mints and their meta-data.</source>
-        <translation>Ponovo skenirajte kompletnog blockchaina za Zerocoin mints i njihove meta-podataka.</translation>
-    </message>
-    <message>
-        <source>ReScan</source>
-        <translation>Ponovno pretraži</translation>
-    </message>
-    <message>
-        <source>Status and/or Mesages from the last Mint Action.</source>
-        <translation>Status i/ili poruke od zadnje Mint akcije</translation>
-    </message>
-    <message>
-        <source>PRIVACY</source>
-        <translation>PRIVATNOST</translation>
-    </message>
-    <message>
-        <source>Enter an amount of Daps to convert to zDAPS</source>
-        <translation>Unesite iznos Daps za pretvorbu u zDAPS</translation>
-    </message>
-    <message>
-        <source>zDAPS Control</source>
-        <translation>Upravljanje zDAPS</translation>
-    </message>
-    <message>
-        <source>zDAPS Selected:</source>
-        <translation>zDAPS Odabrani:</translation>
-    </message>
-    <message>
-        <source>Quantity Selected:</source>
-        <translation>Odabrano:</translation>
-    </message>
-    <message>
-        <source>Spend Zerocoin. Without 'Pay To:' address creates payments to yourself.</source>
-        <translation>Potroši Zerocoin. Bez adrese "Pay To:" stvara plaćanja za sebe.</translation>
-    </message>
-    <message>
-        <source>Spend Zerocoin</source>
-        <translation>Potroši Zerocoin</translation>
-    </message>
-    <message>
-        <source>Available (mature and spendable) zDAPS for spending</source>
-        <translation>Dostupni (zreli) zDAPS za potrošnju</translation>
-    </message>
-    <message>
-        <source>Available Balance:</source>
-        <translation>Dostupna Bilanca:</translation>
-    </message>
-    <message>
-        <source>Available (mature and spendable) zDAPS for spending
-
-zDAPS are mature when they have more than 20 confirmations AND more than 2 mints of the same denomination after them were minted</source>
-        <translation>Dostupni (zreli) zDAPS za potrošnju
-
-zDAPS su zreli kada imaju više od 20 potvrda I više od 2 mint od iste denominacije nakon što su bili mintani</translation>
-    </message>
-    <message>
-        <source>0 zDAPS</source>
-        <translation>0 zDAPS</translation>
-    </message>
-    <message>
-        <source>Security Level for Zerocoin Transactions. More is better, but needs more time and resources.</source>
-        <translation>Razina sigurnosti za Zerocoin transakcije. Više je bolje, ali treba više vremena i resursa.</translation>
-    </message>
-    <message>
-        <source>Security Level:</source>
-        <translation>Razina sigurnosti:</translation>
-    </message>
-    <message>
-        <source>Security Level 1 - 100 (default: 42)</source>
-        <translation>Razina sigurnosti 1 - 100 (zadano: 42)</translation>
-    </message>
-    <message>
-        <source>Pay &amp;To:</source>
-        <translation>Platiti:</translation>
-    </message>
-    <message>
-        <source>The DAPS address to send the payment to. Creates local payment to yourself when empty.</source>
-        <translation>DAPS adresa za slanje uplate. Stvara lokalno plaćanje za sebe kada je prazno.</translation>
-    </message>
-    <message>
-        <source>Choose previously used address</source>
-        <translation>Odaberite prethodno upotrijebljenu adresu</translation>
-    </message>
-    <message>
-        <source>Alt+A</source>
-        <translation>Alt+A</translation>
-    </message>
-    <message>
-        <source>Paste address from clipboard</source>
-        <translation>Zalijepite adresu iz međuspremnika</translation>
-    </message>
-    <message>
-        <source>Alt+P</source>
-        <translation>Alt+P</translation>
-    </message>
-    <message>
-        <source>&amp;Label:</source>
-        <translation>Oznaka:</translation>
-    </message>
-    <message>
-        <source>Enter a label for this address to add it to the list of used addresses</source>
-        <translation>Unesite oznaku za ovu adresu da biste ga dodali na popis upotrijebljenih adresa</translation>
-    </message>
-    <message>
-        <source>A&amp;mount:</source>
-        <translation>Količina:</translation>
-    </message>
-    <message>
-        <source>Convert Change to Zerocoin (might cost additional fees)</source>
-        <translation>Pretvori razliku u Zerocoin (može proizvesti dodatne troškove)</translation>
-    </message>
-    <message>
-        <source>If checked, the wallet tries to minimize the returning change instead of minimizing the number of spent denominations.</source>
-        <translation>Ako je označeno, novčanik pokušava smanjiti povratnu razliku umjesto da minimizira broj utrošenih apoena.</translation>
-    </message>
-    <message>
-        <source>Minimize Change</source>
-        <translation>Minimiziraj razliku</translation>
-    </message>
-    <message>
-        <source>Information about the available Zerocoin funds.</source>
-        <translation>Informacije o dostupnim Zerocoin fondovima.</translation>
-    </message>
-    <message>
-        <source>Zerocoin Stats:</source>
-        <translation>Statistike Zerocoina:</translation>
-    </message>
-    <message>
-        <source>Total Balance including unconfirmed and immature zDAPS</source>
-        <translation>Ukupni saldo uključujući nepotvrđeni i nedovršeni zDAPS</translation>
-    </message>
-    <message>
-        <source>Total Zerocoin  Balance:</source>
-        <translation>Ukupno Zerocoin Stanje:</translation>
-    </message>
-    <message>
-        <source>Denominations with value 1:</source>
-        <translation>Denominacije s vrijednošću 1:</translation>
-    </message>
-    <message>
-        <source>Denom. with value 1:</source>
-        <translation>Denom. s vrijednošću 1:</translation>
-    </message>
-    <message>
-        <source>Unconfirmed: less than 20 confirmations
-Immature: confirmed, but less than 1 mint of the same denomination after it was minted</source>
-        <translation>Nepotvrđeno: manje od 20 potvrda
-Nezreli: potvrđeno, ali manje od 1 minta iste denominacije nakon mintanja</translation>
-    </message>
-    <message>
-        <source>Show the current status of automatic zDAPS minting.
-
-To change the status (restart required):
-- enable: add 'enablezeromint=1' to dapscoin.conf
-- disable: add 'enablezeromint=0' to dapscoin.conf
-
-To change the percentage (no restart required):
-- menu Settings-&gt;Options-&gt;Percentage of autominted zDAPS
-
-</source>
-        <translation>Pokažite trenutačni status automatskog zDAPS mintanja.
-
-Da biste promijenili status (potrebno je ponovno pokretanje):
-- omogući: dodajte 'enablezeromint = 1' u dapscoin.conf
-- onemogućiti: dodajte 'enablezeromint = 0' na dapscoin.conf
-
-Promjena postotka (nije potrebno ponovno pokretanje):
-- izbornik Postavke-&gt; Opcije-&gt; Postotak zDAPS</translation>
-    </message>
-    <message>
-        <source>AutoMint Status</source>
-        <translation>AutoMint Status</translation>
-    </message>
-    <message>
-        <source>Global Supply:</source>
-        <translation>Globalna ponuda:</translation>
-    </message>
-    <message>
-        <source>Denom. 1:</source>
-        <translation>Denom. 1:</translation>
-    </message>
-    <message>
-        <source>Denom. 5:</source>
-        <translation>Denom. 5:</translation>
-    </message>
-    <message>
-        <source>Denom. 10:</source>
-        <translation>Denom. 10:</translation>
-    </message>
-    <message>
-        <source>Denom. 50:</source>
-        <translation>Denom. 50:</translation>
-    </message>
-    <message>
-        <source>Denom. 100:</source>
-        <translation>Denom. 100:</translation>
-    </message>
-    <message>
-        <source>Denom. 500:</source>
-        <translation>Denom. 500:</translation>
-    </message>
-    <message>
-        <source>Denom. 1000:</source>
-        <translation>Denom. 1000:</translation>
-    </message>
-    <message>
-        <source>Denom. 5000:</source>
-        <translation>Denom. 5000:</translation>
-    </message>
-    <message>
-        <source>0 x</source>
-        <translation>0 x</translation>
-    </message>
-    <message>
-        <source>Denominations with value 5:</source>
-        <translation>Denominacije s vrijednošću 5:</translation>
-    </message>
-    <message>
-        <source>Denom. with value 5:</source>
-        <translation>Denom. s vrijednošću 5: </translation>
-    </message>
-    <message>
-        <source>Denominations with value 10:</source>
-        <translation>Denominacije s vrijednošću 10:</translation>
-    </message>
-    <message>
-        <source>Denom. with value 10:</source>
-        <translation>Denom. s vrijednošću 10:</translation>
-    </message>
-    <message>
-        <source>Denominations with value 50:</source>
-        <translation>Denominacije s vrijednošću 50:</translation>
-    </message>
-    <message>
-        <source>Denom. with value 50:</source>
-        <translation>Denom. s vrijednošću 50:</translation>
-    </message>
-    <message>
-        <source>Denominations with value 100:</source>
-        <translation>Denominacije s vrijednošću 100:</translation>
-    </message>
-    <message>
-        <source>Denom. with value 100:</source>
-        <translation>Denom. s vrijednošću 100:</translation>
-    </message>
-    <message>
-        <source>Denominations with value 500:</source>
-        <translation>Denominacije s vrijednošću 500:</translation>
-    </message>
-    <message>
-        <source>Denom. with value 500:</source>
-        <translation>Denom. s vrijednošću 500:</translation>
-    </message>
-    <message>
-        <source>Denominations with value 1000:</source>
-        <translation>Denominacije s vrijednošću 1000:</translation>
-    </message>
-    <message>
-        <source>Denom. with value 1000:</source>
-        <translation>Denom. s vrijednošću 1000:</translation>
-    </message>
-    <message>
-        <source>Denominations with value 5000:</source>
-        <translation>Denominacije s vrijednošću 5000:</translation>
-    </message>
-    <message>
-        <source>Denom. with value 5000:</source>
-        <translation>Denom. s vrijednošću 5000:</translation>
-    </message>
-    <message>
-        <source>Priority:</source>
-        <translation>Prioritet:</translation>
-    </message>
-    <message>
-        <source>TextLabel</source>
-        <translation>TextLabel</translation>
-    </message>
-    <message>
-        <source>Fee:</source>
-        <translation>Naknada:</translation>
-    </message>
-    <message>
-        <source>Dust:</source>
-        <translation>Dust:</translation>
-    </message>
-    <message>
-        <source>no</source>
-        <translation>ne</translation>
-    </message>
-    <message>
-        <source>Bytes:</source>
-        <translation>Bytovi:</translation>
-    </message>
-    <message>
-        <source>Insufficient funds!</source>
-        <translation>Nedovoljna sredstva!</translation>
-    </message>
-    <message>
-        <source>Coins automatically selected</source>
-        <translation>Kovanice se automatski odabiru</translation>
-    </message>
-    <message>
-        <source>medium</source>
-        <translation>srednje</translation>
-    </message>
-    <message>
-        <source>Coin Control Features</source>
-        <translation>Značajke upravljanja novcem</translation>
-    </message>
-    <message>
-        <source>If this is activated, but the change address is empty or invalid, change will be sent to a newly generated address.</source>
-        <translation>Ako je to aktivirano, ali adresa za izmjenu je prazna ili nije valjana, promjena će biti poslana na novo generiranu adresu.</translation>
-    </message>
-    <message>
-        <source>Custom change address</source>
-        <translation>Prilagođene izmjene adrese</translation>
-    </message>
-    <message>
-        <source>Amount After Fee:</source>
-        <translation>Iznos nakon naknade:</translation>
-    </message>
-    <message>
-        <source>Change:</source>
-        <translation>Razlika:</translation>
-    </message>
-    <message>
-        <source>out of sync</source>
-        <translation>nije sinkronizirano</translation>
-    </message>
-    <message>
-        <source>Mint Status: Okay</source>
-        <translation>Mint Status: U redu</translation>
-    </message>
-    <message>
-        <source>Copy quantity</source>
-        <translation>Kopirajte količinu</translation>
-    </message>
-    <message>
-        <source>Copy amount</source>
-        <translation>Kopiraj iznos</translation>
-    </message>
-    <message>
-        <source>Starting ResetMintZerocoin: rescanning complete blockchain, this will need up to 30 minutes depending on your hardware.
-Please be patient...</source>
-        <translation>Pokretanje ResetMintZerocoin: ponovno skeniranje potpunog blockchain, to će trajati i do 30 minuta, ovisno o vašem hardveru.</translation>
-    </message>
-    <message>
-        <source>Spending Zerocoin.
-Computationally expensive, might need several minutes depending on the selected Security Level and your hardware.
-Please be patient...</source>
-        <translation>Potrošnja Zerocoina.
-Zahtjevan izračun, možda će trebati nekoliko minuta ovisno o odabranoj razini sigurnosti i vašem hardveru.
-Budite strpljivi ...</translation>
-    </message>
-    <message>
-        <source>) needed.
-Maximum allowed: </source>
-        <translation>) potrebno.
-Maksimalno dopušteno:</translation>
-    </message>
-    <message>
-        <source>zDAPS Spend #: </source>
-        <translation>zDAPS utrošeno #: </translation>
-    </message>
-    <message>
-        <source>zDAPS Mint</source>
-        <translation>zDAPS Mint</translation>
-    </message>
-    <message>
-        <source> &lt;b&gt;enabled&lt;/b&gt;.</source>
-        <translation> &lt;b&gt;omogući&lt;/b&gt;.</translation>
-    </message>
-    <message>
-        <source> &lt;b&gt;disabled&lt;/b&gt;.</source>
-        <translation> &lt;b&gt;onemogući&lt;/b&gt;.</translation>
-    </message>
-    <message>
-        <source> Configured target percentage: &lt;b&gt;</source>
-        <translation> Konfigirani ciljani postotak: &lt;b&gt;</translation>
-    </message>
-    <message>
-        <source>zDAPS is currently disabled due to maintenance.</source>
-        <translation>Zbog održavanja zDAPS je trenutačno onemogućen.</translation>
-    </message>
-    <message>
-        <source>zDAPS is currently undergoing maintenance.</source>
-        <translation>Radovi u tijeku na zDAPS.</translation>
-    </message>
-    <message>
-        <source>Denom. with value &lt;b&gt;1&lt;/b&gt;:</source>
-        <translation>Denom. s vrijednošću &lt;b&gt;1&lt;/b&gt;:</translation>
-    </message>
-    <message>
-        <source>Denom. with value &lt;b&gt;5&lt;/b&gt;:</source>
-        <translation>Denom. s vrijednošću &lt;b&gt;5&lt;/b&gt;:</translation>
-    </message>
-    <message>
-        <source>Denom. with value &lt;b&gt;10&lt;/b&gt;:</source>
-        <translation>Denom. s vrijednošću&lt;b&gt;10&lt;/b&gt;:</translation>
-    </message>
-    <message>
-        <source>Denom. with value &lt;b&gt;50&lt;/b&gt;:</source>
-        <translation>Denom. s vrijednošću &lt;b&gt;50&lt;/b&gt;:</translation>
-    </message>
-    <message>
-        <source>Denom. with value &lt;b&gt;100&lt;/b&gt;:</source>
-        <translation>Denom. s vrijednošću &lt;b&gt;100&lt;/b&gt;:</translation>
-    </message>
-    <message>
-        <source>Denom. with value &lt;b&gt;500&lt;/b&gt;:</source>
-        <translation>Denom. s vrijednošću &lt;b&gt;500&lt;/b&gt;:</translation>
-    </message>
-    <message>
-        <source>Denom. with value &lt;b&gt;1000&lt;/b&gt;:</source>
-        <translation>Denom. s vrijednošću &lt;b&gt;1000&lt;/b&gt;:</translation>
-    </message>
-    <message>
-        <source>Denom. with value &lt;b&gt;5000&lt;/b&gt;:</source>
-        <translation>Denom. s vrijednošću &lt;b&gt;5000&lt;/b&gt;:</translation>
-    </message>
-    <message>
-        <source>AutoMint Status:</source>
-        <translation>AutoMint Status:</translation>
-    </message>
-    <message>
-        <source>Denom. &lt;b&gt;1&lt;/b&gt;:</source>
-        <translation>Denom. &lt;b&gt;1&lt;/b&gt;:</translation>
-    </message>
-    <message>
-        <source>Denom. &lt;b&gt;5&lt;/b&gt;:</source>
-        <translation>Denom. &lt;b&gt;5&lt;/b&gt;:</translation>
-    </message>
-    <message>
-        <source>Denom. &lt;b&gt;10&lt;/b&gt;:</source>
-        <translation>Denom. &lt;b&gt;10&lt;/b&gt;:</translation>
-    </message>
-    <message>
-        <source>Denom. &lt;b&gt;50&lt;/b&gt;:</source>
-        <translation>Denom. &lt;b&gt;50&lt;/b&gt;:</translation>
-    </message>
-    <message>
-        <source>Denom. &lt;b&gt;100&lt;/b&gt;:</source>
-        <translation>Denom. &lt;b&gt;100&lt;/b&gt;:</translation>
-    </message>
-    <message>
-        <source>Denom. &lt;b&gt;500&lt;/b&gt;:</source>
-        <translation>Denom. &lt;b&gt;500&lt;/b&gt;:</translation>
-    </message>
-    <message>
-        <source>Denom. &lt;b&gt;1000&lt;/b&gt;:</source>
-        <translation>Denom. &lt;b&gt;1000&lt;/b&gt;:</translation>
-    </message>
-    <message>
-        <source>Denom. &lt;b&gt;5000&lt;/b&gt;:</source>
-        <translation>Denom. &lt;b&gt;5000&lt;/b&gt;:</translation>
-    </message>
-    <message>
-        <source>Error: Your wallet is locked. Please enter the wallet passphrase first.</source>
-        <translation>Pogreška: vaš je novčanik zaključan. Najprije unesite zaporku novčanika.</translation>
-    </message>
-    <message>
-        <source>Message: Enter an amount &gt; 0.</source>
-        <translation>Poruka: unesite iznos&gt; 0.</translation>
-    </message>
-    <message>
-        <source>Minting </source>
-        <translation>Minting </translation>
-    </message>
-    <message>
-        <source>Successfully minted </source>
-        <translation>Uspješno mintano</translation>
-    </message>
-    <message>
-        <source> zDAPS in </source>
-        <translation> ulazni zDAPS </translation>
-    </message>
-    <message>
-        <source> sec. Used denominations:
-</source>
-        <translation>sek. Upotrijebljene denominacije:</translation>
-    </message>
-    <message>
-        <source>Duration: </source>
-        <translation>Trajanje:</translation>
-    </message>
-    <message>
-        <source> sec.
-</source>
-        <translation> sec.
-</translation>
-    </message>
-    <message>
-        <source>Starting ResetSpentZerocoin: </source>
-        <translation>Pokretanje ResetSpentZerocoin:</translation>
-    </message>
-    <message>
-        <source>No 'Pay To' address provided, creating local payment</source>
-        <translation>Nije dodijeljena adresa "Plati", stvarajući lokalnu uplatu</translation>
-    </message>
-    <message>
-        <source>Invalid Dapscoin Address</source>
-        <translation>Nevažeća Dapscoin Adresa</translation>
-    </message>
-    <message>
-        <source>Invalid Send Amount</source>
-        <translation>Neispravan iznos slanja</translation>
-    </message>
-    <message>
-        <source>Confirm additional Fees</source>
-        <translation>Potvrdite dodatne naknade</translation>
-    </message>
-    <message>
-        <source>Are you sure you want to send?&lt;br /&gt;&lt;br /&gt;</source>
-        <translation>Jeste li sigurni da želite poslati?</translation>
-    </message>
-    <message>
-        <source> to address </source>
-        <translation>na adresu</translation>
-    </message>
-    <message>
-        <source> to a newly generated (unused and therefore anonymous) local address &lt;br /&gt;</source>
-        <translation>na novo generiranu (neiskorištenu i stoga anonimnu) lokalnu adresu</translation>
-    </message>
-    <message>
-        <source>with Security Level </source>
-        <translation>s razinom sigurnosti</translation>
-    </message>
-    <message>
-        <source>Confirm send coins</source>
-        <translation>Potvrdite slanje novca</translation>
-    </message>
-    <message>
-        <source>Version 1 zDAPS require a security level of 100 to successfully spend.</source>
-        <translation>Verzija 1 zDAPS zahtjeva sigurnosnu razinu 100 da se uspješno utroši.</translation>
-    </message>
-    <message>
-        <source>Failed to spend zDAPS</source>
-        <translation>Neuspjelo trošenje zDAPS</translation>
-    </message>
-    <message>
-        <source>Failed to fetch mint associated with serial hash</source>
-        <translation>Neuspjelo dohvaćanje minta asociranog s serijskim hashom</translation>
-    </message>
-    <message>
-        <source>Too much inputs (</source>
-        <translation>Previše unosa (</translation>
-    </message>
-    <message>
-        <source>
-Either mint higher denominations (so fewer inputs are needed) or reduce the amount to spend.</source>
-        <translation>Ili mintaj više vrijedne denominacije (tako da je potrebno manje ulaza) ili smanjiti iznos potrošnje</translation>
-    </message>
-    <message>
-        <source>Spend Zerocoin failed with status = </source>
-        <translation>Utrošak Zerocoina nije uspjela s statusom =</translation>
-    </message>
-    <message numerus="yes">
-        <source>PrivacyDialog</source>
-        <comment>Enter an amount of DAPS to convert to zDAPS</comment>
-        <translation><numerusform>PrivacyDialog</numerusform><numerusform>PrivacyDialog</numerusform><numerusform>PrivacyDialog</numerusform></translation>
-    </message>
-    <message>
-        <source>denomination: </source>
-        <translation>denominacija:</translation>
-    </message>
-    <message>
-        <source>serial: </source>
-        <translation>serijski:</translation>
-    </message>
-    <message>
-        <source>Spend is 1 of : </source>
-        <translation>Potrošnja je 1 od:</translation>
-    </message>
-    <message>
-        <source>value out: </source>
-        <translation>izlazna vrijednost:</translation>
-    </message>
-    <message>
-        <source>address: </source>
-        <translation>adresa:</translation>
-    </message>
-    <message>
-        <source>Sending successful, return code: </source>
-        <translation>Slanje uspješno, povratni kod:</translation>
-    </message>
-    <message>
-        <source>txid: </source>
-        <translation>txid: </translation>
-    </message>
-    <message>
-        <source>fee: </source>
-        <translation>naknada:</translation>
-    </message>
-</context>
-<context>
-=======
->>>>>>> 9776ec0a
     <name>QObject</name>
     <message>
         <source>Amount</source>
@@ -5399,13 +4747,8 @@
         <translation>uklonjene nepotvrđene transakcije</translation>
     </message>
     <message>
-<<<<<<< HEAD
-        <source>Disable all DAPS specific functionality (Masternodes, Zerocoin, SwiftX, Budgeting) (0-1, default: %u)</source>
-        <translation>Onemogući sve specifične funkcije DAPS (Masternodes, Zerocoin, SwiftX, Budgeting) (0-1, zadano: %u)</translation>
-=======
-        <source>Disable all DAPScoin specific functionality (Masternodes, SwiftX, Budgeting) (0-1, default: %u)</source>
-        <translation>Onemogući sve specifične funkcije DAPScoin (Masternodes, SwiftX, Budgeting) (0-1, zadano: %u)</translation>
->>>>>>> 9776ec0a
+        <source>Disable all DAPS specific functionality (Masternodes, SwiftX, Budgeting) (0-1, default: %u)</source>
+        <translation>Onemogući sve specifične funkcije DAPS (Masternodes, SwiftX, Budgeting) (0-1, zadano: %u)</translation>
     </message>
     <message>
         <source>Enable SwiftX, show confirmations for locked transactions (bool, default: %s)</source>
