--- conflicted
+++ resolved
@@ -64,14 +64,11 @@
   margin: 5px;
 }
 
-<<<<<<< HEAD
-=======
 #connectionCount {
   font-size: 10px;
   padding-left: 32px;
 }
 
->>>>>>> 2bf5410b
 QDialog .QTabWidget QTabBar::tab {
   background-color:#FFFFFF;
   color:#000000;
