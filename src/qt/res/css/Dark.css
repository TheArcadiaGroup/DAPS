/*************************************************/
/* Global CSS */
QWidget,
QHeaderView::section {
  background: transparent;
  alternate-background-color: transparent;
  selection-background-color: transparent;
  selection-color: #83faff;
  border-style: none;
  outline-style: none;
  font-size: 15px;
  color: white;
  font-family: Roboto;
  font-weight: 300;
}
QWidget:disabled {
  color: slategrey;
}
QAbstractButton:disabled,
QAbstractSpinBox:disabled,
QLineEdit:disabled,
.QValidatedLineEdit:disabled,
QComboBox:disabled,
/*QSlider::handle:horizontal:disabled {
  background: rgb(62, 78, 78);
  border: 1px solid rgb(51, 54, 54);
}*/
QDialog {
  background: qlineargradient(
    x1: 0 y1: 0,
    x2: 1 y2: 1,
    stop: 0 #5e0057,
    stop: 1 #1f192a
  );
}

#HistoryPage {
  border-image: url(':/images/background') 0 0 0 0 stretch stretch;
}

#MasternodeList {
  border-image: url(':/images/background') 0 0 0 0 stretch stretch;
}

#OptionsPage {
  border-image: url(':/images/background') 0 0 0 0 stretch stretch;
}

#OverviewPage {
  border-image: url(':/images/background') 0 0 0 0 stretch stretch;
}

#ReceiveCoinsDialog {
  border-image: url(':/images/background') 0 0 0 0 stretch stretch;
}

#SendCoinsDialog {
  border-image: url(':/images/background') 0 0 0 0 stretch stretch;
}

#line_1, #line_2, #line_3, #line_4 {
  border-bottom: 1px solid gray;
  max-height: 5px;
  margin: 5px;
}

#stakingState {
  font-size: 11px;
  font-style: italic;
  padding-left: 40px;
}
#connectionCount {
<<<<<<< HEAD
  font-size: 9px;
  font-style: italic;
  padding-left: 34px;
=======
  font-size: 11px;
  font-style: italic;
  padding-left: 32px;
>>>>>>> 593b9214
}

QDialog .QTabWidget QTabBar::tab {
  background-color:#FFFFFF;
  color:#000000;
  padding-left:10px;
  padding-right:10px;
  padding-top:5px;
  padding-bottom:5px;
  border-top: 1px solid #d7d7d7;
}

QDialog .QTabWidget QTabBar::tab:selected, QDialog .QTabWidget QTabBar::tab:hover {
  background-color:#31398c;
  color:#FFFFFF;
  }

#lblRecentTransaction {
  font-size: 18px;
}

/*************************************************/
/* Nav Bar CSS */
#navLayout {
  background: qlineargradient(
    x1: 0 y1: 0,
    x2: 1 y2: 1,
    stop: 0 #5e0057,
    stop: 1 #1f192a
  );
  padding: 3px;
}
QToolBar > QToolButton {
  font-size: 15px;
  font-weight: 500;
  min-width: 160px;
  padding: 12px 7px;
}
QToolBar > QToolButton:checked {
  color: #83faff;
  font-size: 18px;
  font-weight: bold;
}
#dapsico {
  padding: 25px;
}
#bottomToolbar > QToolButton {
  font-size: 12px;
  padding: 0;
  padding-left: 10px;
}

/*************************************************/
/* Element CSS */
QMessageBox QAbstractButton,
QMessageBox QFrame {
  border: 1px solid #83faff;
  padding: 10px 20px 10px 20px;
  border-radius: 20px;
  margin: 15px;
  border-width: 2px;
}
QMessageBox QFrame {
  padding: 0 40px 0 40px;
  border-radius: 50px;
  min-height: 100px;
  background: rgba(0,0,0,30%);
  border-width: 3px;
}
QTableWidget {
  alternate-background-color: rgba(0, 0, 0, 30%);
  selection-background-color: rgba(255, 255, 255, 10%);
}
QHeaderView::section,
QCalendar::section, QCalendar QHeaderView::section {
  min-height: 55px;
}
QTableView::item,
QTableWidgetView::item,
QHeaderView::item,
QTableView::selectrows {
  padding: 25px;
}

#labelRecoveryDescription {
  font-size: 12px;
}

/*** Check Boxes and Radio ***/
.QRadioButton::indicator,
QCheckBox::indicator {
  height: 25px;
  width: 25px;
  border-radius: 12px;
  background-color: whitesmoke;
  margin: 7px;
}
.QRadioButton::indicator:checked,
QCheckBox::indicator:checked {
  height: 20px;
  width: 20px;
  background-color: #5e2059;
  border-style: solid;
  border-radius: 13px;
  border-color: whitesmoke;
  border-width: 3px;
  margin: 7px;
}

/*** Line Edits, ComboBoxes ***/
.QValidatedLineEdit,
.QLineEdit,
QAbstractSpinBox,
QComboBox,
/* QListView, */
QComboBox QAbstractItemView,
QCalendar QCalendarWidget QWidget,
QCalendarWidget,
QCalendarWidget QWidget#qt_calendar_navigationbar,
QCalendarWidget QMenu,
QCalendarWidget QAbstractItemView:enabled,
QTextEdit {
  /* padding-left: 10px; */
  padding: 5px;
  border-radius: 10px;
  border-width: 1px;
  border-color: #83faff;
  border-style: solid;
  background: #1e223a;
  background-color: #1e223a;
  alternate-background-color: #1e223a;
  margin: 5px;
}
/* QCalendarWidget QWidget { alternate-background-color: green; } */
.QValidatedLineEdit:focus,
.QLineEdit:focus,
QAbstractSpinBox:focus,
QComboBox:focus,
QComboBox::item:selected,
QMenuBar::item:selected,
QMenu::item:selected,
QTextEdit:focus,
QToolTip {
  border-width: 4px;
  background: #31398c;
}

QComboBox:checked {
  color: #83faff;
}
QComboBox::indicator {
  background-color: transparent;
}

/*** Buttons ***/
QPushButton {
  height: 25px;
  border-radius: 10px;
  background-color: #470143;
  font-size: 20px;
  font-weight: 400;
  padding: 5px 5px;
  max-width: 200px;
  border: 1px solid white;
}

QPushButton:hover {
  background-color: #4e0049;
  color: #b0fcff;
  font-style: bold;
}

QPushButton:pressed {
  background-color: #5e0057;
  border-style: solid;
  border-color: #4e0049;
  border-width: 10px;
}

QPushButton#btn_rescan{
  font-size: 19px;
}

QPushButton#btn_resync{
  font-size: 15px;
}

QPushButton#btnLockUnlock{
  margin-right: 9px;
  width: 20px;
  height:25px;
  background-color: transparent;
  border: 0;
  border-radius: 0;
}

/*** Spin Boxes, Combo Boxes ***/
QWidget::up-button {
  border-radius: 10px 10px 0 0;
  subcontrol-origin: border;
  subcontrol-position: top right;
  width: 21px;
  padding-right: 1px;
  padding-left: 5px;
  padding-top: 2px;
  background: transparent;
  alternate-background-color: transparent;
}

QWidget::down-button,
QWidget::drop-down {
  border-radius: 0 0 10px 10px;
  subcontrol-origin: border;
  subcontrol-position: bottom right;
  padding-right: 1px;
  padding-left: 5px;
  padding-bottom: 2px;
  width: 21px;
  background: transparent;
  alternate-background-color: transparent;
}

QWidget::up-arrow {
  image: url(":/images/upArrow_small");
}
QWidget::up-arrow:disabled {
  image: url(":/images/upArrow_small_dark");
}

QWidget::down-arrow {
  image: url(":/images/downArrow_small");
}
QWidget::down-arrow:disabled {
  image: url(":/images/downArrow_small_dark");
}

QWidget::left-arrow {
  image: url(":/images/leftArrow_small");
}
QWidget::left-arrow {
  image: url(":/images/leftArrow_small_dark");
}

QWidget::right-arrow {
  image: url(":/images/rightArrow_small");
}
QWidget::right-arrow {
  image: url(":/images/rightArrow_small_dark");
}

/*** Sliders ***/
/*QWidget::horizontal {
  height: 45px;
}*/

QMenu::item {
    padding: 2px 25px 2px 20px;
    border: 1px solid transparent; /* reserve space for selection border */
}

/*** Toggle Buttons ***/
ToggleButton > QPushButton {
  font-size: 10px;
  padding-right: 15px;
  border-radius: 10px;
}

ToggleButton > QPushButton:enabled:checked {
  background-color: black;
  color: #93faff;
  padding: 0;
  text-align: center;
  border: 1px solid #93faff;
}

#TxEntry,
#TxEntry QTableView::item,
#TxEntry QTableWidgetView::item,
#TxEntry QHeaderView::section,
#TxEntry QTableView::selectrows {
  padding: 0px;
  margin: 0px;
}
#TxEntry QPushButton {
  border-radius:0; 
  border: none; 
  background: transparent;
}

#secondaryTxEntry,
#secondaryTxEntry QTableView::item,
#secondaryTxEntry QTableWidgetView::item,
#secondaryTxEntry QHeaderView::section,
#secondaryTxEntry QTableView::selectrows {
  padding: 0px;
  margin: 0px;
}
#secondaryTxEntry QPushButton {
  border-radius:0; 
  border: none; 
  background: transparent;
}

#secondaryTxEntry > #bkg_widget { 
  background-color: rgba(255,255,255,0.1); 
}

#code_1,
#code_2,
#code_3,
#code_4,
#code_5,
#code_6 {
  border-bottom-width: 1px; 
  border-bottom-style: solid; 
  border-radius: 0px;
  border-color: white;
}

#txtcode_1,
#txtcode_2,
#txtcode_3,
#txtcode_4,
#txtcode_5,
#txtcode_6 {
  border-width: 0 0 1px 0; 
  border-style: solid; 
  border-radius: 0px;
  border-color: white;

  padding: 0px;
  background: transparent;
  background-color: transparent;
  alternate-background-color: transparent;
  margin: 0px;
}

QTabWidget::pane { /* The tab widget frame */
border-top: 2px solid #5E1C5A;
}
QTabWidget::tab-bar {
left: 5px; /* move to the right by 5px */
}
/* Style the tab using the tab sub-control. Note that it reads QTabBar _not_ QTabWidget */
QTabBar::tab {
background: qlineargradient(x1: 0, y1: 0, x2: 0, y2: 1, stop: 0 #E1E1E1, stop: 0.4 #DDDDDD, stop: 0.5 #D8D8D8, stop: 1.0 #D3D3D3);
border: 2px solid #C4C4C3;
border-bottom-color: #5E1C5A; /* same as the pane color */
border-top-left-radius: 4px;
border-top-right-radius: 4px;
min-width: 8ex;
padding: 2px;
}
QTabBar::tab:selected, QTabBar::tab:hover {
background: qlineargradient(x1: 0, y1: 0, x2: 0, y2: 1, stop: 0 #fafafa, stop: 0.4 #f4f4f4, stop: 0.5 #e7e7e7, stop: 1.0 #fafafa);
}
QTabBar::tab:selected {
border-color: #9B9B9B;
border-bottom-color: #5E1C5A; /* same as pane color */
}
QTabBar::tab:!selected {
margin-top: 2px; /* make non-selected tabs look smaller */
}
QTabBar::tab { color: #5E1C5A; }
QTabBar::tab:selected { color: gray; }

/*
QScrollBar:horizontal {
  background: transparent;
  height: 15px;
  max-height: 15px;
  margin: 0px 15px 0 15px;
}
QScrollBar::handle:horizontal {
  background: transparent;
  max-height: 15px;
  border: 1px solid white;
}
QScrollBar::add-line:horizontal {
  background: transparent;
  width: 15px;
  max-height: 15px;
  subcontrol-position: right;
  subcontrol-origin: margin;
}
QScrollBar::sub-line:horizontal {
  background: transparent;
  width: 15px;
  max-height: 15px; 
  subcontrol-position: left;
  subcontrol-origin: margin;
}
QScrollBar:left-arrow:horizontal, QScrollBar::right-arrow:horizontal {
  border: 1px solid white;
  background: transparent;
}
QScrollBar::add-page:horizontal, QScrollBar::sub-page:horizontal {
  background: transparent;
}*/

QWidget::left-arrow {
  image: url(":/images/leftArrow_small");
}
QWidget::left-arrow:disabled {
  image: url(":/images/leftArrow_small_dark");
}

QWidget::right-arrow {
  image: url(":/images/rightArrow_small");
}
QWidget::right-arrow:disabled {
  image: url(":/images/rightArrow_small_dark");
}<|MERGE_RESOLUTION|>--- conflicted
+++ resolved
@@ -70,15 +70,9 @@
   padding-left: 40px;
 }
 #connectionCount {
-<<<<<<< HEAD
-  font-size: 9px;
-  font-style: italic;
-  padding-left: 34px;
-=======
   font-size: 11px;
   font-style: italic;
   padding-left: 32px;
->>>>>>> 593b9214
 }
 
 QDialog .QTabWidget QTabBar::tab {
