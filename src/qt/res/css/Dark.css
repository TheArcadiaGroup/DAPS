/*************************************************/
/* Global CSS */
QWidget,
QHeaderView::section {
  background: transparent;
  alternate-background-color: transparent;
  selection-background-color: transparent;
  selection-color: #83faff;
  border-style: none;
  outline-style: none;
  font-size: 15px;
  color: white;
  font-family: Roboto;
  font-weight: 300;
}
QWidget:disabled {
  color: slategrey;
}
QAbstractButton:disabled,
QAbstractSpinBox:disabled,
QLineEdit:disabled,
.QValidatedLineEdit:disabled,
QComboBox:disabled,
QSlider::handle:horizontal:disabled {
  background: rgb(62, 78, 78);
  border: 1px solid rgb(51, 54, 54);
}
QDialog {
  background: qlineargradient(
    x1: 0 y1: 0,
    x2: 1 y2: 1,
    stop: 0 #5e0057,
    stop: 1 #1f192a
  );
}

#HistoryPage {
  border-image: url(':/images/background') 0 0 0 0 stretch stretch;
}

#MasternodeList {
  border-image: url(':/images/background') 0 0 0 0 stretch stretch;
}

#OptionsPage {
  border-image: url(':/images/background') 0 0 0 0 stretch stretch;
}

#OverviewPage {
  border-image: url(':/images/background') 0 0 0 0 stretch stretch;
}

#ReceiveCoinsDialog {
  border-image: url(':/images/background') 0 0 0 0 stretch stretch;
}

#SendCoinsDialog {
  border-image: url(':/images/background') 0 0 0 0 stretch stretch;
}

#line_1, #line_2, #line_3, #line_4 {
  border-bottom: 1px solid gray;
  max-height: 5px;
  margin: 5px;
}

<<<<<<< HEAD
#stakingState {
  font-size: 9px;
  padding-left: 34px;
  font-weight: bold;
=======
#connectionCount {
  font-size: 10px;
  padding-left: 32px;
>>>>>>> ad3200d3
}

QDialog .QTabWidget QTabBar::tab {
  background-color:#FFFFFF;
  color:#000000;
  padding-left:10px;
  padding-right:10px;
  padding-top:5px;
  padding-bottom:5px;
  border-top: 1px solid #d7d7d7;
}

QDialog .QTabWidget QTabBar::tab:selected, QDialog .QTabWidget QTabBar::tab:hover {
  background-color:#31398c;
  color:#FFFFFF;
  }

#lblRecentTransaction {
  font-size: 18px;
}

/*************************************************/
/* Nav Bar CSS */
#navLayout {
  background: qlineargradient(
    x1: 0 y1: 0,
    x2: 1 y2: 1,
    stop: 0 #5e0057,
    stop: 1 #1f192a
  );
  padding: 3px;
}
QToolBar > QToolButton {
  font-size: 15px;
  font-weight: 500;
  min-width: 160px;
  padding: 12px 7px;
}
QToolBar > QToolButton:checked {
  color: #83faff;
  font-size: 18px;
  font-weight: bold;
}
#dapsico {
  padding: 25px;
}
#bottomToolbar > QToolButton {
  font-size: 12px;
  padding: 0;
  padding-left: 10px;
}

/*************************************************/
/* Element CSS */
QMessageBox QAbstractButton,
QMessageBox QFrame {
  border: 1px solid #83faff;
  padding: 10px 20px 10px 20px;
  border-radius: 20px;
  margin: 15px;
  border-width: 2px;
}
QMessageBox QFrame {
  padding: 0 40px 0 40px;
  border-radius: 50px;
  min-height: 100px;
  background: rgba(0,0,0,30%);
  border-width: 3px;
}
QTableWidget {
  alternate-background-color: rgba(0, 0, 0, 30%);
  selection-background-color: rgba(255, 255, 255, 10%);
}
QHeaderView::section,
QCalendar::section, QCalendar QHeaderView::section {
  min-height: 55px;
}
QTableView::item,
QTableWidgetView::item,
QHeaderView::item,
QTableView::selectrows {
  padding: 25px;
}

#labelRecoveryDescription {
  font-size: 12px;
}

/*** Check Boxes and Radio ***/
.QRadioButton::indicator,
QCheckBox::indicator {
  height: 25px;
  width: 25px;
  border-radius: 12px;
  background-color: whitesmoke;
  margin: 7px;
}
.QRadioButton::indicator:checked,
QCheckBox::indicator:checked {
  height: 20px;
  width: 20px;
  background-color: #5e2059;
  border-style: solid;
  border-radius: 13px;
  border-color: whitesmoke;
  border-width: 3px;
  margin: 7px;
}

/*** Line Edits, ComboBoxes ***/
.QValidatedLineEdit,
.QLineEdit,
QAbstractSpinBox,
QComboBox,
/* QListView, */
QComboBox QAbstractItemView,
QCalendar QCalendarWidget QWidget,
QCalendarWidget,
QCalendarWidget QWidget#qt_calendar_navigationbar,
QCalendarWidget QMenu,
QCalendarWidget QAbstractItemView:enabled,
QTextEdit {
  /* padding-left: 10px; */
  padding: 5px;
  border-radius: 10px;
  border-width: 1px;
  border-color: #83faff;
  border-style: solid;
  background: #1e223a;
  background-color: #1e223a;
  alternate-background-color: #1e223a;
  margin: 5px;
}
/* QCalendarWidget QWidget { alternate-background-color: green; } */
.QValidatedLineEdit:focus,
.QLineEdit:focus,
QAbstractSpinBox:focus,
QComboBox:focus,
QComboBox::item:selected,
QMenuBar::item:selected,
QMenu::item:selected,
QTextEdit:focus,
QToolTip {
  border-width: 4px;
  background: #31398c;
}

QComboBox:checked {
  color: #83faff;
}
QComboBox::indicator {
  background-color: transparent;
}

/*** Buttons ***/
QPushButton {
  height: 25px;
  border-radius: 10px;
  background-color: #470143;
  font-size: 20px;
  font-weight: 400;
  padding: 5px 5px;
  max-width: 200px;
  border: 1px solid white;
}

QPushButton:hover {
  background-color: #4e0049;
  color: #b0fcff;
  font-style: bold;
}

QPushButton:pressed {
  background-color: #5e0057;
  border-style: solid;
  border-color: #4e0049;
  border-width: 10px;
}

QPushButton#btn_rescan{
  font-size: 19px;
}

QPushButton#btn_resync{
  font-size: 15px;
}

QPushButton#btnLockUnlock{
  margin-right: 9px;
  width: 20px;
  height:25px;
  background-color: transparent;
  border: 0;
  border-radius: 0;
}

/*** Spin Boxes, Combo Boxes ***/
QWidget::up-button {
  border-radius: 10px 10px 0 0;
  subcontrol-origin: border;
  subcontrol-position: top right;
  width: 21px;
  padding-right: 1px;
  padding-left: 5px;
  padding-top: 2px;
  background: transparent;
  alternate-background-color: transparent;
}

QWidget::down-button,
QWidget::drop-down {
  border-radius: 0 0 10px 10px;
  subcontrol-origin: border;
  subcontrol-position: bottom right;
  padding-right: 1px;
  padding-left: 5px;
  padding-bottom: 2px;
  width: 21px;
  background: transparent;
  alternate-background-color: transparent;
}

QWidget::up-arrow {
  image: url(":/images/upArrow_small");
}
QWidget::up-arrow:disabled {
  image: url(":/images/upArrow_small_dark");
}

QWidget::down-arrow {
  image: url(":/images/downArrow_small");
}
QWidget::down-arrow:disabled {
  image: url(":/images/downArrow_small_dark");
}

QWidget::left-arrow {
  image: url(":/images/leftArrow_small");
}
QWidget::left-arrow {
  image: url(":/images/leftArrow_small_dark");
}

QWidget::right-arrow {
  image: url(":/images/rightArrow_small");
}
QWidget::right-arrow {
  image: url(":/images/rightArrow_small_dark");
}

/*** Sliders ***/
QWidget::horizontal {
  height: 45px;
}

QWidget::groove:horizontal {
  height: 8px; /* the groove expands to the size of the slider by default. by giving it a height, it has a fixed size */
  background-color: rgba(0, 0, 0, 0.4);
  margin: 13px 0;
  border-radius: 3px;
}

QWidget::handle:horizontal {
  width: 31px;
  margin: -13px 0; /* handle is placed by default on the contents rect of the groove. Expand outside the groove */
  border-radius: 15px;
  background-color: #83faff;
}

QMenu::item {
    padding: 2px 25px 2px 20px;
    border: 1px solid transparent; /* reserve space for selection border */
}

/*** Toggle Buttons ***/
ToggleButton > QPushButton {
  font-size: 10px;
  padding: 0;
  border-radius: 10px;
}

ToggleButton > QPushButton:enabled:checked {
  background-color: black;
  color: #93faff;
  border: 1px solid #93faff;
}
#TxEntry,
#TxEntry QTableView::item,
#TxEntry QTableWidgetView::item,
#TxEntry QHeaderView::section,
#TxEntry QTableView::selectrows {
  padding: 0px;
  margin: 0px;
}
#TxEntry QPushButton {
  border-radius:0; 
  border: none; 
  background: transparent;
}

#secondaryTxEntry,
#secondaryTxEntry QTableView::item,
#secondaryTxEntry QTableWidgetView::item,
#secondaryTxEntry QHeaderView::section,
#secondaryTxEntry QTableView::selectrows {
  padding: 0px;
  margin: 0px;
}
#secondaryTxEntry QPushButton {
  border-radius:0; 
  border: none; 
  background: transparent;
}

#secondaryTxEntry > #bkg_widget { 
  background-color: rgba(255,255,255,0.1); 
}

#code_1,
#code_2,
#code_3,
#code_4,
#code_5,
#code_6 {
  border-bottom-width: 1px; 
  border-bottom-style: solid; 
  border-radius: 0px;
  border-color: white;
}

#txtcode_1,
#txtcode_2,
#txtcode_3,
#txtcode_4,
#txtcode_5,
#txtcode_6 {
  border-width: 0 0 1px 0; 
  border-style: solid; 
  border-radius: 0px;
  border-color: white;

  padding: 0px;
  background: transparent;
  background-color: transparent;
  alternate-background-color: transparent;
  margin: 0px;
}

QTabWidget::pane { /* The tab widget frame */
border-top: 2px solid #5E1C5A;
}
QTabWidget::tab-bar {
left: 5px; /* move to the right by 5px */
}
/* Style the tab using the tab sub-control. Note that it reads QTabBar _not_ QTabWidget */
QTabBar::tab {
background: qlineargradient(x1: 0, y1: 0, x2: 0, y2: 1, stop: 0 #E1E1E1, stop: 0.4 #DDDDDD, stop: 0.5 #D8D8D8, stop: 1.0 #D3D3D3);
border: 2px solid #C4C4C3;
border-bottom-color: #5E1C5A; /* same as the pane color */
border-top-left-radius: 4px;
border-top-right-radius: 4px;
min-width: 8ex;
padding: 2px;
}
QTabBar::tab:selected, QTabBar::tab:hover {
background: qlineargradient(x1: 0, y1: 0, x2: 0, y2: 1, stop: 0 #fafafa, stop: 0.4 #f4f4f4, stop: 0.5 #e7e7e7, stop: 1.0 #fafafa);
}
QTabBar::tab:selected {
border-color: #9B9B9B;
border-bottom-color: #5E1C5A; /* same as pane color */
}
QTabBar::tab:!selected {
margin-top: 2px; /* make non-selected tabs look smaller */
}
QTabBar::tab { color: #5E1C5A; }
QTabBar::tab:selected { color: gray; }<|MERGE_RESOLUTION|>--- conflicted
+++ resolved
@@ -64,16 +64,14 @@
   margin: 5px;
 }
 
-<<<<<<< HEAD
 #stakingState {
   font-size: 9px;
   padding-left: 34px;
   font-weight: bold;
-=======
+}
 #connectionCount {
   font-size: 10px;
   padding-left: 32px;
->>>>>>> ad3200d3
 }
 
 QDialog .QTabWidget QTabBar::tab {
