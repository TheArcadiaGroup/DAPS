--- conflicted
+++ resolved
@@ -489,8 +489,6 @@
 
 QLineEdit#textComboKey{
   color: white;
-<<<<<<< HEAD
-=======
 }
 
 QSlider::groove:horizontal { 
@@ -513,5 +511,4 @@
 
 QSlider::handle:horizontal:hover { 
 	border-radius: 10px;
->>>>>>> a2128943
 }