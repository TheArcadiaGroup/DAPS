/*************************************************/
/* Global CSS */
QWidget,
QHeaderView::section {
  background: transparent;
  alternate-background-color: transparent;
  selection-background-color: transparent;
  selection-color: #83faff;
  border-style: none;
  outline-style: none;
  font-size: 15px;
  color: black;
  font-family: Roboto;
  font-weight: 300;
}

QWidget:disabled {
  color: slategrey;
}
QAbstractButton:disabled,
QAbstractSpinBox:disabled,
QLineEdit:disabled,
.QValidatedLineEdit:disabled,
QComboBox:disabled,
/*QSlider::handle:horizontal:disabled {
  background: rgb(62, 78, 78);
  border: 1px solid rgb(51, 54, 54);
}*/

#line_1, #line_2, #line_3, #line_4 {
  border-bottom: 1px solid gray;
  max-height: 5px;
  margin: 5px;
}

#stakingState {
  font-size: 11px;
  font-style: italic;
  padding-left: 60px;
  color: white;
}
#connectionCount {
  font-size: 11px;
  font-style: italic;
  padding-left: 52px;
  color: white;
}

QDialog {
  background-color: white;
}

#lblRecentTransaction {
  font-size: 18px;
}

/*************************************************/
/* Nav Bar CSS */
#navLayout {
  background: qlineargradient(
    x1: 0 y1: 0,
    x2: 1.5 y2: 3,
    stop: 0 #5e0057,
    stop: 1 #83faff
  );
  padding: 3px;
}
QToolBar > QToolButton {
  font-size: 15px;
  font-weight: 500;
  min-width: 160px;
  padding: 12px 7px;
  color: white;
}
QToolBar > QToolButton:checked {
  color: #83faff;
  font-size: 18px;
  font-weight: bold;
}

#dapsico {
  padding: 25px;
}
#bottomToolbar > QToolButton {
  font-size: 12px;
  padding: 0;
  padding-left: 10px;
}

/*************************************************/
/* Element CSS */
QMessageBox QAbstractButton,
QMessageBox QFrame {
  border: 1px solid #83faff;
  padding: 10px 20px 10px 20px;
  border-radius: 20px;
  margin: 15px;
  border-width: 2px;
}
QMessageBox QFrame {
  padding: 0 40px 0 40px;
  border-radius: 50px;
  min-height: 100px;
  background: rgba(0,0,0,30%);
  border-width: 3px;
}
QTableWidget {
  alternate-background-color: #f7f7f7;
  selection-background-color: rgba(0, 0, 0, 20%);
}
QHeaderView::section,
QCalendar::section, QCalendar QHeaderView::section {
  min-height: 55px;
}
QTableView::item,
QTableWidgetView::item,
QHeaderView::item,
QTableView::selectrows {
  padding: 25px;
}

#labelRecoveryDescription {
  font-size: 12px;
}

/*** Check Boxes and Radio ***/
.QRadioButton::indicator,
QCheckBox::indicator {
  height: 25px;
  width: 25px;
  border-radius: 12px;
  background-color: whitesmoke;
  margin: 7px;
}
.QRadioButton::indicator:checked,
QCheckBox::indicator:checked {
  height: 20px;
  width: 20px;
  background-color: #5e2059;
  border-style: solid;
  border-radius: 13px;
  border-color: whitesmoke;
  border-width: 3px;
  margin: 7px;
}

/*** Line Edits, ComboBoxes ***/
.QValidatedLineEdit,
.QLineEdit,
QAbstractSpinBox,
QComboBox,
/* QListView, */
QComboBox QAbstractItemView,
QCalendar QCalendarWidget QWidget,
QCalendarWidget,
QCalendarWidget QWidget#qt_calendar_navigationbar,
QCalendarWidget QMenu,
QCalendarWidget QAbstractItemView:enabled,
QTextEdit {
  /* padding-left: 10px; */
  padding: 5px;
  border-radius: 10px;
  border-width: 1px;
  border-color: #83faff;
  border-style: solid;
  background: #f7f7f7;
  background-color: #f7f7f7;
  alternate-background-color: #f7f7f7;
  margin: 5px;
}
/* QCalendarWidget QWidget { alternate-background-color: green; } */
.QValidatedLineEdit:focus,
.QLineEdit:focus,
QAbstractSpinBox:focus,
QComboBox:focus,
QComboBox::item:selected,
QMenuBar::item:selected,
QMenu::item:selected,
QTextEdit:focus {
  border-width: 4px;
  background: #a7a7a7;
}

QToolTip {
  color: white;
  background-color: #5E1C5A;
  border: 1px solid white;
  border-radius:5px;
}

QMenu::item {
    padding: 2px 25px 2px 20px;
    border: 1px solid transparent; /* reserve space for selection border */
    color: black;
    background: white;
}

QComboBox:checked {
  color: #83faff;
}
QComboBox::indicator {
  background-color: transparent;
}

/*** Buttons ***/
QPushButton {
  height: 25px;
  border-radius: 10px;
  background-color: #b57fb1;
  color: white;
  font-size: 20px;
  font-weight: 400;
  padding: 5px 5px;
  max-width: 200px;
  border: 1px solid gray;
}

QPushButton:hover {
  background-color: #9d6f9a;
  color: #b0fcff;
  font-style: bold;
}

QPushButton:pressed {
  background-color: #a975a5;
  border-style: solid;
  border-color: #b57fb1;
  border-width: 10px;
}

QPushButton:disabled {
  background-color: gray;
  color: white;
}

QPushButton#btn_rescan{
  font-size: 19px;
}

QPushButton#btn_resync{
  font-size: 15px;
}

QPushButton#btn_day,QPushButton#btn_month,QPushButton#btn_week{
  min-height: 35px;
}

QPushButton#btnLockUnlock{
  margin-right: 9px;
  width: 20px;
  height:25px;
  background-color: transparent;
  border: 0;
  border-radius: 0;
}

/*** Spin Boxes, Combo Boxes ***/
QWidget::up-button {
  border-radius: 10px 10px 0 0;
  subcontrol-origin: border;
  subcontrol-position: top right;
  width: 21px;
  padding-right: 1px;
  padding-left: 5px;
  padding-top: 2px;
  background: transparent;
  alternate-background-color: transparent;
}

QWidget::down-button,
QWidget::drop-down {
  border-radius: 0 0 10px 10px;
  subcontrol-origin: border;
  subcontrol-position: bottom right;
  padding-right: 1px;
  padding-left: 5px;
  padding-bottom: 2px;
  width: 21px;
  background: transparent;
  alternate-background-color: transparent;
}

QWidget::up-arrow {
  image: url(":/images/upArrow_small");
}
QWidget::up-arrow:disabled {
  image: url(":/images/upArrow_small_dark");
}

QWidget::down-arrow {
  image: url(":/images/downArrow_small");
}
QWidget::down-arrow:disabled {
  image: url(":/images/downArrow_small_dark");
}

QWidget::left-arrow {
  image: url(":/images/leftArrow_small");
}
QWidget::left-arrow:disabled {
  image: url(":/images/leftArrow_small_dark");
}

QWidget::right-arrow {
  image: url(":/images/rightArrow_small");
}
QWidget::right-arrow:disabled {
  image: url(":/images/rightArrow_small_dark");
}

/*** Sliders ***/
/*QWidget::horizontal {
  height: 45px;
}*/

/*** Toggle Buttons ***/
ToggleButton > QPushButton {
  font-size: 10px;
  padding-right: 15px;
  border-radius: 10px;
}

ToggleButton > QPushButton:enabled:checked {
  background-color: black;
  color: #93faff;
  padding: 0;
  text-align: center;
  border: 1px solid #93faff;
}
#TxEntry,
#TxEntry QTableView::item,
#TxEntry QTableWidgetView::item,
#TxEntry QHeaderView::section,
#TxEntry QTableView::selectrows {
  padding: 0px;
  margin: 0px;
}
#TxEntry QPushButton {
  border-radius:0; 
  border: none; 
  background: transparent;
}

#secondaryTxEntry,
#secondaryTxEntry QTableView::item,
#secondaryTxEntry QTableWidgetView::item,
#secondaryTxEntry QHeaderView::section,
#secondaryTxEntry QTableView::selectrows {
  padding: 0px;
  margin: 0px;
}
#secondaryTxEntry QPushButton {
  border-radius:0; 
  border: none; 
  background: transparent;
}

#secondaryTxEntry > #bkg_widget { 
  background-color: #f7f7f7; 
}

#code_1,
#code_2,
#code_3,
#code_4,
#code_5,
#code_6 {
  border-bottom-width: 1px; 
  border-bottom-style: solid; 
  border-radius: 0px;
  border-color: black;
}

#txtcode_1,
#txtcode_2,
#txtcode_3,
#txtcode_4,
#txtcode_5,
#txtcode_6 {
  border-width: 0 0 1px 0; 
  border-style: solid; 
  border-radius: 0px;
  border-color: black;

  padding: 0px;
  background: transparent;
  background-color: transparent;
  alternate-background-color: transparent;
  margin: 0px;
}

QDialog .QTabWidget QTabBar::tab {
  background-color:#FFFFFF;
  color:#000000;
  padding-left:10px;
  padding-right:10px;
  padding-top:5px;
  padding-bottom:5px;
  border-top: 1px solid #d7d7d7;
}

QDialog .QTabWidget QTabBar::tab:selected, QDialog .QTabWidget QTabBar::tab:hover {
  background-color:#31398c;
  color:#FFFFFF;
}

QTabWidget::pane { /* The tab widget frame */
border-top: 2px solid #5E1C5A;
}
QTabWidget::tab-bar {
left: 5px; /* move to the right by 5px */
}
/* Style the tab using the tab sub-control. Note that it reads QTabBar _not_ QTabWidget */
QTabBar::tab {
background: qlineargradient(x1: 0, y1: 0, x2: 0, y2: 1, stop: 0 #E1E1E1, stop: 0.4 #DDDDDD, stop: 0.5 #D8D8D8, stop: 1.0 #D3D3D3);
border: 2px solid #C4C4C3;
border-bottom-color: #5E1C5A; /* same as the pane color */
border-top-left-radius: 4px;
border-top-right-radius: 4px;
min-width: 8ex;
padding: 2px;
}
QTabBar::tab:selected, QTabBar::tab:hover {
background: qlineargradient(x1: 0, y1: 0, x2: 0, y2: 1, stop: 0 #fafafa, stop: 0.4 #f4f4f4, stop: 0.5 #e7e7e7, stop: 1.0 #fafafa);
}
QTabBar::tab:selected {
border-color: #9B9B9B;
border-bottom-color: #5E1C5A; /* same as pane color */
}
QTabBar::tab:!selected {
margin-top: 2px; /* make non-selected tabs look smaller */
}
QTabBar::tab { color: #5E1C5A; }
QTabBar::tab:selected { color: gray; }
<<<<<<< HEAD
#lineEdit { color: white; }
=======
QLineEdit#lineEdit { color: white; }
>>>>>>> 564461b7
<|MERGE_RESOLUTION|>--- conflicted
+++ resolved
@@ -336,8 +336,8 @@
   margin: 0px;
 }
 #TxEntry QPushButton {
-  border-radius:0; 
-  border: none; 
+  border-radius:0;
+  border: none;
   background: transparent;
 }
 
@@ -350,13 +350,13 @@
   margin: 0px;
 }
 #secondaryTxEntry QPushButton {
-  border-radius:0; 
-  border: none; 
-  background: transparent;
-}
-
-#secondaryTxEntry > #bkg_widget { 
-  background-color: #f7f7f7; 
+  border-radius:0;
+  border: none;
+  background: transparent;
+}
+
+#secondaryTxEntry > #bkg_widget {
+  background-color: #f7f7f7;
 }
 
 #code_1,
@@ -365,8 +365,8 @@
 #code_4,
 #code_5,
 #code_6 {
-  border-bottom-width: 1px; 
-  border-bottom-style: solid; 
+  border-bottom-width: 1px;
+  border-bottom-style: solid;
   border-radius: 0px;
   border-color: black;
 }
@@ -377,8 +377,8 @@
 #txtcode_4,
 #txtcode_5,
 #txtcode_6 {
-  border-width: 0 0 1px 0; 
-  border-style: solid; 
+  border-width: 0 0 1px 0;
+  border-style: solid;
   border-radius: 0px;
   border-color: black;
 
@@ -432,8 +432,4 @@
 }
 QTabBar::tab { color: #5E1C5A; }
 QTabBar::tab:selected { color: gray; }
-<<<<<<< HEAD
-#lineEdit { color: white; }
-=======
-QLineEdit#lineEdit { color: white; }
->>>>>>> 564461b7
+QLineEdit#lineEdit { color: white; }