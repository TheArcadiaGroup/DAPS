--- conflicted
+++ resolved
@@ -33,18 +33,16 @@
   margin: 5px;
 }
 
-<<<<<<< HEAD
 #stakingState {
   font-size: 9px;
   padding-left: 34px;
   color: white;
   font-weight: bold;
-=======
+}
 #connectionCount {
   font-size: 10px;
   padding-left: 32px;
   color: white;
->>>>>>> ad3200d3
 }
 
 QDialog {
