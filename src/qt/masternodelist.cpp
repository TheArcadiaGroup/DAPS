#include "masternodelist.h"
#include "ui_masternodelist.h"

#include "activemasternode.h"
#include "clientmodel.h"
#include "guiutil.h"
#include "init.h"
#include "masternode-sync.h"
#include "masternodeconfig.h"
#include "masternodeman.h"
#include "sync.h"
#include "wallet.h"
#include "walletmodel.h"

#include <QMessageBox>
#include <QErrorMessage>
#include <QTimer>

CCriticalSection cs_masternodes;

MasternodeList::MasternodeList(QWidget* parent) : QDialog(parent),
                                                  ui(new Ui::MasternodeList),
                                                  clientModel(0),
                                                  // m_SizeGrip(this),
                                                  walletModel(0)
{
    ui->setupUi(this);

    ui->startButton->setEnabled(false);

    int columnAliasWidth = 100;
    int columnAddressWidth = 200;
    int columnStatusWidth = 80;
    int columnActiveWidth = 130;
    int columnLastSeenWidth = 130;

    ui->tableWidgetMyMasternodes->setColumnWidth(0, columnAliasWidth);
    ui->tableWidgetMyMasternodes->setColumnWidth(1, columnAddressWidth);
    ui->tableWidgetMyMasternodes->setColumnWidth(3, columnStatusWidth);
    ui->tableWidgetMyMasternodes->setColumnWidth(4, columnActiveWidth);
    ui->tableWidgetMyMasternodes->setColumnWidth(5, columnLastSeenWidth);

    ui->tableWidgetMyMasternodes->setContextMenuPolicy(Qt::CustomContextMenu);

    QAction* startAliasAction = new QAction(tr("Start alias"), this);
    contextMenu = new QMenu();
    contextMenu->addAction(startAliasAction);
    connect(ui->tableWidgetMyMasternodes, SIGNAL(customContextMenuRequested(const QPoint&)), this, SLOT(showContextMenu(const QPoint&)));
    connect(startAliasAction, SIGNAL(triggered()), this, SLOT(on_startButton_clicked()));

    timer = new QTimer(this);
    connect(timer, SIGNAL(timeout()), this, SLOT(updateMyNodeList()));
    timer->start(1000);

    // Fill MN list
    fFilterUpdated = true;
    nTimeFilterUpdated = GetTime();
}

MasternodeList::~MasternodeList()
{
    delete ui;
}

void MasternodeList::setClientModel(ClientModel* model)
{
    this->clientModel = model;
}

void MasternodeList::setWalletModel(WalletModel* model)
{
    this->walletModel = model;
}

void MasternodeList::showContextMenu(const QPoint& point)
{
    QTableWidgetItem* item = ui->tableWidgetMyMasternodes->itemAt(point);
    if (item) contextMenu->exec(QCursor::pos());
}

void MasternodeList::resizeEvent(QResizeEvent* event)
{
    QWidget::resizeEvent(event);
}

void MasternodeList::StartAlias(std::string strAlias)
{
    LOCK2(cs_main, pwalletMain->cs_wallet);
    {
        std::string strStatusHtml;
        strStatusHtml += "<center>Alias: " + strAlias;

        BOOST_FOREACH (CMasternodeConfig::CMasternodeEntry mne, masternodeConfig.getEntries()) {
            if (mne.getAlias() == strAlias) {
                std::string strError;
                CMasternodeBroadcast mnb;

                bool fSuccess = activeMasternode.CreateBroadcast(mne.getIp(), mne.getPrivKey(), mne.getTxHash(), mne.getOutputIndex(), strError, mnb);

                if (fSuccess) {
                    strStatusHtml += "<br>Successfully started masternode.";
                    mnodeman.UpdateMasternodeList(mnb);
                    mnb.Relay();
                } else {
                    strStatusHtml += "<br>Failed to start masternode.<br>Error: " + strError;
                }
                break;
            }
        }
        strStatusHtml += "</center>";

        GUIUtil::prompt(strStatusHtml.c_str());
    }
    updateMyNodeList(true);
}

void MasternodeList::StartAll(std::string strCommand)
{
    LOCK2(cs_main, pwalletMain->cs_wallet);
    {
        int nCountSuccessful = 0;
        int nCountFailed = 0;
        std::string strFailedHtml;

        BOOST_FOREACH (CMasternodeConfig::CMasternodeEntry mne, masternodeConfig.getEntries()) {
            std::string strError;
            CMasternodeBroadcast mnb;

            int nIndex;
            if(!mne.castOutputIndex(nIndex))
                continue;

            CTxIn txin = CTxIn(uint256S(mne.getTxHash()), uint32_t(nIndex));
            CMasternode* pmn = mnodeman.Find(txin);

            if (strCommand == "start-missing" && pmn) continue;

            bool fSuccess = activeMasternode.CreateBroadcast(mne.getIp(), mne.getPrivKey(), mne.getTxHash(), mne.getOutputIndex(), strError, mnb);

            if (fSuccess) {
                nCountSuccessful++;
                mnodeman.UpdateMasternodeList(mnb);
                mnb.Relay();
            } else {
                nCountFailed++;
                strFailedHtml += "\nFailed to start " + mne.getAlias() + ". Error: " + strError;
            }
        }

        std::string returnObj;
        returnObj = strprintf("Successfully started %d masternodes, failed to start %d, total %d", nCountSuccessful, nCountFailed, nCountFailed + nCountSuccessful);
        if (nCountFailed > 0) {
            returnObj += strFailedHtml;
        }

        QMessageBox msg;
        msg.setText(QString::fromStdString(returnObj));
        msg.exec();
    }
    updateMyNodeList(true);
}

void MasternodeList::updateMyMasternodeInfo(QString strAlias, QString strAddr, CMasternode* pmn)
{
    LOCK(cs_mnlistupdate);
    bool fOldRowFound = false;
    int nNewRow = 0;

    for (int i = 0; i < ui->tableWidgetMyMasternodes->rowCount(); i++) {
        if (ui->tableWidgetMyMasternodes->item(i, 0)->text() == strAlias) {
            fOldRowFound = true;
            nNewRow = i;
            break;
        }
    }

    if (nNewRow == 0 && !fOldRowFound) {
        nNewRow = ui->tableWidgetMyMasternodes->rowCount();
        ui->tableWidgetMyMasternodes->insertRow(nNewRow);
    }

    QTableWidgetItem* aliasItem = new QTableWidgetItem(strAlias);
    QTableWidgetItem* addrItem = new QTableWidgetItem(pmn ? QString::fromStdString(pmn->addr.ToString()) : strAddr);
    QTableWidgetItem* statusItem = new QTableWidgetItem(QString::fromStdString(pmn ? pmn->GetStatus() : "MISSING"));
    GUIUtil::DHMSTableWidgetItem* activeSecondsItem = new GUIUtil::DHMSTableWidgetItem(pmn ? (pmn->lastPing.sigTime - pmn->sigTime) : 0);
    QTableWidgetItem* lastSeenItem = new QTableWidgetItem(QString::fromStdString(DateTimeStrFormat("%Y-%m-%d %H:%M", pmn ? pmn->lastPing.sigTime : 0)));
    QTableWidgetItem* pubkeyItem = new QTableWidgetItem(QString::fromStdString(pmn ? pmn->pubKeyCollateralAddress.GetHex() : ""));

    ui->tableWidgetMyMasternodes->setItem(nNewRow, 0, aliasItem);
    ui->tableWidgetMyMasternodes->setItem(nNewRow, 1, addrItem);
    ui->tableWidgetMyMasternodes->setItem(nNewRow, 2, statusItem);
    ui->tableWidgetMyMasternodes->setItem(nNewRow, 3, activeSecondsItem);
    ui->tableWidgetMyMasternodes->setItem(nNewRow, 4, lastSeenItem);
    ui->tableWidgetMyMasternodes->setItem(nNewRow, 5, pubkeyItem);
}

void MasternodeList::updateMyNodeList(bool fForce)
{
    {
        static int64_t nTimeMyListUpdated = 0;

        // automatically update my masternode list only once in MY_MASTERNODELIST_UPDATE_SECONDS seconds,
        // this update still can be triggered manually at any time via button click
        int64_t nSecondsTillUpdate = nTimeMyListUpdated + MY_MASTERNODELIST_UPDATE_SECONDS - GetTime();

        if (nSecondsTillUpdate > 0 && !fForce) return;
        nTimeMyListUpdated = GetTime();

        ui->tableWidgetMyMasternodes->setSortingEnabled(false);
        BOOST_FOREACH (CMasternodeConfig::CMasternodeEntry mne, masternodeConfig.getEntries()) {
            int nIndex;
            if(!mne.castOutputIndex(nIndex))
                continue;

            CTxIn txin = CTxIn(uint256S(mne.getTxHash()), uint32_t(nIndex));
            CMasternode* pmn = mnodeman.Find(txin);
            updateMyMasternodeInfo(QString::fromStdString(mne.getAlias()), QString::fromStdString(mne.getIp()), pmn);
        }
<<<<<<< HEAD
=======
        ui->tableWidgetMyMasternodes->setSortingEnabled(true);
>>>>>>> 5434ca37
    }
}

void MasternodeList::on_startButton_clicked()
{
    // Find selected node alias
    QItemSelectionModel* selectionModel = ui->tableWidgetMyMasternodes->selectionModel();
    QModelIndexList selected = selectionModel->selectedRows();

    if (selected.count() == 0) return;

    QModelIndex index = selected.at(0);
    int nSelectedRow = index.row();
    std::string strAlias = ui->tableWidgetMyMasternodes->item(nSelectedRow, 0)->text().toStdString();

    // Display message box
    QMessageBox::StandardButton retval = QMessageBox::question(this, tr("Confirm masternode start"),
        tr("Are you sure you want to start masternode %1?").arg(QString::fromStdString(strAlias)),
        QMessageBox::Yes | QMessageBox::Cancel,
        QMessageBox::Cancel);

    if (retval != QMessageBox::Yes) return;

    WalletModel::EncryptionStatus encStatus = walletModel->getEncryptionStatus();

    if (encStatus == walletModel->Locked || encStatus == walletModel->UnlockedForAnonymizationOnly) {
        WalletModel::UnlockContext ctx(walletModel->requestUnlock());

        if (!ctx.isValid()) return; // Unlock wallet was cancelled

        StartAlias(strAlias);
        return;
    }

    StartAlias(strAlias);
}

void MasternodeList::on_startAllButton_clicked()
{
    // Display message box
    QMessageBox::StandardButton retval = QMessageBox::question(this, tr("Confirm all masternodes start"),
        tr("Are you sure you want to start ALL masternodes?"),
        QMessageBox::Yes | QMessageBox::Cancel,
        QMessageBox::Cancel);

    if (retval != QMessageBox::Yes) return;

    WalletModel::EncryptionStatus encStatus = walletModel->getEncryptionStatus();

    if (encStatus == walletModel->Locked || encStatus == walletModel->UnlockedForAnonymizationOnly) {
        WalletModel::UnlockContext ctx(walletModel->requestUnlock());

        if (!ctx.isValid()) return; // Unlock wallet was cancelled

        StartAll();
        return;
    }

    StartAll();
}

void MasternodeList::on_startMissingButton_clicked()
{
    if (!masternodeSync.IsMasternodeListSynced()) {
        QMessageBox::critical(this, tr("Command is not available right now"),
            tr("You can't use this command until masternode list is synced"));
        return;
    }

    // Display message box
    QMessageBox::StandardButton retval = QMessageBox::question(this,
        tr("Confirm missing masternodes start"),
        tr("Are you sure you want to start MISSING masternodes?"),
        QMessageBox::Yes | QMessageBox::Cancel,
        QMessageBox::Cancel);

    if (retval != QMessageBox::Yes) return;

    WalletModel::EncryptionStatus encStatus = walletModel->getEncryptionStatus();

    if (encStatus == walletModel->Locked || encStatus == walletModel->UnlockedForAnonymizationOnly) {
        WalletModel::UnlockContext ctx(walletModel->requestUnlock());

        if (!ctx.isValid()) return; // Unlock wallet was cancelled

        StartAll("start-missing");
        return;
    }

    StartAll("start-missing");
}

void MasternodeList::on_tableWidgetMyMasternodes_itemSelectionChanged()
{
    if (ui->tableWidgetMyMasternodes->selectedItems().count() > 0) {
        ui->startButton->setEnabled(true);
    }
}

void MasternodeList::on_UpdateButton_clicked()
{
    updateMyNodeList(true);
}<|MERGE_RESOLUTION|>--- conflicted
+++ resolved
@@ -216,10 +216,7 @@
             CMasternode* pmn = mnodeman.Find(txin);
             updateMyMasternodeInfo(QString::fromStdString(mne.getAlias()), QString::fromStdString(mne.getIp()), pmn);
         }
-<<<<<<< HEAD
-=======
         ui->tableWidgetMyMasternodes->setSortingEnabled(true);
->>>>>>> 5434ca37
     }
 }
 
