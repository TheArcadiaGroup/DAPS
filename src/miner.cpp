// Copyright (c) 2009-2010 Satoshi Nakamoto
// Copyright (c) 2009-2014 The Bitcoin developers
// Copyright (c) 2014-2015 The Dash developers
// Copyright (c) 2015-2018 The PIVX developers
// Copyright (c) 2018-2019 The DAPS Project developers
// Distributed under the MIT/X11 software license, see the accompanying
// file COPYING or http://www.opensource.org/licenses/mit-license.php.



#include "miner.h"

#include "amount.h"
#include "hash.h"
#include "main.h"
#include "masternode-sync.h"
#include "net.h"
#include "pow.h"
#include "primitives/block.h"
#include "primitives/transaction.h"
#include "timedata.h"
#include "util.h"
#include "utilmoneystr.h"
#ifdef ENABLE_WALLET
#include "wallet.h"
extern CWallet *pwalletMain;
#endif
#include "masternode-payments.h"

#include <boost/thread.hpp>
#include <boost/tuple/tuple.hpp>

using namespace std;

//////////////////////////////////////////////////////////////////////////////
//
// DAPScoinMiner
//

//
// Unconfirmed transactions in the memory pool often depend on other
// transactions in the memory pool. When we select transactions from the
// pool, we select by highest priority or fee rate, so we might consider
// transactions that depend on transactions that aren't yet in the block.
// The COrphan class keeps track of these 'temporary orphans' while
// CreateBlock is figuring out which transactions to include.
//
class COrphan
{
public:
    const CTransaction* ptx;
    set<uint256> setDependsOn;
    CFeeRate feeRate;
    double dPriority;

    COrphan(const CTransaction* ptxIn) : ptx(ptxIn), feeRate(0), dPriority(0)
    {
    }
};

uint64_t nLastBlockTx = 0;
uint64_t nLastBlockSize = 0;
int64_t nLastCoinStakeSearchInterval = 0;

// We want to sort transactions by priority and fee rate, so:
typedef boost::tuple<double, CFeeRate, const CTransaction*> TxPriority;
class TxPriorityCompare
{
    bool byFee;

public:
    TxPriorityCompare(bool _byFee) : byFee(_byFee) {}

    bool operator()(const TxPriority& a, const TxPriority& b)
    {
        if (byFee) {
            if (a.get<1>() == b.get<1>())
                return a.get<0>() < b.get<0>();
            return a.get<1>() < b.get<1>();
        } else {
            if (a.get<0>() == b.get<0>())
                return a.get<1>() < b.get<1>();
            return a.get<0>() < b.get<0>();
        }
    }
};

void UpdateTime(CBlockHeader* pblock, const CBlockIndex* pindexPrev)
{
    pblock->nTime = std::max(pindexPrev->GetMedianTimePast() + 1, GetAdjustedTime());

    // Updating time can change work required on testnet:
    if (Params().AllowMinDifficultyBlocks())
        pblock->nBits = GetNextWorkRequired(pindexPrev, pblock);
}

uint32_t GetListOfPoSInfo(uint32_t currentHeight, std::vector<PoSBlockSummary>& audits) {
	//A PoA block should be mined only after at least 59 PoS blocks have not been audited
	//Look for the previous PoA block
	uint32_t nloopIdx = currentHeight;
	while (nloopIdx >= Params().START_POA_BLOCK()) {
		if (chainActive[nloopIdx]->GetBlockHeader().IsPoABlockByVersion()) {
			break;
		}
		nloopIdx--;
	}
    if (nloopIdx <= Params().START_POA_BLOCK()) {
        //this is the first PoA block ==> take all PoS blocks from LAST_POW_BLOCK up to currentHeight - 60 inclusive
        for (int i = Params().LAST_POW_BLOCK() + 1; i <= Params().LAST_POW_BLOCK() + 60; i++) {
            PoSBlockSummary pos;
            pos.hash = chainActive[i]->GetBlockHash();
            CBlockIndex* pindex = mapBlockIndex[pos.hash];
            pos.nTime = ReVerifyPoSBlock(pindex) ? chainActive[i]->GetBlockHeader().nTime : 0;
            pos.height = i;
            audits.push_back(pos);
        }
    } else {
        //Find the previous PoA block
        uint32_t start = nloopIdx;
        if (start > Params().START_POA_BLOCK()) {
            CBlockIndex* pblockindex = chainActive[start];
            CBlock block;
            if (!ReadBlockFromDisk(block, pblockindex))
                throw runtime_error("Can't read block from disk");
            PoSBlockSummary back = block.posBlocksAudited.back();
            uint32_t lastAuditedHeight = back.height;
            uint32_t nextAuditHeight = lastAuditedHeight + 1;
            
            while (nextAuditHeight <= currentHeight) {
                CBlockIndex* posIndex = chainActive[nextAuditHeight];
                CBlock posBlock;
                if (!ReadBlockFromDisk(posBlock, posIndex))
                    throw runtime_error("Can't read block from disk");
                if (posBlock.IsProofOfStake()) {
                    PoSBlockSummary pos;
                    pos.hash = chainActive[nextAuditHeight]->GetBlockHash();
                    CBlockIndex* pindex = mapBlockIndex[pos.hash];
                    pos.nTime = ReVerifyPoSBlock(pindex) ? chainActive[nextAuditHeight]->GetBlockHeader().nTime : 0;
                    pos.height = nextAuditHeight;
                    audits.push_back(pos);
                }
                //The current number of PoS blocks audited in a PoA block is changed from 59 to 61
                if (audits.size() == 61) {
                    break;
                }
                nextAuditHeight++;
            }
        }
    }
    return nloopIdx;
}

CBlockTemplate* CreateNewBlock(const CScript& scriptPubKeyIn, const CPubKey& txPub, const CKey& txPriv, CWallet* pwallet, bool fProofOfStake)
{
    CReserveKey reservekey(pwallet);

    // Create new block
    unique_ptr<CBlockTemplate> pblocktemplate(new CBlockTemplate());
    if (!pblocktemplate.get())
        return NULL;

    CBlock* pblock = &pblocktemplate->block; // pointer for convenience

    // -regtest only: allow overriding block.nVersion with
    // -blockversion=N to test forking scenarios
    if (Params().MineBlocksOnDemand())
        pblock->nVersion = GetArg("-blockversion", pblock->nVersion);

    pblock->nVersion = 3;

    // Create coinbase tx
    CMutableTransaction txNew;
    txNew.vin.resize(1);
    txNew.vin[0].prevout.SetNull();
    txNew.vout.resize(1);
    txNew.vout[0].scriptPubKey = scriptPubKeyIn;
    std::copy(txPub.begin(), txPub.end(), std::back_inserter(txNew.vout[0].txPub));
    std::copy(txPriv.begin(), txPriv.end(), std::back_inserter(txNew.vout[0].txPriv));

    CBlockIndex* prev = chainActive.Tip();
    CAmount nValue = GetBlockValue(prev);
    txNew.vout[0].nValue = nValue;

    pblock->vtx.push_back(txNew);
    pblocktemplate->vTxFees.push_back(-1);   // updated at end
    pblocktemplate->vTxSigOps.push_back(-1); // updated at end

    // ppcoin: if coinstake available add coinstake tx
    static int64_t nLastCoinStakeSearchTime = GetAdjustedTime(); // only initialized at startup

    if (fProofOfStake) {
        boost::this_thread::interruption_point();
        pblock->nTime = GetAdjustedTime();
        CBlockIndex* pindexPrev = chainActive.Tip();
        pblock->nBits = GetNextWorkRequired(pindexPrev, pblock);

        int64_t nSearchTime = pblock->nTime; // search to current time
        bool fStakeFound = false;
        if (nSearchTime >= nLastCoinStakeSearchTime) {
            unsigned int nTxNewTime = 0;
            CMutableTransaction txCoinStake;
            if (pwallet->CreateCoinStake(*pwallet, pblock->nBits, nSearchTime - nLastCoinStakeSearchTime, txCoinStake, nTxNewTime)) {
                pblock->nTime = nTxNewTime;
                pblock->vtx[0].vout[0].SetEmpty();
                CTransaction copied(txCoinStake);
                pblock->vtx.push_back(copied);
                fStakeFound = true;
            }

            nLastCoinStakeSearchInterval = nSearchTime - nLastCoinStakeSearchTime;
            nLastCoinStakeSearchTime = nSearchTime;
        }

        if (!fStakeFound)
            return NULL;
    }

    // Largest block you're willing to create:
    unsigned int nBlockMaxSize = GetArg("-blockmaxsize", DEFAULT_BLOCK_MAX_SIZE);
    // Limit to betweeen 1K and MAX_BLOCK_SIZE-1K for sanity:
    unsigned int nBlockMaxSizeNetwork = MAX_BLOCK_SIZE_CURRENT;
    nBlockMaxSize = std::max((unsigned int)1000, std::min((nBlockMaxSizeNetwork - 1000), nBlockMaxSize));

    // How much of the block should be dedicated to high-priority transactions,
    // included regardless of the fees they pay
    unsigned int nBlockPrioritySize = GetArg("-blockprioritysize", DEFAULT_BLOCK_PRIORITY_SIZE);
    nBlockPrioritySize = std::min(nBlockMaxSize, nBlockPrioritySize);

    // Minimum block size you want to create; block will be filled with free transactions
    // until there are no more or the block reaches this size:
    unsigned int nBlockMinSize = GetArg("-blockminsize", DEFAULT_BLOCK_MIN_SIZE);
    nBlockMinSize = std::min(nBlockMaxSize, nBlockMinSize);

    // Collect memory pool transactions into the block
    CAmount nFees = 0;

    {
        LOCK2(cs_main, mempool.cs);

        CBlockIndex* pindexPrev = chainActive.Tip();
        const int nHeight = pindexPrev->nHeight + 1;
        CCoinsViewCache view(pcoinsTip);

        // Priority order to process transactions
        list<COrphan> vOrphan; // list memory doesn't move
        map<uint256, vector<COrphan*> > mapDependers;
        bool fPrintPriority = GetBoolArg("-printpriority", false);

        // This vector will be sorted into a priority queue:
        vector<TxPriority> vecPriority;
        vecPriority.reserve(mempool.mapTx.size());
        std::set<CKeyImage> keyImages;
        for (map<uint256, CTxMemPoolEntry>::iterator mi = mempool.mapTx.begin();
             mi != mempool.mapTx.end(); ++mi) {
            const CTransaction& tx = mi->second.GetTx();
            if (tx.IsCoinBase() || tx.IsCoinStake() || !IsFinalTx(tx, nHeight)){
                continue;
            }
            bool fKeyImageCheck = true;
            // Check key images not duplicated with what in db
            for (const CTxIn& txin: tx.vin) {
            	const CKeyImage& keyImage = txin.keyImage;
            	if (IsKeyImageSpend1(keyImage.GetHex(), uint256())) {
            		fKeyImageCheck = false;
            		break;
            	}
            }

            if (!fKeyImageCheck) {
            	continue;
            }

            if (!CheckHaveInputs(view, tx)) continue;

            COrphan* porphan = NULL;
            double dPriority = 0;
            CAmount nTotalIn = 0;
            bool fMissingInputs = false;
            for (const CTxIn& txin : tx.vin) {
                // Read prev transaction
                //if (!view.HaveCoins(txin.prevout.hash)) {
                    // This should never happen; all transactions in the memory
                    // pool should connect to either transactions in the chain
                    // or other transactions in the memory pool.
                    /*if (!mempool.mapTx.count(txin.prevout.hash)) {
                        LogPrintf("ERROR: mempool transaction missing input\n");
                        if (fDebug) assert("mempool transaction missing input" == 0);
                        fMissingInputs = true;
                        if (porphan)
                            vOrphan.pop_back();
                        break;
                    }*/

                    // Has to wait for dependencies
                    if (!porphan) {
                        // Use list for automatic deletion
                        vOrphan.push_back(COrphan(&tx));
                        porphan = &vOrphan.back();
                    }
                    //mapDependers[txin.prevout.hash].push_back(porphan);
                    //porphan->setDependsOn.insert(txin.prevout.hash);
                    //continue;
                //}

                //Check for invalid/fraudulent inputs. They shouldn't make it through mempool, but check anyways.
                if (mapInvalidOutPoints.count(txin.prevout)) {
                    LogPrintf("%s : found invalid input %s in tx %s", __func__, txin.prevout.ToString(), tx.GetHash().ToString());
                    fMissingInputs = true;
                    break;
                }
            }
            if (fMissingInputs) continue;

            // Priority is sum(valuein * age) / modified_txsize
            unsigned int nTxSize = ::GetSerializeSize(tx, SER_NETWORK, PROTOCOL_VERSION);
            dPriority = GetPriority(tx, chainActive.Height());

            uint256 hash = tx.GetHash();
            mempool.ApplyDeltas(hash, dPriority, nTotalIn);

            CFeeRate feeRate(tx.nTxFee, nTxSize);

            bool isDuplicate = false;
            for (const CTxIn& txin: tx.vin) {
            	const CKeyImage& keyImage = txin.keyImage;
            	if (keyImages.count(keyImage)) {
            		isDuplicate = true;
            		break;
            	}
            	keyImages.insert(keyImage);
            }
            if (isDuplicate) continue;
            vecPriority.push_back(TxPriority(dPriority, feeRate, &mi->second.GetTx()));

        }

        // Collect transactions into block
        uint64_t nBlockSize = 1000;
        uint64_t nBlockTx = 0;
        int nBlockSigOps = 100;
        bool fSortedByFee = (nBlockPrioritySize <= 0);

        TxPriorityCompare comparer(fSortedByFee);
        std::make_heap(vecPriority.begin(), vecPriority.end(), comparer);

        vector<CBigNum> vBlockSerials;
        vector<CBigNum> vTxSerials;
        while (!vecPriority.empty()) {
            // Take highest priority transaction off the priority queue:
            double dPriority = vecPriority.front().get<0>();
            CFeeRate feeRate = vecPriority.front().get<1>();
            const CTransaction& tx = *(vecPriority.front().get<2>());

            std::pop_heap(vecPriority.begin(), vecPriority.end(), comparer);
            vecPriority.pop_back();

            // Size limits
            unsigned int nTxSize = ::GetSerializeSize(tx, SER_NETWORK, PROTOCOL_VERSION);
            if (nBlockSize + nTxSize >= nBlockMaxSize)
                continue;

            // Legacy limits on sigOps:
            unsigned int nMaxBlockSigOps = MAX_BLOCK_SIGOPS_CURRENT;
            unsigned int nTxSigOps = GetLegacySigOpCount(tx);
            if (nBlockSigOps + nTxSigOps >= nMaxBlockSigOps)
                continue;

            // Skip free transactions if we're past the minimum block size:
            const uint256& hash = tx.GetHash();
            double dPriorityDelta = 0;
            CAmount nFeeDelta = 0;
            mempool.ApplyDeltas(hash, dPriorityDelta, nFeeDelta);
            if (fSortedByFee && (dPriorityDelta <= 0) && (nFeeDelta <= 0) && (feeRate < ::minRelayTxFee) && (nBlockSize + nTxSize >= nBlockMinSize))
                continue;

            // Prioritise by fee once past the priority size or we run out of high-priority
            // transactions:
            if (!fSortedByFee &&
                ((nBlockSize + nTxSize >= nBlockPrioritySize) || !AllowFree(dPriority))) {
                fSortedByFee = true;
                comparer = TxPriorityCompare(fSortedByFee);
                std::make_heap(vecPriority.begin(), vecPriority.end(), comparer);
            }

            if (!CheckHaveInputs(view, tx))
                continue;

            CAmount nTxFees = tx.nTxFee;

            if (nBlockSigOps + nTxSigOps >= nMaxBlockSigOps)
                continue;

            // Note that flags: we don't want to set mempool/IsStandard()
            // policy here, but we still have to ensure that the block we
            // create only contains transactions that are valid in new blocks.
            CValidationState state;
            if (!CheckInputs(tx, state, view, true, MANDATORY_SCRIPT_VERIFY_FLAGS, true))
                continue;

            CTxUndo txundo;
            if (tx.IsCoinStake()) {
            	UpdateCoins(tx, state, view, txundo, nHeight);
            }

            // Added
            pblock->vtx.push_back(tx);
            pblocktemplate->vTxFees.push_back(nTxFees);
            pblocktemplate->vTxSigOps.push_back(nTxSigOps);
            nBlockSize += nTxSize;
            ++nBlockTx;
            nBlockSigOps += nTxSigOps;
            nFees += nTxFees;

            for (const CBigNum bnSerial : vTxSerials)
                vBlockSerials.emplace_back(bnSerial);

            if (fPrintPriority) {
                LogPrintf("priority %.1f fee %s txid %s\n",
                    dPriority, feeRate.ToString(), tx.GetHash().ToString());
            }

            // Add transactions that depend on this one to the priority queue
            if (mapDependers.count(hash)) {
                BOOST_FOREACH (COrphan* porphan, mapDependers[hash]) {
                    if (!porphan->setDependsOn.empty()) {
                        porphan->setDependsOn.erase(hash);
                        if (porphan->setDependsOn.empty()) {
                            vecPriority.push_back(TxPriority(porphan->dPriority, porphan->feeRate, porphan->ptx));
                            std::push_heap(vecPriority.begin(), vecPriority.end(), comparer);
                        }
                    }
                }
            }
        }

        if (!fProofOfStake) {
            //Masternode and general budget payments
            FillBlockPayee(txNew, nFees, fProofOfStake);

            //Make payee
            if (txNew.vout.size() > 1) {
                pblock->payee = txNew.vout[1].scriptPubKey;
            }
        }

        nLastBlockTx = nBlockTx;
        nLastBlockSize = nBlockSize;

        // Compute final coinbase transaction.
        pblock->vtx[0].vin[0].scriptSig = CScript() << nHeight << OP_0;
        pblock->vtx[0].txType = TX_TYPE_REVEAL_AMOUNT;
        if (!fProofOfStake) {
            pblock->vtx[0].vout[0].nValue += nFees;
            pblocktemplate->vTxFees[0] = nFees;
        } else {
        	pblock->vtx[1].vout[2].nValue += nFees;
        	pblocktemplate->vTxFees[0] = nFees;
        }
        
        CPubKey sharedSec;
        sharedSec.Set(txPub.begin(), txPub.end());
        //compute commitment
        unsigned char zeroBlind[32];
        memset(zeroBlind, 0, 32);
        if (pblock->IsProofOfWork()) {
            pwallet->EncodeTxOutAmount(pblock->vtx[0].vout[0], pblock->vtx[0].vout[0].nValue, sharedSec.begin());
            nValue = pblock->vtx[0].vout[0].nValue;
            if (!pwallet->CreateCommitment(zeroBlind, nValue, pblock->vtx[0].vout[0].commitment)) {
                return NULL;
            }
        } else {
            sharedSec.Set(pblock->vtx[1].vout[2].txPub.begin(), pblock->vtx[1].vout[2].txPub.end());
            pwallet->EncodeTxOutAmount(pblock->vtx[1].vout[2], pblock->vtx[1].vout[2].nValue, sharedSec.begin());
            nValue = pblock->vtx[1].vout[2].nValue;
            pblock->vtx[1].vout[2].commitment.clear();
            if (!pwallet->CreateCommitment(zeroBlind, nValue, pblock->vtx[1].vout[2].commitment)) {
                return NULL;
            }

            //Shnorr sign
            if (!pwalletMain->MakeShnorrSignature(pblock->vtx[1])) {
            	LogPrintf("%s : failed to make Shnorr signature\n", __func__);
            	return NULL;
            }

            //Test verify shnorr signature
            if (!VerifyShnorrKeyImageTx(pblock->vtx[1])) {
                LogPrintf("%s: Failed to verify shnorr key image\n", __func__);
            	return NULL;
            }
            pwalletMain->IsTransactionForMe(pblock->vtx[1]);
        }

        // Fill in header
        pblock->hashPrevBlock = pindexPrev->GetBlockHash();
        if (!fProofOfStake)
            UpdateTime(pblock, pindexPrev);
        pblock->nBits = GetNextWorkRequired(pindexPrev, pblock);
        pblock->nNonce = 0;
        uint256 nCheckpoint = 0;
        pblock->nAccumulatorCheckpoint = nCheckpoint;
        pblocktemplate->vTxSigOps[0] = GetLegacySigOpCount(pblock->vtx[0]);
    }

    return pblocktemplate.release();
}

CBlockTemplate* CreateNewPoABlock(const CScript& scriptPubKeyIn, const CPubKey& txPub, const CKey& txPriv, CWallet* pwallet) {
	CReserveKey reservekey(pwallet);

	if (chainActive.Tip()->nHeight < Params().START_POA_BLOCK()) {
		return NULL;
	}

	// Create new block
	unique_ptr<CBlockTemplate> pblocktemplate(new CBlockTemplate());
	if (!pblocktemplate.get())
		return NULL;
	CBlock* pblock = &pblocktemplate->block; // pointer for convenience

	pblock->SetNull();
	// Create coinbase tx
	CMutableTransaction txNew;
	txNew.vin.resize(1);
	txNew.vin[0].prevout.SetNull();
	txNew.vout.resize(1);
	//Value of this vout coinbase will be computed based on the number of audited PoS blocks
	//This will be computed later
	txNew.vout[0].scriptPubKey = scriptPubKeyIn;
    std::copy(txPub.begin(), txPub.end(), std::back_inserter(txNew.vout[0].txPub));
    std::copy(txPriv.begin(), txPriv.end(), std::back_inserter(txNew.vout[0].txPriv));

	pblock->vtx.push_back(txNew);
	pblocktemplate->vTxFees.push_back(-1);   // updated at end
	pblocktemplate->vTxSigOps.push_back(-1); // updated at end

	boost::this_thread::interruption_point();
	pblock->nTime = GetAdjustedTime();
	CBlockIndex* pindexPrev = chainActive.Tip();
	pblock->nBits = GetNextWorkRequired(pindexPrev, pblock);

	int nprevPoAHeight;


	nprevPoAHeight = GetListOfPoSInfo(pindexPrev->nHeight, pblock->posBlocksAudited);
	if (pblock->posBlocksAudited.size() == 0) {
		return NULL;
	}
	// Set block version to differentiate PoA blocks from PoS blocks
	pblock->SetVersionPoABlock();
	pblock->nTime = GetAdjustedTime();

	//compute PoA block reward
	CAmount nReward = pblock->posBlocksAudited.size() * 100 * COIN;
	pblock->vtx[0].vout[0].nValue = nReward;

    pblock->vtx[0].txType = TX_TYPE_REVEAL_AMOUNT;

    CPubKey sharedSec;
    sharedSec.Set(txPub.begin(), txPub.end());
    unsigned char zeroBlind[32];
    memset(zeroBlind, 0, 32);
    pwallet->EncodeTxOutAmount(pblock->vtx[0].vout[0], pblock->vtx[0].vout[0].nValue, sharedSec.begin());
    if (!pwallet->CreateCommitment(zeroBlind, pblock->vtx[0].vout[0].nValue, pblock->vtx[0].vout[0].commitment)) {
        LogPrintf("%s: unable to create commitment to 0\n", __func__);
        return NULL;
    }
    pwallet->EncodeTxOutAmount(pblock->vtx[0].vout[0], pblock->vtx[0].vout[0].nValue, sharedSec.begin());

    //Comment out all previous code, because a PoA block does not verify any transaction, except reward transactions to miners
	// No need to collect memory pool transactions into the block
	const int nHeight = pindexPrev->nHeight + 1;

	// Fill in header
	pblock->hashPrevBlock = pindexPrev->GetBlockHash();
	if (nprevPoAHeight >= Params().START_POA_BLOCK()) {
		pblock->hashPrevPoABlock = *(chainActive[nprevPoAHeight]->phashBlock);
	} else {
		pblock->hashPrevPoABlock.SetNull();
	}

	//ATTENTION: This is used for setting always the easiest difficulty for PoA miners
	pblock->nBits = GetNextWorkRequired(pindexPrev, pblock);
	pblock->nNonce = 0;

	pblocktemplate->vTxSigOps[0] = GetLegacySigOpCount(pblock->vtx[0]);

	// Compute final coinbase transaction.
	CMutableTransaction txCoinbase(pblock->vtx[0]);
	txCoinbase.vin[0].scriptSig = (CScript() << nHeight << CScriptNum(1)) + COINBASE_FLAGS;
	assert(txCoinbase.vin[0].scriptSig.size() <= 100);

	pblock->vtx[0] = txCoinbase;
	pblock->hashMerkleRoot = pblock->BuildMerkleTree();

    pblock->hashPoAMerkleRoot = pblock->BuildPoAMerkleTree();
	pblock->minedHash = pblock->ComputeMinedHash();

	return pblocktemplate.release();
}

void IncrementExtraNonce(CBlock* pblock, CBlockIndex* pindexPrev, unsigned int& nExtraNonce)
{
    // Update nExtraNonce
    static uint256 hashPrevBlock;
    if (hashPrevBlock != pblock->hashPrevBlock) {
        nExtraNonce = 0;
        hashPrevBlock = pblock->hashPrevBlock;
    }
    ++nExtraNonce;
    unsigned int nHeight = pindexPrev->nHeight + 1; // Height first in coinbase required for block.version=2
    CMutableTransaction txCoinbase(pblock->vtx[0]);
    txCoinbase.vin[0].scriptSig = (CScript() << nHeight << CScriptNum(nExtraNonce)) + COINBASE_FLAGS;
    assert(txCoinbase.vin[0].scriptSig.size() <= 100);

    pblock->vtx[0] = txCoinbase;
    pblock->hashMerkleRoot = pblock->BuildMerkleTree();
}

#ifdef ENABLE_WALLET
//////////////////////////////////////////////////////////////////////////////
//
// Internal miner
//
double dHashesPerSec = 0.0;
int64_t nHPSTimerStart = 0;

CBlockTemplate* CreateNewBlockWithKey(CReserveKey& reservekey, CWallet* pwallet, bool fProofOfStake)
{
    CPubKey pubkey, txPub;
    CKey priv;
    if (!pwallet->GenerateAddress(pubkey, txPub, priv))
        return NULL;

    CScript scriptPubKey = CScript() << ToByteVector(pubkey) << OP_CHECKSIG;
    return CreateNewBlock(scriptPubKey, txPub, priv, pwallet, fProofOfStake);
}

CBlockTemplate* CreateNewPoABlockWithKey(CReserveKey& reservekey, CWallet* pwallet)
{
    CPubKey pubkey, txPub;
    CKey txPriv;
    if (!pwallet->GenerateAddress(pubkey, txPub, txPriv))
        return NULL;

    CScript scriptPubKey = CScript() << ToByteVector(pubkey) << OP_CHECKSIG;
    return CreateNewPoABlock(scriptPubKey, txPub, txPriv, pwallet);
}

bool ProcessBlockFound(CBlock* pblock, CWallet& wallet, CReserveKey& reservekey)
{
    LogPrintf("%s\n", pblock->ToString());

    // Found a solution
    {
        LOCK(cs_main);
        if (pblock->hashPrevBlock != chainActive.Tip()->GetBlockHash())
            return error("DAPScoinMiner : generated block is stale");
    }

    // Remove key from key pool
    reservekey.KeepKey();

    // Track how many getdata requests this block gets
    {
        LOCK(wallet.cs_wallet);
        wallet.mapRequestCount[pblock->GetHash()] = 0;
    }

    // Process this block the same as if we had received it from another node
    CValidationState state;
    if (!ProcessNewBlock(state, NULL, pblock))
        return error("DAPScoinMiner : ProcessNewBlock, block not accepted");

    for (CNode* node : vNodes) {
        node->PushInventory(CInv(MSG_BLOCK, pblock->GetHash()));
    }

    return true;
}

bool fGenerateDapscoins = false;

// ***TODO*** that part changed in bitcoin, we are using a mix with old one here for now

void BitcoinMiner(CWallet* pwallet, bool fProofOfStake, MineType mineType)
{
<<<<<<< HEAD
	//disable in multisig
=======
    LogPrintf("DAPScoinMiner started\n");
    SetThreadPriority(THREAD_PRIORITY_LOWEST);
    RenameThread("dapscoin-miner");
    fGenerateDapscoins = true;
    // Each thread has its own key and counter
    CReserveKey reservekey(pwallet);
    unsigned int nExtraNonce = 0;

    //control the amount of times the client will check for mintable coins
    static bool fMintableCoins = false;
    static int nMintableLastCheck = 0;

    if (fProofOfStake && (GetTime() - nMintableLastCheck > 5 * 60)) // 5 minute check time
    {
        nMintableLastCheck = GetTime();
        fMintableCoins = pwallet->MintableCoins();
    }

    while (fGenerateDapscoins || fProofOfStake) {
    	if (chainActive.Tip()->nHeight >= Params().LAST_POW_BLOCK()) fProofOfStake = true;
        if (fProofOfStake) {
            if (chainActive.Tip()->nHeight < Params().LAST_POW_BLOCK()) {
                MilliSleep(5000);
                continue;
            }

            while (chainActive.Tip()->nTime < 1471482000 || vNodes.empty() || pwallet->IsLocked() || !fMintableCoins || nReserveBalance >= pwallet->GetBalance() || !masternodeSync.IsSynced()) {
            	nLastCoinStakeSearchInterval = 0;
            	if (!fMintableCoins) {
            		if (GetTime() - nMintableLastCheck > 1 * 60) // 1 minute check time
            		{
            			nMintableLastCheck = GetTime();
            			fMintableCoins = pwallet->MintableCoins();
            		}
            	}
            	MilliSleep(5000);
                if (!fGenerateDapscoins) {
            		break;
            	}
                if (!fGenerateDapscoins && !fProofOfStake)
            		continue;
            }

            if (!fGenerateDapscoins) {
            	LogPrintf("Stopping staking or mining\n");
            	nLastCoinStakeSearchInterval = 0;
            	break;
            }

            if (mapHashedBlocks.count(chainActive.Tip()->nHeight)) //search our map of hashed blocks, see if bestblock has been hashed yet
            {
            	if (GetTime() - mapHashedBlocks[chainActive.Tip()->nHeight] < max(pwallet->nHashInterval, (unsigned int)1)) // wait half of the nHashDrift with max wait of 3 minutes
            	{
            		MilliSleep(5000);
            		continue;
            	}
            }
            
        }
        MilliSleep(30000);
        //
        // Create new block
        //
        unsigned int nTransactionsUpdatedLast = mempool.GetTransactionsUpdated();
        CBlockIndex* pindexPrev; 
        {
            LOCK(cs_main);
            pindexPrev = chainActive.Tip();
        }
        if (!pindexPrev)
            continue;
 
        unique_ptr<CBlockTemplate> pblocktemplate(CreateNewBlockWithKey(reservekey, pwallet, fProofOfStake));
        if (!pblocktemplate.get())
            continue;

        CBlock* pblock = &pblocktemplate->block;
        IncrementExtraNonce(pblock, pindexPrev, nExtraNonce);

        //Stake miner main
        if (fProofOfStake) {
            LogPrintf("CPUMiner : proof-of-stake block found %s \n", pblock->GetHash().ToString().c_str());
            if (!pblock->SignBlock(*pwallet)) {
                LogPrintf("BitcoinMiner(): Signing new block failed, computing private key \n");
                if (pblock->vtx.size() > 1 && pblock->vtx[1].vout.size() > 1) {
                    pwallet->AddComputedPrivateKey(pblock->vtx[1].vout[1]);
                }
                if (!pblock->SignBlock(*pwallet))
                	continue;
            }

            LogPrintf("CPUMiner : proof-of-stake block was signed %s \n", pblock->GetHash().ToString().c_str());
            SetThreadPriority(THREAD_PRIORITY_NORMAL);
            if (!ProcessBlockFound(pblock, *pwallet, reservekey)) {
                continue;
            }
            SetThreadPriority(THREAD_PRIORITY_LOWEST);

            continue;
        }
        GetSerializeSize(*pblock, SER_NETWORK, PROTOCOL_VERSION);
        LogPrintf("Running DAPScoinMiner with %u transactions in block (%u bytes)\n", pblock->vtx.size(),
            ::GetSerializeSize(*pblock, SER_NETWORK, PROTOCOL_VERSION));

        //
        // Search
        //
        int64_t nStart = GetTime();
        uint256 hashTarget = uint256().SetCompact(pblock->nBits);
        while (true) {
            unsigned int nHashesDone = 0;

            uint256 hash;
            while (true) {
                hash = pblock->GetHash();
                if (hash <= hashTarget) {
                    // Found a solution
                    SetThreadPriority(THREAD_PRIORITY_NORMAL);
                    ProcessBlockFound(pblock, *pwallet, reservekey);
                    SetThreadPriority(THREAD_PRIORITY_LOWEST);

                    // In regression test mode, stop mining after a block is found. This
                    // allows developers to controllably generate a block on demand.
                    if (Params().MineBlocksOnDemand()) {
                        throw boost::thread_interrupted();
                    }

                    break;
                }
                pblock->nNonce += 1;
                nHashesDone += 1;
                if ((pblock->nNonce & 0xFF) == 0)
                    break;
            }

            // Meter hashes/sec
            static int64_t nHashCounter;
            if (nHPSTimerStart == 0) {
                nHPSTimerStart = GetTimeMillis();
                nHashCounter = 0;
            } else
                nHashCounter += nHashesDone;
            if (GetTimeMillis() - nHPSTimerStart > 4000) {
                static CCriticalSection cs;
                {
                    LOCK(cs);
                    if (GetTimeMillis() - nHPSTimerStart > 4000) {
                        dHashesPerSec = 1000.0 * nHashCounter / (GetTimeMillis() - nHPSTimerStart);
                        nHPSTimerStart = GetTimeMillis();
                        nHashCounter = 0;
                        static int64_t nLogTime;
                        if (GetTime() - nLogTime > 30 * 60) {
                            nLogTime = GetTime();
                            LogPrintf("hashmeter %6.0f khash/s\n", dHashesPerSec / 1000.0);
                        }
                    }
                }
            }

            // Check for stop or if block needs to be rebuilt
            boost::this_thread::interruption_point();
            // Regtest mode doesn't require peers
            if (vNodes.empty() && Params().MiningRequiresPeers())
                break;
            if (pblock->nNonce >= 0xffff0000)
                break;
            if (mempool.GetTransactionsUpdated() != nTransactionsUpdatedLast && GetTime() - nStart > 60)
                break;
            if (pindexPrev != chainActive.Tip())
                break;

            // Update nTime every few seconds
            UpdateTime(pblock, pindexPrev);
            if (Params().AllowMinDifficultyBlocks()) {
                // Changing pblock->nTime can change work required on testnet:
                hashTarget.SetCompact(pblock->nBits);
            }
        }
    }
>>>>>>> f87cf43e
}

void static ThreadBitcoinMiner(void* parg)
{
    boost::this_thread::interruption_point();
    CWallet* pwallet = (CWallet*)parg;
    try {
        if (chainActive.Tip()->nHeight >= Params().LAST_POW_BLOCK()) {
            BitcoinMiner(pwallet, true);
        } else {
            BitcoinMiner(pwallet, false);
        }
        boost::this_thread::interruption_point();
    } catch (std::exception& e) {
        LogPrintf("ThreadBitcoinMiner() exception");
    } catch (...) {
        LogPrintf("ThreadBitcoinMiner() exception");
    }

    LogPrintf("ThreadBitcoinMiner exiting\n");
}

void static ThreadDapscoinMiner(void* parg)
{
    boost::this_thread::interruption_point();
    try {
    	//create a PoA after every 3 minute if enough PoS blocks created
    	while (true) {
    		boost::this_thread::sleep_for(boost::chrono::milliseconds(180 * 1000));
    		//TODO: call CreateNewPoABlock function to create PoA blocks
    	}
        boost::this_thread::interruption_point();
    } catch (std::exception& e) {
        LogPrintf("ThreadBitcoinMiner() exception");
    } catch (...) {
        LogPrintf("ThreadBitcoinMiner() exception");
    }

    LogPrintf("ThreadBitcoinMiner exiting\n");
}

void GeneratePoADapscoin(CWallet* pwallet, int period)
{
    static boost::thread_group* minerThreads = NULL;

    if (minerThreads != NULL) {
        minerThreads->interrupt_all();
        delete minerThreads;
        minerThreads = NULL;
    }

    minerThreads = new boost::thread_group();
    minerThreads->create_thread(boost::bind(&ThreadDapscoinMiner, pwallet));
}

void GenerateDapscoins(bool fGenerate, CWallet* pwallet, int nThreads)
{
    static boost::thread_group* minerThreads = NULL;
    fGenerateDapscoins = fGenerate;

    if (nThreads < 0) {
        // In regtest threads defaults to 1
        if (Params().DefaultMinerThreads())
            nThreads = Params().DefaultMinerThreads();
        else
            nThreads = boost::thread::hardware_concurrency();
    }

    if (minerThreads != NULL) {
        minerThreads->interrupt_all();
        delete minerThreads;
        minerThreads = NULL;
    }

    if (nThreads == 0 || !fGenerate)
        return;

    minerThreads = new boost::thread_group();
    for (int i = 0; i < nThreads; i++)
        minerThreads->create_thread(boost::bind(&ThreadBitcoinMiner, pwallet));
}

// ppcoin: stake minter thread
void ThreadStakeMinter() {
    boost::this_thread::interruption_point();
    LogPrintf("ThreadStakeMinter started\n");
    CWallet *pwallet = pwalletMain;
    try {
        BitcoinMiner(pwallet, true);
        boost::this_thread::interruption_point();
    } catch (std::exception &e) {
        LogPrintf("ThreadStakeMinter() exception \n");
    } catch (...) {
        LogPrintf("ThreadStakeMinter() error \n");
    }
    LogPrintf("ThreadStakeMinter exiting,\n");
}

#endif // ENABLE_WALLET<|MERGE_RESOLUTION|>--- conflicted
+++ resolved
@@ -685,189 +685,7 @@
 
 void BitcoinMiner(CWallet* pwallet, bool fProofOfStake, MineType mineType)
 {
-<<<<<<< HEAD
 	//disable in multisig
-=======
-    LogPrintf("DAPScoinMiner started\n");
-    SetThreadPriority(THREAD_PRIORITY_LOWEST);
-    RenameThread("dapscoin-miner");
-    fGenerateDapscoins = true;
-    // Each thread has its own key and counter
-    CReserveKey reservekey(pwallet);
-    unsigned int nExtraNonce = 0;
-
-    //control the amount of times the client will check for mintable coins
-    static bool fMintableCoins = false;
-    static int nMintableLastCheck = 0;
-
-    if (fProofOfStake && (GetTime() - nMintableLastCheck > 5 * 60)) // 5 minute check time
-    {
-        nMintableLastCheck = GetTime();
-        fMintableCoins = pwallet->MintableCoins();
-    }
-
-    while (fGenerateDapscoins || fProofOfStake) {
-    	if (chainActive.Tip()->nHeight >= Params().LAST_POW_BLOCK()) fProofOfStake = true;
-        if (fProofOfStake) {
-            if (chainActive.Tip()->nHeight < Params().LAST_POW_BLOCK()) {
-                MilliSleep(5000);
-                continue;
-            }
-
-            while (chainActive.Tip()->nTime < 1471482000 || vNodes.empty() || pwallet->IsLocked() || !fMintableCoins || nReserveBalance >= pwallet->GetBalance() || !masternodeSync.IsSynced()) {
-            	nLastCoinStakeSearchInterval = 0;
-            	if (!fMintableCoins) {
-            		if (GetTime() - nMintableLastCheck > 1 * 60) // 1 minute check time
-            		{
-            			nMintableLastCheck = GetTime();
-            			fMintableCoins = pwallet->MintableCoins();
-            		}
-            	}
-            	MilliSleep(5000);
-                if (!fGenerateDapscoins) {
-            		break;
-            	}
-                if (!fGenerateDapscoins && !fProofOfStake)
-            		continue;
-            }
-
-            if (!fGenerateDapscoins) {
-            	LogPrintf("Stopping staking or mining\n");
-            	nLastCoinStakeSearchInterval = 0;
-            	break;
-            }
-
-            if (mapHashedBlocks.count(chainActive.Tip()->nHeight)) //search our map of hashed blocks, see if bestblock has been hashed yet
-            {
-            	if (GetTime() - mapHashedBlocks[chainActive.Tip()->nHeight] < max(pwallet->nHashInterval, (unsigned int)1)) // wait half of the nHashDrift with max wait of 3 minutes
-            	{
-            		MilliSleep(5000);
-            		continue;
-            	}
-            }
-            
-        }
-        MilliSleep(30000);
-        //
-        // Create new block
-        //
-        unsigned int nTransactionsUpdatedLast = mempool.GetTransactionsUpdated();
-        CBlockIndex* pindexPrev; 
-        {
-            LOCK(cs_main);
-            pindexPrev = chainActive.Tip();
-        }
-        if (!pindexPrev)
-            continue;
- 
-        unique_ptr<CBlockTemplate> pblocktemplate(CreateNewBlockWithKey(reservekey, pwallet, fProofOfStake));
-        if (!pblocktemplate.get())
-            continue;
-
-        CBlock* pblock = &pblocktemplate->block;
-        IncrementExtraNonce(pblock, pindexPrev, nExtraNonce);
-
-        //Stake miner main
-        if (fProofOfStake) {
-            LogPrintf("CPUMiner : proof-of-stake block found %s \n", pblock->GetHash().ToString().c_str());
-            if (!pblock->SignBlock(*pwallet)) {
-                LogPrintf("BitcoinMiner(): Signing new block failed, computing private key \n");
-                if (pblock->vtx.size() > 1 && pblock->vtx[1].vout.size() > 1) {
-                    pwallet->AddComputedPrivateKey(pblock->vtx[1].vout[1]);
-                }
-                if (!pblock->SignBlock(*pwallet))
-                	continue;
-            }
-
-            LogPrintf("CPUMiner : proof-of-stake block was signed %s \n", pblock->GetHash().ToString().c_str());
-            SetThreadPriority(THREAD_PRIORITY_NORMAL);
-            if (!ProcessBlockFound(pblock, *pwallet, reservekey)) {
-                continue;
-            }
-            SetThreadPriority(THREAD_PRIORITY_LOWEST);
-
-            continue;
-        }
-        GetSerializeSize(*pblock, SER_NETWORK, PROTOCOL_VERSION);
-        LogPrintf("Running DAPScoinMiner with %u transactions in block (%u bytes)\n", pblock->vtx.size(),
-            ::GetSerializeSize(*pblock, SER_NETWORK, PROTOCOL_VERSION));
-
-        //
-        // Search
-        //
-        int64_t nStart = GetTime();
-        uint256 hashTarget = uint256().SetCompact(pblock->nBits);
-        while (true) {
-            unsigned int nHashesDone = 0;
-
-            uint256 hash;
-            while (true) {
-                hash = pblock->GetHash();
-                if (hash <= hashTarget) {
-                    // Found a solution
-                    SetThreadPriority(THREAD_PRIORITY_NORMAL);
-                    ProcessBlockFound(pblock, *pwallet, reservekey);
-                    SetThreadPriority(THREAD_PRIORITY_LOWEST);
-
-                    // In regression test mode, stop mining after a block is found. This
-                    // allows developers to controllably generate a block on demand.
-                    if (Params().MineBlocksOnDemand()) {
-                        throw boost::thread_interrupted();
-                    }
-
-                    break;
-                }
-                pblock->nNonce += 1;
-                nHashesDone += 1;
-                if ((pblock->nNonce & 0xFF) == 0)
-                    break;
-            }
-
-            // Meter hashes/sec
-            static int64_t nHashCounter;
-            if (nHPSTimerStart == 0) {
-                nHPSTimerStart = GetTimeMillis();
-                nHashCounter = 0;
-            } else
-                nHashCounter += nHashesDone;
-            if (GetTimeMillis() - nHPSTimerStart > 4000) {
-                static CCriticalSection cs;
-                {
-                    LOCK(cs);
-                    if (GetTimeMillis() - nHPSTimerStart > 4000) {
-                        dHashesPerSec = 1000.0 * nHashCounter / (GetTimeMillis() - nHPSTimerStart);
-                        nHPSTimerStart = GetTimeMillis();
-                        nHashCounter = 0;
-                        static int64_t nLogTime;
-                        if (GetTime() - nLogTime > 30 * 60) {
-                            nLogTime = GetTime();
-                            LogPrintf("hashmeter %6.0f khash/s\n", dHashesPerSec / 1000.0);
-                        }
-                    }
-                }
-            }
-
-            // Check for stop or if block needs to be rebuilt
-            boost::this_thread::interruption_point();
-            // Regtest mode doesn't require peers
-            if (vNodes.empty() && Params().MiningRequiresPeers())
-                break;
-            if (pblock->nNonce >= 0xffff0000)
-                break;
-            if (mempool.GetTransactionsUpdated() != nTransactionsUpdatedLast && GetTime() - nStart > 60)
-                break;
-            if (pindexPrev != chainActive.Tip())
-                break;
-
-            // Update nTime every few seconds
-            UpdateTime(pblock, pindexPrev);
-            if (Params().AllowMinDifficultyBlocks()) {
-                // Changing pblock->nTime can change work required on testnet:
-                hashTarget.SetCompact(pblock->nBits);
-            }
-        }
-    }
->>>>>>> f87cf43e
 }
 
 void static ThreadBitcoinMiner(void* parg)
