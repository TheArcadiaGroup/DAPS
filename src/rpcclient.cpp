--- conflicted
+++ resolved
@@ -54,11 +54,8 @@
         {"getbalances", 0},
         {"getbalance", 2},
         {"getblockhash", 0},
-<<<<<<< HEAD
         {"changemaxreorg", 0},
-=======
         {"resyncfrom", 0},
->>>>>>> 2b784481
         {"setdecoyconfirmation", 0},
         {"getrawtransactionbyblockheight", 0},
         {"move", 2},
@@ -73,7 +70,7 @@
         {"unlockwallet", 1},
         {"unlockwallet", 2},
         {"getblocktemplate", 0},
-		{"getpoablocktemplate", 0},
+        {"getpoablocktemplate", 0},
         {"setminingnbits", 0},
         {"setminingnbits", 1},
         {"generateintegratedaddress", 0},
