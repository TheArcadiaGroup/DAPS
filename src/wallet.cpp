--- conflicted
+++ resolved
@@ -4348,11 +4348,7 @@
 bool CWallet::MakeShnorrSignature(CTransaction& wtxNew)
 {
     LOCK(cs_wallet);
-<<<<<<< HEAD
     {
-=======
-    {   
->>>>>>> fd7b65ee
         if (wtxNew.IsCoinAudit() || wtxNew.IsCoinBase()) return true;
         //this only generates shnorr signature if either wtxNew is a staking transaction or wtxNew only spends collateralized
         if (!wtxNew.IsCoinStake()) return true;
@@ -5719,22 +5715,14 @@
     return false;
 }
 
-<<<<<<< HEAD
-bool CWallet::CreateSweepingTransaction(CAmount target, CAmount threshold, uint32_t time) {
-=======
 bool CWallet::CreateSweepingTransaction(CAmount target, CAmount threshold, uint32_t nTimeBefore) {
->>>>>>> fd7b65ee
     //disable this functuonality in multisig
     return true;
 }
 
 void CWallet::AutoCombineDust()
 {
-<<<<<<< HEAD
-    //disabled for multisigwallet
-=======
     //disabled for multiwallet
->>>>>>> fd7b65ee
 }
 
 bool CWallet::estimateStakingConsolidationFees(CAmount& minFee, CAmount& maxFee) {
