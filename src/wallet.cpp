// Copyright (c) 2009-2010 Satoshi Nakamoto
// Copyright (c) 2009-2014 The Bitcoin developers
// Copyright (c) 2014-2015 The Dash developers
// Copyright (c) 2015-2018 The PIVX developers
// Copyright (c) 2018-2019 The DAPScoin developers
// Distributed under the MIT software license, see the accompanying
// file COPYING or http://www.opensource.org/licenses/mit-license.php.

#include "wallet.h"

#include "base58.h"
#include "checkpoints.h"
#include "coincontrol.h"
#include "kernel.h"
#include "masternode-budget.h"
#include "net.h"
#include "primitives/transaction.h"
#include "script/script.h"
#include "script/sign.h"
#include "swifttx.h"
#include "timedata.h"
#include "util.h"
#include "utilmoneystr.h"

#include <assert.h>
#include "secp256k1.h"
#include <boost/algorithm/string.hpp>

#include <boost/algorithm/string/replace.hpp>
#include <boost/thread.hpp>
#include <boost/filesystem/operations.hpp>
#include "ecdhutil.h"
#include "txdb.h"
#include "secp256k1_bulletproofs.h"
#include "secp256k1_commitment.h"
#include "secp256k1_generator.h"
#include "obfuscation.h"


using namespace std;



/**
 * Settings
 */
CFeeRate payTxFee(DEFAULT_TRANSACTION_FEE);
CAmount maxTxFee = DEFAULT_TRANSACTION_MAXFEE;
unsigned int nTxConfirmTarget = 1;
bool bSpendZeroConfChange = true;
bool bdisableSystemnotifications = false; // Those bubbles can be annoying and slow down the UI when you get lots of trx
bool fSendFreeTransactions = false;
bool fPayAtLeastCustomFee = true;


#include "uint256.h"

//Elliptic Curve Diffie Helman: encodes and decodes the amount b and mask a
void ecdhEncode(unsigned char * unmasked, unsigned char* amount, const unsigned char * sharedSec, int size)
{
    uint256 sharedSec1 = Hash(sharedSec, sharedSec + size);
    uint256 sharedSec2 = Hash(sharedSec1.begin(), sharedSec1.end());
    
    for (int i = 0;i < 32; i++) {
        unmasked[i] ^= *(sharedSec1.begin() + i);
    }
    unsigned char temp[32];
    memcpy(temp, amount, 32);
    for (int i = 0;i < 32; i++) {
        amount[i] = temp[i%8]^*(sharedSec2.begin() + i);
    }
}
void ecdhDecode(unsigned char * masked, unsigned char * amount, const unsigned char * sharedSec, int size)
{
    uint256 sharedSec1 = Hash(sharedSec, sharedSec + size);
    uint256 sharedSec2 = Hash(sharedSec1.begin(), sharedSec1.end());
    
    for (int i = 0;i < 32; i++) {
        masked[i] ^= *(sharedSec1.begin() + i);
    }
    
    unsigned char temp[32];
    memcpy(temp, amount, 32);
    memset(amount, 0, 8);
    for (int i = 0;i < 32; i++) {
        amount[i] = temp[i%8]^*(sharedSec2.begin() + i);
    }
}

void ECDHInfo::ComputeSharedSec(const CKey& priv, const CPubKey& pubKey, CPubKey& sharedSec) {
    sharedSec.Set(pubKey.begin(), pubKey.end());
    unsigned char temp[65];
    memcpy(temp, sharedSec.begin(), sharedSec.size());
    if (!secp256k1_ec_pubkey_tweak_mul(temp, sharedSec.size(), priv.begin()))
    	throw runtime_error("Cannot compute EC multiplication: secp256k1_ec_pubkey_tweak_mul");
    sharedSec.Set(temp, temp + 33);
}

void ECDHInfo::Encode(const CKey& mask, const CAmount& amount, const CPubKey& sharedSec, uint256& encodedMask, uint256& encodedAmount)
{
    memcpy(encodedMask.begin(), mask.begin(), 32);
    memcpy(encodedAmount.begin(), &amount, 32);
    ecdhEncode(encodedMask.begin(), encodedAmount.begin(), sharedSec.begin(), sharedSec.size());
}

void ECDHInfo::Decode(unsigned char* encodedMask, unsigned char* encodedAmount, const CPubKey& sharedSec, CKey& decodedMask, CAmount& decodedAmount)
{
	unsigned char tempAmount[32], tempDecoded[32];
    memcpy(tempDecoded, encodedMask, 32);
    decodedMask.Set(tempDecoded, tempDecoded + 32, 32);
    memcpy(tempAmount, encodedAmount, 32);
    memcpy(tempDecoded, decodedMask.begin(), 32);
    ecdhDecode(tempDecoded, tempAmount, sharedSec.begin(), sharedSec.size());
    memcpy(&decodedAmount, tempAmount, 8);
    
    decodedMask.Set(tempDecoded, tempDecoded + 32, true);
    memcpy(&decodedAmount, tempAmount, 8);

}


/**
 * Fees smaller than this (in duffs) are considered zero fee (for transaction creation)
 * We are ~100 times smaller then bitcoin now (2015-06-23), set minTxFee 10 times higher
 * so it's still 10 times lower comparing to bitcoin.
 * Override with -mintxfee
 */
CFeeRate CWallet::minTxFee = CFeeRate(10000);
int64_t nStartupTime = GetAdjustedTime();

/** @defgroup mapWallet
 *
 * @{
 */

struct CompareValueOnly {
    bool operator()(const pair<CAmount, pair<const CWalletTx*, unsigned int> >& t1,
                    const pair<CAmount, pair<const CWalletTx*, unsigned int> >& t2) const
    {
        return t1.first < t2.first;
    }
};

std::string COutput::ToString() const
{
    return strprintf("COutput(%s, %d, %d) [%s]", tx->GetHash().ToString(), i, nDepth, FormatMoney(tx->vout[i].nValue));
}

const CWalletTx* CWallet::GetWalletTx(const uint256& hash) const
{
    LOCK(cs_wallet);
    std::map<uint256, CWalletTx>::const_iterator it = mapWallet.find(hash);
    if (it == mapWallet.end())
        return NULL;
    return &(it->second);
}

bool CWallet::checkPassPhraseRule(const char *pass)
{
    bool upper = false;
    bool lower = false;
    bool digit = false;
    bool symbol = false;
    std::string passphrase(pass);
    for (int i = 0; i < passphrase.size(); i++)
    {
        if ( isupper(passphrase[i]) ) {
            upper = true;
            continue;
        }
        else if ( islower(passphrase[i]) ) {
            lower = true;
            continue;
        }
        else if ( isdigit(passphrase[i]) ) {
            digit = true;
            continue;
        }
        else if (!symbol) {
            symbol = true;
            continue;
        }

        if (upper && lower && digit && symbol)
            break;
    }

    return upper && lower && digit && symbol;
}
CPubKey CWallet::GenerateNewKey()
{
    AssertLockHeld(cs_wallet);                 // mapKeyMetadata
    bool fCompressed = CanSupportFeature(FEATURE_COMPRPUBKEY); // default to compressed public keys if we want 0.6.0 wallets

    RandAddSeedPerfmon();
    CKey secret;
    secret.MakeNewKey(fCompressed);

    // Compressed public keys were introduced in version 0.6.0
    if (fCompressed)
        SetMinVersion(FEATURE_COMPRPUBKEY);
    CPubKey pubkey = secret.GetPubKey();
    assert(secret.VerifyPubKey(pubkey));

    // Create new metadata
    int64_t nCreationTime = GetTime();
    mapKeyMetadata[pubkey.GetID()] = CKeyMetadata(nCreationTime);
    if (!nTimeFirstKey || nCreationTime < nTimeFirstKey)
        nTimeFirstKey = nCreationTime;

    if (!AddKeyPubKey(secret, pubkey))
        throw std::runtime_error("CWallet::GenerateNewKey() : AddKey failed");
    return pubkey;
}

bool CWallet::AddKeyPubKey(const CKey& secret, const CPubKey& pubkey)
{
    AssertLockHeld(cs_wallet); // mapKeyMetadata
    if (!CCryptoKeyStore::AddKeyPubKey(secret, pubkey))
        return false;

    // check if we need to remove from watch-only
    CScript script;
    script = GetScriptForDestination(pubkey);
    if (HaveWatchOnly(script))
        RemoveWatchOnly(script);

    if (!fFileBacked)
        return true;
    if (!IsCrypted()) {
        return CWalletDB(strWalletFile).WriteKey(pubkey, secret.GetPrivKey(), mapKeyMetadata[pubkey.GetID()]);
    }
    return true;
}

void CWallet::GenerateMultisigWallet(int numSigners) {
	if (multiSigPrivView.IsValid() && multiSigPubSpend.IsFullyValid()) return;
	if (IsLocked()) {
		LogPrintf("Wallet need to be unlocked");
		return;
	}
	if (ReadNumSigners() != numSigners) return;

	if (IsWalletGenerated()) {
		LogPrintf("Multisig wallet is already generated");
		return;
	}
	if (numSigners != comboKeys.comboKeys.size()) {
		LogPrintf("numSigners should be equal to the number of signers");
		return;
	}
	if (numSigners <= 0) {
		LogPrintf("multisig not configured yet");
		return;
	}
	unsigned char view[32];
	unsigned char pubSpend[33];
	memcpy(view, &(comboKeys.comboKeys[0].privView[0]), 32);
	secp256k1_pedersen_commitment pubkeysCommitment[numSigners];
	const secp256k1_pedersen_commitment *elements[numSigners];
	secp256k1_pedersen_serialized_pubkey_to_commitment(comboKeys.comboKeys[0].pubSpend.begin(), 33, &pubkeysCommitment[0]);
	elements[0] = &pubkeysCommitment[0];
	for(size_t i = 1; i < comboKeys.comboKeys.size(); i++) {
		if (!secp256k1_ec_privkey_tweak_add(view, &(comboKeys.comboKeys[i].privView[0]))) {
			LogPrintf("Cannot compute private view key");
			return;
		}
		secp256k1_pedersen_serialized_pubkey_to_commitment(comboKeys.comboKeys[i].pubSpend.begin(), 33, &pubkeysCommitment[i]);
		elements[i] = &pubkeysCommitment[i];
	}
	secp256k1_pedersen_commitment out;
	secp256k1_pedersen_commitment_sum_pos(GetContext(), elements, numSigners, &out);
	size_t length;
	secp256k1_pedersen_commitment_to_serialized_pubkey(&out, pubSpend, &length);

	multiSigPrivView.Set(view, view + 32, true);
	multiSigPubSpend.Set(pubSpend, pubSpend + 33);
	AddKey(multiSigPrivView);

    CWalletDB pDB(strWalletFile);
	std::string viewMultisigKeyLabel = "viewmultisig";
	std::string spendMultisigPubLabel = "spendmultisigpub";
	CAccount viewAccount;
	viewAccount.vchPubKey = multiSigPrivView.GetPubKey();
	SetAddressBook(viewAccount.vchPubKey.GetID(), viewMultisigKeyLabel, "receive");
	pDB.WriteAccount(viewMultisigKeyLabel, viewAccount);

	CAccount spendAccount;
	spendAccount.vchPubKey = multiSigPubSpend;
	SetAddressBook(spendAccount.vchPubKey.GetID(), spendMultisigPubLabel, "receive");
	pDB.WriteAccount(spendMultisigPubLabel, spendAccount);
}
bool CWallet::SetHDChain(const CHDChain& chain, bool memonly)
{
    LOCK(cs_wallet);

    if (!CCryptoKeyStore::SetHDChain(chain))
        return false;

    if (!memonly && !CWalletDB(strWalletFile).WriteHDChain(chain))
        throw std::runtime_error(std::string(__func__) + ": WriteHDChain failed");

    return true;
}

bool CWallet::SetCryptedHDChain(const CHDChain& chain, bool memonly)
{
    LOCK(cs_wallet);

    if (!CCryptoKeyStore::SetCryptedHDChain(chain))
        return false;

    if (!memonly) {
        if (!fFileBacked)
            return false;
        if (pwalletdbEncryption) {
            if (!pwalletdbEncryption->WriteCryptedHDChain(chain))
                throw std::runtime_error(std::string(__func__) + ": WriteCryptedHDChain failed");
        } else {
            if (!CWalletDB(strWalletFile).WriteCryptedHDChain(chain))
                throw std::runtime_error(std::string(__func__) + ": WriteCryptedHDChain failed");
        }
    }

    return true;
}

bool CWallet::GetDecryptedHDChain(CHDChain& hdChainRet)
{
    LOCK(cs_wallet);

    CHDChain hdChainTmp;

    if (!GetHDChain(hdChainTmp)) {
        return false;
    }
    
    if (!DecryptHDChain(hdChainTmp))
        return false;

    // make sure seed matches this chain
    if (hdChainTmp.GetID() != hdChainTmp.GetSeedHash())
        return false;

    hdChainRet = hdChainTmp;

    return true;
}

void CWallet::GenerateNewHDChain(std::string* phrase)
{
    CHDChain newHdChain;

    // NOTE: empty mnemonic means "generate a new one for me"
    std::string strMnemonic = GetArg("-mnemonic", "");
    // NOTE: default mnemonic passphrase is an empty string
    std::string strMnemonicPassphrase = GetArg("-mnemonicpassphrase", "");
    
    if (phrase) {
        strMnemonic = *phrase;
        strMnemonicPassphrase = "";
    }

    SecureVector vchMnemonic(strMnemonic.begin(), strMnemonic.end());
    SecureVector vchMnemonicPassphrase(strMnemonicPassphrase.begin(), strMnemonicPassphrase.end());

    if (!newHdChain.SetMnemonic(vchMnemonic, vchMnemonicPassphrase, true))
        throw std::runtime_error(std::string(__func__) + ": SetMnemonic failed");

    if (!SetHDChain(newHdChain, false))
        throw std::runtime_error(std::string(__func__) + ": SetHDChain failed");
    
    if (phrase) {
        CreatePrivacyAccount(true);
    }
}

bool CWallet::IsHDEnabled()
{
    CHDChain hdChainCurrent;
    return GetHDChain(hdChainCurrent);
}

bool CWallet::WriteStakingStatus(bool status)
{
	walletStakingInProgress = true;
    return CWalletDB(strWalletFile).WriteStakingStatus(status);
}
bool CWallet::ReadStakingStatus()
{
    return CWalletDB(strWalletFile).ReadStakingStatus();
}

void CWallet::SetNumSigners(int numSigners)
{
	CWalletDB(strWalletFile).WriteNumSigners(numSigners);
}

int CWallet::ReadNumSigners() const
{
	return CWalletDB(strWalletFile).ReadNumSigners();
}

void CWallet::WriteScreenIndex(int index) const
{
	CWalletDB(strWalletFile).WriteScreenIndex(index);
}
int CWallet::ReadScreenIndex() const
{
	return 	CWalletDB(strWalletFile).ReadScreenIndex();
}

bool CWallet::Write2FA(bool status)
{
    return CWalletDB(strWalletFile).Write2FA(status);
}
bool CWallet::Read2FA()
{
    return CWalletDB(strWalletFile).Read2FA();
}

bool CWallet::Write2FASecret(std::string secret)
{
    return CWalletDB(strWalletFile).Write2FASecret(secret);
}
std::string CWallet::Read2FASecret()
{
    return CWalletDB(strWalletFile).Read2FASecret();
}

bool CWallet::Write2FAPeriod(int period)
{
    return CWalletDB(strWalletFile).Write2FAPeriod(period);
}
int CWallet::Read2FAPeriod()
{
    return CWalletDB(strWalletFile).Read2FAPeriod();
}

bool CWallet::Write2FALastTime(uint64_t lastTime)
{
    return CWalletDB(strWalletFile).Write2FALastTime(lastTime);
}
uint64_t CWallet::Read2FALastTime()
{
    return CWalletDB(strWalletFile).Read2FALastTime();
}

bool CWallet::AddCryptedKey(const CPubKey& vchPubKey,
                            const vector<unsigned char>& vchCryptedSecret)
{
    if (!CCryptoKeyStore::AddCryptedKey(vchPubKey, vchCryptedSecret))
        return false;
    if (!fFileBacked)
        return true;
    {
        LOCK(cs_wallet);
        if (pwalletdbEncryption)
            return pwalletdbEncryption->WriteCryptedKey(vchPubKey,
                                                        vchCryptedSecret,
                                                        mapKeyMetadata[vchPubKey.GetID()]);
        else
            return CWalletDB(strWalletFile).WriteCryptedKey(vchPubKey, vchCryptedSecret, mapKeyMetadata[vchPubKey.GetID()]);
    }
    return false;
}

bool CWallet::LoadKeyMetadata(const CPubKey& pubkey, const CKeyMetadata& meta)
{
    AssertLockHeld(cs_wallet); // mapKeyMetadata
    if (meta.nCreateTime && (!nTimeFirstKey || meta.nCreateTime < nTimeFirstKey))
        nTimeFirstKey = meta.nCreateTime;

    mapKeyMetadata[pubkey.GetID()] = meta;
    return true;
}

bool CWallet::LoadCryptedKey(const CPubKey& vchPubKey, const std::vector<unsigned char>& vchCryptedSecret)
{
    return CCryptoKeyStore::AddCryptedKey(vchPubKey, vchCryptedSecret);
}

bool CWallet::AddCScript(const CScript& redeemScript)
{
    if (!CCryptoKeyStore::AddCScript(redeemScript))
        return false;
    if (!fFileBacked)
        return true;
    return CWalletDB(strWalletFile).WriteCScript(Hash160(redeemScript), redeemScript);
}

bool CWallet::LoadCScript(const CScript& redeemScript)
{
    /* A sanity check was added in pull #3843 to avoid adding redeemScripts
     * that never can be redeemed. However, old wallets may still contain
     * these. Do not add them to the wallet and warn. */
    if (redeemScript.size() > MAX_SCRIPT_ELEMENT_SIZE) {
        std::string strAddr = CBitcoinAddress(CScriptID(redeemScript)).ToString();
        LogPrintf("%s: Warning: This wallet contains a redeemScript of size %i which exceeds maximum size %i thus can never be redeemed. Do not use address %s.\n",
                  __func__, redeemScript.size(), MAX_SCRIPT_ELEMENT_SIZE, strAddr);
        return true;
    }

    return CCryptoKeyStore::AddCScript(redeemScript);
}

bool CWallet::AddWatchOnly(const CScript& dest)
{
    if (!CCryptoKeyStore::AddWatchOnly(dest))
        return false;
    nTimeFirstKey = 1; // No birthday information for watch-only keys.
    NotifyWatchonlyChanged(true);
    if (!fFileBacked)
        return true;
    return CWalletDB(strWalletFile).WriteWatchOnly(dest);
}

bool CWallet::RemoveWatchOnly(const CScript& dest)
{
    AssertLockHeld(cs_wallet);
    if (!CCryptoKeyStore::RemoveWatchOnly(dest))
        return false;
    if (!HaveWatchOnly())
        NotifyWatchonlyChanged(false);
    if (fFileBacked)
        if (!CWalletDB(strWalletFile).EraseWatchOnly(dest))
            return false;

    return true;
}

bool CWallet::LoadWatchOnly(const CScript& dest)
{
    return CCryptoKeyStore::AddWatchOnly(dest);
}

bool CWallet::AddMultiSig(const CScript& dest)
{
    if (!CCryptoKeyStore::AddMultiSig(dest))
        return false;
    nTimeFirstKey = 1; // No birthday information
    NotifyMultiSigChanged(true);
    if (!fFileBacked)
        return true;
    return CWalletDB(strWalletFile).WriteMultiSig(dest);
}

bool CWallet::RemoveMultiSig(const CScript& dest)
{
    AssertLockHeld(cs_wallet);
    if (!CCryptoKeyStore::RemoveMultiSig(dest))
        return false;
    if (!HaveMultiSig())
        NotifyMultiSigChanged(false);
    if (fFileBacked)
        if (!CWalletDB(strWalletFile).EraseMultiSig(dest))
            return false;

    return true;
}

bool CWallet::LoadMultiSig(const CScript& dest)
{
    return CCryptoKeyStore::AddMultiSig(dest);
}

bool CWallet::RescanAfterUnlock(bool fromBeginning) {
	if (IsLocked()) {
		return false;
	}

	if (fImporting || fReindex) {
		return false;
	}

	//rescan from scanned position stored in database
	int scannedHeight = 0;
	CWalletDB(strWalletFile).ReadScannedBlockHeight(scannedHeight);
	if (fromBeginning) scannedHeight = 0;
	CBlockIndex* pindex;
	if (scannedHeight > chainActive.Height() || scannedHeight == 0) {
		pindex = chainActive.Genesis();
	} else {
		pindex = chainActive[scannedHeight];
	}
	ScanForWalletTransactions(pindex, true);
	return true;
}

bool CWallet::Unlock(const SecureString& strWalletPassphrase, bool anonymizeOnly)
{
    SecureString strWalletPassphraseFinal;

    if (!IsLocked()) {
        fWalletUnlockAnonymizeOnly = anonymizeOnly;
        return true;
    }

    strWalletPassphraseFinal = strWalletPassphrase;


    CCrypter crypter;
    CKeyingMaterial vMasterKey;
    bool rescanNeeded = false;

    {
        LOCK(cs_wallet);
        BOOST_FOREACH (const MasterKeyMap::value_type& pMasterKey, mapMasterKeys) {
            if (!crypter.SetKeyFromPassphrase(strWalletPassphraseFinal, pMasterKey.second.vchSalt, pMasterKey.second.nDeriveIterations, pMasterKey.second.nDerivationMethod))
                return false;
            if (!crypter.Decrypt(pMasterKey.second.vchCryptedKey, vMasterKey))
                continue; // try another master key
            if (CCryptoKeyStore::Unlock(vMasterKey)) {
                fWalletUnlockAnonymizeOnly = anonymizeOnly;
                rescanNeeded = true;
                break;
            }
        }
    }

    if (rescanNeeded) {
        LogPrintf("\nStart rescanning wallet transactions");
        pwalletMain->RescanAfterUnlock();
        walletUnlockCountStatus++;
        LogPrintf("\nFinish rescanning wallet transactions");
        return true;
    }

    return false;
}

bool CWallet::ChangeWalletPassphrase(const SecureString& strOldWalletPassphrase, const SecureString& strNewWalletPassphrase)
{
    bool fWasLocked = IsLocked();
    bool rescanNeeded = false;
    SecureString strOldWalletPassphraseFinal = strOldWalletPassphrase;

    {
        LOCK(cs_wallet);
        Lock();

        CCrypter crypter;
        CKeyingMaterial vMasterKey;
        BOOST_FOREACH (MasterKeyMap::value_type& pMasterKey, mapMasterKeys) {
            if (!crypter.SetKeyFromPassphrase(strOldWalletPassphraseFinal, pMasterKey.second.vchSalt, pMasterKey.second.nDeriveIterations, pMasterKey.second.nDerivationMethod))
                return false;
            if (!crypter.Decrypt(pMasterKey.second.vchCryptedKey, vMasterKey))
                return false;
            if (CCryptoKeyStore::Unlock(vMasterKey)) {
                int64_t nStartTime = GetTimeMillis();
                crypter.SetKeyFromPassphrase(strNewWalletPassphrase, pMasterKey.second.vchSalt, pMasterKey.second.nDeriveIterations, pMasterKey.second.nDerivationMethod);
                pMasterKey.second.nDeriveIterations = pMasterKey.second.nDeriveIterations * (100 / ((double)(GetTimeMillis() - nStartTime)));

                nStartTime = GetTimeMillis();
                crypter.SetKeyFromPassphrase(strNewWalletPassphrase, pMasterKey.second.vchSalt, pMasterKey.second.nDeriveIterations, pMasterKey.second.nDerivationMethod);
                pMasterKey.second.nDeriveIterations = (pMasterKey.second.nDeriveIterations + pMasterKey.second.nDeriveIterations * 100 / ((double)(GetTimeMillis() - nStartTime))) / 2;

                if (pMasterKey.second.nDeriveIterations < 25000)
                    pMasterKey.second.nDeriveIterations = 25000;

                LogPrintf("Wallet passphrase changed to an nDeriveIterations of %i\n", pMasterKey.second.nDeriveIterations);

                if (!crypter.SetKeyFromPassphrase(strNewWalletPassphrase, pMasterKey.second.vchSalt, pMasterKey.second.nDeriveIterations, pMasterKey.second.nDerivationMethod))
                    return false;
                if (!crypter.Encrypt(vMasterKey, pMasterKey.second.vchCryptedKey))
                    return false;
                CWalletDB(strWalletFile).WriteMasterKey(pMasterKey.first, pMasterKey.second);
                if (fWasLocked)
                    Lock();
                
                rescanNeeded = true;
                break;
            }
        }
    }

    if (rescanNeeded) {
        pwalletMain->RescanAfterUnlock();
        return true;
    }

    return false;
}

void CWallet::SetBestChain(const CBlockLocator& loc)
{
    CWalletDB walletdb(strWalletFile);
    walletdb.WriteBestBlock(loc);
}

bool CWallet::SetMinVersion(enum WalletFeature nVersion, CWalletDB* pwalletdbIn, bool fExplicit)
{
    LOCK(cs_wallet); // nWalletVersion
    if (nWalletVersion >= nVersion)
        return true;

    // when doing an explicit upgrade, if we pass the max version permitted, upgrade all the way
    if (fExplicit && nVersion > nWalletMaxVersion)
        nVersion = FEATURE_LATEST;

    nWalletVersion = nVersion;

    if (nVersion > nWalletMaxVersion)
        nWalletMaxVersion = nVersion;

    if (fFileBacked) {
        CWalletDB* pwalletdb = pwalletdbIn ? pwalletdbIn : new CWalletDB(strWalletFile);
        if (nWalletVersion > 40000)
            pwalletdb->WriteMinVersion(nWalletVersion);
        if (!pwalletdbIn)
            delete pwalletdb;
    }

    return true;
}

bool CWallet::SetMaxVersion(int nVersion)
{
    LOCK(cs_wallet); // nWalletVersion, nWalletMaxVersion
    // cannot downgrade below current version
    if (nWalletVersion > nVersion)
        return false;

    nWalletMaxVersion = nVersion;

    return true;
}

set<uint256> CWallet::GetConflicts(const uint256& txid) const
{
    set<uint256> result;
    AssertLockHeld(cs_wallet);

    std::map<uint256, CWalletTx>::const_iterator it = mapWallet.find(txid);
    if (it == mapWallet.end())
        return result;
    const CWalletTx& wtx = it->second;

    std::pair<TxSpends::const_iterator, TxSpends::const_iterator> range;

    BOOST_FOREACH (const CTxIn& txin, wtx.vin) {
    	COutPoint prevout = findMyOutPoint(txin);
        if (mapTxSpends.count(prevout) <= 1)
            continue; // No conflict if zero or one spends
        range = mapTxSpends.equal_range(prevout);
        for (TxSpends::const_iterator it = range.first; it != range.second; ++it)
            result.insert(it->second);
    }
    return result;
}

void CWallet::SyncMetaData(pair<TxSpends::iterator, TxSpends::iterator> range)
{
    // We want all the wallet transactions in range to have the same metadata as
    // the oldest (smallest nOrderPos).
    // So: find smallest nOrderPos:

    int nMinOrderPos = std::numeric_limits<int>::max();
    const CWalletTx* copyFrom = NULL;
    for (TxSpends::iterator it = range.first; it != range.second; ++it) {
        const uint256& hash = it->second;
        int n = mapWallet[hash].nOrderPos;
        if (n < nMinOrderPos) {
            nMinOrderPos = n;
            copyFrom = &mapWallet[hash];
        }
    }
    // Now copy data from copyFrom to rest:
    for (TxSpends::iterator it = range.first; it != range.second; ++it) {
        const uint256& hash = it->second;
        CWalletTx* copyTo = &mapWallet[hash];
        if (copyFrom == copyTo) continue;
        copyTo->mapValue = copyFrom->mapValue;
        copyTo->vOrderForm = copyFrom->vOrderForm;
        // fTimeReceivedIsTxTime not copied on purpose
        // nTimeReceived not copied on purpose
        copyTo->nTimeSmart = copyFrom->nTimeSmart;
        copyTo->fFromMe = copyFrom->fFromMe;
        copyTo->strFromAccount = copyFrom->strFromAccount;
        // nOrderPos not copied on purpose
        // cached members not copied on purpose
    }
}

/**
 * Outpoint is spent if any non-conflicted transaction
 * spends it:
 */
bool CWallet::IsSpent(const uint256& hash, unsigned int n)
{
    const COutPoint outpoint(hash, n);
    std::string keyImageHex;

    pair<TxSpends::const_iterator, TxSpends::const_iterator> range;
    range = mapTxSpends.equal_range(outpoint);
    for (TxSpends::const_iterator it = range.first; it != range.second; ++it) {
        const uint256& wtxid = it->second;
        std::map<uint256, CWalletTx>::const_iterator mit = mapWallet.find(wtxid);
        if (mit != mapWallet.end() && int(mit->second.GetDepthInMainChain()) > int(0)) {
            keyImagesSpends[keyImageHex] = true;
            return true; // Spent
        }
    }

    std::string outString = outpoint.hash.GetHex() + std::to_string(outpoint.n);
    CKeyImage ki = outpointToKeyImages[outString];
    if (IsKeyImageSpend1(ki.GetHex(), uint256())) {
    	return true;
    }

    return false;
}

void CWallet::AddToSpends(const COutPoint& outpoint, const uint256& wtxid)
{
    mapTxSpends.insert(make_pair(outpoint, wtxid));
    pair<TxSpends::iterator, TxSpends::iterator> range;
    range = mapTxSpends.equal_range(outpoint);
    SyncMetaData(range);
    inSpendQueueOutpoints.erase(outpoint);
}


void CWallet::AddToSpends(const uint256& wtxid)
{
    assert(mapWallet.count(wtxid));
    CWalletTx& thisTx = mapWallet[wtxid];
    if (thisTx.IsCoinBase()) // Coinbases don't spend anything!
        return;
    BOOST_FOREACH (const CTxIn& txin, thisTx.vin) {
    	CKeyImage ki = txin.keyImage;
    	COutPoint prevout = findMyOutPoint(txin);
    	if (!prevout.IsNull() && isMatchMyKeyImage(ki, prevout)) {
            AddToSpends(prevout, wtxid);
            continue;
    	}
    }
}

bool CWallet::isMatchMyKeyImage(const CKeyImage& ki, const COutPoint& out)
{
	if (mapWallet.count(out.hash) == 0) return false;
	std::string outpoint = out.hash.GetHex() + std::to_string(out.n);
	CKeyImage computed = outpointToKeyImages[outpoint];
	bool ret = (computed == ki);
	return ret;
}

bool CWallet::GetMasternodeVinAndKeys(CTxIn& txinRet, CPubKey& pubKeyRet, CKey& keyRet, std::string strTxHash, std::string strOutputIndex)
{
    // wait for reindex and/or import to finish
    if (fImporting || fReindex) return false;

    // Find possible candidates
    std::vector<COutput> vPossibleCoins;
    AvailableCoins(vPossibleCoins, true, NULL, false, ONLY_1000000);
    if (vPossibleCoins.empty()) {
        LogPrintf("CWallet::GetMasternodeVinAndKeys -- Could not locate any valid masternode vin\n");
        return false;
    }

    if (strTxHash.empty()) // No output specified, select the first one
        return GetVinAndKeysFromOutput(vPossibleCoins[0], txinRet, pubKeyRet, keyRet);

    // Find specific vin
    uint256 txHash = uint256S(strTxHash);

    int nOutputIndex;
    try {
        nOutputIndex = std::stoi(strOutputIndex.c_str());
    } catch (const std::exception& e) {
        LogPrintf("%s: %s on strOutputIndex\n", __func__, e.what());
        return false;
    }

    BOOST_FOREACH (COutput& out, vPossibleCoins)
    if (out.tx->GetHash() == txHash && out.i == nOutputIndex) // found it!
        return GetVinAndKeysFromOutput(out, txinRet, pubKeyRet, keyRet);

    LogPrintf("CWallet::GetMasternodeVinAndKeys -- Could not locate specified masternode vin\n");
    return false;
}

bool CWallet::GetVinAndKeysFromOutput(COutput out, CTxIn& txinRet, CPubKey& pubKeyRet, CKey& keyRet)
{
    // wait for reindex and/or import to finish
    if (fImporting || fReindex) return false;

    CScript pubScript;

    txinRet = CTxIn(out.tx->GetHash(), out.i);
    pubScript = out.tx->vout[out.i].scriptPubKey; // the inputs PubKey

    CTxDestination address1;
    ExtractDestination(pubScript, address1);
    CBitcoinAddress address2(address1);

    CKeyID keyID;
    if (!address2.GetKeyID(keyID)) {
        LogPrintf("CWallet::GetVinAndKeysFromOutput -- Address does not refer to a key\n");
        return false;
    }

    if (!GetKey(keyID, keyRet)) {
        LogPrintf("CWallet::GetVinAndKeysFromOutput -- Private key for address is not known\n");
        return false;
    }

    pubKeyRet = keyRet.GetPubKey();
    return true;
}

bool CWallet::EncryptWallet(const SecureString& strWalletPassphrase)
{
    if (IsCrypted())
        return false;

    CKeyingMaterial vMasterKey;
    RandAddSeedPerfmon();

    vMasterKey.resize(WALLET_CRYPTO_KEY_SIZE);
    GetRandBytes(&vMasterKey[0], WALLET_CRYPTO_KEY_SIZE);

    CMasterKey kMasterKey;
    RandAddSeedPerfmon();

    kMasterKey.vchSalt.resize(WALLET_CRYPTO_SALT_SIZE);
    GetRandBytes(&kMasterKey.vchSalt[0], WALLET_CRYPTO_SALT_SIZE);

    CCrypter crypter;
    int64_t nStartTime = GetTimeMillis();
    crypter.SetKeyFromPassphrase(strWalletPassphrase, kMasterKey.vchSalt, 25000, kMasterKey.nDerivationMethod);
    kMasterKey.nDeriveIterations = 2500000 / ((double)(GetTimeMillis() - nStartTime));

    nStartTime = GetTimeMillis();
    crypter.SetKeyFromPassphrase(strWalletPassphrase, kMasterKey.vchSalt, kMasterKey.nDeriveIterations, kMasterKey.nDerivationMethod);
    kMasterKey.nDeriveIterations = (kMasterKey.nDeriveIterations + kMasterKey.nDeriveIterations * 100 / ((double)(GetTimeMillis() - nStartTime))) / 2;

    if (kMasterKey.nDeriveIterations < 25000)
        kMasterKey.nDeriveIterations = 25000;

    LogPrintf("Encrypting Wallet with an nDeriveIterations of %i\n", kMasterKey.nDeriveIterations);

    if (!crypter.SetKeyFromPassphrase(strWalletPassphrase, kMasterKey.vchSalt, kMasterKey.nDeriveIterations, kMasterKey.nDerivationMethod))
        return false;
    if (!crypter.Encrypt(vMasterKey, kMasterKey.vchCryptedKey))
        return false;

    {
        LOCK(cs_wallet);
        mapMasterKeys[++nMasterKeyMaxID] = kMasterKey;
        if (fFileBacked) {
            assert(!pwalletdbEncryption);
            pwalletdbEncryption = new CWalletDB(strWalletFile);
            if (!pwalletdbEncryption->TxnBegin()) {
                delete pwalletdbEncryption;
                pwalletdbEncryption = NULL;
                return false;
            }
            pwalletdbEncryption->WriteMasterKey(nMasterKeyMaxID, kMasterKey);
        }

        // must get current HD chain before EncryptKeys
        CHDChain hdChainCurrent;
        GetHDChain(hdChainCurrent);

        if (!EncryptKeys(vMasterKey)) {
            if (fFileBacked) {
                pwalletdbEncryption->TxnAbort();
                delete pwalletdbEncryption;
            }
            // We now probably have half of our keys encrypted in memory, and half not...
            // die and let the user reload their unencrypted wallet.
            assert(false);
        }

        if (!hdChainCurrent.IsNull()) {
            assert(EncryptHDChain(vMasterKey));

            CHDChain hdChainCrypted;
            assert(GetHDChain(hdChainCrypted));

            // ids should match, seed hashes should not
            assert(hdChainCurrent.GetID() == hdChainCrypted.GetID());
            assert(hdChainCurrent.GetSeedHash() != hdChainCrypted.GetSeedHash());

            assert(SetCryptedHDChain(hdChainCrypted, false));
        }

        // Encryption was introduced in version 0.4.0
        SetMinVersion(FEATURE_WALLETCRYPT, pwalletdbEncryption, true);

        if (fFileBacked) {
            if (!pwalletdbEncryption->TxnCommit()) {
                delete pwalletdbEncryption;
                // We now have keys encrypted in memory, but not on disk...
                // die to avoid confusion and let the user reload their unencrypted wallet.
                assert(false);
            }

            delete pwalletdbEncryption;
            pwalletdbEncryption = NULL;
        }

        Lock();
        
        // Need to completely rewrite the wallet file; if we don't, bdb might keep
        // bits of the unencrypted private key in slack space in the database file.
        CDB::Rewrite(strWalletFile);
    }
    NotifyStatusChanged(this);

    return true;
}

int64_t CWallet::IncOrderPosNext(CWalletDB* pwalletdb)
{
    AssertLockHeld(cs_wallet); // nOrderPosNext
    int64_t nRet = nOrderPosNext++;
    if (pwalletdb) {
        pwalletdb->WriteOrderPosNext(nOrderPosNext);
    } else {
        CWalletDB(strWalletFile).WriteOrderPosNext(nOrderPosNext);
    }
    return nRet;
}

CWallet::TxItems CWallet::OrderedTxItems(std::list<CAccountingEntry>& acentries, std::string strAccount)
{
    AssertLockHeld(cs_wallet); // mapWallet
    CWalletDB walletdb(strWalletFile);

    // First: get all CWalletTx and CAccountingEntry into a sorted-by-order multimap.
    TxItems txOrdered;

    // Note: maintaining indices in the database of (account,time) --> txid and (account, time) --> acentry
    // would make this much faster for applications that do this a lot.
    for (map<uint256, CWalletTx>::iterator it = mapWallet.begin(); it != mapWallet.end(); ++it) {
        CWalletTx* wtx = &((*it).second);
        txOrdered.insert(make_pair(wtx->nOrderPos, TxPair(wtx, (CAccountingEntry*)0)));
    }
    acentries.clear();
    walletdb.ListAccountCreditDebit(strAccount, acentries);
    BOOST_FOREACH (CAccountingEntry& entry, acentries) {
        txOrdered.insert(make_pair(entry.nOrderPos, TxPair((CWalletTx*)0, &entry)));
    }

    return txOrdered;
}

void CWallet::MarkDirty()
{
    {
        LOCK(cs_wallet);
        BOOST_FOREACH (PAIRTYPE(const uint256, CWalletTx) & item, mapWallet)
        item.second.MarkDirty();
    }
}

bool CWallet::AddToWallet(const CWalletTx& wtxIn, bool fFromLoadWallet)
{
    uint256 hash = wtxIn.GetHash();
    const uint256& hashBlock = wtxIn.hashBlock;
    CBlockIndex* p = mapBlockIndex[hashBlock];
    if (p) {
        for (CTxIn in: wtxIn.vin) {
            pblocktree->WriteKeyImage(in.keyImage.GetHex(), hashBlock);
        }
    }

    CWalletDB db(strWalletFile);
    for (size_t i = 0; i < wtxIn.vout.size(); i++) {
    	std::string outpoint = hash.GetHex() + std::to_string(i);
    	if (outpointToKeyImages.count(outpoint) == 1 && outpointToKeyImages[outpoint].IsValid()) continue;
		CKeyImage ki;
		//reading key image
    	if (db.ReadKeyImage(outpoint, ki)) {
    		if (ki.IsFullyValid()) {
    			outpointToKeyImages[outpoint] = ki;
    			continue;
    		}
    	}
    	if (IsMine(wtxIn.vout[i])) {
    			//outpointToKeyImages[outpoint] = ki;
    	}
    }

    if (fFromLoadWallet) {
        mapWallet[hash] = wtxIn;
        mapWallet[hash].BindWallet(this);
        AddToSpends(hash);
    } else {
        LOCK(cs_wallet);
        // Inserts only if not already there, returns tx inserted or tx found
        pair<map<uint256, CWalletTx>::iterator, bool> ret = mapWallet.insert(make_pair(hash, wtxIn));
        CWalletTx& wtx = (*ret.first).second;
        wtx.BindWallet(this);
        bool fInsertedNew = ret.second;
        if (fInsertedNew) {
            wtx.nTimeReceived = GetAdjustedTime();
            wtx.nOrderPos = IncOrderPosNext();

            wtx.nTimeSmart = wtx.nTimeReceived;
            if (wtxIn.hashBlock != 0) {
                if (mapBlockIndex.count(wtxIn.hashBlock)) {
                    int64_t latestNow = wtx.nTimeReceived;
                    int64_t latestEntry = 0;
                    {
                        // Tolerate times up to the last timestamp in the wallet not more than 5 minutes into the future
                        int64_t latestTolerated = latestNow + 300;
                        std::list<CAccountingEntry> acentries;
                        TxItems txOrdered = OrderedTxItems(acentries);
                        for (TxItems::reverse_iterator it = txOrdered.rbegin(); it != txOrdered.rend(); ++it) {
                            CWalletTx* const pwtx = (*it).second.first;
                            if (pwtx == &wtx)
                                continue;
                            CAccountingEntry* const pacentry = (*it).second.second;
                            int64_t nSmartTime;
                            if (pwtx) {
                                nSmartTime = pwtx->nTimeSmart;
                                if (!nSmartTime)
                                    nSmartTime = pwtx->nTimeReceived;
                            } else
                                nSmartTime = pacentry->nTime;
                            if (nSmartTime <= latestTolerated) {
                                latestEntry = nSmartTime;
                                if (nSmartTime > latestNow)
                                    latestNow = nSmartTime;
                                break;
                            }
                        }
                    }

                    int64_t blocktime = mapBlockIndex[wtxIn.hashBlock]->GetBlockTime();
                    wtx.nTimeSmart = std::max(latestEntry, std::min(blocktime, latestNow));
                } else
                    LogPrintf("AddToWallet() : found %s in block %s not in index\n",
                              wtxIn.GetHash().ToString(),
                              wtxIn.hashBlock.ToString());
            }
            AddToSpends(hash);
        }

        bool fUpdated = false;
        if (!fInsertedNew) {
            // Merge
            if (wtxIn.hashBlock != 0 && wtxIn.hashBlock != wtx.hashBlock) {
                wtx.hashBlock = wtxIn.hashBlock;
                fUpdated = true;
            }
            if (wtxIn.nIndex != -1 && (wtxIn.vMerkleBranch != wtx.vMerkleBranch || wtxIn.nIndex != wtx.nIndex)) {
                wtx.vMerkleBranch = wtxIn.vMerkleBranch;
                wtx.nIndex = wtxIn.nIndex;
                fUpdated = true;
            }
            if (wtxIn.fFromMe && wtxIn.fFromMe != wtx.fFromMe) {
                wtx.fFromMe = wtxIn.fFromMe;
                fUpdated = true;
            }
        }

        //// debug print
        LogPrintf("AddToWallet %s  %s%s\n", wtxIn.GetHash().ToString(), (fInsertedNew ? "new" : ""), (fUpdated ? "update" : ""));

        // Write to disk
        if (fInsertedNew || fUpdated)
            if (!wtx.WriteToDisk())
                return false;

        // Break debit/credit balance caches:
        wtx.MarkDirty();
        LogPrintf("MarkDirty %s  %s%s\n", wtxIn.GetHash().ToString(), (fInsertedNew ? "new" : ""), (fUpdated ? "update" : ""));

        // Notify UI of new or updated transaction
        NotifyTransactionChanged(this, hash, fInsertedNew ? CT_NEW : CT_UPDATED);

        // notify an external script when a wallet transaction comes in or is updated
        std::string strCmd = GetArg("-walletnotify", "");

        if (!strCmd.empty()) {
            boost::replace_all(strCmd, "%s", wtxIn.GetHash().GetHex());
            boost::thread t(runCommand, strCmd); // thread runs free
        }
    }
    return true;
}

/**
 * Add a transaction to the wallet, or update it.
 * pblock is optional, but should be provided if the transaction is known to be in a block.
 * If fUpdate is true, existing transactions will be updated.
 */
bool CWallet::AddToWalletIfInvolvingMe(const CTransaction& tx, const CBlock* pblock, bool fUpdate)
{
    {
        AssertLockHeld(cs_wallet);
        bool fExisted = mapWallet.count(tx.GetHash()) != 0;
        if (fExisted && !fUpdate) return false;
        IsTransactionForMe(tx);
        if (pblock && mapBlockIndex.count(pblock->GetHash()) == 1) {
        	if (!IsLocked()) {
        		try {
        			CWalletDB(strWalletFile).WriteScannedBlockHeight(mapBlockIndex[pblock->GetHash()]->nHeight);
        		} catch (std::exception &e) {
        			LogPrintf("\nCannot open data base or wallet is locked\n");
        		}
        	}
        }
        if (fExisted || IsMine(tx) || IsFromMe(tx)) {
            CWalletTx wtx(this, tx);
            // Get merkle branch if transaction was found in a block
            if (pblock)
                wtx.SetMerkleBranch(*pblock);
            return AddToWallet(wtx);
        }
    }
    return false;
}

void CWallet::SyncTransaction(const CTransaction& tx, const CBlock* pblock)
{
	if (IsLocked()) return;
    LOCK2(cs_main, cs_wallet);
    if (!AddToWalletIfInvolvingMe(tx, pblock, true)) {
        return; // Not one of ours
    }
    // If a transaction changes 'conflicted' state, that changes the balance
    // available of the outputs it spends. So force those to be
    // recomputed, also:
    BOOST_FOREACH (const CTxIn& txin, tx.vin) {
    	COutPoint prevout = findMyOutPoint(txin);
        if (mapWallet.count(prevout.hash))
            mapWallet[prevout.hash].MarkDirty();
    }
}

void CWallet::EraseFromWallet(const uint256& hash)
{
    if (!fFileBacked)
        return;
    {
        LOCK(cs_wallet);
        if (mapWallet.erase(hash))
            CWalletDB(strWalletFile).EraseTx(hash);
    }
    return;
}


isminetype CWallet::IsMine(const CTxIn& txin) const
{
    {
        LOCK(cs_wallet);
        COutPoint prevout = findMyOutPoint(txin);
        map<uint256, CWalletTx>::const_iterator mi = mapWallet.find(prevout.hash);
        if (mi != mapWallet.end()) {
            const CWalletTx& prev = (*mi).second;
            if (prevout.n < prev.vout.size())
                return IsMine(prev.vout[prevout.n]);
        }
    }
    return ISMINE_NO;
}

COutPoint CWallet::findMyOutPoint(const CTxIn& txin) const
{
	int myIndex = findMultisigInputIndex(txin);
	COutPoint outpoint;
	if (myIndex == -1) {
		outpoint = txin.prevout;
	} else {
		outpoint = txin.decoys[myIndex];
	}
	std::string prevout = outpoint.hash.GetHex() + std::to_string(outpoint.n);
	outpointToKeyImages[prevout] = txin.keyImage;
	return outpoint;
}

CAmount CWallet::GetDebit(const CTxIn& txin, const isminefilter& filter) const
{
    {
        LOCK(cs_wallet);
        if (txin.prevout.IsNull()) return 0;
        COutPoint prevout = findMyOutPoint(txin);
        map<uint256, CWalletTx>::const_iterator mi = mapWallet.find(prevout.hash);
        if (mi != mapWallet.end()) {
            const CWalletTx& prev = (*mi).second;
            if (prevout.n < prev.vout.size())
                if (IsMine(prev.vout[prevout.n]) & filter)
                    return getCTxOutValue(prev, prev.vout[prevout.n]);
        }
    }
    return 0;
}

// Recursively determine the rounds of a given input (How deep is the Obfuscation chain for a given input)
int CWallet::GetRealInputObfuscationRounds(CTxIn in, int rounds) const
{
    static std::map<uint256, CMutableTransaction> mDenomWtxes;

    if (rounds >= 16) return 15; // 16 rounds max

    uint256 hash = in.prevout.hash;
    unsigned int nout = in.prevout.n;

    const CWalletTx* wtx = GetWalletTx(hash);
    if (wtx != NULL) {
        std::map<uint256, CMutableTransaction>::const_iterator mdwi = mDenomWtxes.find(hash);
        // not known yet, let's add it
        if (mdwi == mDenomWtxes.end()) {
            LogPrint("obfuscation", "GetInputObfuscationRounds INSERTING %s\n", hash.ToString());
            mDenomWtxes[hash] = CMutableTransaction(*wtx);
        }
            // found and it's not an initial value, just return it
        else if (mDenomWtxes[hash].vout[nout].nRounds != -10) {
            return mDenomWtxes[hash].vout[nout].nRounds;
        }


        // bounds check
        if (nout >= wtx->vout.size()) {
            // should never actually hit this
            LogPrint("obfuscation", "GetInputObfuscationRounds UPDATED   %s %3d %3d\n", hash.ToString(), nout, -4);
            return -4;
        }

        if (pwalletMain->IsCollateralAmount(pwalletMain->getCTxOutValue(*wtx, wtx->vout[nout]))) {
            mDenomWtxes[hash].vout[nout].nRounds = -3;
            LogPrint("obfuscation", "GetInputObfuscationRounds UPDATED   %s %3d %3d\n", hash.ToString(), nout, mDenomWtxes[hash].vout[nout].nRounds);
            return mDenomWtxes[hash].vout[nout].nRounds;
        }

        //make sure the final output is non-denominate
        if (!IsDenominatedAmount(pwalletMain->getCTxOutValue(*wtx, wtx->vout[nout]))) //NOT DENOM
        {
            mDenomWtxes[hash].vout[nout].nRounds = -2;
            LogPrint("obfuscation", "GetInputObfuscationRounds UPDATED   %s %3d %3d\n", hash.ToString(), nout, mDenomWtxes[hash].vout[nout].nRounds);
            return mDenomWtxes[hash].vout[nout].nRounds;
        }

        bool fAllDenoms = true;
        BOOST_FOREACH (CTxOut out, wtx->vout) {
            fAllDenoms = fAllDenoms && IsDenominatedAmount(pwalletMain->getCTxOutValue(*wtx, out));
        }
        // this one is denominated but there is another non-denominated output found in the same tx
        if (!fAllDenoms) {
            mDenomWtxes[hash].vout[nout].nRounds = 0;
            LogPrint("obfuscation", "GetInputObfuscationRounds UPDATED   %s %3d %3d\n", hash.ToString(), nout, mDenomWtxes[hash].vout[nout].nRounds);
            return mDenomWtxes[hash].vout[nout].nRounds;
        }

        int nShortest = -10; // an initial value, should be no way to get this by calculations
        bool fDenomFound = false;
        // only denoms here so let's look up
        BOOST_FOREACH (CTxIn in2, wtx->vin) {
            if (IsMine(in2)) {
                int n = GetRealInputObfuscationRounds(in2, rounds + 1);
                // denom found, find the shortest chain or initially assign nShortest with the first found value
                if (n >= 0 && (n < nShortest || nShortest == -10)) {
                    nShortest = n;
                    fDenomFound = true;
                }
            }
        }
        mDenomWtxes[hash].vout[nout].nRounds = fDenomFound ? (nShortest >= 15 ? 16 : nShortest + 1) // good, we a +1 to the shortest one but only 16 rounds max allowed
                                                           :
                                               0; // too bad, we are the fist one in that chain
        LogPrint("obfuscation", "GetInputObfuscationRounds UPDATED   %s %3d %3d\n", hash.ToString(), nout, mDenomWtxes[hash].vout[nout].nRounds);
        return mDenomWtxes[hash].vout[nout].nRounds;
    }

    return rounds - 1;
}

// respect current settings
int CWallet::GetInputObfuscationRounds(CTxIn in) const
{
    LOCK(cs_wallet);
    int realObfuscationRounds = GetRealInputObfuscationRounds(in, 0);
    return realObfuscationRounds > 0 ? 0 : realObfuscationRounds;
}

bool CWallet::IsDenominated(const CTxIn& txin) const
{
    {
        LOCK(cs_wallet);
        COutPoint prevout = findMyOutPoint(txin);
        map<uint256, CWalletTx>::const_iterator mi = mapWallet.find(prevout.hash);
        if (mi != mapWallet.end()) {
            const CWalletTx& prev = (*mi).second;
            if (prevout.n < prev.vout.size()) return IsDenominatedAmount(getCTxOutValue(prev, prev.vout[prevout.n]));
        }
    }
    return false;
}

bool CWallet::IsDenominated(const CTransaction& tx) const
{
    /*
        Return false if ANY inputs are non-denom
    */
    bool ret = true;
    BOOST_FOREACH (const CTxIn& txin, tx.vin) {
        if (!IsDenominated(txin)) {
            ret = false;
        }
    }
    return ret;
}


bool CWallet::IsDenominatedAmount(CAmount nInputAmount) const
{
    BOOST_FOREACH (CAmount d, obfuScationDenominations)
    if (nInputAmount == d)
        return true;
    return false;
}

bool CWallet::IsChange(const CTxOut& txout) const
{
    if (::IsMine(*this, txout.scriptPubKey)) {
        CTxDestination address;
        if (!ExtractDestination(txout.scriptPubKey, address))
            return true;

        LOCK(cs_wallet);
        if (!mapAddressBook.count(address))
            return true;
    }
    return false;
}

int64_t CWalletTx::GetTxTime() const
{
    int64_t n = nTimeSmart;
    return n ? n : nTimeReceived;
}

int64_t CWalletTx::GetComputedTxTime() const
{
    int64_t nTime = GetTxTime();
    return nTime;
}

int CWalletTx::GetRequestCount() const
{
    // Returns -1 if it wasn't being tracked
    int nRequests = -1;
    {
        LOCK(pwallet->cs_wallet);
        if (IsCoinBase()) {
            // Generated block
            if (hashBlock != 0) {
                map<uint256, int>::const_iterator mi = pwallet->mapRequestCount.find(hashBlock);
                if (mi != pwallet->mapRequestCount.end())
                    nRequests = (*mi).second;
            }
        } else {
            // Did anyone request this transaction?
            map<uint256, int>::const_iterator mi = pwallet->mapRequestCount.find(GetHash());
            if (mi != pwallet->mapRequestCount.end()) {
                nRequests = (*mi).second;

                // How about the block it's in?
                if (nRequests == 0 && hashBlock != 0) {
                    map<uint256, int>::const_iterator mi = pwallet->mapRequestCount.find(hashBlock);
                    if (mi != pwallet->mapRequestCount.end())
                        nRequests = (*mi).second;
                    else
                        nRequests = 1; // If it's in someone else's block it must have got out
                }
            }
        }
    }
    return nRequests;
}

void CWalletTx::GetAmounts(list<COutputEntry>& listReceived,
                           list<COutputEntry>& listSent,
                           CAmount& nFee,
                           string& strSentAccount,
                           const isminefilter& filter) const
{
    nFee = 0;
    listReceived.clear();
    listSent.clear();
    strSentAccount = strFromAccount;

    // Compute fee:
    CAmount nDebit = GetDebit(filter);
    if (nDebit > 0) // debit>0 means we signed/sent this transaction
    {
        CAmount nValueOut = GetValueOut();
        nFee = nDebit - nValueOut;
    }

    // Sent/received.
    for (unsigned int i = 0; i < vout.size(); ++i) {
        const CTxOut& txout = vout[i];
        isminetype fIsMine = pwallet->IsMine(txout);
        // Only need to handle txouts if AT LEAST one of these is true:
        //   1) they debit from us (sent)
        //   2) the output is to us (received)
        if (nDebit > 0) {
            // Don't report 'change' txouts
            if (pwallet->IsChange(txout))
                continue;
        } else if (!(fIsMine & filter))
            continue;

        // In either case, we need to get the destination address
        CTxDestination address;
        if (!ExtractDestination(txout.scriptPubKey, address)) {
            if (!IsCoinStake() && !IsCoinBase()) {
                LogPrintf("CWalletTx::GetAmounts: Unknown transaction type found, txid %s\n", this->GetHash().ToString());
            }
            address = CNoDestination();
        }

        COutputEntry output = {address, pwallet->getCTxOutValue(*this, txout), (int)i};

        // If we are debited by the transaction, add the output as a "sent" entry
        if (nDebit > 0)
            listSent.push_back(output);

        // If we are receiving the output, add it as a "received" entry
        if (fIsMine & filter)
            listReceived.push_back(output);
    }
}

void CWalletTx::GetAccountAmounts(const string& strAccount, CAmount& nReceived, CAmount& nSent, CAmount& nFee, const isminefilter& filter) const
{
    nReceived = nSent = nFee = 0;

    CAmount allFee;
    string strSentAccount;
    list<COutputEntry> listReceived;
    list<COutputEntry> listSent;
    GetAmounts(listReceived, listSent, allFee, strSentAccount, filter);

    if (strAccount == strSentAccount) {
        BOOST_FOREACH (const COutputEntry& s, listSent)
        nSent += s.amount;
        nFee = allFee;
    }
    {
        LOCK(pwallet->cs_wallet);
        BOOST_FOREACH (const COutputEntry& r, listReceived) {
            if (pwallet->mapAddressBook.count(r.destination)) {
                map<CTxDestination, CAddressBookData>::const_iterator mi = pwallet->mapAddressBook.find(r.destination);
                if (mi != pwallet->mapAddressBook.end() && (*mi).second.name == strAccount)
                    nReceived += r.amount;
            } else if (strAccount.empty()) {
                nReceived += r.amount;
            }
        }
    }
}


bool CWalletTx::WriteToDisk()
{
    return CWalletDB(pwallet->strWalletFile).WriteTx(GetHash(), *this);
}

/**
 * Scan the block chain (starting in pindexStart) for transactions
 * from or to us. If fUpdate is true, found transactions that already
 * exist in the wallet will be updated.
 */
int CWallet::ScanForWalletTransactions(CBlockIndex* pindexStart, bool fUpdate, int height)
{
    int ret = 0;
    int64_t nNow = GetTime();
    CBlockIndex* pindex = pindexStart;
    {
        LOCK2(cs_main, cs_wallet);

        // no need to read and scan block, if block was created before
        // our wallet birthday (as adjusted for block time variability)
        while (pindex && nTimeFirstKey && (pindex->GetBlockTime() < (nTimeFirstKey - 7200))) {
            pindex = chainActive.Next(pindex);
        }

        ShowProgress(_("Rescanning..."), 0); // show rescan progress in GUI as dialog or on splashscreen, if -rescan on startup
        double dProgressStart = Checkpoints::GuessVerificationProgress(pindex, false);
        double dProgressTip = Checkpoints::GuessVerificationProgress(chainActive.Tip(), false);
        while (!IsLocked() &&  pindex) {
            if (pindex->nHeight % 100 == 0 && dProgressTip - dProgressStart > 0.0)
                ShowProgress(_("Rescanning..."), std::max(1, std::min(99, (int)((Checkpoints::GuessVerificationProgress(pindex, false) - dProgressStart) / (dProgressTip - dProgressStart) * 100))));

            CBlock block;
            ReadBlockFromDisk(block, pindex);
            BOOST_FOREACH (CTransaction& tx, block.vtx) {
                if (AddToWalletIfInvolvingMe(tx, &block, fUpdate))
                    ret++;
            }
            pindex = chainActive.Next(pindex);
            if (GetTime() >= nNow + 60) {
                nNow = GetTime();
                LogPrintf("Still rescanning. At block %d. Progress=%f\n", pindex->nHeight, Checkpoints::GuessVerificationProgress(pindex));
            }
        }
        ShowProgress(_("Rescanning..."), 100); // hide progress dialog in GUI
    }
    return ret;
}

void CWallet::ReacceptWalletTransactions()
{
    LOCK2(cs_main, cs_wallet);
    BOOST_FOREACH (PAIRTYPE(const uint256, CWalletTx) & item, mapWallet) {
        const uint256& wtxid = item.first;
        CWalletTx& wtx = item.second;
        assert(wtx.GetHash() == wtxid);

        int nDepth = wtx.GetDepthInMainChain();

        if (!wtx.IsCoinBase() && nDepth < 0) {
            // Try to add to memory pool
            LOCK(mempool.cs);
            wtx.AcceptToMemoryPool(false);
        }
    }
}

bool CWalletTx::InMempool() const
{
    LOCK(mempool.cs);
    if (mempool.exists(GetHash())) {
        return true;
    }
    return false;
}

CKey CWallet::GeneratePartialKey(const COutPoint& out)
{
	if (mapWallet.count(out.hash) < 1) throw runtime_error("Outpoint not found");
	return GeneratePartialKey(mapWallet[out.hash].vout[out.n]);
}

CKey CWallet::GeneratePartialKey(const CTxOut& out)
{
	CKey ret;
	CPubKey txPub(out.txPub);
	CPubKey pubSpendKey = GetMultisigPubSpendKey();
	CKey view = MyMultisigViewKey();
	//compute the tx destination
	//P' = Hs(aR)G+B, a = view private, B = spend pub, R = tx public key
	unsigned char aR[65];
	//copy R into a
	memcpy(aR, txPub.begin(), txPub.size());
	if (!secp256k1_ec_pubkey_tweak_mul(aR, txPub.size(), view.begin())) {
		return ret;
	}
	uint256 HS = Hash(aR, aR + txPub.size());
	ret.Set(HS.begin(), HS.end(), true);
	return ret;
}

CKey CWallet::generateAdditionalPartialAlpha(const CPartialTransaction& tx)
{
	uint256 hashOfInOuts = generateHashOfAllIns(tx);
	CKey mySpend;
	mySpendPrivateKey(mySpend);
	uint256 alpha = Hash(mySpend.begin(), mySpend.end(), hashOfInOuts.begin(), hashOfInOuts.end());
	CKey alphaKey;
	alphaKey.Set(alpha.begin(), alpha.end(), true);
	return alphaKey;
}
void CWallet::generateAdditionalPartialAlpha(const CPartialTransaction& tx, CPKeyImageAlpha& combo, const uint256& hashOfInOuts)
{
	CKey mySpend;
	mySpendPrivateKey(mySpend);
	uint256 alpha = Hash(mySpend.begin(), mySpend.end(), hashOfInOuts.begin(), hashOfInOuts.end());
	CKey alphaKey;
	alphaKey.Set(alpha.begin(), alpha.end(), true);
	CPubKey alphaPub = alphaKey.GetPubKey();
	combo.LIJ.Set(alphaPub.begin(), alphaPub.end());
	unsigned char rij[33];

	CPubKey ADDPUB = generateAdditonalPubKey(tx);

	PointHashingSuccessively(ADDPUB, alphaKey.begin(), rij);
	combo.RIJ.Set(rij, rij + 33);

	unsigned char partialAdditionalKeyImage[33];
	PointHashingSuccessively(ADDPUB, mySpend.begin(), partialAdditionalKeyImage);
	combo.ki.Set(partialAdditionalKeyImage, partialAdditionalKeyImage + 33);
}

void CWallet::GeneratePKeyImageAlpha(const COutPoint& op, CPKeyImageAlpha& combo)
{
	unsigned char alpha[32];
	GenerateAlphaFromOutpoint(op, alpha);
	CKey alphaKey;
	alphaKey.Set(alpha, alpha + 32, true);
	CPubKey alphaPub = alphaKey.GetPubKey();
	combo.LIJ.Set(alphaPub.begin(), alphaPub.end());
	unsigned char rij[33];
	const CTxOut txout = mapWallet[op.hash].vout[op.n];
	CPubKey destKey;
	if (!ExtractPubKey(txout.scriptPubKey, destKey)) {
		throw runtime_error("cannot extract public key from destination script");
	}
	PointHashingSuccessively(destKey, alpha, rij);
	combo.RIJ.Set(rij, rij + 33);
	combo.ki = GeneratePartialKeyImage(op);

	CKey myViewMultisig = MyMultisigViewKey();
	unsigned char data[64];
	uint256 opHash = ((COutPoint)op).GetHash();
	memcpy(data, opHash.begin(), 32);
	memcpy(data, myViewMultisig.begin(), 32);
	combo.outPointHash = Hash(data, data + 64);
}

void CWallet::GenerateAlphaFromOutpoint(const COutPoint& op, unsigned char* alpha) const
{
	if (!alpha) return;
	CKey spend;
	mySpendPrivateKey(spend);
	uint256 h = ((COutPoint)op).GetHash();
	unsigned char data[64];
	memcpy(data, spend.begin(), 32);
	memcpy(data + 32, h.begin(), 32);
	uint256 hash = Hash(data, data + 64);
	memcpy(alpha, hash.begin(), 32);
}

CKeyImage CWallet::GeneratePartialKeyImage(const COutPoint& out)
{
	if (mapWallet.count(out.hash) < 1) throw runtime_error("Outpoint not found");
	return GeneratePartialKeyImage(mapWallet[out.hash].vout[out.n]);
}
CPubKey CWallet::computeDestination(const COutPoint& out)
{
	if (mapWallet.count(out.hash) < 1) throw runtime_error("Outpoint not found");
	return computeDestination(mapWallet[out.hash].vout[out.n]);
}
CPubKey CWallet::computeDestination(const CTxOut& out)
{
	CPubKey txPub(out.txPub);
	CPubKey pubSpendKey = GetMultisigPubSpendKey();
	CKey view = MyMultisigViewKey();
	//compute the tx destination
	//P' = Hs(aR)G+B, a = view private, B = spend pub, R = tx public key
	unsigned char aR[65];
	//copy R into a
	memcpy(aR, txPub.begin(), txPub.size());
	if (!secp256k1_ec_pubkey_tweak_mul(aR, txPub.size(), view.begin())) {
		CKeyImage ret;
		return ret;
	}
	uint256 HS = Hash(aR, aR + txPub.size());
	unsigned char *pHS = HS.begin();
	unsigned char expectedDestination[65];
	memcpy(expectedDestination, pubSpendKey.begin(), pubSpendKey.size());
	if (!secp256k1_ec_pubkey_tweak_add(expectedDestination, pubSpendKey.size(), pHS)) {
		throw runtime_error("Error in secp256k1_ec_pubkey_tweak_add");
	}
	CPubKey expectedDes(expectedDestination, expectedDestination + 33);
	return expectedDes;
}

CKeyImage CWallet::GeneratePartialKeyImage(const CTxOut& out)
{
	if (myPartialKeyImages.count(out.scriptPubKey) == 1) return myPartialKeyImages[out.scriptPubKey];

	CPubKey expectedDes = computeDestination(out);

	CKey mySpend;
	mySpendPrivateKey(mySpend);
	//partial private key = mySpend
	//full private key = HS + sum of all spend keys of others
	//partial key images = mySpend*H(expectedDes)
	unsigned char outKi[33];
	PointHashingSuccessively(expectedDes, mySpend.begin(), outKi);
	CKeyImage ki(outKi, outKi + 33);
	return ki;
}

bool CWallet::GeneratePartialKeyImages(const std::vector<COutPoint>& outpoints, std::vector<CKeyImage>& out)
{
	for(size_t i = 0; i < outpoints.size(); i++) {
		out.push_back(GeneratePartialKeyImage(outpoints[i]));
	}
	return true;
}

bool CWallet::GeneratePartialKeyImages(const std::vector<CTxOut>& outputs, std::vector<CKeyImage>& out)
{
	for(size_t i = 0; i < outputs.size(); i++) {
		out.push_back(GeneratePartialKeyImage(outputs[i]));
	}
	return true;
}
bool CWallet::GenerateAllPartialImages(std::vector<CKeyImage>& out)
{
	{
		LOCK2(cs_main, cs_wallet);
		for (map<uint256, CWalletTx>::const_iterator it = mapWallet.begin(); it != mapWallet.end(); ++it) {
			const CWalletTx* pcoin = &(*it).second;
			for (unsigned int i = 0; i < pcoin->vout.size(); i++) {
				if (IsMine(pcoin->vout[i])) {
					out.push_back(GeneratePartialKeyImage(pcoin->vout[i]));
				}
			}
		}
	}
	return true;
}

void CWalletTx::RelayWalletTransaction(std::string strCommand)
{
    if (!IsCoinBase()) {
        if (GetDepthInMainChain() == 0) {
            uint256 hash = GetHash();
            LogPrintf("Relaying wtx %s\n", hash.ToString());

            if (strCommand == "ix") {
                mapTxLockReq.insert(make_pair(hash, (CTransaction) * this));
                CreateNewLock(((CTransaction) * this));
                RelayTransactionLockReq((CTransaction) * this, true);
            } else {
                RelayTransaction((CTransaction) * this);
            }
        }
    }
}

set<uint256> CWalletTx::GetConflicts() const
{
    set<uint256> result;
    if (pwallet != NULL) {
        uint256 myHash = GetHash();
        result = pwallet->GetConflicts(myHash);
        result.erase(myHash);
    }
    return result;
}

void CWallet::ResendWalletTransactions()
{
    // Do this infrequently and randomly to avoid giving away
    // that these are our transactions.
    if (GetTime() < nNextResend)
        return;
    bool fFirst = (nNextResend == 0);
    nNextResend = GetTime() + GetRand(30 * 60);
    if (fFirst)
        return;

    // Only do it if there's been a new block since last time
    if (nTimeBestReceived < nLastResend)
        return;
    nLastResend = GetTime();

    // Rebroadcast any of our txes that aren't in a block yet
    LogPrintf("ResendWalletTransactions()\n");
    {       
        LOCK(cs_wallet);       
        // Sort them in chronological order
        multimap<unsigned int, CWalletTx*> mapSorted;
        BOOST_FOREACH (PAIRTYPE(const uint256, CWalletTx) & item, mapWallet) {
            CWalletTx& wtx = item.second;
            // Don't rebroadcast until it's had plenty of time that
            // it should have gotten in already by now.
            if (nTimeBestReceived - (int64_t)wtx.nTimeReceived > 5 * 60)
                mapSorted.insert(make_pair(wtx.nTimeReceived, &wtx));
        }
        BOOST_FOREACH (PAIRTYPE(const unsigned int, CWalletTx*) & item, mapSorted) {
            CWalletTx& wtx = *item.second;
            wtx.RelayWalletTransaction();
        }
    }
}

/** @} */ // end of mapWallet


/** @defgroup Actions
 *
 * @{
 */

CAmount CWallet::GetBalance()
{
    CAmount nTotal = 0;
    {
        LOCK2(cs_main, cs_wallet);
        for (map<uint256, CWalletTx>::const_iterator it = mapWallet.begin(); it != mapWallet.end(); ++it) {
            const CWalletTx* pcoin = &(*it).second;
            if (pcoin->IsTrusted()) {
                CAmount ac = pcoin->GetAvailableCredit();
                nTotal += ac;
            }
        }
    }

    LogPrintf("\n%s: Balance: %d\n", __func__, nTotal);

    return nTotal;
}

CAmount CWallet::GetSpendableBalance() {
    CAmount nTotal = 0;
    {
        LOCK2(cs_main, cs_wallet);
        for (map<uint256, CWalletTx>::const_iterator it = mapWallet.begin(); it != mapWallet.end(); ++it) {
            const CWalletTx* pcoin = &(*it).second;
            if (pcoin->IsTrusted()) {
                if (!((pcoin->IsCoinBase() || pcoin->IsCoinStake()) && pcoin->GetBlocksToMaturity() > 0 && pcoin->IsInMainChain())) {
                    nTotal += pcoin->GetAvailableCredit();
                }
            }
        }
    }

    return nTotal;
}


CAmount CWallet::GetUnlockedCoins() const
{
    if (fLiteMode) return 0;

    CAmount nTotal = 0;
    {
        LOCK2(cs_main, cs_wallet);
        for (map<uint256, CWalletTx>::const_iterator it = mapWallet.begin(); it != mapWallet.end(); ++it) {
            const CWalletTx* pcoin = &(*it).second;

            if (pcoin->IsTrusted() && pcoin->GetDepthInMainChain() > 0)
                nTotal += pcoin->GetUnlockedCredit();
        }
    }

    return nTotal;
}

CAmount CWallet::GetLockedCoins() const
{
    if (fLiteMode) return 0;

    CAmount nTotal = 0;
    {
        LOCK2(cs_main, cs_wallet);
        for (map<uint256, CWalletTx>::const_iterator it = mapWallet.begin(); it != mapWallet.end(); ++it) {
            const CWalletTx* pcoin = &(*it).second;

            if (pcoin->IsTrusted() && pcoin->GetDepthInMainChain() > 0)
                nTotal += pcoin->GetLockedCredit();
        }
    }

    return nTotal;
}


CAmount CWallet::GetAnonymizableBalance() const
{
    if (fLiteMode) return 0;

    CAmount nTotal = 0;
    {
        LOCK2(cs_main, cs_wallet);
        for (map<uint256, CWalletTx>::const_iterator it = mapWallet.begin(); it != mapWallet.end(); ++it) {
            const CWalletTx* pcoin = &(*it).second;

            if (pcoin->IsTrusted())
                nTotal += pcoin->GetAnonymizableCredit();
        }
    }

    return nTotal;
}

CAmount CWallet::GetAnonymizedBalance() const
{
    if (fLiteMode) return 0;

    CAmount nTotal = 0;
    {
        LOCK2(cs_main, cs_wallet);
        for (map<uint256, CWalletTx>::const_iterator it = mapWallet.begin(); it != mapWallet.end(); ++it) {
            const CWalletTx* pcoin = &(*it).second;

            if (pcoin->IsTrusted())
                nTotal += pcoin->GetAnonymizedCredit();
        }
    }

    return nTotal;
}

// Note: calculated including unconfirmed,
// that's ok as long as we use it for informational purposes only
double CWallet::GetAverageAnonymizedRounds()
{
    if (fLiteMode) return 0;

    double fTotal = 0;
    double fCount = 0;

    {
        LOCK2(cs_main, cs_wallet);
        for (map<uint256, CWalletTx>::const_iterator it = mapWallet.begin(); it != mapWallet.end(); ++it) {
            const CWalletTx* pcoin = &(*it).second;

            uint256 hash = (*it).first;

            for (unsigned int i = 0; i < pcoin->vout.size(); i++) {
                CTxIn vin = CTxIn(hash, i);

                if (IsSpent(hash, i) || IsMine(pcoin->vout[i]) != ISMINE_SPENDABLE || !IsDenominated(vin)) continue;

                int rounds = GetInputObfuscationRounds(vin);
                fTotal += (float)rounds;
                fCount += 1;
            }
        }
    }

    if (fCount == 0) return 0;

    return fTotal / fCount;
}

// Note: calculated including unconfirmed,
// that's ok as long as we use it for informational purposes only
CAmount CWallet::GetNormalizedAnonymizedBalance()
{
    if (fLiteMode) return 0;

    CAmount nTotal = 0;

    {
        LOCK2(cs_main, cs_wallet);
        for (map<uint256, CWalletTx>::const_iterator it = mapWallet.begin(); it != mapWallet.end(); ++it) {
            const CWalletTx* pcoin = &(*it).second;

            uint256 hash = (*it).first;

            for (unsigned int i = 0; i < pcoin->vout.size(); i++) {
                CTxIn vin = CTxIn(hash, i);

                if (IsSpent(hash, i) || IsMine(pcoin->vout[i]) != ISMINE_SPENDABLE || !IsDenominated(vin)) continue;
                if (pcoin->GetDepthInMainChain() < 0) continue;
            }
        }
    }

    return nTotal;
}

CAmount CWallet::GetDenominatedBalance(bool unconfirmed) const
{
    if (fLiteMode) return 0;

    CAmount nTotal = 0;
    {
        LOCK2(cs_main, cs_wallet);
        for (map<uint256, CWalletTx>::const_iterator it = mapWallet.begin(); it != mapWallet.end(); ++it) {
            const CWalletTx* pcoin = &(*it).second;

            nTotal += pcoin->GetDenominatedCredit(unconfirmed);
        }
    }

    return nTotal;
}

CAmount CWallet::GetUnconfirmedBalance() const
{
    CAmount nTotal = 0;
    {
        LOCK2(cs_main, cs_wallet);
        for (map<uint256, CWalletTx>::const_iterator it = mapWallet.begin(); it != mapWallet.end(); ++it) {
            const CWalletTx* pcoin = &(*it).second;
            if (!IsFinalTx(*pcoin) || (!pcoin->IsTrusted() && pcoin->GetDepthInMainChain() == 0))
                nTotal += pcoin->GetAvailableCredit(false);
        }
    }
    return nTotal;
}

CAmount CWallet::GetImmatureBalance() const
{
    CAmount nTotal = 0;
    {
        LOCK2(cs_main, cs_wallet);
        for (map<uint256, CWalletTx>::const_iterator it = mapWallet.begin(); it != mapWallet.end(); ++it) {
            const CWalletTx* pcoin = &(*it).second;
            nTotal += pcoin->GetImmatureCredit(false);
        }
    }
    return nTotal;
}

CAmount CWallet::GetWatchOnlyBalance() const
{
    CAmount nTotal = 0;
    {
        LOCK2(cs_main, cs_wallet);
        for (map<uint256, CWalletTx>::const_iterator it = mapWallet.begin(); it != mapWallet.end(); ++it) {
            const CWalletTx* pcoin = &(*it).second;
            if (pcoin->IsTrusted())
                nTotal += pcoin->GetAvailableWatchOnlyCredit();
        }
    }

    return nTotal;
}

CAmount CWallet::GetUnconfirmedWatchOnlyBalance() const
{
    CAmount nTotal = 0;
    {
        LOCK2(cs_main, cs_wallet);
        for (map<uint256, CWalletTx>::const_iterator it = mapWallet.begin(); it != mapWallet.end(); ++it) {
            const CWalletTx* pcoin = &(*it).second;
            if (!IsFinalTx(*pcoin) || (!pcoin->IsTrusted() && pcoin->GetDepthInMainChain() == 0))
                nTotal += pcoin->GetAvailableWatchOnlyCredit();
        }
    }
    return nTotal;
}

CAmount CWallet::GetImmatureWatchOnlyBalance() const
{
    CAmount nTotal = 0;
    {
        LOCK2(cs_main, cs_wallet);
        for (map<uint256, CWalletTx>::const_iterator it = mapWallet.begin(); it != mapWallet.end(); ++it) {
            const CWalletTx* pcoin = &(*it).second;
            nTotal += pcoin->GetImmatureWatchOnlyCredit();
        }
    }
    return nTotal;
}

/**
 * populate vCoins with vector of available COutputs.
 */
void CWallet::AvailableCoins(vector<COutput>& vCoins, bool fOnlyConfirmed, const CCoinControl* coinControl, bool fIncludeZeroValue, AvailableCoinsType nCoinType, bool fUseIX)
{
    vCoins.clear();

    {
        LOCK2(cs_main, cs_wallet);
        for (map<uint256, CWalletTx>::const_iterator it = mapWallet.begin(); it != mapWallet.end(); ++it) {
            const uint256& wtxid = it->first;
            const CWalletTx* pcoin = &(*it).second;

            int cannotSpend = 0;
            AvailableCoins(wtxid, pcoin, vCoins, cannotSpend, fOnlyConfirmed, coinControl, fIncludeZeroValue, nCoinType, fUseIX);
        }
    }
}

bool CWallet::AvailableCoins(const uint256 wtxid, const CWalletTx* pcoin, vector<COutput>& vCoins, int cannotSpend, bool fOnlyConfirmed, const CCoinControl* coinControl, bool fIncludeZeroValue, AvailableCoinsType nCoinType, bool fUseIX)
{
    cannotSpend = 0;
    {
        if (!CheckFinalTx(*pcoin))
            return false;

        if (fOnlyConfirmed && !pcoin->IsTrusted())
            return false;

        if ((pcoin->IsCoinBase() || pcoin->IsCoinStake()) && pcoin->GetBlocksToMaturity() > 0)
            return false;
        int nDepth = pcoin->GetDepthInMainChain(false);
        // do not use IX for inputs that have less then 6 blockchain confirmations
        if (fUseIX && nDepth < 6)
            return false;
        // We should not consider coins which aren't at least in our mempool
        // It's possible for these to be conflicted via ancestors which we may never be able to detect
        if (nDepth <= 0)
            return false;
        for (unsigned int i = 0; i < pcoin->vout.size(); i++) {
            if (pcoin->vout[i].IsEmpty()) {
                cannotSpend++;
                continue;
            }
            bool found = false;
            CAmount value = getCTxOutValue(*pcoin, pcoin->vout[i]);
            if (nCoinType == ONLY_DENOMINATED) {
                found = IsDenominatedAmount(value);
            } else if (nCoinType == ONLY_NOT1000000IFMN) {
                found = !(fMasterNode && value == 1000000 * COIN);
            } else if (nCoinType == ONLY_NONDENOMINATED_NOT1000000IFMN) {
                if (IsCollateralAmount(value)) return false; // do not use collateral amounts
                found = !IsDenominatedAmount(value);
                if (found && fMasterNode) found = value != 1000000 * COIN; // do not use Hot MN funds
            } else if (nCoinType == ONLY_1000000) {
                found = value == 1000000 * COIN;
            } else {
                found = true;
            }
            if (!found) continue;

            if (value <= COIN/10) continue;//dust

            isminetype mine = IsMine(pcoin->vout[i]);
            if (mine == ISMINE_NO)
                continue;
            if (mine == ISMINE_WATCH_ONLY)
                continue;
            if (IsLockedCoin(wtxid, i) && nCoinType != ONLY_1000000)
                continue;
            if (value <= 0 && !fIncludeZeroValue)
                continue;
            if (coinControl && coinControl->HasSelected() && !coinControl->fAllowOtherInputs &&
                !coinControl->IsSelected(wtxid, i))
                continue;

            bool fIsSpendable = false;
            if ((mine & ISMINE_SPENDABLE) != ISMINE_NO)
                fIsSpendable = true;
            if ((mine & ISMINE_MULTISIG) != ISMINE_NO)
                fIsSpendable = true;

            if (IsSpent(wtxid, i)) {
                cannotSpend++;
                continue;
            }

            vCoins.emplace_back(COutput(pcoin, i, nDepth, fIsSpendable));
        }

    }
    return true;
}

map<CBitcoinAddress, vector<COutput> > CWallet::AvailableCoinsByAddress(bool fConfirmed, CAmount maxCoinValue)
{
    vector<COutput> vCoins;
    AvailableCoins(vCoins, fConfirmed);

    map<CBitcoinAddress, vector<COutput> > mapCoins;
    BOOST_FOREACH (COutput out, vCoins) {
        CAmount value = getCOutPutValue(out);
        if (maxCoinValue > 0 && value > maxCoinValue)
            continue;

        CTxDestination address;
        if (!ExtractDestination(out.tx->vout[out.i].scriptPubKey, address))
            continue;

        mapCoins[CBitcoinAddress(address)].push_back(out);
    }

    return mapCoins;
}

static void ApproximateBestSubset(vector<pair<CAmount, pair<const CWalletTx*, unsigned int> > > vValue, const CAmount& nTotalLower, const CAmount& nTargetValue, vector<char>& vfBest, CAmount& nBest, int iterations = 1000)
{
    vector<char> vfIncluded;

    vfBest.assign(vValue.size(), true);
    nBest = nTotalLower;

    seed_insecure_rand();

    for (int nRep = 0; nRep < iterations && nBest != nTargetValue; nRep++) {
        vfIncluded.assign(vValue.size(), false);
        CAmount nTotal = 0;
        bool fReachedTarget = false;
        for (int nPass = 0; nPass < 2 && !fReachedTarget; nPass++) {
            for (unsigned int i = 0; i < vValue.size(); i++) {
                //The solver here uses a randomized algorithm,
                //the randomness serves no real security purpose but is just
                //needed to prevent degenerate behavior and it is important
                //that the rng is fast. We do not use a constant random sequence,
                //because there may be some privacy improvement by making
                //the selection random.
                if (nPass == 0 ? insecure_rand() & 1 : !vfIncluded[i]) {
                    nTotal += vValue[i].first;
                    vfIncluded[i] = true;
                    if (nTotal >= nTargetValue) {
                        fReachedTarget = true;
                        if (nTotal < nBest) {
                            nBest = nTotal;
                            vfBest = vfIncluded;
                        }
                        nTotal -= vValue[i].first;
                        vfIncluded[i] = false;
                    }
                }
            }
        }
    }
}


// TODO: find appropriate place for this sort function
// move denoms down
bool less_then_denom(const COutput& out1, const COutput& out2)
{
    const CWalletTx* pcoin1 = out1.tx;
    const CWalletTx* pcoin2 = out2.tx;

    bool found1 = false;
    bool found2 = false;
    BOOST_FOREACH (CAmount d, obfuScationDenominations) // loop through predefined denoms
    {
        if (pwalletMain->getCTxOutValue(*pcoin1, pcoin1->vout[out1.i]) == d) found1 = true;
        if (pwalletMain->getCTxOutValue(*pcoin2, pcoin2->vout[out2.i]) == d) found2 = true;
    }
    return (!found1 && found2);
}

bool CWallet::SelectStakeCoins(std::set<std::pair<const CWalletTx*, unsigned int> >& setCoins, CAmount nTargetAmount)
{
    vector<COutput> vCoins;
    AvailableCoins(vCoins, true, NULL, false, STAKABLE_COINS);
    CAmount nAmountSelected = 0;

    for (const COutput& out : vCoins) {
        //make sure not to outrun target amount
        CAmount value = getCOutPutValue(out);
        if (nAmountSelected + value > nTargetAmount)
            continue;

        int64_t nTxTime = out.tx->GetTxTime();

        //check for min age
        if (GetAdjustedTime() - nTxTime < nStakeMinAge)
            continue;

        //check that it is matured
        if (out.nDepth < (out.tx->IsCoinStake() ? Params().COINBASE_MATURITY() : 10))
            continue;

        //add to our stake set
        setCoins.insert(make_pair(out.tx, out.i));
        nAmountSelected += value;
    }
    return true;
}

bool CWallet::MintableCoins()
{
    vector<COutput> vCoins;

    {
    	LOCK2(cs_main, cs_wallet);
    	for (map<uint256, CWalletTx>::const_iterator it = mapWallet.begin(); it != mapWallet.end(); ++it) {
    		const uint256& wtxid = it->first;
    		const CWalletTx* pcoin = &(*it).second;

    		int cannotSpend = 0;
    		{
    			AvailableCoins(wtxid, pcoin, vCoins, cannotSpend, true);
    			if (!vCoins.empty()) {
    				for (const COutput& out : vCoins) {
    					int64_t nTxTime = out.tx->GetTxTime();
    					//add in-wallet minimum staking
    					if (GetAdjustedTime() - nTxTime > nStakeMinAge && getCOutPutValue(out) >= MINIMUM_STAKE_AMOUNT)
    						return true;
    				}
    			}
    		}
    	}
    }

    return false;
}

bool CWallet::SelectCoinsMinConf(const CAmount& nTargetValue, int nConfMine, int nConfTheirs, vector<COutput> vCoins, set<pair<const CWalletTx*, unsigned int> >& setCoinsRet, CAmount& nValueRet)
{
    setCoinsRet.clear();
    nValueRet = 0;

    // List of values less than target
    pair<CAmount, pair<const CWalletTx*, unsigned int> > coinLowestLarger;
    coinLowestLarger.first = std::numeric_limits<CAmount>::max();
    coinLowestLarger.second.first = NULL;
    vector<pair<CAmount, pair<const CWalletTx*, unsigned int> > > vValue;
    CAmount nTotalLower = 0;

    random_shuffle(vCoins.begin(), vCoins.end(), GetRandInt);

    // move denoms down on the list
    sort(vCoins.begin(), vCoins.end(), less_then_denom);

    // try to find nondenom first to prevent unneeded spending of mixed coins
    for (unsigned int tryDenom = 0; tryDenom < 2; tryDenom++) {
        if (fDebug) LogPrint("selectcoins", "tryDenom: %d\n", tryDenom);
        vValue.clear();
        nTotalLower = 0;
        BOOST_FOREACH (const COutput& output, vCoins) {
            if (!output.fSpendable)
                continue;

            const CWalletTx* pcoin = output.tx;
            CAmount n = 0;
            if (output.nDepth < (pcoin->IsFromMe(ISMINE_ALL) ? nConfMine : nConfTheirs))
                continue;
            
            if (!IsSpent(pcoin->GetHash(), output.i)) {
                n = getCTxOutValue(*pcoin, pcoin->vout[output.i]);
            }
            int i = output.i;
            //if (tryDenom == 0 && IsDenominatedAmount(n)) continue; // we don't want denom values on first run

            pair<CAmount, pair<const CWalletTx*, unsigned int> > coin = make_pair(n, make_pair(pcoin, i));

            if (n == nTargetValue) {
                setCoinsRet.insert(coin.second);
                nValueRet += coin.first;
                return true;
            } else if (n < nTargetValue + CENT) {
                vValue.push_back(coin);
                nTotalLower += n;
            } else if (n < coinLowestLarger.first) {
                coinLowestLarger = coin;
            }
        }

        if (nTotalLower == nTargetValue) {
            for (unsigned int i = 0; i < vValue.size(); ++i) {
                setCoinsRet.insert(vValue[i].second);
                nValueRet += vValue[i].first;
            }
            return true;
        }
        LogPrintf("\n nValueRet=%d, target value = %d\n", nValueRet, nTotalLower);
        if (nTotalLower < nTargetValue) {
            if (coinLowestLarger.second.first == NULL) // there is no input larger than nTargetValue
            {
                if (tryDenom == 0)
                    // we didn't look at denom yet, let's do it
                    continue;
                else
                    // we looked at everything possible and didn't find anything, no luck
                    return false;
            }
            setCoinsRet.insert(coinLowestLarger.second);
            nValueRet += coinLowestLarger.first;
            return true;
        }

        break;
    }

    // Solve subset sum by stochastic approximation
    sort(vValue.rbegin(), vValue.rend(), CompareValueOnly());
    vector<char> vfBest;
    CAmount nBest;

    ApproximateBestSubset(vValue, nTotalLower, nTargetValue, vfBest, nBest, 1000);
    if (nBest != nTargetValue && nTotalLower >= nTargetValue + CENT)
        ApproximateBestSubset(vValue, nTotalLower, nTargetValue + CENT, vfBest, nBest, 1000);

    // If we have a bigger coin and (either the stochastic approximation didn't find a good solution,
    //                                   or the next bigger coin is closer), return the bigger coin
    if (coinLowestLarger.second.first &&
        ((nBest != nTargetValue && nBest < nTargetValue + CENT) || coinLowestLarger.first <= nBest)) {
        setCoinsRet.insert(coinLowestLarger.second);
        nValueRet += coinLowestLarger.first;
    } else {
        string s = "CWallet::SelectCoinsMinConf best subset: ";
        for (unsigned int i = 0; i < vValue.size(); i++) {
            if (vfBest[i]) {
                setCoinsRet.insert(vValue[i].second);
                nValueRet += vValue[i].first;
                s += FormatMoney(vValue[i].first) + " ";
            }
        }
        LogPrintf("%s - total %s\n", s, FormatMoney(nBest));
    }

    return true;
}

void CWallet::resetPendingOutPoints()
{
	if (chainActive.Height() % 20 != 0 &&! inSpendQueueOutpoints.empty()) return;
	{
		LOCK2(cs_main, cs_wallet);
		{
			LOCK(mempool.cs);
			{
				inSpendQueueOutpoints.clear();
				for (std::map<uint256, CTxMemPoolEntry>::const_iterator it = mempool.mapTx.begin(); it != mempool.mapTx.end(); ++it) {
					const CTransaction& tx = it->second.GetTx();
					for(size_t i = 0; i < tx.vin.size(); i++) {
						COutPoint prevout = findMyOutPoint(tx.vin[i]);
						if (prevout.hash.IsNull()) {
							break;
						} else {
							inSpendQueueOutpoints[prevout] = true;
						}
					}

				}
			}
		}
	}
}

bool CWallet::SelectCoins(const CAmount& nTargetValue, set<pair<const CWalletTx*, unsigned int> >& setCoinsRet, CAmount& nValueRet, const CCoinControl* coinControl, AvailableCoinsType coin_type, bool useIX)
{
    // Note: this function should never be used for "always free" tx types like dstx

    vector<COutput> vCoins;
    vCoins.clear();

    {
        LOCK2(cs_main, cs_wallet);
        for (map<uint256, CWalletTx>::const_iterator it = mapWallet.begin(); it != mapWallet.end(); ++it) {
            const uint256& wtxid = it->first;
            const CWalletTx* pcoin = &(*it).second;

            int nDepth = pcoin->GetDepthInMainChain(false);
            if ((pcoin->IsCoinBase() || pcoin->IsCoinStake()) && pcoin->GetBlocksToMaturity() > 0)
                continue;
            if (nDepth == 0 && !pcoin->InMempool())
                continue;
            for(size_t i = 0; i < pcoin->vout.size(); i++) {
                if (pcoin->vout[i].IsEmpty()) continue;
                isminetype mine = IsMine(pcoin->vout[i]);
                if (mine != ISMINE_WATCH_ONLY)
                    continue;
                CAmount decodedAmount;
                CKey decodedBlind;
                RevealTxOutAmount(*pcoin, pcoin->vout[i], decodedAmount, decodedBlind);
                if (decodedAmount == 1000000 * COIN && coin_type != ONLY_1000000) {
                	continue;
                }

                std::vector<unsigned char> commitment;
                if (!decodedBlind.IsValid()) {
                	unsigned char blind[32];
                	CreateCommitmentWithZeroBlind(decodedAmount, blind, commitment);
                } else {
                    CreateCommitment(decodedBlind.begin(), decodedAmount, commitment);
                }
                if (pcoin->vout[i].commitment != commitment) {
                	LogPrintf("\n%s: Commitment not match hash = %s, i = %d, commitment = %s, recomputed = %s, revealed mask = %s", __func__, pcoin->GetHash().GetHex(), i, HexStr(&pcoin->vout[i].commitment[0], &pcoin->vout[i].commitment[0] + 33), HexStr(&commitment[0], &commitment[0] + 33), HexStr(decodedBlind.begin(), decodedBlind.begin() + 32));
                	continue;
                }

                {
                	COutPoint outpoint(wtxid, i);
                	if (inSpendQueueOutpoints.count(outpoint)) {
                		continue;
                	}
                }
                vCoins.push_back(COutput(pcoin, i, nDepth, true));
            }
        }
    }

    // coin control -> return all selected outputs (we want all selected to go into the transaction for sure)
    if (coinControl && coinControl->HasSelected()) {
        BOOST_FOREACH (const COutput& out, vCoins) {
            if (!out.fSpendable)
                continue;

            if (coin_type == ONLY_DENOMINATED) {
                CTxIn vin = CTxIn(out.tx->GetHash(), out.i);
                int rounds = GetInputObfuscationRounds(vin);
                // make sure it's actually anonymized
                if (rounds < 0) continue;
            }

            nValueRet += getCOutPutValue(out);
            setCoinsRet.insert(make_pair(out.tx, out.i));
        }
        return (nValueRet >= nTargetValue);
    }

    //if we're doing only denominated, we need to round up to the nearest .1 DAPS
    if (coin_type == ONLY_DENOMINATED) {
        // Make outputs by looping through denominations, from large to small
        BOOST_FOREACH (CAmount v, obfuScationDenominations) {
            BOOST_FOREACH (const COutput& out, vCoins) {
                CAmount outValue = getCOutPutValue(out);
                if (outValue == v                                               //make sure it's the denom we're looking for
                    && nValueRet + outValue < nTargetValue + (0.1 * COIN) + 100 //round the amount up to .1 DAPS over
                        ) {
                    CTxIn vin = CTxIn(out.tx->GetHash(), out.i);
                    // make sure it's actually anonymized
                    nValueRet += outValue;
                    setCoinsRet.insert(make_pair(out.tx, out.i));
                }
            }
        }
        return (nValueRet >= nTargetValue);
    }

    return (SelectCoinsMinConf(nTargetValue, 1, 6, vCoins, setCoinsRet, nValueRet) ||
            SelectCoinsMinConf(nTargetValue, 1, 1, vCoins, setCoinsRet, nValueRet) ||
            (bSpendZeroConfChange && SelectCoinsMinConf(nTargetValue, 0, 1, vCoins, setCoinsRet, nValueRet)));
}

struct CompareByPriority {
    bool operator()(const COutput& t1,
                    const COutput& t2) const
    {
        return t1.Priority() > t2.Priority();
    }
};

bool CWallet::SelectCoinsByDenominations(int nDenom, CAmount nValueMin, CAmount nValueMax, std::vector<CTxIn>& vCoinsRet, std::vector<COutput>& vCoinsRet2, CAmount& nValueRet, int nObfuscationRoundsMin, int nObfuscationRoundsMax)
{
    vCoinsRet.clear();
    nValueRet = 0;

    vCoinsRet2.clear();
    vector<COutput> vCoins;
    AvailableCoins(vCoins, true, NULL, ONLY_DENOMINATED);

    std::random_shuffle(vCoins.rbegin(), vCoins.rend());

    //keep track of each denomination that we have
    bool fFound10000 = false;
    bool fFound1000 = false;
    bool fFound100 = false;
    bool fFound10 = false;
    bool fFound1 = false;
    bool fFoundDot1 = false;

    //Check to see if any of the denomination are off, in that case mark them as fulfilled
    if (!(nDenom & (1 << 0))) fFound10000 = true;
    if (!(nDenom & (1 << 1))) fFound1000 = true;
    if (!(nDenom & (1 << 2))) fFound100 = true;
    if (!(nDenom & (1 << 3))) fFound10 = true;
    if (!(nDenom & (1 << 4))) fFound1 = true;
    if (!(nDenom & (1 << 5))) fFoundDot1 = true;

    BOOST_FOREACH (const COutput& out, vCoins) {
        // masternode-like input should not be selected by AvailableCoins now anyway
        if (nValueRet + getCTxOutValue(*out.tx, out.tx->vout[out.i]) <= nValueMax) {
            bool fAccepted = false;

            // Function returns as follows:
            //
            // bit 0 - 10000 DAPS+1 ( bit on if present )
            // bit 1 - 1000 DAPS+1
            // bit 2 - 100 DAPS+1
            // bit 3 - 10 DAPS+1
            // bit 4 - 1 DAPS+1
            // bit 5 - .1 DAPS+1

            CTxIn vin = CTxIn(out.tx->GetHash(), out.i);

            int rounds = GetInputObfuscationRounds(vin);
            if (rounds >= nObfuscationRoundsMax) continue;
            if (rounds < nObfuscationRoundsMin) continue;
            CAmount outValue = getCTxOutValue(*out.tx, out.tx->vout[out.i]);
            if (fFound10000 && fFound1000 && fFound100 && fFound10 && fFound1 && fFoundDot1) { //if fulfilled
                //we can return this for submission
                if (nValueRet >= nValueMin) {
                    //random reduce the max amount we'll submit for anonymity
                    nValueMax -= (secp256k1_rand32() % (nValueMax / 5));
                    //on average use 50% of the inputs or less
                    int r = (secp256k1_rand32() % (int)vCoins.size());
                    if ((int)vCoinsRet.size() > r) return true;
                }
                //Denomination criterion has been met, we can take any matching denominations
                if ((nDenom & (1 << 0)) && getCTxOutValue(*out.tx, out.tx->vout[out.i]) == ((10000 * COIN) + 10000000)) {
                    fAccepted = true;
                } else if ((nDenom & (1 << 1)) && getCTxOutValue(*out.tx, out.tx->vout[out.i]) == ((1000 * COIN) + 1000000)) {
                    fAccepted = true;
                } else if ((nDenom & (1 << 2)) && getCTxOutValue(*out.tx, out.tx->vout[out.i]) == ((100 * COIN) + 100000)) {
                    fAccepted = true;
                } else if ((nDenom & (1 << 3)) && getCTxOutValue(*out.tx, out.tx->vout[out.i]) == ((10 * COIN) + 10000)) {
                    fAccepted = true;
                } else if ((nDenom & (1 << 4)) && getCTxOutValue(*out.tx, out.tx->vout[out.i]) == ((1 * COIN) + 1000)) {
                    fAccepted = true;
                } else if ((nDenom & (1 << 5)) && getCTxOutValue(*out.tx, out.tx->vout[out.i]) == ((.1 * COIN) + 100)) {
                    fAccepted = true;
                }
            } else {
                //Criterion has not been satisfied, we will only take 1 of each until it is.
                if ((nDenom & (1 << 0)) && outValue == ((10000 * COIN) + 10000000)) {
                    fAccepted = true;
                    fFound10000 = true;
                } else if ((nDenom & (1 << 1)) && outValue == ((1000 * COIN) + 1000000)) {
                    fAccepted = true;
                    fFound1000 = true;
                } else if ((nDenom & (1 << 2)) && outValue == ((100 * COIN) + 100000)) {
                    fAccepted = true;
                    fFound100 = true;
                } else if ((nDenom & (1 << 3)) && outValue == ((10 * COIN) + 10000)) {
                    fAccepted = true;
                    fFound10 = true;
                } else if ((nDenom & (1 << 4)) && outValue == ((1 * COIN) + 1000)) {
                    fAccepted = true;
                    fFound1 = true;
                } else if ((nDenom & (1 << 5)) && outValue == ((.1 * COIN) + 100)) {
                    fAccepted = true;
                    fFoundDot1 = true;
                }
            }
            if (!fAccepted) continue;

            vin.prevPubKey = out.tx->vout[out.i].scriptPubKey; // the inputs PubKey
            nValueRet += outValue;
            vCoinsRet.push_back(vin);
            vCoinsRet2.push_back(out);
        }
    }

    return (nValueRet >= nValueMin && fFound10000 && fFound1000 && fFound100 && fFound10 && fFound1 && fFoundDot1);
}

bool CWallet::SelectCoinsDark(CAmount nValueMin, CAmount nValueMax, std::vector<CTxIn>& setCoinsRet, CAmount& nValueRet, int nObfuscationRoundsMin, int nObfuscationRoundsMax)
{
    CCoinControl* coinControl = NULL;

    setCoinsRet.clear();
    nValueRet = 0;

    vector<COutput> vCoins;
    AvailableCoins(vCoins, true, coinControl, nObfuscationRoundsMin < 0 ? ONLY_NONDENOMINATED_NOT1000000IFMN : ONLY_DENOMINATED);

    set<pair<const CWalletTx*, unsigned int> > setCoinsRet2;

    //order the array so largest nondenom are first, then denominations, then very small inputs.
    sort(vCoins.rbegin(), vCoins.rend(), CompareByPriority());

    BOOST_FOREACH (const COutput& out, vCoins) {
        //do not allow inputs less than 1 CENT
        CAmount outValue = getCTxOutValue(*out.tx, out.tx->vout[out.i]);
        if (outValue < CENT) continue;
        //do not allow collaterals to be selected

        if (IsCollateralAmount(getCTxOutValue(*out.tx, out.tx->vout[out.i]))) continue;
        if (fMasterNode && getCTxOutValue(*out.tx, out.tx->vout[out.i]) == 1000000 * COIN) continue; //masternode input

        if (nValueRet + outValue <= nValueMax) {
            CTxIn vin = CTxIn(out.tx->GetHash(), out.i);

            int rounds = GetInputObfuscationRounds(vin);
            if (rounds >= nObfuscationRoundsMax) continue;
            if (rounds < nObfuscationRoundsMin) continue;

            vin.prevPubKey = out.tx->vout[out.i].scriptPubKey; // the inputs PubKey
            nValueRet += outValue;
            setCoinsRet.push_back(vin);
            setCoinsRet2.insert(make_pair(out.tx, out.i));
        }
    }

    // if it's more than min, we're good to return
    if (nValueRet >= nValueMin) return true;

    return false;
}

bool CWallet::SelectCoinsCollateral(std::vector<CTxIn>& setCoinsRet, CAmount& nValueRet)
{
    vector<COutput> vCoins;

    AvailableCoins(vCoins);

    set<pair<const CWalletTx*, unsigned int> > setCoinsRet2;

    BOOST_FOREACH (const COutput& out, vCoins) {
        // collateral inputs will always be a multiple of DARSEND_COLLATERAL, up to five
        CAmount outValue = getCTxOutValue(*out.tx, out.tx->vout[out.i]);
        if (IsCollateralAmount(outValue)) {
            CTxIn vin = CTxIn(out.tx->GetHash(), out.i);

            vin.prevPubKey = out.tx->vout[out.i].scriptPubKey; // the inputs PubKey
            nValueRet += outValue;
            setCoinsRet.push_back(vin);
            setCoinsRet2.insert(make_pair(out.tx, out.i));
            return true;
        }
    }

    return false;
}

int CWallet::CountInputsWithAmount(CAmount nInputAmount)
{
    CAmount nTotal = 0;
    {
        LOCK(cs_wallet);
        for (map<uint256, CWalletTx>::const_iterator it = mapWallet.begin(); it != mapWallet.end(); ++it) {
            const CWalletTx* pcoin = &(*it).second;
            if (pcoin->IsTrusted()) {
                int nDepth = pcoin->GetDepthInMainChain(false);

                for (unsigned int i = 0; i < pcoin->vout.size(); i++) {
                    COutput out = COutput(pcoin, i, nDepth, true);
                    CTxIn vin = CTxIn(out.tx->GetHash(), out.i);

                    if (getCOutPutValue(out) != nInputAmount) continue;
                    if (!IsDenominatedAmount(getCTxOutValue(*pcoin, pcoin->vout[i]))) continue;
                    if (IsSpent(out.tx->GetHash(), i) || IsMine(pcoin->vout[i]) != ISMINE_SPENDABLE || !IsDenominated(vin)) continue;

                    nTotal++;
                }
            }
        }
    }

    return nTotal;
}

bool CWallet::HasCollateralInputs(bool fOnlyConfirmed)
{
    vector<COutput> vCoins;
    AvailableCoins(vCoins, fOnlyConfirmed);

    int nFound = 0;
    BOOST_FOREACH (const COutput& out, vCoins)
    if (IsCollateralAmount(getCOutPutValue(out))) nFound++;

    return nFound > 0;
}

bool CWallet::IsCollateralAmount(CAmount nInputAmount) const
{
    return nInputAmount != 0 && nInputAmount % OBFUSCATION_COLLATERAL == 0 && nInputAmount < OBFUSCATION_COLLATERAL * 5 && nInputAmount > OBFUSCATION_COLLATERAL;
}

bool CWallet::CreateCollateralTransaction(CMutableTransaction& txCollateral, std::string& strReason)
{
    /*
        To doublespend a collateral transaction, it will require a fee higher than this. So there's
        still a significant cost.
    */
    CAmount nFeeRet = 1 * COIN;

    txCollateral.vin.clear();
    txCollateral.vout.clear();

    CReserveKey reservekey(this);
    CAmount nValueIn2 = 0;
    std::vector<CTxIn> vCoinsCollateral;

    if (!SelectCoinsCollateral(vCoinsCollateral, nValueIn2)) {
        strReason = "Error: Obfuscation requires a collateral transaction and could not locate an acceptable input!";
        return false;
    }

    // make our change address
    CScript scriptChange;
    CPubKey vchPubKey;
    assert(reservekey.GetReservedKey(vchPubKey)); // should never fail, as we just unlocked
    scriptChange = GetScriptForDestination(vchPubKey);
    reservekey.KeepKey();

    BOOST_FOREACH (CTxIn v, vCoinsCollateral)
    txCollateral.vin.push_back(v);

    if (nValueIn2 - OBFUSCATION_COLLATERAL - nFeeRet > 0) {
        //pay collateral charge in fees
        CTxOut vout3 = CTxOut(nValueIn2 - OBFUSCATION_COLLATERAL, scriptChange);
        CPubKey sharedSec;
        CKey view;
        myViewPrivateKey(view);
        EncodeTxOutAmount(vout3, vout3.nValue, 0);
        txCollateral.vout.push_back(vout3);
    }

    int vinNumber = 0;
    BOOST_FOREACH (CTxIn v, txCollateral.vin) {
        if (!SignSignature(*this, v.prevPubKey, txCollateral, vinNumber, int(SIGHASH_ALL | SIGHASH_ANYONECANPAY))) {
            BOOST_FOREACH (CTxIn v, vCoinsCollateral)
            UnlockCoin(v.prevout);

            strReason = "CObfuscationPool::Sign - Unable to sign collateral transaction! \n";
            return false;
        }
        vinNumber++;
    }

    return true;
}

bool CWallet::GetBudgetSystemCollateralTX(CTransaction& tx, uint256 hash, bool useIX)
{
    CWalletTx wtx;
    if (GetBudgetSystemCollateralTX(wtx, hash, useIX)) {
        tx = (CTransaction)wtx;
        return true;
    }
    return false;
}

bool CWallet::GetBudgetSystemCollateralTX(CWalletTx& tx, uint256 hash, bool useIX)
{
    // make our change address
    CReserveKey reservekey(pwalletMain);

    CScript scriptChange;
    scriptChange << OP_RETURN << ToByteVector(hash);

    CAmount nFeeRet = 0;
    std::string strFail = "";
    vector<pair<CScript, CAmount> > vecSend;
    vecSend.push_back(make_pair(scriptChange, BUDGET_FEE_TX));

    CCoinControl* coinControl = NULL;
    bool success = CreateTransaction(vecSend, tx, reservekey, nFeeRet, strFail, coinControl, ALL_COINS, useIX, (CAmount)0);
    if (!success) {
        LogPrintf("GetBudgetSystemCollateralTX: Error - %s\n", strFail);
        return false;
    }

    return true;
}


bool CWallet::ConvertList(std::vector<CTxIn> vCoins, std::vector<CAmount>& vecAmounts)
{
    BOOST_FOREACH (CTxIn i, vCoins) {
    	COutPoint prevout = findMyOutPoint(i);
        if (mapWallet.count(prevout.hash)) {
            CWalletTx& wtx = mapWallet[prevout.hash];
            if (prevout.n < wtx.vout.size()) {
                vecAmounts.push_back(getCTxOutValue(wtx, wtx.vout[prevout.n]));
            }
        } else {
            LogPrintf("ConvertList -- Couldn't find transaction\n");
        }
    }
    return true;
}

bool CWallet::CreateCommitment(const CAmount val, CKey& blind, std::vector<unsigned char>& commitment) {
    blind.MakeNewKey(true);
    return CreateCommitment(blind.begin(), val, commitment);
}

bool CWallet::CreateCommitmentWithZeroBlind(const CAmount val, unsigned char* pBlind, std::vector<unsigned char>& commitment)
{
	memset(pBlind, 0, 32);
	return CreateCommitment(pBlind, val, commitment);
}

bool CWallet::CreateCommitment(const unsigned char* blind, CAmount val, std::vector<unsigned char>& commitment) {
    secp256k1_context2 *both = GetContext();
    secp256k1_pedersen_commitment commitmentD;
    if (!secp256k1_pedersen_commit(both, &commitmentD, blind, val, &secp256k1_generator_const_h, &secp256k1_generator_const_g)) {
        return false;
    }
    unsigned char output[33];
    if (!secp256k1_pedersen_commitment_serialize(both, output, &commitmentD)) {
        return false;
    }
    std::copy(output, output + 33, std::back_inserter(commitment));
    return true;
}

int CWallet::ComputeTxSize(size_t numIn, size_t numOut, size_t ringSize)
{
	int txinSize = 36 + 4 + 33 + 36 * ringSize;
	int txoutSize = 8 + 35 + 33 + 32 + 32 + 32 + 33;
	int bpSize = numOut==1? 675:738;
	int txSize = 4 + numIn * txinSize + numOut * txoutSize + 4 + 1 + 8 + 4 + bpSize + 8 + 32 + (numIn + 1) * (ringSize + 1) * 32 + 33;
	return txSize;
}

bool CWallet::CreateTransactionBulletProof(CPartialTransaction& ptx, const CKey& txPrivDes, const CPubKey &recipientViewKey, CScript scriptPubKey, const CAmount &nValue,
                                           CWalletTx &wtxNew, CReserveKey &reservekey, CAmount &nFeeRet,
                                           std::string &strFailReason, const CCoinControl *coinControl,
                                           AvailableCoinsType coin_type, bool useIX,
                                           CAmount nFeePay, int ringSize, bool sendtoMyself) {
    vector<pair<CScript, CAmount> > vecSend;
    vecSend.push_back(make_pair(scriptPubKey, nValue));
    return CreateTransactionBulletProof(ptx, txPrivDes, recipientViewKey, vecSend, wtxNew, reservekey, nFeeRet, strFailReason, coinControl, coin_type, useIX, nFeePay, ringSize, sendtoMyself);
}

bool CWallet::CreateTransactionBulletProof(CPartialTransaction& ptx, const CKey& txPrivDes, const CPubKey& recipientViewKey, const std::vector<std::pair<CScript, CAmount> >& vecSend,
                                  CWalletTx& wtxNew,
                                  CReserveKey& reservekey,
                                  CAmount& nFeeRet,
                                  std::string& strFailReason,
                                  const CCoinControl* coinControl,
                                  AvailableCoinsType coin_type,
                                  bool useIX,
                                  CAmount nFeePay, int ringSize, bool tomyself)
{
    if (useIX && nFeePay < CENT) nFeePay = CENT;

    //randomize ring size
    unsigned char rand_seed[16];
    memcpy(rand_seed, txPrivDes.begin(), 16);
    secp256k1_rand_seed(rand_seed);
	ringSize = MIN_RING_SIZE + secp256k1_rand32() % (MAX_RING_SIZE - MIN_RING_SIZE + 1);

    //Currently we only allow transaction with one or two recipients
    //If two, the second recipient is a change output
    if (vecSend.size() > 1) {
        strFailReason = _("Currently the Number of supported recipients must be 1");
        return false;
    }

    CAmount nValue = 0;

    BOOST_FOREACH (const PAIRTYPE(CScript, CAmount) & s, vecSend) {
        if (nValue < 0) {
            strFailReason = _("Transaction amounts must be positive");
            return false;
        }
        nValue += s.second;
    }
    if (vecSend.empty() || nValue < 0) {
        strFailReason = _("Transaction amounts must be positive");
        return false;
    }

    wtxNew.fTimeReceivedIsTxTime = true;
    wtxNew.BindWallet(this);
    CMutableTransaction txNew;
    txNew.hasPaymentID = wtxNew.hasPaymentID;
    txNew.paymentID = wtxNew.paymentID;
    CAmount nSpendableBalance = GetSpendableBalance();
    bool ret = true;
    {
        LOCK2(cs_main, cs_wallet);
        {
            nFeeRet = 0;
            if (nFeePay > 0) nFeeRet = nFeePay;
            unsigned int nBytes = 0;
            int iterations = 0;
            while (true && iterations < 10) {
            	iterations++;
                txNew.vin.clear();
                txNew.vout.clear();
                wtxNew.fFromMe = true;

                CAmount nTotalValue = nValue + nFeeRet;
                double dPriority = 0;

                // vouts to the payees
                BOOST_FOREACH (const PAIRTYPE(CScript, CAmount) & s, vecSend) {
                	CTxOut txout(s.second, s.first);
                	CPubKey txPub = txPrivDes.GetPubKey();
                	txPrivKeys.push_back(txPrivDes);
                	std::copy(txPub.begin(), txPub.end(), std::back_inserter(txout.txPub));
                	if (txout.IsDust(::minRelayTxFee)) {
                		strFailReason = _("Transaction amount too small");
                		ret = false;
                        break;
                	}
                	CPubKey sharedSec;
                	ECDHInfo::ComputeSharedSec(txPrivDes, recipientViewKey, sharedSec);
                	EncodeTxOutAmount(txout, txout.nValue, sharedSec.begin());
                	txNew.vout.push_back(txout);
                	nBytes += ::GetSerializeSize(*(CTxOut*)&txout, SER_NETWORK, PROTOCOL_VERSION);
                }

                if (!ret) break;

                // Choose coins to use
                set<pair<const CWalletTx*, unsigned int> > setCoins;
                CAmount nValueIn = 0;
                nTotalValue += 4 * COIN; //reserver 4 DAPS for transaction fees for the largest transaction
                if (!SelectCoins(nTotalValue, setCoins, nValueIn, coinControl, coin_type, useIX)) {
                    if (coin_type == ALL_COINS) {
                        strFailReason = _("Insufficient funds.");
                    } else if (coin_type == ONLY_NOT1000000IFMN) {
                        strFailReason = _("Unable to locate enough funds for this transaction that are not equal 10000 DAPS.");
                    } else if (coin_type == ONLY_NONDENOMINATED_NOT1000000IFMN) {
                        strFailReason = _("Unable to locate enough Obfuscation non-denominated funds for this transaction that are not equal 1000000 DAPS.");
                    } else {
                        strFailReason = _("Unable to locate enough Obfuscation denominated funds for this transaction.");
                        strFailReason += " " + _("Obfuscation uses exact denominated amounts to send funds, you might simply need to anonymize some more coins.");
                    }

                    if (useIX) {
                        strFailReason += " " + _("SwiftX requires inputs with at least 6 confirmations, you might need to wait a few minutes and try again.");
                    }

                    ret = false;
                    break;
                }

                CAmount nChange = nValueIn - nValue - nFeeRet;

                if (nChange > 0) {
                    // Fill a vout to ourself
                    CScript scriptChange;
                    scriptChange = GetScriptForDestination(coinControl->receiver);

                    CTxOut newTxOut(nChange, scriptChange);
                    txPrivKeys.push_back(coinControl->txPriv);
                    CPubKey txPubChange = coinControl->txPriv.GetPubKey();
                    std::copy(txPubChange.begin(), txPubChange.end(), std::back_inserter(newTxOut.txPub));
                    nBytes += ::GetSerializeSize(*(CTxOut*)&newTxOut, SER_NETWORK, PROTOCOL_VERSION);
                    //formulae for ring signature size
                    int rsSize = ComputeTxSize(setCoins.size(), 2, ringSize);
                    nBytes = rsSize;
                    CAmount nFeeNeeded = max(nFeePay, GetMinimumFee(nBytes, nTxConfirmTarget, mempool));
                    nFeeNeeded += BASE_FEE;
                    LogPrintf("\n%s: nFeeNeeded=%d, rsSize=%d\n", __func__, nFeeNeeded, rsSize);
                    if (nFeeNeeded < COIN) nFeeNeeded = COIN;
                    newTxOut.nValue -= nFeeNeeded;
                    txNew.nTxFee = nFeeNeeded;
                    if (newTxOut.nValue <= 0) {
                    	if (nSpendableBalance > nValueIn) {
                    		continue;
                    	}
                    	ret = false;
                        break;
                    }
                    CPubKey shared;
                    computeSharedSec(txNew, newTxOut, shared);
                    EncodeTxOutAmount(newTxOut, newTxOut.nValue, shared.begin());
                    if (tomyself) txNew.vout.push_back(newTxOut);
                    else {
						vector<CTxOut>::iterator position = txNew.vout.begin() + GetRandInt(txNew.vout.size() + 1);
						txNew.vout.insert(position, newTxOut);
                    }
                } else {
                	if (nSpendableBalance > nValueIn) {
                		continue;
                	}
                    ret = false;
                    break;
                }

                // Fill vin
                BOOST_FOREACH (const PAIRTYPE(const CWalletTx*, unsigned int) & coin, setCoins)
                	txNew.vin.push_back(CTxIn(coin.first->GetHash(), coin.second));

                // Embed the constructed transaction data in wtxNew.
                *static_cast<CTransaction*>(&wtxNew) = CTransaction(txNew);
                break;
            }
<<<<<<< HEAD
=======
            if (ret && !makeRingCT(wtxNew, ringSize, strFailReason)) {
             	strFailReason = _("Failed to generate RingCT");
             	ret = false;
             }

             if (ret && !generateBulletProofAggregate(wtxNew)) {
             	strFailReason = _("Failed to generate bulletproof");
             	ret = false;
             }

             if (ret) {
                //set transaction output amounts as 0
                for (size_t i = 0; i < wtxNew.vout.size(); i++) {
                    wtxNew.vout[i].nValue = 0;
                }

                if (!CommitTransaction(wtxNew, reservekey, (!useIX ? "tx" : "ix"))) {
                    inSpendQueueOutpointsPerSession.clear();
                    ret = false;
                    strFailReason = _("Error: The transaction was rejected! This might happen if some of the coins in your wallet were already spent, such as if you used a copy of wallet.dat and coins were spent in the copy but not marked as spent here.");
                }
                for(size_t i = 0; i < inSpendQueueOutpointsPerSession.size(); i++) {
                    inSpendQueueOutpoints[inSpendQueueOutpointsPerSession[i]] = true;
                }
                inSpendQueueOutpointsPerSession.clear();

                uint256 hash = wtxNew.GetHash();
                int maxTxPrivKeys = txPrivKeys.size() > wtxNew.vout.size() ? wtxNew.vout.size() : txPrivKeys.size();
                for (int i = 0; i < maxTxPrivKeys; i++) {
                    std::string key = hash.GetHex() + std::to_string(i);
                    CWalletDB(strWalletFile).WriteTxPrivateKey(key, CBitcoinSecret(txPrivKeys[i]).ToString());
                }
                txPrivKeys.clear();
             }
>>>>>>> 9f536eb2
        }
    }
    CPartialTransaction ptxNew(wtxNew);
    if (!makeRingCT(ptxNew, ringSize, strFailReason)) {
    	strFailReason = _("Failed to generate RingCT");
    	return false;
    }

    if (!generateBulletProofAggregate(ptxNew)) {
    	strFailReason = _("Failed to generate bulletproof");
    	return false;
    }
    ptx.copyFrom(ptxNew);

    //set transaction output amounts as 0
    for (size_t i = 0; i < wtxNew.vout.size(); i++) {
    	wtxNew.vout[i].nValue = 0;
    }

    return ret;
}

bool CWallet::CreateTransaction(const vector<pair<CScript, CAmount> >& vecSend,
                                CWalletTx& wtxNew,
                                CReserveKey& reservekey,
                                CAmount& nFeeRet,
                                std::string& strFailReason,
                                const CCoinControl* coinControl,
                                AvailableCoinsType coin_type,
                                bool useIX,
                                CAmount nFeePay)
{
    if (useIX && nFeePay < CENT) nFeePay = CENT;

    CAmount nValue = 0;

    BOOST_FOREACH (const PAIRTYPE(CScript, CAmount) & s, vecSend) {
        if (nValue < 0) {
            strFailReason = _("Transaction amounts must be positive");
            return false;
        }
        nValue += s.second;
    }
    if (vecSend.empty() || nValue < 0) {
        strFailReason = _("Transaction amounts must be positive");
        return false;
    }

    wtxNew.fTimeReceivedIsTxTime = true;
    wtxNew.BindWallet(this);
    CMutableTransaction txNew;
    txNew.hasPaymentID = wtxNew.hasPaymentID;
    txNew.paymentID = wtxNew.paymentID;
    wtxNew.txType = TX_TYPE_REVEAL_AMOUNT;
    txNew.txType = TX_TYPE_REVEAL_AMOUNT;
    txNew.nTxFee = wtxNew.nTxFee;

    {
        LOCK2(cs_main, cs_wallet);
        {
            nFeeRet = txNew.nTxFee;
            if (nFeePay > 0) nFeeRet = nFeePay;
            while (true) {
                txNew.vin.clear();
                txNew.vout.clear();
                wtxNew.fFromMe = true;

                CAmount nTotalValue = nValue + nFeeRet;
                double dPriority = 0;

                // vouts to the payees
                if (coinControl && !coinControl->fSplitBlock) {
                    BOOST_FOREACH (const PAIRTYPE(CScript, CAmount) & s, vecSend) {
                        CTxOut txout(s.second, s.first);
                        if (txout.IsDust(::minRelayTxFee)) {
                            strFailReason = _("Transaction amount too small");
                            return false;
                        }
                        txNew.vout.push_back(txout);
                    }
                } else //UTXO Splitter Transaction
                {
                    int nSplitBlock;

                    if (coinControl)
                        nSplitBlock = coinControl->nSplitBlock;
                    else
                        nSplitBlock = 1;

                    BOOST_FOREACH (const PAIRTYPE(CScript, CAmount) & s, vecSend) {
                        for (int i = 0; i < nSplitBlock; i++) {
                            if (i == nSplitBlock - 1) {
                                uint64_t nRemainder = s.second % nSplitBlock;
                                txNew.vout.push_back(CTxOut((s.second / nSplitBlock) + nRemainder, s.first));
                            } else
                                txNew.vout.push_back(CTxOut(s.second / nSplitBlock, s.first));
                        }
                    }
                }

                // Choose coins to use
                set<pair<const CWalletTx*, unsigned int> > setCoins;
                CAmount nValueIn = 0;

                if (!SelectCoins(nTotalValue, setCoins, nValueIn, coinControl, coin_type, useIX)) {
                    if (coin_type == ALL_COINS) {
                        strFailReason = _("Insufficient funds.");
                    } else if (coin_type == ONLY_NOT1000000IFMN) {
                        strFailReason = _("Unable to locate enough funds for this transaction that are not equal 10000 DAPS.");
                    } else if (coin_type == ONLY_NONDENOMINATED_NOT1000000IFMN) {
                        strFailReason = _("Unable to locate enough Obfuscation non-denominated funds for this transaction that are not equal 10000 DAPS.");
                    } else {
                        strFailReason = _("Unable to locate enough Obfuscation denominated funds for this transaction.");
                        strFailReason += " " + _("Obfuscation uses exact denominated amounts to send funds, you might simply need to anonymize some more coins.");
                    }

                    if (useIX) {
                        strFailReason += " " + _("SwiftX requires inputs with at least 6 confirmations, you might need to wait a few minutes and try again.");
                    }

                    return false;
                }


                BOOST_FOREACH (PAIRTYPE(const CWalletTx*, unsigned int) pcoin, setCoins) {
                    CAmount nCredit = pcoin.first->vout[pcoin.second].nValue;
                    //The coin age after the next block (depth+1) is used instead of the current,
                    //reflecting an assumption the user would accept a bit more delay for
                    //a chance at a free transaction.
                    //But mempool inputs might still be in the mempool, so their age stays 0
                    int age = pcoin.first->GetDepthInMainChain();
                    if (age != 0)
                        age += 1;
                    dPriority += (double)nCredit * age;
                }

                CAmount nChange = nValueIn - nValue - nFeeRet;

                //over pay for denominated transactions
                if (coin_type == ONLY_DENOMINATED) {
                    nFeeRet += nChange;
                    nChange = 0;
                    wtxNew.mapValue["DS"] = "1";
                }

                if (nChange > 0) {
                    // Fill a vout to ourself
                    // TODO: pass in scriptChange instead of reservekey so
                    // change transaction isn't always pay-to-dapscoin-address
                    CScript scriptChange;

                    // coin control: send change to custom address
                   
                    // Note: We use a new key here to keep it from being obvious which side is the change.
                    //  The drawback is that by not reusing a previous key, the change may be lost if a
                    //  backup is restored, if the backup doesn't have the new private key for the change.
                    //  If we reused the old key, it would be possible to add code to look for and
                    //  rediscover unknown transactions that were written with keys of ours to recover
                    //  post-backup change.

                    // Reserve a new key pair from key pool
                    CPubKey vchPubKey;
                    bool ret;
                    ret = reservekey.GetReservedKey(vchPubKey);
                    assert(ret); // should never fail, as we just unlocked

                    scriptChange = GetScriptForDestination(vchPubKey);

                    CTxOut newTxOut(nChange, scriptChange);

                    // Never create dust outputs; if we would, just
                    // add the dust to the fee.
                    if (newTxOut.IsDust(::minRelayTxFee)) {
                        nFeeRet += nChange;
                        nChange = 0;
                        reservekey.ReturnKey();
                    } else {
                        // Insert change txn at random position:
                        vector<CTxOut>::iterator position = txNew.vout.begin() + GetRandInt(txNew.vout.size() + 1);
                        txNew.vout.insert(position, newTxOut);
                    }
                } else
                    reservekey.ReturnKey();

                // Fill vin
                BOOST_FOREACH (const PAIRTYPE(const CWalletTx*, unsigned int) & coin, setCoins)
                txNew.vin.push_back(CTxIn(coin.first->GetHash(), coin.second));

                // Sign
                int nIn = 0;
                BOOST_FOREACH (const PAIRTYPE(const CWalletTx*, unsigned int) & coin, setCoins)
                if (!SignSignature(*this, *coin.first, txNew, nIn++)) {
                    strFailReason = _("Signing transaction failed");
                    return false;
                }
                // Embed the constructed transaction data in wtxNew.
                *static_cast<CTransaction*>(&wtxNew) = CTransaction(txNew);

                // Limit size
                unsigned int nBytes = ::GetSerializeSize(*(CTransaction*)&wtxNew, SER_NETWORK, PROTOCOL_VERSION);
                if (nBytes >= MAX_STANDARD_TX_SIZE) {
                    strFailReason = _("Transaction too large");
                    return false;
                }
                dPriority = wtxNew.ComputePriority(dPriority, nBytes);

                // Can we complete this as a free transaction?
                if (fSendFreeTransactions && nBytes <= MAX_FREE_TRANSACTION_CREATE_SIZE) {
                    // Not enough fee: enough priority?
                    double dPriorityNeeded = mempool.estimatePriority(nTxConfirmTarget);
                    // Not enough mempool history to estimate: use hard-coded AllowFree.
                    if (dPriorityNeeded <= 0 && AllowFree(dPriority))
                        break;

                    // Small enough, and priority high enough, to send for free
                    if (dPriorityNeeded > 0 && dPriority >= dPriorityNeeded)
                        break;
                }

                CAmount nFeeNeeded = max(nFeePay, GetMinimumFee(nBytes, nTxConfirmTarget, mempool));

                // If we made it here and we aren't even able to meet the relay fee on the next pass, give up
                // because we must be at the maximum allowed fee.
                if (nFeeNeeded < ::minRelayTxFee.GetFee(nBytes)) {
                    strFailReason = _("Transaction too large for fee policy");
                    return false;
                }

                break;
            }
        }
    }
    return true;
}

bool CWallet::generateBulletProofAggregate(CPartialTransaction& tx)
{
	unsigned char proof[2000];
	size_t len = 2000;
	const size_t MAX_VOUT = 5;
	unsigned char nonce[32];
	GetRandBytes(nonce, 32);
	unsigned char blinds[MAX_VOUT][32];
	uint64_t values[MAX_VOUT];
	size_t i = 0;
	const unsigned char *blind_ptr[MAX_VOUT];
	if (tx.vout.size() > MAX_VOUT) return false;
    memset(blinds, 0, tx.vout.size() * 32);
	for (i = 0; i < tx.vout.size(); i++) {
		memcpy(&blinds[i][0], tx.vout[i].maskValue.inMemoryRawBind.begin(), 32);
		blind_ptr[i] = blinds[i];
		values[i] = tx.vout[i].nValue;
	}
	int ret = secp256k1_bulletproof_rangeproof_prove(GetContext(), GetScratch(), GetGenerator(), proof, &len, values, NULL, blind_ptr, tx.vout.size(), &secp256k1_generator_const_h, 64, nonce, NULL, 0);
	std::copy(proof, proof + len, std::back_inserter(tx.bulletproofs));
	return ret;
}

bool CWallet::GenerateBulletProofForStaking(CTransaction& tx)
{
	unsigned char proof[2000];
	size_t len = 2000;
	const size_t MAX_VOUT = 5;
	unsigned char nonce[32];
	GetRandBytes(nonce, 32);
	unsigned char blinds[MAX_VOUT][32];
	memset(blinds, 0, 2 * 32);
	uint64_t values[MAX_VOUT];
	size_t i = 0;
	const unsigned char *blind_ptr[MAX_VOUT];
	if (tx.vout.size() > MAX_VOUT) return false;
	for (i = 0; i < 2; i++) {
		memcpy(&blinds[i][0], tx.vout[i + 1].maskValue.inMemoryRawBind.begin(), 32);
		blind_ptr[i] = blinds[i];
		values[i] = tx.vout[i + 1].nValue;
	}
	int ret = secp256k1_bulletproof_rangeproof_prove(GetContext(), GetScratch(), GetGenerator(), proof, &len, values, NULL, blind_ptr, 2, &secp256k1_generator_const_h, 64, nonce, NULL, 0);
	std::copy(proof, proof + len, std::back_inserter(tx.bulletproofs));
	return ret;
}

bool CWallet::makeRingCT(CPartialTransaction& wtxNew, int ringSize, std::string& strFailReason)
{
    int myIndex;
    if (!selectDecoysAndRealIndex(wtxNew, myIndex, ringSize)) {
        return false;
    }
	const size_t MAX_VIN = MAX_TX_INPUTS;
	const size_t MAX_DECOYS = MAX_RING_SIZE;	//padding 1 for safety reasons
	const size_t MAX_VOUT = 5;

	if (wtxNew.vin.size() > MAX_TX_INPUTS || wtxNew.vin.size() == 0) {
		strFailReason = _("Failed due to transaction size too large or the transaction does no have any input");
		return false;
	}

    for(size_t i = 0; i < wtxNew.vin.size(); i++) {
    	if (wtxNew.vin[i].decoys.size() != wtxNew.vin[0].decoys.size()) {
    		strFailReason = _("All inputs should have the same number of decoys");
    		return false;
    	}
    }

    if (wtxNew.vin[0].decoys.size() > MAX_DECOYS || wtxNew.vin[0].decoys.size() < MIN_RING_SIZE) {
    	strFailReason = _("Too many decoys");
    	return false;//maximum decoys = 15
    }

    CPartialTransaction ptx(wtxNew);
    generateCommitmentAndEncode(ptx);
    if (!makeRingCT(ptx, ringSize, strFailReason, myIndex)) {
    	strFailReason = _("Fail to make partial ring CT");
    	return false;
    }
    return true;
}

bool CWallet::generateCommitmentAndEncode(CPartialTransaction& wtxNew)
{
	secp256k1_context2* both = GetContext();
    for(CTxOut& out: wtxNew.vout) {
        if (!out.IsEmpty()) {
            secp256k1_pedersen_commitment commitment;
            CKey blind;
            blind.Set(out.maskValue.inMemoryRawBind.begin(), out.maskValue.inMemoryRawBind.end(), true);
            if (!secp256k1_pedersen_commit(both, &commitment, blind.begin(), out.nValue, &secp256k1_generator_const_h, &secp256k1_generator_const_g))
                throw runtime_error("Cannot commit commitment");
            unsigned char output[33];
            if (!secp256k1_pedersen_commitment_serialize(both, output, &commitment))
                throw runtime_error("Cannot serialize commitment");
            out.commitment.clear();
            std::copy(output, output + 33, std::back_inserter(out.commitment));
        }
    }
    return true;
}

int CWallet::findMultisigInputIndex(const CPartialTransaction& tx) const {
	return findMultisigInputIndex(tx.vin[0]);
}

int CWallet::findMultisigInputIndex(const CTransaction& tx) const {
	return findMultisigInputIndex(tx.vin[0]);
}

int CWallet::findMultisigInputIndex(const CTxIn& txin) const {
	int myIndex = -1;
	int numMatch = 0;
	for(size_t i = 0; i < txin.decoys.size(); i++) {
		if (IsMine(txin.decoys[i])) {
			numMatch++;
			myIndex = i;
		}
	}
	if (numMatch >= 2) throw runtime_error("Transaction should not select decoys as one of its UTXOs");
	return myIndex;
}

uint256 CWallet::generateHashOfAllIns(const CPartialTransaction& tx)
{
	uint256 ret;
	int myIndex = findMultisigInputIndex(tx);

	for (size_t j = 0; j < tx.vin.size(); j++) {
		COutPoint myOutpoint;
		if (myIndex == -1) {
			myOutpoint = tx.vin[j].prevout;
		} else {
			myOutpoint = tx.vin[j].decoys[myIndex];
		}
		uint256 opHash = myOutpoint.GetHash();
		ret = Hash(ret.begin(), ret.end(), opHash.begin(), opHash.end());
	}
	return ret;
}

bool CWallet::generatePKeyImageAlphaListFromPartialTx(const CPartialTransaction& tx, CListPKeyImageAlpha& l)
{
	int myIndex = findMultisigInputIndex(tx);

	for (size_t j = 0; j < tx.vin.size(); j++) {
		COutPoint myOutpoint;
		if (myIndex == -1) {
			myOutpoint = tx.vin[j].prevout;
		} else {
			myOutpoint = tx.vin[j].decoys[myIndex];
		}

		CPKeyImageAlpha combo;
		GeneratePKeyImageAlpha(myOutpoint, combo);
		uint256 opHash = myOutpoint.GetHash();
		l.partialAlphas.push_back(combo);
	}

	l.hashOfAllInputOutpoints = generateHashOfAllIns(tx);

	CPKeyImageAlpha additional;
	generateAdditionalPartialAlpha(tx, additional, l.hashOfAllInputOutpoints);
	l.partialAlphas.push_back(additional);

	l.partialAdditionalKeyImage = generatePartialAdditionalKeyImage(tx);
}

bool CWallet::makeRingCT(CPartialTransaction& wtxNew, int ringSize, std::string& strFailReason, int myIndex)
{
	secp256k1_context2 *both = GetContext();

	if (wtxNew.vin.size() >= 30) {
		strFailReason = _("Failed due to transaction size too large");
		return false;
	}

	COutPoint selectedOP;
	if (myIndex == -1) {
		selectedOP = wtxNew.vin[0].prevout;
	} else {
		selectedOP = wtxNew.vin[0].decoys[myIndex];
	}
	uint256 selectedOPHash = selectedOP.GetHash();
	CKey multisigView = MyMultisigViewKey();
	wtxNew.selectedUTXOHash = Hash(multisigView.begin(), multisigView.end(), selectedOPHash.begin(), selectedOPHash.end());
	return true;
}

CPubKey CWallet::SumOfAllPubKeys(std::vector<CPubKey>& l) const
{
	secp256k1_pedersen_commitment commitments[l.size()];
	const secp256k1_pedersen_commitment *pointers[l.size()];
	for(size_t i = 0; i < l.size(); i++) {
		secp256k1_pedersen_serialized_pubkey_to_commitment(l[i].begin(), 33, &commitments[i]);
		pointers[i] = &commitments[i];
	}
	secp256k1_pedersen_commitment out;
	secp256k1_pedersen_commitment_sum_pos(GetContext(), pointers, l.size(), &out);
	unsigned char serializedPub[33];
	size_t length;
	secp256k1_pedersen_commitment_to_serialized_pubkey(&out, serializedPub, &length);
	CPubKey ret(serializedPub, serializedPub + 33);
	return ret;
}

CPubKey CWallet::generateAdditonalPubKey(const CPartialTransaction wtxNew)
{
	const size_t MAX_VIN = 32;
	const size_t MAX_DECOYS = 13;	//padding 1 for safety reasons
	const size_t MAX_VOUT = 5;
	int myIndex = findMultisigInputIndex(wtxNew);
	secp256k1_context2 *both = GetContext();

	//all in pubkeys + an additional public generated from commitments
	unsigned char allInPubKeys[MAX_VIN + 1][MAX_DECOYS + 1][33];
	unsigned char allInCommitments[MAX_VIN][MAX_DECOYS + 1][33];
	unsigned char allOutCommitments[MAX_VOUT][33];

	int myBlindsIdx = 0;
	int myRealIndex = 0;
	if (myIndex != -1) {
		myRealIndex = myIndex + 1;
	}

	int PI = myRealIndex;
	CPubKey null;
	//computing additional key image:
	//collecting all output commimtments including transaction fees with commitment with 0 blind
	secp256k1_pedersen_commitment allOutCommitmentsPacked[MAX_VOUT + 1]; //+1 for tx fee
	for (size_t i = 0; i < wtxNew.vout.size(); i++) {
		memcpy(&(allOutCommitments[i][0]), &(wtxNew.vout[i].commitment[0]), 33);
		if (!secp256k1_pedersen_commitment_parse(both, &allOutCommitmentsPacked[i], allOutCommitments[i])) {
			//strFailReason = _("Cannot parse the commitment for inputs");
			return null;
		}
	}

	//commitment to tx fee, blind = 0
	unsigned char txFeeBlind[32];
	memset(txFeeBlind, 0, 32);
	if (!secp256k1_pedersen_commit(both, &allOutCommitmentsPacked[wtxNew.vout.size()], txFeeBlind, wtxNew.nTxFee, &secp256k1_generator_const_h, &secp256k1_generator_const_g)) {
		//strFailReason = _("Cannot parse the commitment for transaction fee");
		return null;
	}

	//filling the additional pubkey elements for decoys: allInPubKeys[wtxNew.vin.size()][..]
	//allInPubKeys[wtxNew.vin.size()][j] = sum of allInPubKeys[..][j] + sum of allInCommitments[..][j] - sum of allOutCommitments
	const secp256k1_pedersen_commitment *outCptr[MAX_VOUT + 1];
	for(size_t i = 0; i < wtxNew.vout.size() + 1; i++) {
		outCptr[i] = &allOutCommitmentsPacked[i];
	}

	for (size_t j = 0; j < wtxNew.vin.size(); j++) {
		COutPoint myOutpoint;
		if (myIndex == -1) {
			myOutpoint = wtxNew.vin[j].prevout;
		} else {
			myOutpoint = wtxNew.vin[j].decoys[myIndex];
		}
		CTransaction& inTx = mapWallet[myOutpoint.hash];

		CPubKey tempPubKey;
		ExtractPubKey(inTx.vout[myOutpoint.n].scriptPubKey, tempPubKey);
		memcpy(allInPubKeys[j][PI], tempPubKey.begin(), 33);
		memcpy(allInCommitments[j][PI], &(inTx.vout[myOutpoint.n].commitment[0]), 33);
	}

	//extract all decoy public keys and commitments
	for (int i = 0; i < (int)wtxNew.vin.size(); i++) {
		std::vector<COutPoint> decoysForIn;
		decoysForIn.push_back(wtxNew.vin[i].prevout);
		for(int j = 0; j < (int)wtxNew.vin[i].decoys.size(); j++) {
			decoysForIn.push_back(wtxNew.vin[i].decoys[j]);
		}
		for (int j = 0; j < (int)wtxNew.vin[0].decoys.size() + 1; j++) {
			if (j != PI) {
				CTransaction txPrev;
				uint256 hashBlock;
				if (!GetTransaction(decoysForIn[j].hash, txPrev, hashBlock)) {
					return null;
				}
				CPubKey extractedPub;
				if (!ExtractPubKey(txPrev.vout[decoysForIn[j].n].scriptPubKey, extractedPub)) {
					//strFailReason = _("Cannot extract public key from script pubkey");
					return null;
				}
				memcpy(allInPubKeys[i][j], extractedPub.begin(), 33);
				memcpy(allInCommitments[i][j], &(txPrev.vout[decoysForIn[j].n].commitment[0]), 33);
			}
		}
	}

	secp256k1_pedersen_commitment allInCommitmentsPacked[MAX_VIN][MAX_DECOYS + 1];

	secp256k1_pedersen_commitment inPubKeysToCommitments[MAX_VIN][MAX_DECOYS + 1];
	for(int i = 0; i < (int)wtxNew.vin.size(); i++) {
		for (int j = 0; j < (int)wtxNew.vin[0].decoys.size() + 1; j++) {
			secp256k1_pedersen_serialized_pubkey_to_commitment(allInPubKeys[i][j], 33, &inPubKeysToCommitments[i][j]);
		}
	}

	//additional pubkey member in the ring = ADPUB = Sum of All input public keys + sum of all input commitments - sum of all output commitments = every signer can compute
	int j = PI;
	const secp256k1_pedersen_commitment *inCptr[MAX_VIN * 2];
	for (int k = 0; k < (int)wtxNew.vin.size(); k++) {
		if (!secp256k1_pedersen_commitment_parse(both, &allInCommitmentsPacked[k][j], allInCommitments[k][j])) {
			//strFailReason = _("Cannot parse the commitment for inputs");
			return null;
		}
		inCptr[k] = &allInCommitmentsPacked[k][j];
	}
	for (size_t k = wtxNew.vin.size(); k < 2*wtxNew.vin.size(); k++) {
		inCptr[k] = &inPubKeysToCommitments[k - wtxNew.vin.size()][j];
	}
	secp256k1_pedersen_commitment out;
	size_t length;
	//convert allInPubKeys to pederson commitment to compute sum of all in public keys
	if (!secp256k1_pedersen_commitment_sum(both, inCptr, wtxNew.vin.size()*2, outCptr, wtxNew.vout.size() + 1, &out))
		throw runtime_error("Cannot compute sum of commitment");
	if (!secp256k1_pedersen_commitment_to_serialized_pubkey(&out, allInPubKeys[wtxNew.vin.size()][j], &length))
		throw runtime_error("Cannot covert from commitment to public key");

	CPubKey ADDPUB(allInPubKeys[wtxNew.vin.size()][PI], allInPubKeys[wtxNew.vin.size()][PI] + 33);
	return ADDPUB;
}

CKeyImage CWallet::generatePartialAdditionalKeyImage(const CPartialTransaction& wtxNew)
{
	CPubKey ADDPUB = generateAdditonalPubKey(wtxNew);
	CKey mySpend;
	mySpendPrivateKey(mySpend);
	unsigned char retRaw[33];
	PointHashingSuccessively(ADDPUB, mySpend.begin(), retRaw);
	CKeyImage ret(retRaw, retRaw);
	return ret;
}

/*Important note multisig
 * 1. Every signer will generate their own ALPHA[j][PI] for each input and send corresponding L[j][PI], R[j][PI] along with key image
 * to other signers in key image synchronization. Signers should not reveal their ALPHA to any other signer
 * 2. S[i][j] is generated by the transaction initiator, j #= PI
 * 3. Once key images and L[j][PI], R[j][PI] is synchronized, the initiator can start creating transaction
 * 4. Initiator signs the transaction by computing partial S[j][PI] = ALPHA[j][PI] - c*HS - c*x, HS = Hash(view*txPub), x = initiator private spend key
 * 5. Signing: Each signer then contribute their partial S[j][PI] = ALPHA[j][PI] - c*x where x = private spend key of the signer, and add it to the computed partial S[j][PI]
 * 6. The last signer put all full key images, c, S[i][j] to the transaction as the signature*/
bool CWallet::finishRingCTAfterKeyImageSynced(CPartialTransaction& wtxNew, std::vector<CListPKeyImageAlpha> ls, std::string& strFailReason)
{
	const size_t MAX_VIN = 32;
	const size_t MAX_DECOYS = 13;	//padding 1 for safety reasons
	const size_t MAX_VOUT = 5;
	int myIndex = findMultisigInputIndex(wtxNew);
	secp256k1_context2 *both = GetContext();

	//add myself to CListPKeyImageAlpha list
	CListPKeyImageAlpha pkeyAlpha;
	generatePKeyImageAlphaListFromPartialTx(wtxNew, pkeyAlpha);
	ls.push_back(pkeyAlpha);

	size_t numSigner = comboKeys.comboKeys.size();
	if (ls.size() != numSigner) {
		strFailReason = _("Num Signers not match");
		return false;
	}

	for (size_t i = 0; i < ls.size(); i++) {
		if (ls[i].partialAlphas.size() != wtxNew.vin.size() + 1) {
			strFailReason = _("Alpha list size not match");
			return false;
		}
	}

	std::vector<secp256k1_pedersen_commitment> myInputCommiments;
	int totalCommits = wtxNew.vin.size() + wtxNew.vout.size();
	int npositive = wtxNew.vin.size();
	unsigned char myBlinds[MAX_VIN + MAX_VIN + MAX_VOUT + 1][32];	//myBlinds is used for compuitng additional private key in the ring =
	memset(myBlinds, 0, (MAX_VIN + MAX_VIN + MAX_VOUT + 1) * 32);
	const unsigned char *bptr[MAX_VIN + MAX_VIN + MAX_VOUT + 1];
	//all in pubkeys + an additional public generated from commitments
	unsigned char allInPubKeys[MAX_VIN + 1][MAX_DECOYS + 1][33];
	unsigned char allKeyImages[MAX_VIN + 1][33];
	unsigned char allInCommitments[MAX_VIN][MAX_DECOYS + 1][33];
	unsigned char allOutCommitments[MAX_VOUT][33];

	int myBlindsIdx = 0;
	int myRealIndex = 0;
	if (myIndex != -1) {
		myRealIndex = myIndex + 1;
	}

	int PI = myRealIndex;

	//computing additional key image:
	//collecting all output commimtments including transaction fees with commitment with 0 blind
	secp256k1_pedersen_commitment allOutCommitmentsPacked[MAX_VOUT + 1]; //+1 for tx fee
	for (size_t i = 0; i < wtxNew.vout.size(); i++) {
		memcpy(&(allOutCommitments[i][0]), &(wtxNew.vout[i].commitment[0]), 33);
		if (!secp256k1_pedersen_commitment_parse(both, &allOutCommitmentsPacked[i], allOutCommitments[i])) {
			strFailReason = _("Cannot parse the commitment for inputs");
			return false;
		}
	}

	//commitment to tx fee, blind = 0
	unsigned char txFeeBlind[32];
	memset(txFeeBlind, 0, 32);
	if (!secp256k1_pedersen_commit(both, &allOutCommitmentsPacked[wtxNew.vout.size()], txFeeBlind, wtxNew.nTxFee, &secp256k1_generator_const_h, &secp256k1_generator_const_g)) {
		strFailReason = _("Cannot parse the commitment for transaction fee");
		return false;
	}

	//filling the additional pubkey elements for decoys: allInPubKeys[wtxNew.vin.size()][..]
	//allInPubKeys[wtxNew.vin.size()][j] = sum of allInPubKeys[..][j] + sum of allInCommitments[..][j] - sum of allOutCommitments
	const secp256k1_pedersen_commitment *outCptr[MAX_VOUT + 1];
	for(size_t i = 0; i < wtxNew.vout.size() + 1; i++) {
		outCptr[i] = &allOutCommitmentsPacked[i];
	}

	for (size_t j = 0; j < wtxNew.vin.size(); j++) {
		COutPoint myOutpoint;
		if (myIndex == -1) {
			myOutpoint = wtxNew.vin[j].prevout;
		} else {
			myOutpoint = wtxNew.vin[j].decoys[myIndex];
		}
		CTransaction& inTx = mapWallet[myOutpoint.hash];

		CPubKey tempPubKey;
		ExtractPubKey(inTx.vout[myOutpoint.n].scriptPubKey, tempPubKey);
		memcpy(allInPubKeys[j][PI], tempPubKey.begin(), 33);
		memcpy(allInCommitments[j][PI], &(inTx.vout[myOutpoint.n].commitment[0]), 33);
	}

	//extract all decoy public keys and commitments
	for (int i = 0; i < (int)wtxNew.vin.size(); i++) {
		std::vector<COutPoint> decoysForIn;
		decoysForIn.push_back(wtxNew.vin[i].prevout);
		for(int j = 0; j < (int)wtxNew.vin[i].decoys.size(); j++) {
			decoysForIn.push_back(wtxNew.vin[i].decoys[j]);
		}
		for (int j = 0; j < (int)wtxNew.vin[0].decoys.size() + 1; j++) {
			if (j != PI) {
				CTransaction txPrev;
				uint256 hashBlock;
				if (!GetTransaction(decoysForIn[j].hash, txPrev, hashBlock)) {
					return false;
				}
				CPubKey extractedPub;
				if (!ExtractPubKey(txPrev.vout[decoysForIn[j].n].scriptPubKey, extractedPub)) {
					strFailReason = _("Cannot extract public key from script pubkey");
					return false;
				}
				memcpy(allInPubKeys[i][j], extractedPub.begin(), 33);
				memcpy(allInCommitments[i][j], &(txPrev.vout[decoysForIn[j].n].commitment[0]), 33);
			}
		}
	}

	secp256k1_pedersen_commitment allInCommitmentsPacked[MAX_VIN][MAX_DECOYS + 1];

	secp256k1_pedersen_commitment inPubKeysToCommitments[MAX_VIN][MAX_DECOYS + 1];
	for(int i = 0; i < (int)wtxNew.vin.size(); i++) {
		for (int j = 0; j < (int)wtxNew.vin[0].decoys.size() + 1; j++) {
			secp256k1_pedersen_serialized_pubkey_to_commitment(allInPubKeys[i][j], 33, &inPubKeysToCommitments[i][j]);
		}
	}

	//additional ring pubkey member in the ring = ADPUB = Sum of All input public keys + sum of all input commitments - sum of all output commitments = every signer can compute
	for (int j = 0; j < (int)wtxNew.vin[0].decoys.size() + 1; j++) {
		//if (j != PI) {
			const secp256k1_pedersen_commitment *inCptr[MAX_VIN * 2];
			for (int k = 0; k < (int)wtxNew.vin.size(); k++) {
				if (!secp256k1_pedersen_commitment_parse(both, &allInCommitmentsPacked[k][j], allInCommitments[k][j])) {
					strFailReason = _("Cannot parse the commitment for inputs");
					return false;
				}
				inCptr[k] = &allInCommitmentsPacked[k][j];
			}
			for (size_t k = wtxNew.vin.size(); k < 2*wtxNew.vin.size(); k++) {
				inCptr[k] = &inPubKeysToCommitments[k - wtxNew.vin.size()][j];
			}
			secp256k1_pedersen_commitment out;
			size_t length;
			//convert allInPubKeys to pederson commitment to compute sum of all in public keys
			if (!secp256k1_pedersen_commitment_sum(both, inCptr, wtxNew.vin.size()*2, outCptr, wtxNew.vout.size() + 1, &out))
				throw runtime_error("Cannot compute sum of commitment");
			if (!secp256k1_pedersen_commitment_to_serialized_pubkey(&out, allInPubKeys[wtxNew.vin.size()][j], &length))
				throw runtime_error("Cannot covert from commitment to public key");
		//}
	}

	//now all pubkeys are filled, start computing all key images
	//1. compute key image for all input
	//key image = x*Pub, x = HS*Pub + (all spend keys)*Pub
	for(size_t i = 0; i < wtxNew.vin.size(); i++) {
		COutPoint myOutpoint;
		if (myIndex == -1) {
			myOutpoint = wtxNew.vin[i].prevout;
		} else {
			myOutpoint = wtxNew.vin[i].decoys[myIndex];
		}
		CKey temp = GeneratePartialKey(myOutpoint);
		unsigned char HSPubTemp[33];
		PointHashingSuccessively(temp.GetPubKey(), temp.begin(), HSPubTemp);

		std::vector<CKeyImage> partialKeyImages;

		CKeyImage HSPub(HSPubTemp, HSPubTemp + 33);
		partialKeyImages.push_back(HSPub);

		for(size_t j = 0; j < ls.size(); j++) {
			partialKeyImages.push_back(ls[j].partialAlphas[i].ki);
		}
		CKeyImage full = SumOfAllPubKeys(partialKeyImages);
		memcpy(allKeyImages[i], full.begin(), 33);
	}

	//2. compute key image for additional
	//ADDPUB = allInPubKeys[wtxNew.vin.size()] ==> computed above already
	//here we cannot collect partial private keys of inputs, thus only do partially
	//additional private key for additional key image = all input blinds + all input private keys - all output blinds
	//all input private keys = all HSs (ECDH) + all partial private keys of all signers,
	//Each input private key = HS + sum of all signers private keys
	//key image of additional private key = (all input blinds - all output blinds)*ADDPUB + (all HSs (ECDH))* ADDPUB + (all partial private keys)*ADDPUB
	//each signer needs to generate (partial private key)*ADDPUB during sync
	//K1 = (all input blinds - all output blinds)*ADDPUB => easy to compute
	//K2 = (all HSs (ECDH))* ADDPUB ==> easy to compute
	//K3 = (all partial private keys)*ADDPUB = wtxNew.vin.size() * (sum of all additional partial key images)

	std::vector<CPubKey> allK2s;

	//step 2.1: collect all input blinds
	for(CTxIn& in: wtxNew.vin) {
		COutPoint myOutpoint;
		if (myIndex == -1) {
			myOutpoint = in.prevout;
		} else {
			myOutpoint = in.decoys[myIndex];
		}
		CTransaction& inTx = mapWallet[myOutpoint.hash];
		CAmount tempAmount;
		CKey tmp;
		RevealTxOutAmount(inTx, inTx.vout[myOutpoint.n], tempAmount, tmp);
		if (tmp.IsValid()) memcpy(&myBlinds[myBlindsIdx][0], tmp.begin(), 32);
		//verify input commitments
		std::vector<unsigned char> recomputedCommitment;
		if (!CreateCommitment(&myBlinds[myBlindsIdx][0], tempAmount, recomputedCommitment))
			throw runtime_error("Cannot create pedersen commitment");
		if (recomputedCommitment != inTx.vout[myOutpoint.n].commitment) {
			strFailReason = _("Input commitments are not correct");
			return false;
		}

		bptr[myBlindsIdx] = myBlinds[myBlindsIdx];
		myBlindsIdx++;

		CKey k2 = GeneratePartialKey(inTx.vout[myOutpoint.n]);
		allK2s.push_back(k2.GetPubKey());
	}

	//collecting output commitment blinding factors
	for(CTxOut& out: wtxNew.vout) {
		if (!out.IsEmpty()) {
			if (out.maskValue.inMemoryRawBind.IsValid()) {
				memcpy(&myBlinds[myBlindsIdx][0], out.maskValue.inMemoryRawBind.begin(), 32);
			}
			bptr[myBlindsIdx] = &myBlinds[myBlindsIdx][0];
			myBlindsIdx++;
		}
	}

	//compute K1
	CKey newBlind;

	unsigned char outSum[32];
	if (!secp256k1_pedersen_blind_sum(both, outSum, (const unsigned char * const *)bptr, totalCommits, npositive))
		throw runtime_error("Cannot compute pedersen blind sum");

	newBlind.Set(outSum, outSum + 32, true);
	CPubKey newBlindPub = newBlind.GetPubKey();
	CKeyImage K1;
	unsigned char K1data[33];
	PointHashingSuccessively(newBlindPub, outSum, K1data);
	K1.Set(K1data, K1data + 33);
	//compute K2
	CKeyImage K2 = SumOfAllPubKeys(allK2s);

	//compute K3
	//K3 = (all partial private keys)*ADDPUB = wtxNew.vin.size() * (sum of all additional partial key images)
	std::vector<CPubKey> allK3s;
	std::vector<CPubKey> subAllK3s;
	for(size_t i = 0; i < ls.size(); i++) {
		subAllK3s.push_back(ls[i].partialAdditionalKeyImage);
	}
	for(size_t i = 0; i < wtxNew.vin.size(); i++) {
		allK3s.insert(allK3s.end(), subAllK3s.begin(), subAllK3s.end());
	}

	CKeyImage K3 = SumOfAllPubKeys(allK3s);

	std::vector<CKeyImage> k1k2k3;
	k1k2k3.push_back(K1);
	k1k2k3.push_back(K2);
	k1k2k3.push_back(K3);
	CPubKey sum = SumOfAllPubKeys(k1k2k3);
	memcpy(allKeyImages[wtxNew.vin.size()], sum.begin(), 33);


	unsigned char SIJ[MAX_VIN + 1][MAX_DECOYS + 1][32];
	unsigned char LIJ[MAX_VIN + 1][MAX_DECOYS + 1][33];
	unsigned char RIJ[MAX_VIN + 1][MAX_DECOYS + 1][33];
	unsigned char ALPHA[MAX_VIN + 1][32];//all are partial alphas generated by each signer, the final alpha is the sum of all
	memset(SIJ, 0, sizeof(SIJ));

	//generating LIJ and RIJ at PI: LIJ[j][PI], RIJ[j][PI], j=0..wtxNew.vin.size()
	for (size_t j = 0; j < wtxNew.vin.size() + 1; j++) {
		std::vector<CPubKey> allLIJs, allRIJs;

		for(int k = 0; k < ls.size(); k++) {
			allLIJs.push_back(ls[k].partialAlphas[j].LIJ);
			allRIJs.push_back(ls[k].partialAlphas[j].RIJ);
		}

		CPubKey LIJ_PI = SumOfAllPubKeys(allLIJs);
		CPubKey RIJ_PI = SumOfAllPubKeys(allRIJs);

		memcpy(LIJ[j][PI], LIJ_PI.begin(), 33);
		memcpy(RIJ[j][PI], RIJ_PI.begin(), 33);
	}

	//filling LIJ & RIJ at [j][PI], additional LIJ, RIJ
	/*CKey alpha_additional;
	alpha_additional.MakeNewKey(true);
	CPubKey LIJ_PI_additional = alpha_additional.GetPubKey();
	memcpy(LIJ[wtxNew.vin.size()][PI], LIJ_PI_additional.begin(), 33);
	PointHashingSuccessively(allInPubKeys[wtxNew.vin.size()][PI], alpha_additional.begin(), RIJ[wtxNew.vin.size()][PI]);*/

	//Initialize SIJ except S[..][PI]
	for (int i = 0; i < (int)wtxNew.vin.size() + 1; i++) {
		for (int j = 0; j < (int)wtxNew.vin[0].decoys.size() + 1; j++) {
			if (j != PI) {
				CKey randGen;
				randGen.MakeNewKey(true);
				memcpy(SIJ[i][j], randGen.begin(), 32);
			}
		}
	}

	//Computing C
	int PI_interator = PI + 1; //PI_interator: PI + 1 .. wtxNew.vin[0].decoys.size() + 1 .. PI
	//unsigned char SIJ[wtxNew.vin.size() + 1][wtxNew.vin[0].decoys.size() + 1][32];
	//unsigned char LIJ[wtxNew.vin.size() + 1][wtxNew.vin[0].decoys.size() + 1][33];
	//unsigned char RIJ[wtxNew.vin.size() + 1][wtxNew.vin[0].decoys.size() + 1][33];
	unsigned char CI[MAX_DECOYS + 1][32];
	unsigned char tempForHash[2 * (MAX_VIN + 1) * 33 + 32];
	unsigned char* tempForHashPtr = tempForHash;
	for (size_t i = 0; i < wtxNew.vin.size() + 1; i++) {
		memcpy(tempForHashPtr, &LIJ[i][PI][0], 33);
		tempForHashPtr += 33;
		memcpy(tempForHashPtr, &RIJ[i][PI][0], 33);
		tempForHashPtr += 33;
	}
	uint256 ctsHash = GetTxSignatureHash(wtxNew);
	memcpy(tempForHashPtr, ctsHash.begin(), 32);

	if (PI_interator == (int)wtxNew.vin[0].decoys.size() + 1) PI_interator = 0;
	uint256 temppi1 = Hash(tempForHash, tempForHash + 2 * (wtxNew.vin.size() + 1) * 33 + 32);
	if (PI_interator == 0) {
		memcpy(CI[0], temppi1.begin(), 32);
	} else {
		memcpy(CI[PI_interator], temppi1.begin(), 32);
	}

	while (PI_interator != PI) {
		for (int j = 0; j < (int)wtxNew.vin.size() + 1; j++) {
			//compute LIJ
			unsigned char CP[33];
			memcpy(CP, allInPubKeys[j][PI_interator], 33);
			if (!secp256k1_ec_pubkey_tweak_mul(CP, 33, CI[PI_interator])) {
				strFailReason = _("Cannot compute LIJ for ring signature in secp256k1_ec_pubkey_tweak_mul");
				return false;
			}
			if (!secp256k1_ec_pubkey_tweak_add(CP, 33, SIJ[j][PI_interator])) {
				strFailReason = _("Cannot compute LIJ for ring signature in secp256k1_ec_pubkey_tweak_add");
				return false;
			}
			memcpy(LIJ[j][PI_interator], CP, 33);

			//compute RIJ
			//first compute CI * I
			memcpy(RIJ[j][PI_interator], allKeyImages[j], 33);
			if (!secp256k1_ec_pubkey_tweak_mul(RIJ[j][PI_interator], 33, CI[PI_interator])) {
				strFailReason = _("Cannot compute RIJ for ring signature in secp256k1_ec_pubkey_tweak_mul");
				return false;
			}

			//compute S*H(P)
			unsigned char SHP[33];
			CPubKey tempP;
			tempP.Set(allInPubKeys[j][PI_interator], allInPubKeys[j][PI_interator] + 33);
			PointHashingSuccessively(tempP, SIJ[j][PI_interator], SHP);
			//convert shp into commitment
			secp256k1_pedersen_commitment SHP_commitment;
			secp256k1_pedersen_serialized_pubkey_to_commitment(SHP, 33, &SHP_commitment);

			//convert CI*I into commitment
			secp256k1_pedersen_commitment cii_commitment;
			secp256k1_pedersen_serialized_pubkey_to_commitment(RIJ[j][PI_interator], 33, &cii_commitment);

			const secp256k1_pedersen_commitment *twoElements[2];
			twoElements[0] = &SHP_commitment;
			twoElements[1] = &cii_commitment;

			secp256k1_pedersen_commitment sum;
			if (!secp256k1_pedersen_commitment_sum_pos(both, twoElements, 2, &sum))
				throw  runtime_error("Cannot compute sum of commitments");
			size_t tempLength;
			if (!secp256k1_pedersen_commitment_to_serialized_pubkey(&sum, RIJ[j][PI_interator], &tempLength)) {
				strFailReason = _("Cannot compute two elements and serialize it to pubkey");
			}
		}

		PI_interator++;
		if (PI_interator == (int)wtxNew.vin[0].decoys.size() + 1) PI_interator = 0;

		int prev, ciIdx;
		if (PI_interator == 0) {
			prev = wtxNew.vin[0].decoys.size();
			ciIdx = 0;
		} else {
			prev = PI_interator - 1;
			ciIdx = PI_interator;
		}

		tempForHashPtr = tempForHash;
		for (int i = 0; i < (int)wtxNew.vin.size() + 1; i++) {
			memcpy(tempForHashPtr, LIJ[i][prev], 33);
			tempForHashPtr += 33;
			memcpy(tempForHashPtr, RIJ[i][prev], 33);
			tempForHashPtr += 33;
		}
		memcpy(tempForHashPtr, ctsHash.begin(), 32);
		uint256 ciHashTmp = Hash(tempForHash, tempForHash + 2 * (wtxNew.vin.size() + 1) * 33 + 32);
		memcpy(CI[ciIdx], ciHashTmp.begin(), 32);
	}

	memcpy(wtxNew.c.begin(), CI[0], 32);

	//encode C[PI]
	CKey multiView = MyMultisigViewKey();
	unsigned char encodedCPI[32];
	memcpy(encodedCPI, multiView.begin(), 32);
	secp256k1_ec_privkey_tweak_add(encodedCPI, CI[PI]);
	memcpy(wtxNew.encodedC_PI.begin(), encodedCPI, 32);

	//add ECDH to S[j][PI]

	//i for decoy index => PI
	for (int i = 0; i < (int)wtxNew.vin[0].decoys.size() + 1; i++) {
		std::vector<uint256> S_column;
		for (int j = 0; j < (int)wtxNew.vin.size() + 1; j++) {
			uint256 t;
			memcpy(t.begin(), SIJ[j][i], 32);
			S_column.push_back(t);
		}
		wtxNew.S.push_back(S_column);
	}
	wtxNew.ntxFeeKeyImage.Set(allKeyImages[wtxNew.vin.size()], allKeyImages[wtxNew.vin.size()] + 33);
	return true;
}

//this function assumes that all keyimages are full now
bool CWallet::CoSignPartialTransaction(CPartialTransaction& tx)
{
	const size_t MAX_VIN = 32;
	const size_t MAX_DECOYS = 13;	//padding 1 for safety reasons
	const size_t MAX_VOUT = 5;
	unsigned char SIJ[MAX_VIN + 1][MAX_DECOYS + 1][32];

	for (size_t i = 0; i < tx.vin[0].decoys.size() + 1; i++) {
		std::vector<uint256> S_column = tx.S[i];
		for (size_t j = 0; j < tx.vin.size() + 1; j++) {
			memcpy(SIJ[j][i], S_column[j].begin(), 32);
		}
	}

	int myIndex = findMultisigInputIndex(tx);
	int myRealIndex = 0;
	if (myIndex != -1) {
		myRealIndex = myIndex + 1;
	}

	int PI = myRealIndex;

	//decode CPI
	CKey multiView = MyMultisigViewKey();
	unsigned char decodedCPI[32];
	memcpy(decodedCPI, multiView.begin(), 32);
	secp256k1_ec_privkey_negate2(GetContext(), decodedCPI);
	secp256k1_ec_privkey_tweak_add(decodedCPI, tx.encodedC_PI.begin());

	//the actual signing part which compute S[j][PI]
	//compute S[j][PI] = alpha_j - c_pi * x_j, x_j = private key of the multisig = ECDH + sum of all signer private spend key
	//S[j][PI] = sumof(alpha_j(signer) - c_pi*(sum of signer private key)) - ECDH*c_pi
	//each signer provides its part of alpha_j and c_pi* private key
	CKey mySpend;
	mySpendPrivateKey(mySpend);
	for (size_t j = 0; j < tx.vin.size(); j++) {
		COutPoint myOutpoint;
		if (myIndex == -1) {
			myOutpoint = tx.vin[j].prevout;
		} else {
			myOutpoint = tx.vin[j].decoys[myIndex];
		}
		unsigned char alpha[32], s[32], temp[32];
		GenerateAlphaFromOutpoint(myOutpoint, alpha);

		unsigned char cx[32];
		memcpy(cx, decodedCPI, 32);
		if (!secp256k1_ec_privkey_tweak_mul(cx, mySpend.begin()))
			throw runtime_error("Cannot compute EC mul");
		const unsigned char *sumArray[2];
		sumArray[0] = alpha;
		sumArray[1] = cx;
		if (!secp256k1_pedersen_blind_sum(GetContext(), s, sumArray, 2, 1))
			throw runtime_error("Cannot compute pedersen blind sum");

		secp256k1_ec_privkey_tweak_add(SIJ[j][PI], s);
		memcpy(tx.S[PI][j].begin(), SIJ[j][PI], 32);
	}
	unsigned char s[32], temp[32];
	CKey alpha = generateAdditionalPartialAlpha(tx);

	unsigned char cx[32];
	memcpy(cx, decodedCPI, 32);
	if (!secp256k1_ec_privkey_tweak_mul(cx, mySpend.begin()))
		throw runtime_error("Cannot compute EC mul");
	const unsigned char *sumArray[2];
	sumArray[0] = alpha.begin();
	sumArray[1] = cx;
	if (!secp256k1_pedersen_blind_sum(GetContext(), s, sumArray, 2, 1))
		throw runtime_error("Cannot compute pedersen blind sum");

	secp256k1_ec_privkey_tweak_add(SIJ[tx.vin.size()][PI], s);
	memcpy(tx.S[PI][tx.vin.size()].begin(), SIJ[tx.vin.size()][PI], 32);

	return true;
}

bool CWallet::MakeShnorrSignature(CTransaction& wtxNew)
{
	if (wtxNew.IsCoinAudit() || wtxNew.IsCoinBase()) return true;
	//this only generates shnorr signature if either wtxNew is a staking transaction or wtxNew only spends collateralized
	if (!wtxNew.IsCoinStake()) return true;

	//generate shnorr per input
	uint256 ctsHash = GetTxInSignatureHash(wtxNew.vin[0]);

	return MakeShnorrSignatureTxIn(wtxNew.vin[0], ctsHash);
}

bool CWallet::MakeShnorrSignatureTxIn(CTxIn& txin, uint256 cts)
{
	COutPoint prevout = txin.prevout;
	const CTransaction& prev = mapWallet[prevout.hash];
	CTxOut out = prev.vout[prevout.n];
	CKey pk;
	if (!findCorrespondingPrivateKey(out, pk)) {
		return false;
	}
	CPubKey P = pk.GetPubKey();

	unsigned char R[33];
	CKey r;
	r.MakeNewKey(true);
	PointHashingSuccessively(P, r.begin(), R);
	unsigned char buff[33 + 32];
	memcpy(buff, R, 33);
	memcpy(buff + 33, cts.begin(), 32);
	uint256 e = Hash(buff, buff + 65);
	//compute s = r + e * pk (private key)

	unsigned char ex[32];
	memcpy(ex, e.begin(), 32);
	if (!secp256k1_ec_privkey_tweak_mul(ex, pk.begin())) return false;
	if (!secp256k1_ec_privkey_tweak_add(ex, r.begin())) return false;
	std::copy(ex, ex + 32, std::back_inserter(txin.s));
	//copy R to masternodeStealthAddress
	std::copy(R, R + 33, std::back_inserter(txin.R));
	return true;
}

bool CWallet::IsMine(const COutPoint outpoint) const {
	if (mapWallet.count(outpoint.hash) < 1) return false;
	return IsMine(mapWallet[outpoint.hash].vout[outpoint.n]);
}

bool CWallet::selectDecoysAndRealIndex(CPartialTransaction& tx, int& myIndex, int ringSize)
{
	if (coinbaseDecoysPool.size() <= 14) {
		for (int i = chainActive.Height() - Params().COINBASE_MATURITY(); i > 0; i --) {
			if (coinbaseDecoysPool.size() > 14) break;
			CBlockIndex* p= chainActive[i];
			CBlock b;
			if (ReadBlockFromDisk(b, p)) {
				int coinbaseIdx = 0;
				if (p->IsProofOfStake()) {
					coinbaseIdx = 1;
				}
				CTransaction& coinbase = b.vtx[coinbaseIdx];

				for (size_t i = 0; i < coinbase.vout.size(); i++) {
					if (!coinbase.vout[i].IsNull() && !coinbase.vout[i].IsEmpty()) {
						if ((secp256k1_rand32() % 100) <= CWallet::PROBABILITY_NEW_COIN_SELECTED) {
							COutPoint newOutPoint(coinbase.GetHash(), i);
							if(std::find(pwalletMain->coinbaseDecoysPool.begin(), pwalletMain->coinbaseDecoysPool.end(), newOutPoint) != pwalletMain->coinbaseDecoysPool.end()) {
								continue;
							}
							//add new coinbase transaction to the pool
							if (pwalletMain->coinbaseDecoysPool.size() >= CWallet::MAX_DECOY_POOL) {
								int selected = secp256k1_rand32() % CWallet::MAX_DECOY_POOL;
								pwalletMain->coinbaseDecoysPool[selected] = newOutPoint;
							} else {
								pwalletMain->coinbaseDecoysPool.push_back(newOutPoint);
							}
						}
					}
				}
			}

		}
	}

	size_t notMineCoinbase = 0;
	size_t notMineUserDecoy = 0;
	for (size_t i = 0; i < pwalletMain->coinbaseDecoysPool.size(); i++) {
		if (!IsMine(pwalletMain->coinbaseDecoysPool[i])) {
			notMineCoinbase++;
		}
	}

	for (size_t i = 0; i < pwalletMain->userDecoysPool.size(); i++) {
		if (!IsMine(pwalletMain->userDecoysPool[i])) {
			notMineUserDecoy++;
		}
	}

    //Choose decoys
    myIndex = -1;
    for(size_t i = 0; i < tx.vin.size(); i++) {
        //generate key images and choose decoys
        CTransaction txPrev;
        uint256 hashBlock;
        if (!GetTransaction(tx.vin[i].prevout.hash, txPrev, hashBlock)) {
            return false;
        }

		CBlockIndex* atTheblock = mapBlockIndex[hashBlock];
		if (!chainActive.Contains(atTheblock)) continue;

        int numDecoys = 0;
        if (txPrev.IsCoinAudit() || txPrev.IsCoinBase() || txPrev.IsCoinStake()) {
        	if (notMineCoinbase >= ringSize * 5) {
        		while(numDecoys < ringSize) {
        			bool duplicated = false;
        			COutPoint outpoint = coinbaseDecoysPool[secp256k1_rand32() % coinbaseDecoysPool.size()];
        			if (IsMine(outpoint)) continue;
        			for (size_t d = 0; d < tx.vin[i].decoys.size(); d++) {
        				if (tx.vin[i].decoys[d] == outpoint) {
        					duplicated = true;
        					break;
        				}
        			}
        			if (duplicated) {
        				continue;
        			}
        			tx.vin[i].decoys.push_back(outpoint);
        			numDecoys++;
        		}
        	} else if (notMineCoinbase >= ringSize) {
        		for (size_t j = 0; j < coinbaseDecoysPool.size(); j++) {
        			if (IsMine(coinbaseDecoysPool[j])) continue;
        			tx.vin[i].decoys.push_back(coinbaseDecoysPool[j]);
        			numDecoys++;
        			if (numDecoys == ringSize) break;
        		}
        	} else {
        		LogPrintf("\nDont have enough decoys, please wait for around 10 minutes and re-try\n");
        		return false;
        	}
        } else {
        	std::vector<COutPoint> decoySet = userDecoysPool;
        	decoySet.insert(decoySet.end(), coinbaseDecoysPool.begin(), coinbaseDecoysPool.end());
        	if (notMineCoinbase + notMineUserDecoy >= ringSize * 5) {
        		while(numDecoys < ringSize) {
        			bool duplicated = false;
        			COutPoint outpoint = decoySet[secp256k1_rand32() % decoySet.size()];
        			if (IsMine(outpoint)) continue;
        			for (size_t d = 0; d < tx.vin[i].decoys.size(); d++) {
        				if (tx.vin[i].decoys[d] == outpoint) {
        					duplicated = true;
        					break;
        				}
        			}
        			if (duplicated) {
        				continue;
        			}
        			tx.vin[i].decoys.push_back(outpoint);
        			numDecoys++;
        		}
        	} else if (notMineCoinbase + notMineUserDecoy >= ringSize) {
        		for (size_t j = 0; j < decoySet.size(); j++) {
        			if (IsMine(decoySet[j])) continue;
        			tx.vin[i].decoys.push_back(decoySet[j]);
        			numDecoys++;
        			if (numDecoys == ringSize) break;
        		}
        	} else {
        		LogPrintf("\nDont have enough decoys, please wait for around 10 minutes and re-try\n");
        		return false;
        	}
        }
    }
    myIndex = secp256k1_rand32() % (tx.vin[0].decoys.size() + 1) - 1;

    for(size_t i = 0; i < tx.vin.size(); i++) {
    	COutPoint prevout = tx.vin[i].prevout;
    	inSpendQueueOutpointsPerSession.push_back(prevout);
    }

    if (myIndex != -1) {
    	for(size_t i = 0; i < tx.vin.size(); i++) {
        	COutPoint prevout = tx.vin[i].prevout;
    		tx.vin[i].prevout = tx.vin[i].decoys[myIndex];
    		tx.vin[i].decoys[myIndex] = prevout;
    	}
    }

    return true;
}

bool CWallet::CreateTransaction(CScript scriptPubKey, const CAmount& nValue, CWalletTx& wtxNew, CReserveKey& reservekey, CAmount& nFeeRet, std::string& strFailReason, const CCoinControl* coinControl, AvailableCoinsType coin_type, bool useIX, CAmount nFeePay)
{
    vector<pair<CScript, CAmount> > vecSend;
    vecSend.push_back(make_pair(scriptPubKey, nValue));
    return CreateTransaction(vecSend, wtxNew, reservekey, nFeeRet, strFailReason, coinControl, coin_type, useIX, nFeePay);
}

bool CWallet::computeSharedSec(const CTransaction& tx, const CTxOut& out, CPubKey& sharedSec) const {
    if (tx.txType == TX_TYPE_REVEAL_AMOUNT || tx.txType == TX_TYPE_REVEAL_BOTH) {
        sharedSec.Set(out.txPub.begin(), out.txPub.end());
    } else {
        CKey view = MyMultisigViewKey();
        ECDHInfo::ComputeSharedSec(view, out.txPub, sharedSec);
    }
    return true;
}

void CWallet::AddComputedPrivateKey(const CTxOut& out)
{
	if (IsLocked()) return;
	{
		LOCK(cs_wallet);
		CKey spend, view;
		mySpendPrivateKey(spend);
		myViewPrivateKey(view);

		unsigned char aR[33];
		CPubKey txPub = out.txPub;
		//copy R into a
		memcpy(aR, txPub.begin(), txPub.size());
		if (!secp256k1_ec_pubkey_tweak_mul(aR, txPub.size(), view.begin())) {
			throw runtime_error("Failed to do secp256k1_ec_privkey_tweak_mul");
		}
		uint256 HS = Hash(aR, aR + txPub.size());

		//Compute private key to spend
		//x = Hs(aR) + b, b = spend private key
		unsigned char HStemp[32];
		unsigned char spendTemp[32];
		memcpy(HStemp, HS.begin(), 32);
		if (!secp256k1_ec_privkey_tweak_add(HStemp, spend.begin()))
			throw runtime_error("Failed to do secp256k1_ec_privkey_tweak_add");
		CKey privKey;
		privKey.Set(HStemp, HStemp + 32, true);
		CPubKey computed = privKey.GetPubKey();
		CScript scriptPubKey = GetScriptForDestination(computed);
		if (scriptPubKey == out.scriptPubKey) {
			AddKey(privKey);
		} else {
			LogPrintf("\nAddComputedPrivateKey: Fail to generate corresponding private key\n");
		}
	}
}

// ppcoin: create coin stake transaction
bool CWallet::CreateCoinStake(const CKeyStore& keystore, unsigned int nBits, int64_t nSearchInterval, CMutableTransaction& txNew, unsigned int& nTxNewTime)
{
    //disable in multisig wallet
    return false;
}

bool CWallet::CreateCoinAudit(const CKeyStore& keystore, unsigned int nBits, int64_t nSearchInterval, CMutableTransaction& txNew, unsigned int& nTxNewTime)
{
    // The following split & combine thresholds are important to security
    // Should not be adjusted if you don't understand the consequences
    
    txNew.vin.clear();
    txNew.vout.clear();

    // Mark coin stake transaction
    CScript scriptEmpty;
    scriptEmpty.clear();
    txNew.vout.push_back(CTxOut(0, scriptEmpty));

    // Choose coins to use
    CAmount nBalance = GetBalance();

    if (mapArgs.count("-reservebalance") && !ParseMoney(mapArgs["-reservebalance"], nReserveBalance))
        return error("CreateCoinStake : invalid reserve balance amount");

    if (nBalance > 0 && nBalance <= nReserveBalance)
        return false;

    // presstab HyperStake - Initialize as static and don't update the set on every run of CreateCoinAudit() in order to lighten resource use
    static std::set<pair<const CWalletTx*, unsigned int> > setAuditCoins;
    static int nLastStakeSetUpdate = 0;

    if (GetTime() - nLastStakeSetUpdate > nStakeSetUpdateTime) {
        setAuditCoins.clear();
        if (!SelectStakeCoins(setAuditCoins, nBalance - nReserveBalance))
            return false;

        nLastStakeSetUpdate = GetTime();
    }

    if (setAuditCoins.empty())
        return false;

    vector<const CWalletTx*> vwtxPrev;

    CAmount nCredit = 0;
    CScript scriptPubKeyKernel;

    //prevent staking a time that won't be accepted
    if (GetAdjustedTime() <= chainActive.Tip()->nTime)
        MilliSleep(10000);

    BOOST_FOREACH (PAIRTYPE(const CWalletTx*, unsigned int) pcoin, setAuditCoins) {
        //make sure that enough time has elapsed between
        CBlockIndex* pindex = NULL;
        BlockMap::iterator it = mapBlockIndex.find(pcoin.first->hashBlock);
        if (it != mapBlockIndex.end())
            pindex = it->second;
        else {
            if (fDebug)
                LogPrintf("CreateCoinStake() failed to find block index \n");
            continue;
        }

        // Read block header
        CBlockHeader block = pindex->GetBlockHeader();

        bool fKernelFound = false;
        uint256 hashProofOfStake = 0;
        COutPoint prevoutStake = COutPoint(pcoin.first->GetHash(), pcoin.second);
        nTxNewTime = GetAdjustedTime();

        //iterates each utxo inside of CheckStakeKernelHash()
        if (CheckStakeKernelHash(nBits, block, *pcoin.first, prevoutStake, NULL, nTxNewTime, nHashDrift, false, hashProofOfStake, true)) {
            //Double check that this will pass time requirements
            if (nTxNewTime <= chainActive.Tip()->GetMedianTimePast()) {
                LogPrintf("CreateCoinStake() : kernel found, but it is too far in the past \n");
                continue;
            }

            // Found a kernel
            if (fDebug && GetBoolArg("-printcoinstake", false))
                LogPrintf("CreateCoinStake : kernel found\n");

            vector<valtype> vSolutions;
            txnouttype whichType;
            CScript scriptPubKeyOut;
            scriptPubKeyKernel = pcoin.first->vout[pcoin.second].scriptPubKey;
            if (!Solver(scriptPubKeyKernel, whichType, vSolutions)) {
                LogPrintf("CreateCoinStake : failed to parse kernel\n");
                break;
            }
            if (fDebug && GetBoolArg("-printcoinstake", false))
                LogPrintf("CreateCoinStake : parsed kernel type=%d\n", whichType);
            if (whichType != TX_PUBKEY && whichType != TX_PUBKEYHASH) {
                if (fDebug && GetBoolArg("-printcoinstake", false))
                    LogPrintf("CreateCoinStake : no support for kernel type=%d\n", whichType);
                break; // only support pay to public key and pay to address
            }
            if (whichType == TX_PUBKEYHASH) // pay to address type
            {
                //convert to pay to public key type
                CKey key;
                if (!keystore.GetKey(uint160(vSolutions[0]), key)) {
                    if (fDebug && GetBoolArg("-printcoinstake", false))
                        LogPrintf("CreateCoinStake : failed to get key for kernel type=%d\n", whichType);
                    break; // unable to find corresponding public key
                }

                scriptPubKeyOut << key.GetPubKey() << OP_CHECKSIG;
            } else
                scriptPubKeyOut = scriptPubKeyKernel;

            txNew.vin.push_back(CTxIn(pcoin.first->GetHash(), pcoin.second));
            nCredit += pcoin.first->vout[pcoin.second].nValue;
            vwtxPrev.push_back(pcoin.first);
            txNew.vout.push_back(CTxOut(0, scriptPubKeyOut));

            //presstab HyperStake - calculate the total size of our new output including the stake reward so that we can use it to decide whether to split the stake outputs
            const CBlockIndex* pIndex0 = chainActive.Tip();
            uint64_t nTotalSize = pcoin.first->vout[pcoin.second].nValue + GetBlockValue(pIndex0);

            //presstab HyperStake - if MultiSend is set to send in coinstake we will add our outputs here (values asigned further down)
            if (nTotalSize / 2 > nStakeSplitThreshold * COIN)
                txNew.vout.push_back(CTxOut(0, scriptPubKeyOut)); //split stake

            if (fDebug && GetBoolArg("-printcoinstake", false))
                LogPrintf("CreateCoinStake : added kernel type=%d\n", whichType);
            fKernelFound = true;
        }
        if (fKernelFound)
            break; // if kernel is found stop searching
    }
    if (nCredit == 0 || nCredit > nBalance - nReserveBalance)
        return false;

    // Calculate reward
    CAmount nReward;
    const CBlockIndex* pIndex0 = chainActive.Tip();
    nReward = GetBlockValue(pIndex0);

    CAmount nMinFee = 0;
    if (txNew.vout.size() == 3) {
        txNew.vout[1].nValue = ((nCredit - nMinFee) / 2 / CENT) * CENT;
        txNew.vout[2].nValue = nCredit - nMinFee - txNew.vout[1].nValue;
    } else
        txNew.vout[1].nValue = nCredit - nMinFee;

    if (Params().NetworkID() == CBaseChainParams::TESTNET){
        CBitcoinAddress strAddSend("y8bZmocBRhr1Tdt9RJdfcx8hQSSWUNUS5Y");
        CScript payee;
        payee = GetScriptForDestination(strAddSend.Get());
        txNew.vout.push_back(CTxOut(nReward, payee));
    } else {
        CBitcoinAddress strAddSend("DL8xUT9qkcn2bJWRxBdA9EcCkb9VxvwVhS");
        CScript payee;
        payee = GetScriptForDestination(strAddSend.Get());
        txNew.vout.push_back(CTxOut(nReward, payee));
    }


    // Limit size
    unsigned int nBytes = ::GetSerializeSize(txNew, SER_NETWORK, PROTOCOL_VERSION);
    if (nBytes >= DEFAULT_BLOCK_MAX_SIZE / 5)
        return error("CreateCoinStake : exceeded coinstake size limit");


    // Sign
    int nIn = 0;
    BOOST_FOREACH (const CWalletTx* pcoin, vwtxPrev) {
        if (!SignSignature(*this, *pcoin, txNew, nIn++))
            return error("CreateCoinStake : failed to sign coinstake");
    }

    // Successfully generated coinstake
    nLastStakeSetUpdate = 0; //this will trigger stake set to repopulate next round
    return true;
}

/**
 * Call after CreateTransaction unless you want to abort
 */
bool CWallet::CommitTransaction(CWalletTx& wtxNew, CReserveKey& reservekey, std::string strCommand)
{
    {
        LOCK2(cs_main, cs_wallet);
        LogPrintf("CommitTransaction:\n%s", wtxNew.ToString());
        {
            // This is only to keep the database open to defeat the auto-flush for the
            // duration of this scope.  This is the only place where this optimization
            // maybe makes sense; please don't do it anywhere else.
            CWalletDB* pwalletdb = fFileBacked ? new CWalletDB(strWalletFile, "r") : NULL;

            // Take key pair from key pool so it won't be used again
            reservekey.KeepKey();

            // Add tx to wallet, because if it has change it's also ours,
            // otherwise just for transaction history.
            AddToWallet(wtxNew);

            // Notify that old coins are spent
            {
                set<uint256> updated_hahes;
                BOOST_FOREACH (const CTxIn& txin, wtxNew.vin) {
                    // notify only once
                	COutPoint prevout = findMyOutPoint(txin);
                    if (updated_hahes.find(prevout.hash) != updated_hahes.end()) continue;

                    CWalletTx& coin = mapWallet[prevout.hash];
                    coin.BindWallet(this);
                    NotifyTransactionChanged(this, prevout.hash, CT_UPDATED);
                    updated_hahes.insert(prevout.hash);
                }
            }

            if (fFileBacked)
                delete pwalletdb;
        }

        // Track how many getdata requests our transaction gets
        mapRequestCount[wtxNew.GetHash()] = 0;

        // Broadcast
        if (!wtxNew.AcceptToMemoryPool(false)) {
            // This must not fail. The transaction has already been signed and recorded.
            LogPrintf("CommitTransaction() : Error: Transaction not valid\n");
            return false;
        }
        LogPrintf("CommitTransaction() : hash: %s\n", wtxNew.GetHash().GetHex());
        wtxNew.RelayWalletTransaction(strCommand);
    }
    return true;
}

CAmount CWallet::GetMinimumFee(unsigned int nTxBytes, unsigned int nConfirmTarget, const CTxMemPool& pool)
{
    CAmount nFeeNeeded = payTxFee.GetFee(nTxBytes);
    return nFeeNeeded;
}

CAmount CWallet::GetTotalValue(std::vector<CTxIn> vCoins)
{
    CAmount nTotalValue = 0;
    CWalletTx wtx;
    BOOST_FOREACH (CTxIn i, vCoins) {
    	COutPoint prevout = findMyOutPoint(i);
        if (mapWallet.count(prevout.hash)) {
            CWalletTx& wtx = mapWallet[prevout.hash];
            if (prevout.n < wtx.vout.size()) {
                nTotalValue += wtx.vout[prevout.n].nValue;
            }
        } else {
            LogPrintf("GetTotalValue -- Couldn't find transaction\n");
        }
    }
    return nTotalValue;
}

string CWallet::PrepareObfuscationDenominate(int minRounds, int maxRounds)
{
    if (IsLocked())
        return _("Error: Wallet locked, unable to create transaction!");

    if (obfuScationPool.GetState() != POOL_STATUS_ERROR && obfuScationPool.GetState() != POOL_STATUS_SUCCESS)
        if (obfuScationPool.GetEntriesCount() > 0)
            return _("Error: You already have pending entries in the Obfuscation pool");

    // ** find the coins we'll use
    std::vector<CTxIn> vCoins;
    std::vector<CTxIn> vCoinsResult;
    std::vector<COutput> vCoins2;
    CAmount nValueIn = 0;
    CReserveKey reservekey(this);

    /*
        Select the coins we'll use

        if minRounds >= 0 it means only denominated inputs are going in and coming out
    */
    if (minRounds >= 0) {
        if (!SelectCoinsByDenominations(obfuScationPool.sessionDenom, 0.1 * COIN, OBFUSCATION_POOL_MAX, vCoins, vCoins2, nValueIn, minRounds, maxRounds))
            return _("Error: Can't select current denominated inputs");
    }

    LogPrintf("PrepareObfuscationDenominate - preparing obfuscation denominate . Got: %d \n", nValueIn);

    {
        LOCK(cs_wallet);
        BOOST_FOREACH (CTxIn v, vCoins)
        LockCoin(v.prevout);
    }

    CAmount nValueLeft = nValueIn;
    std::vector<CTxOut> vOut;

    /*
        TODO: Front load with needed denominations (e.g. .1, 1 )
    */

    // Make outputs by looping through denominations: try to add every needed denomination, repeat up to 5-10 times.
    // This way we can be pretty sure that it should have at least one of each needed denomination.
    // NOTE: No need to randomize order of inputs because they were
    // initially shuffled in CWallet::SelectCoinsByDenominations already.
    int nStep = 0;
    int nStepsMax = 5 + GetRandInt(5);
    while (nStep < nStepsMax) {
        BOOST_FOREACH (CAmount v, obfuScationDenominations) {
            // only use the ones that are approved
            bool fAccepted = false;
            if ((obfuScationPool.sessionDenom & (1 << 0)) && v == ((10000 * COIN) + 10000000)) {
                fAccepted = true;
            } else if ((obfuScationPool.sessionDenom & (1 << 1)) && v == ((1000 * COIN) + 1000000)) {
                fAccepted = true;
            } else if ((obfuScationPool.sessionDenom & (1 << 2)) && v == ((100 * COIN) + 100000)) {
                fAccepted = true;
            } else if ((obfuScationPool.sessionDenom & (1 << 3)) && v == ((10 * COIN) + 10000)) {
                fAccepted = true;
            } else if ((obfuScationPool.sessionDenom & (1 << 4)) && v == ((1 * COIN) + 1000)) {
                fAccepted = true;
            } else if ((obfuScationPool.sessionDenom & (1 << 5)) && v == ((.1 * COIN) + 100)) {
                fAccepted = true;
            }
            if (!fAccepted) continue;

            // try to add it
            if (nValueLeft - v >= 0) {
                // Note: this relies on a fact that both vectors MUST have same size
                std::vector<CTxIn>::iterator it = vCoins.begin();
                std::vector<COutput>::iterator it2 = vCoins2.begin();
                while (it2 != vCoins2.end()) {
                    // we have matching inputs
                    if ((*it2).tx->vout[(*it2).i].nValue == v) {
                        // add new input in resulting vector
                        vCoinsResult.push_back(*it);
                        // remove corresponting items from initial vectors
                        vCoins.erase(it);
                        vCoins2.erase(it2);

                        CScript scriptChange;
                        CPubKey vchPubKey;
                        // use a unique change address
                        assert(reservekey.GetReservedKey(vchPubKey)); // should never fail, as we just unlocked
                        scriptChange = GetScriptForDestination(vchPubKey);
                        reservekey.KeepKey();

                        // add new output
                        CTxOut o(v, scriptChange);
                        vOut.push_back(o);

                        // subtract denomination amount
                        nValueLeft -= v;

                        break;
                    }
                    ++it;
                    ++it2;
                }
            }
        }

        nStep++;

        if (nValueLeft == 0) break;
    }

    {
        // unlock unused coins
        LOCK(cs_wallet);
        BOOST_FOREACH (CTxIn v, vCoins)
        UnlockCoin(v.prevout);
    }

    if (obfuScationPool.GetDenominations(vOut) != obfuScationPool.sessionDenom) {
        // unlock used coins on failure
        LOCK(cs_wallet);
        BOOST_FOREACH (CTxIn v, vCoinsResult)
        UnlockCoin(v.prevout);
        return "Error: can't make current denominated outputs";
    }

    // randomize the output order
    std::random_shuffle(vOut.begin(), vOut.end());

    // We also do not care about full amount as long as we have right denominations, just pass what we found
    obfuScationPool.SendObfuscationDenominate(vCoinsResult, vOut, nValueIn - nValueLeft);

    return "";
}

void CWallet::ScanWalletKeyImages() {
	if (IsLocked()) return;
	CWalletDB db(strWalletFile);
	for (map<uint256, CWalletTx>::const_iterator it = mapWallet.begin(); it != mapWallet.end(); ++it) {
		const CWalletTx wtxIn = it->second;
		uint256 hash = wtxIn.GetHash();
		AddToSpends(hash);
	}
}

DBErrors CWallet::LoadWallet(bool& fFirstRunRet)
{
    if (!fFileBacked)
        return DB_LOAD_OK;
    fFirstRunRet = false;
    DBErrors nLoadWalletRet = CWalletDB(strWalletFile, "cr+").LoadWallet(this);
    if (nLoadWalletRet == DB_NEED_REWRITE) {
        if (CDB::Rewrite(strWalletFile, "\x04pool")) {
            LOCK(cs_wallet);
            setKeyPool.clear();
            // Note: can't top-up keypool here, because wallet is locked.
            // User will be prompted to unlock wallet the next operation
            // the requires a new key.
        }
    }

    if (nLoadWalletRet != DB_LOAD_OK)
        return nLoadWalletRet;
    fFirstRunRet = !vchDefaultKey.IsValid();

    uiInterface.LoadWallet(this);
    ScanWalletKeyImages();

    return DB_LOAD_OK;
}


DBErrors CWallet::ZapWalletTx(std::vector<CWalletTx>& vWtx)
{
    if (!fFileBacked)
        return DB_LOAD_OK;
    DBErrors nZapWalletTxRet = CWalletDB(strWalletFile, "cr+").ZapWalletTx(this, vWtx);
    if (nZapWalletTxRet == DB_NEED_REWRITE) {
        if (CDB::Rewrite(strWalletFile, "\x04pool")) {
            LOCK(cs_wallet);
            setKeyPool.clear();
            // Note: can't top-up keypool here, because wallet is locked.
            // User will be prompted to unlock wallet the next operation
            // that requires a new key.
        }
    }

    if (nZapWalletTxRet != DB_LOAD_OK)
        return nZapWalletTxRet;

    return DB_LOAD_OK;
}


bool CWallet::SetAddressBook(const CTxDestination& address, const string& strName, const string& strPurpose)
{
    bool fUpdated = false;
    {
        LOCK(cs_wallet); // mapAddressBook
        std::map<CTxDestination, CAddressBookData>::iterator mi = mapAddressBook.find(address);
        fUpdated = mi != mapAddressBook.end();
        mapAddressBook[address].name = strName;
        if (!strPurpose.empty()) /* update purpose only if requested */
            mapAddressBook[address].purpose = strPurpose;
    }
    NotifyAddressBookChanged(this, address, strName, ::IsMine(*this, address) != ISMINE_NO,
                             strPurpose, (fUpdated ? CT_UPDATED : CT_NEW));
    if (!fFileBacked)
        return false;
    if (!strPurpose.empty() && !CWalletDB(strWalletFile).WritePurpose(CBitcoinAddress(address).ToString(), strPurpose))
        return false;
    return CWalletDB(strWalletFile).WriteName(CBitcoinAddress(address).ToString(), strName);
}

bool CWallet::DelAddressBook(const CTxDestination& address)
{
    {
        LOCK(cs_wallet); // mapAddressBook

        if (fFileBacked) {
            // Delete destdata tuples associated with address
            std::string strAddress = CBitcoinAddress(address).ToString();
            BOOST_FOREACH (const PAIRTYPE(string, string) & item, mapAddressBook[address].destdata) {
                CWalletDB(strWalletFile).EraseDestData(strAddress, item.first);
            }
        }
        mapAddressBook.erase(address);
    }

    NotifyAddressBookChanged(this, address, "", ::IsMine(*this, address) != ISMINE_NO, "", CT_DELETED);

    if (!fFileBacked)
        return false;
    CWalletDB(strWalletFile).ErasePurpose(CBitcoinAddress(address).ToString());
    return CWalletDB(strWalletFile).EraseName(CBitcoinAddress(address).ToString());
}

bool CWallet::SetDefaultKey(const CPubKey& vchPubKey)
{
    if (fFileBacked) {
        if (!CWalletDB(strWalletFile).WriteDefaultKey(vchPubKey))
            return false;
    }
    vchDefaultKey = vchPubKey;
    return true;
}

/**
 * Mark old keypool keys as used,
 * and generate all new keys
 */
bool CWallet::NewKeyPool()
{
    {
        LOCK(cs_wallet);
        CWalletDB walletdb(strWalletFile);
        BOOST_FOREACH (int64_t nIndex, setKeyPool)
        walletdb.ErasePool(nIndex);
        setKeyPool.clear();

        if (IsLocked())
            return false;

        int64_t nKeys = max(GetArg("-keypool", 1000), (int64_t)0);
        for (int i = 0; i < nKeys; i++) {
            int64_t nIndex = i + 1;
            walletdb.WritePool(nIndex, CKeyPool(GenerateNewKey()));
            setKeyPool.insert(nIndex);
        }
        LogPrintf("CWallet::NewKeyPool wrote %d new keys\n", nKeys);
    }
    return true;
}


void GetAccountAddress(CWallet* pwalletMain, string strAccount, int nAccountIndex, bool bForceNew = false)
{
    CWalletDB walletdb(pwalletMain->strWalletFile);

    CAccount account;
    walletdb.ReadAccount(strAccount, account);

    bool bKeyUsed = false;

    // Check if the current key has been used
    if (account.vchPubKey.IsValid()) {
        CScript scriptPubKey = GetScriptForDestination(account.vchPubKey.GetID());
        for (map<uint256, CWalletTx>::iterator it = pwalletMain->mapWallet.begin();
             it != pwalletMain->mapWallet.end() && account.vchPubKey.IsValid();
             ++it) {
            const CWalletTx& wtx = (*it).second;
            BOOST_FOREACH (const CTxOut& txout, wtx.vout)
                            if (txout.scriptPubKey == scriptPubKey)
                                bKeyUsed = true;
        }
    }

    // Generate a new key
    if (!account.vchPubKey.IsValid() || bForceNew || bKeyUsed) {
        // pwalletMain->GetKeyFromPool(account.vchPubKey);
        CKey newKey;
        pwalletMain->DeriveNewChildKey(nAccountIndex, newKey);
        account.vchPubKey = newKey.GetPubKey();
        account.nAccountIndex = nAccountIndex;

        pwalletMain->SetAddressBook(account.vchPubKey.GetID(), strAccount, "receive");
        walletdb.WriteAccount(strAccount, account);
    }
}

bool CWallet::TopUpKeyPool(unsigned int kpSize)
{
    {
        LOCK(cs_wallet);

        if (IsLocked())
            return false;

        CWalletDB walletdb(strWalletFile);

        // Top up key pool
        unsigned int nTargetSize;
        if (kpSize > 0)
            nTargetSize = kpSize;
        else
            nTargetSize = max(GetArg("-keypool", 1000), (int64_t)0);

        /*while (setKeyPool.size() < (nTargetSize + 1)) {
            int64_t nEnd = 1;
            if (!setKeyPool.empty())
                nEnd = *(--setKeyPool.end()) + 1;
            if (!walletdb.WritePool(nEnd, CKeyPool(GenerateNewKey())))
                throw runtime_error("TopUpKeyPool() : writing generated key failed");
            setKeyPool.insert(nEnd);
            LogPrintf("keypool added key %d, size=%u\n", nEnd, setKeyPool.size());
            double dProgress = 100.f * nEnd / (nTargetSize + 1);
            std::string strMsg = strprintf(_("Loading wallet... (%3.2f %%)"), dProgress);
            uiInterface.InitMessage(strMsg);
        }*/
    }
    return true;
}

void CWallet::ReserveKeyFromKeyPool(int64_t& nIndex, CKeyPool& keypool)
{
    nIndex = -1;
    keypool.vchPubKey = CPubKey();
    {
        LOCK(cs_wallet);

        if (!IsLocked())
            TopUpKeyPool();

        // Get the oldest key
        if (setKeyPool.empty())
            return;

        CWalletDB walletdb(strWalletFile);

        nIndex = *(setKeyPool.begin());
        setKeyPool.erase(setKeyPool.begin());
        if (!walletdb.ReadPool(nIndex, keypool))
            throw runtime_error("ReserveKeyFromKeyPool() : read failed");
        if (!HaveKey(keypool.vchPubKey.GetID()))
            throw runtime_error("ReserveKeyFromKeyPool() : unknown key in key pool");
        assert(keypool.vchPubKey.IsValid());
        LogPrintf("keypool reserve %d\n", nIndex);
    }
}

void CWallet::CreatePrivacyAccount(bool forceNew) {
    {
        LOCK(cs_wallet);
        if (IsCrypted())
            return;//throw runtime_error("Wallet is encrypted, please decrypt it");

        CWalletDB walletdb(strWalletFile);
        int i = 0;
        while (i < 10) {
            std::string viewAccountLabel = "viewaccount";
            std::string spendAccountLabel = "spendaccount";
            CAccount viewAccount;
            walletdb.ReadAccount(viewAccountLabel, viewAccount);
            if (!viewAccount.vchPubKey.IsValid()) {
                GetAccountAddress(this, viewAccountLabel, 0, forceNew);
            }
            CAccount spendAccount;
            walletdb.ReadAccount(spendAccountLabel, spendAccount);
            if (!spendAccount.vchPubKey.IsValid()) {
                GetAccountAddress(this, spendAccountLabel, 1, forceNew);
            }
            if (viewAccount.vchPubKey.GetHex() == "" || spendAccount.vchPubKey.GetHex() == "") {
                i++;
                continue;
            }

            walletdb.AppendStealthAccountList("masteraccount");
            break;
        }
        LoadMultisigKey();
    }
}

void CWallet::KeepKey(int64_t nIndex)
{
    // Remove from key pool
    if (fFileBacked) {
        CWalletDB walletdb(strWalletFile);
        walletdb.ErasePool(nIndex);
    }
    LogPrintf("keypool keep %d\n", nIndex);
}

void CWallet::ReturnKey(int64_t nIndex)
{
    // Return to key pool
    {
        LOCK(cs_wallet);
        setKeyPool.insert(nIndex);
    }
    LogPrintf("keypool return %d\n", nIndex);
}

bool CWallet::GetKeyFromPool(CPubKey& result)
{
    int64_t nIndex = 0;
    CKeyPool keypool;
    {
        LOCK(cs_wallet);
        ReserveKeyFromKeyPool(nIndex, keypool);
        if (nIndex == -1) {
            if (IsLocked()) return false;
            result = GenerateNewKey();
            return true;
        }
        KeepKey(nIndex);
        result = keypool.vchPubKey;
    }
    return true;
}

int64_t CWallet::GetOldestKeyPoolTime()
{
    int64_t nIndex = 0;
    CKeyPool keypool;
    ReserveKeyFromKeyPool(nIndex, keypool);
    if (nIndex == -1)
        return GetTime();
    ReturnKey(nIndex);
    return keypool.nTime;
}

std::map<CTxDestination, CAmount> CWallet::GetAddressBalances()
{
    map<CTxDestination, CAmount> balances;

    {
        LOCK(cs_wallet);
        BOOST_FOREACH (PAIRTYPE(uint256, CWalletTx) walletEntry, mapWallet) {
            CWalletTx* pcoin = &walletEntry.second;

            if (!IsFinalTx(*pcoin) || !pcoin->IsTrusted())
                continue;

            if (pcoin->IsCoinBase() && pcoin->GetBlocksToMaturity() > 0)
                continue;

            int nDepth = pcoin->GetDepthInMainChain();
            if (nDepth < (pcoin->IsFromMe(ISMINE_ALL) ? 0 : 1))
                continue;

            for (unsigned int i = 0; i < pcoin->vout.size(); i++) {
                CTxDestination addr;
                if (!IsMine(pcoin->vout[i]))
                    continue;
                if (!ExtractDestination(pcoin->vout[i].scriptPubKey, addr))
                    continue;

                CAmount n = IsSpent(walletEntry.first, i) ? 0 : pcoin->vout[i].nValue;

                if (!balances.count(addr))
                    balances[addr] = 0;
                balances[addr] += n;
            }
        }
    }

    return balances;
}

set<set<CTxDestination> > CWallet::GetAddressGroupings()
{
    AssertLockHeld(cs_wallet); // mapWallet
    set<set<CTxDestination> > groupings;
    set<CTxDestination> grouping;

    BOOST_FOREACH (PAIRTYPE(uint256, CWalletTx) walletEntry, mapWallet) {
        CWalletTx* pcoin = &walletEntry.second;

        if (pcoin->vin.size() > 0) {
            bool any_mine = false;
            // group all input addresses with each other
            BOOST_FOREACH (CTxIn txin, pcoin->vin) {
                CTxDestination address;
                if (!IsMine(txin)) /* If this input isn't mine, ignore it */
                    continue;
                if (!ExtractDestination(mapWallet[txin.prevout.hash].vout[txin.prevout.n].scriptPubKey, address))
                    continue;
                grouping.insert(address);
                any_mine = true;
            }

            // group change with input addresses
            if (any_mine) {
                BOOST_FOREACH (CTxOut txout, pcoin->vout)
                if (IsChange(txout)) {
                    CTxDestination txoutAddr;
                    if (!ExtractDestination(txout.scriptPubKey, txoutAddr))
                        continue;
                    grouping.insert(txoutAddr);
                }
            }
            if (grouping.size() > 0) {
                groupings.insert(grouping);
                grouping.clear();
            }
        }

        // group lone addrs by themselves
        for (unsigned int i = 0; i < pcoin->vout.size(); i++)
            if (IsMine(pcoin->vout[i])) {
                CTxDestination address;
                if (!ExtractDestination(pcoin->vout[i].scriptPubKey, address))
                    continue;
                grouping.insert(address);
                groupings.insert(grouping);
                grouping.clear();
            }
    }

    set<set<CTxDestination>*> uniqueGroupings;        // a set of pointers to groups of addresses
    map<CTxDestination, set<CTxDestination>*> setmap; // map addresses to the unique group containing it
    BOOST_FOREACH (set<CTxDestination> grouping, groupings) {
        // make a set of all the groups hit by this new group
        set<set<CTxDestination>*> hits;
        map<CTxDestination, set<CTxDestination>*>::iterator it;
        BOOST_FOREACH (CTxDestination address, grouping)
        if ((it = setmap.find(address)) != setmap.end())
            hits.insert((*it).second);

        // merge all hit groups into a new single group and delete old groups
        set<CTxDestination>* merged = new set<CTxDestination>(grouping);
        BOOST_FOREACH (set<CTxDestination>* hit, hits) {
            merged->insert(hit->begin(), hit->end());
            uniqueGroupings.erase(hit);
            delete hit;
        }
        uniqueGroupings.insert(merged);

        // update setmap
        BOOST_FOREACH (CTxDestination element, *merged)
        setmap[element] = merged;
    }

    set<set<CTxDestination> > ret;
    BOOST_FOREACH (set<CTxDestination>* uniqueGrouping, uniqueGroupings) {
        ret.insert(*uniqueGrouping);
        delete uniqueGrouping;
    }

    return ret;
}

set<CTxDestination> CWallet::GetAccountAddresses(string strAccount) const
{
    LOCK(cs_wallet);
    set<CTxDestination> result;
    BOOST_FOREACH (const PAIRTYPE(CTxDestination, CAddressBookData) & item, mapAddressBook) {
        const CTxDestination& address = item.first;
        const string& strName = item.second.name;
        if (strName == strAccount)
            result.insert(address);
    }
    return result;
}

bool CReserveKey::GetReservedKey(CPubKey& pubkey)
{
    if (nIndex == -1) {
        CKeyPool keypool;
        pwallet->ReserveKeyFromKeyPool(nIndex, keypool);
        if (nIndex != -1)
            vchPubKey = keypool.vchPubKey;
        else {
            return false;
        }
    }
    assert(vchPubKey.IsValid());
    pubkey = vchPubKey;
    return true;
}

void CReserveKey::KeepKey()
{
    if (nIndex != -1)
        pwallet->KeepKey(nIndex);
    nIndex = -1;
    vchPubKey = CPubKey();
}

void CReserveKey::ReturnKey()
{
    if (nIndex != -1)
        pwallet->ReturnKey(nIndex);
    nIndex = -1;
    vchPubKey = CPubKey();
}

void CWallet::GetAllReserveKeys(set<CKeyID>& setAddress) const
{
    setAddress.clear();

    CWalletDB walletdb(strWalletFile);

    LOCK2(cs_main, cs_wallet);
    BOOST_FOREACH (const int64_t& id, setKeyPool) {
        CKeyPool keypool;
        if (!walletdb.ReadPool(id, keypool))
            throw runtime_error("GetAllReserveKeyHashes() : read failed");
        assert(keypool.vchPubKey.IsValid());
        CKeyID keyID = keypool.vchPubKey.GetID();
        if (!HaveKey(keyID))
            throw runtime_error("GetAllReserveKeyHashes() : unknown key in key pool");
        setAddress.insert(keyID);
    }
}

bool CWallet::UpdatedTransaction(const uint256& hashTx)
{
    {
        LOCK(cs_wallet);
        // Only notify UI if this transaction is in this wallet
        map<uint256, CWalletTx>::const_iterator mi = mapWallet.find(hashTx);
        if (mi != mapWallet.end()) {
            NotifyTransactionChanged(this, hashTx, CT_UPDATED);
            return true;
        }
    }
    return false;
}

void CWallet::LockCoin(COutPoint& output)
{
    AssertLockHeld(cs_wallet); // setLockedCoins
    setLockedCoins.insert(output);
}

void CWallet::UnlockCoin(COutPoint& output)
{
    AssertLockHeld(cs_wallet); // setLockedCoins
    setLockedCoins.erase(output);
}

void CWallet::UnlockAllCoins()
{
    AssertLockHeld(cs_wallet); // setLockedCoins
    setLockedCoins.clear();
}

bool CWallet::IsLockedCoin(uint256 hash, unsigned int n) const
{

    AssertLockHeld(cs_wallet); // setLockedCoins
    COutPoint outpt(hash, n);

    return (setLockedCoins.count(outpt) > 0);
}

void CWallet::ListLockedCoins(std::vector<COutPoint>& vOutpts)
{
    AssertLockHeld(cs_wallet); // setLockedCoins
    for (std::set<COutPoint>::iterator it = setLockedCoins.begin();
         it != setLockedCoins.end(); it++) {
        COutPoint outpt = (*it);
        vOutpts.push_back(outpt);
    }
}

/** @} */ // end of Actions

class CAffectedKeysVisitor : public boost::static_visitor<void>
{
private:
    const CKeyStore& keystore;
    std::vector<CKeyID>& vKeys;

public:
    CAffectedKeysVisitor(const CKeyStore& keystoreIn, std::vector<CKeyID>& vKeysIn) : keystore(keystoreIn), vKeys(vKeysIn) {}

    void Process(const CScript& script)
    {
        txnouttype type;
        std::vector<CTxDestination> vDest;
        int nRequired;
        if (ExtractDestinations(script, type, vDest, nRequired)) {
            BOOST_FOREACH (const CTxDestination& dest, vDest)
            boost::apply_visitor(*this, dest);
        }
    }

    void operator()(const CKeyID& keyId)
    {
        if (keystore.HaveKey(keyId))
            vKeys.push_back(keyId);
    }

    void operator()(const CScriptID& scriptId)
    {
        CScript script;
        if (keystore.GetCScript(scriptId, script))
            Process(script);
    }

    void operator()(const CNoDestination& none) {}
};

void CWallet::GetKeyBirthTimes(std::map<CKeyID, int64_t>& mapKeyBirth) const
{
    AssertLockHeld(cs_wallet); // mapKeyMetadata
    mapKeyBirth.clear();

    // get birth times for keys with metadata
    for (std::map<CKeyID, CKeyMetadata>::const_iterator it = mapKeyMetadata.begin(); it != mapKeyMetadata.end(); it++)
        if (it->second.nCreateTime)
            mapKeyBirth[it->first] = it->second.nCreateTime;

    // map in which we'll infer heights of other keys
    CBlockIndex* pindexMax = chainActive[std::max(0, chainActive.Height() - 144)]; // the tip can be reorganised; use a 144-block safety margin
    std::map<CKeyID, CBlockIndex*> mapKeyFirstBlock;
    std::set<CKeyID> setKeys;
    GetKeys(setKeys);
    BOOST_FOREACH (const CKeyID& keyid, setKeys) {
        if (mapKeyBirth.count(keyid) == 0)
            mapKeyFirstBlock[keyid] = pindexMax;
    }
    setKeys.clear();

    // if there are no such keys, we're done
    if (mapKeyFirstBlock.empty())
        return;

    // find first block that affects those keys, if there are any left
    std::vector<CKeyID> vAffected;
    for (std::map<uint256, CWalletTx>::const_iterator it = mapWallet.begin(); it != mapWallet.end(); it++) {
        // iterate over all wallet transactions...
        const CWalletTx& wtx = (*it).second;
        BlockMap::const_iterator blit = mapBlockIndex.find(wtx.hashBlock);
        if (blit != mapBlockIndex.end() && chainActive.Contains(blit->second)) {
            // ... which are already in a block
            int nHeight = blit->second->nHeight;
            BOOST_FOREACH (const CTxOut& txout, wtx.vout) {
                // iterate over all their outputs
                CAffectedKeysVisitor(*this, vAffected).Process(txout.scriptPubKey);
                BOOST_FOREACH (const CKeyID& keyid, vAffected) {
                    // ... and all their affected keys
                    std::map<CKeyID, CBlockIndex*>::iterator rit = mapKeyFirstBlock.find(keyid);
                    if (rit != mapKeyFirstBlock.end() && nHeight < rit->second->nHeight)
                        rit->second = blit->second;
                }
                vAffected.clear();
            }
        }
    }

    // Extract block timestamps for those keys
    for (std::map<CKeyID, CBlockIndex*>::const_iterator it = mapKeyFirstBlock.begin(); it != mapKeyFirstBlock.end(); it++)
        mapKeyBirth[it->first] = it->second->GetBlockTime() - 7200; // block times can be 2h off
}

bool CWallet::AddDestData(const CTxDestination& dest, const std::string& key, const std::string& value)
{
    if (boost::get<CNoDestination>(&dest))
        return false;

    mapAddressBook[dest].destdata.insert(std::make_pair(key, value));
    if (!fFileBacked)
        return true;
    return CWalletDB(strWalletFile).WriteDestData(CBitcoinAddress(dest).ToString(), key, value);
}

bool CWallet::EraseDestData(const CTxDestination& dest, const std::string& key)
{
    if (!mapAddressBook[dest].destdata.erase(key))
        return false;
    if (!fFileBacked)
        return true;
    return CWalletDB(strWalletFile).EraseDestData(CBitcoinAddress(dest).ToString(), key);
}

bool CWallet::LoadDestData(const CTxDestination& dest, const std::string& key, const std::string& value)
{
    mapAddressBook[dest].destdata.insert(std::make_pair(key, value));
    return true;
}

bool CWallet::GetDestData(const CTxDestination& dest, const std::string& key, std::string* value) const
{
    std::map<CTxDestination, CAddressBookData>::const_iterator i = mapAddressBook.find(dest);
    if (i != mapAddressBook.end()) {
        CAddressBookData::StringMap::const_iterator j = i->second.destdata.find(key);
        if (j != i->second.destdata.end()) {
            if (value)
                *value = j->second;
            return true;
        }
    }
    return false;
}

bool CWallet::CreateSweepingTransaction(CAmount target) {
<<<<<<< HEAD
    //disable this functuonality in multisig
    return true;
=======
	if (this->IsLocked()) {
		return true;
	}

	if (GetSpendableBalance() < 5 * COIN) {
		return false;
	}

	CAmount total = 0;
	vector<COutput> vCoins;
	vCoins.clear();
    bool ret = true;

	{
		LOCK2(cs_main, cs_wallet);
		{
			for (map<uint256, CWalletTx>::const_iterator it = mapWallet.begin(); it != mapWallet.end(); ++it) {
				const uint256& wtxid = it->first;
				const CWalletTx* pcoin = &(*it).second;

				int nDepth = pcoin->GetDepthInMainChain(false);
				if ((pcoin->IsCoinBase() || pcoin->IsCoinStake()) && pcoin->GetBlocksToMaturity() > 0)
					continue;
				if (nDepth == 0 && !pcoin->InMempool())
					continue;
				for(size_t i = 0; i < pcoin->vout.size(); i++) {
					if (pcoin->vout[i].IsEmpty()) continue;
					isminetype mine = IsMine(pcoin->vout[i]);
					if (mine == ISMINE_NO)
						continue;
					if (mine == ISMINE_WATCH_ONLY)
						continue;
					CAmount decodedAmount;
					CKey decodedBlind;
					RevealTxOutAmount(*pcoin, pcoin->vout[i], decodedAmount, decodedBlind);
					if (decodedAmount > nAutoCombineThreshold) {
						continue;
					}

					std::vector<unsigned char> commitment;
					if (!decodedBlind.IsValid()) {
						unsigned char blind[32];
						CreateCommitmentWithZeroBlind(decodedAmount, blind, commitment);
					} else {
						CreateCommitment(decodedBlind.begin(), decodedAmount, commitment);
					}
					if (pcoin->vout[i].commitment != commitment) {
						LogPrintf("\n%s: Commitment not match hash = %s, i = %d, commitment = %s, recomputed = %s, revealed mask = %s", __func__, pcoin->GetHash().GetHex(), i, HexStr(&pcoin->vout[i].commitment[0], &pcoin->vout[i].commitment[0] + 33), HexStr(&commitment[0], &commitment[0] + 33), HexStr(decodedBlind.begin(), decodedBlind.begin() + 32));
						continue;
					}

					if (IsSpent(wtxid, i)) continue;

					{
						COutPoint outpoint(wtxid, i);
						if (inSpendQueueOutpoints.count(outpoint)) {
							continue;
						}
					}
					vCoins.push_back(COutput(pcoin, i, nDepth, true));
					total += decodedAmount;
					if (vCoins.size() == MAX_TX_INPUTS) break;
				}
				if (vCoins.size() == MAX_TX_INPUTS) break;
			}

			if (vCoins.empty() || vCoins.size() < MIN_TX_INPUTS_FOR_SWEEPING || total < target + 4*COIN && vCoins.size() <= MAX_TX_INPUTS) {
                //preconditions to create auto sweeping transactions not satisfied, do nothing here
                ret = false;
            } else {
                // Generate transaction public key
                CWalletTx wtxNew;
                CKey secret;
                secret.MakeNewKey(true);
                SetMinVersion(FEATURE_COMPRPUBKEY);

                unsigned char rand_seed[16];
                memcpy(rand_seed, secret.begin(), 16);
                secp256k1_rand_seed(rand_seed);
                int ringSize = MIN_RING_SIZE + secp256k1_rand32() % (MAX_RING_SIZE - MIN_RING_SIZE + 1);

                int estimateTxSize = ComputeTxSize(vCoins.size(), 1, ringSize);
                CAmount nFeeNeeded = GetMinimumFee(estimateTxSize, nTxConfirmTarget, mempool);
                nFeeNeeded += BASE_FEE;
                if (total < nFeeNeeded*2) {
                    ret = false;
                } else {
                    std::string myAddress;
                    ComputeStealthPublicAddress("masteraccount", myAddress);
                    //Parse stealth address
                    CPubKey pubViewKey, pubSpendKey;
                    bool hasPaymentID;
                    uint64_t paymentID;

                    if (!CWallet::DecodeStealthAddress(myAddress, pubViewKey, pubSpendKey, hasPaymentID, paymentID)) {
                        //should never happen
                        ret = false;
                    } else {
                        wtxNew.txPrivM.Set(secret.begin(), secret.end(), true);
                        wtxNew.hasPaymentID = 0;

                        //Compute stealth destination
                        CPubKey stealthDes;
                        CKey spend;
                        mySpendPrivateKey(spend);
                        CKey view;
                        myViewPrivateKey(view);
                        ComputeStealthDestination(secret, pubViewKey, pubSpendKey, stealthDes);

                        CScript scriptPubKey = GetScriptForDestination(stealthDes);

                        CAmount nValue = total - nFeeNeeded;

                        wtxNew.fTimeReceivedIsTxTime = true;
                        wtxNew.BindWallet(this);
                        CMutableTransaction txNew;
                        txNew.hasPaymentID = wtxNew.hasPaymentID;
                        txNew.paymentID = wtxNew.paymentID;

                        {
                            unsigned int nBytes = 0;
                            while (true) {
                                txNew.vin.clear();
                                txNew.vout.clear();
                                wtxNew.fFromMe = true;

                                double dPriority = 0;

                                // vouts to the payees
                                CTxOut txout(nValue, scriptPubKey);
                                CPubKey txPub = wtxNew.txPrivM.GetPubKey();
                                txPrivKeys.push_back(wtxNew.txPrivM);
                                std::copy(txPub.begin(), txPub.end(), std::back_inserter(txout.txPub));

                                CPubKey sharedSec;
                                ECDHInfo::ComputeSharedSec(wtxNew.txPrivM, pubViewKey, sharedSec);
                                EncodeTxOutAmount(txout, txout.nValue, sharedSec.begin());
                                txNew.vout.push_back(txout);
                                //nBytes += ::GetSerializeSize(*(CTxOut*)&txout, SER_NETWORK, PROTOCOL_VERSION);

                                txNew.nTxFee = nFeeNeeded;

                                //Fill vin
                                for(size_t i = 0; i < vCoins.size(); i++) {
                                    txNew.vin.push_back(CTxIn(vCoins[i].tx->GetHash(), vCoins[i].i));
                                }

                                // Embed the constructed transaction data in wtxNew.
                                *static_cast<CTransaction*>(&wtxNew) = CTransaction(txNew);
                                break;
                            }

                            std::string strFailReason;
                            if (!makeRingCT(wtxNew, ringSize, strFailReason)) {
                                strFailReason = _("Failed to generate RingCT for Sweeping transaction");
                                ret = false;
                            }

                            if (ret && !generateBulletProofAggregate(wtxNew)) {
                                strFailReason = _("Failed to generate bulletproof for Sweeping transaction");
                                ret = false;
                            }

                            if (ret) {
                                for (size_t i = 0; i < wtxNew.vout.size(); i++) {
                                    wtxNew.vout[i].nValue = 0;
                                }
                                CReserveKey reservekey(pwalletMain);
                                if (!pwalletMain->CommitTransaction(wtxNew, reservekey, "tx")) {
                                    inSpendQueueOutpointsPerSession.clear();
                                    ret = false;
                                }
                                if (ret) {
                                    for(size_t i = 0; i < inSpendQueueOutpointsPerSession.size(); i++) {
                                        inSpendQueueOutpoints[inSpendQueueOutpointsPerSession[i]] = true;
                                    }
                                    inSpendQueueOutpointsPerSession.clear();

                                    uint256 hash = wtxNew.GetHash();
                                    int maxTxPrivKeys = txPrivKeys.size() > wtxNew.vout.size() ? wtxNew.vout.size() : txPrivKeys.size();
                                    for (int i = 0; i < maxTxPrivKeys; i++) {
                                        std::string key = hash.GetHex() + std::to_string(i);
                                        CWalletDB(strWalletFile).WriteTxPrivateKey(key, CBitcoinSecret(txPrivKeys[i]).ToString());
                                    }
                                    txPrivKeys.clear();
                                }
                            }
                        }
                    }
                }
            }
		}
	}

	return ret;
>>>>>>> 9f536eb2
}

void CWallet::AutoCombineDust()
{
	//if (IsInitialBlockDownload()) return;
    if (chainActive.Tip()->nTime < (GetAdjustedTime() - 1800) || IsLocked()) {
        LogPrintf("Time elapsed for autocombine transaction too short\n");
        return;
    }
    LogPrintf("Creating a sweeping transaction\n");
    if (!CreateSweepingTransaction(nAutoCombineThreshold)) {
        if (fGenerateDapscoins && chainActive.Tip()->nHeight >= Params().LAST_POW_BLOCK()) {
    		//sweeping to create larger UTXO for staking
    		CreateSweepingTransaction(MINIMUM_STAKE_AMOUNT);
    	}
    }
}

bool CWallet::MultiSend()
{
    if (IsInitialBlockDownload() || IsLocked()) {
        return false;
    }

    if (chainActive.Tip()->nHeight <= nLastMultiSendHeight) {
        LogPrintf("Multisend: lastmultisendheight is higher than current best height\n");
        return false;
    }

    std::vector<COutput> vCoins;
    AvailableCoins(vCoins);
    int stakeSent = 0;
    int mnSent = 0;
    BOOST_FOREACH (const COutput& out, vCoins) {
        //need output with precise confirm count - this is how we identify which is the output to send
        if (out.tx->GetDepthInMainChain() != COINBASE_MATURITY + 1)
            continue;

        COutPoint outpoint(out.tx->GetHash(), out.i);
        bool sendMSonMNReward = fMultiSendMasternodeReward && outpoint.IsMasternodeReward(out.tx);
        bool sendMSOnStake = fMultiSendStake && out.tx->IsCoinStake() && !sendMSonMNReward; //output is either mnreward or stake reward, not both

        if (!(sendMSOnStake || sendMSonMNReward))
            continue;

        CTxDestination destMyAddress;
        if (!ExtractDestination(out.tx->vout[out.i].scriptPubKey, destMyAddress)) {
            LogPrintf("Multisend: failed to extract destination\n");
            continue;
        }

        //Disabled Addresses won't send MultiSend transactions
        if (vDisabledAddresses.size() > 0) {
            for (unsigned int i = 0; i < vDisabledAddresses.size(); i++) {
                if (vDisabledAddresses[i] == CBitcoinAddress(destMyAddress).ToString()) {
                    LogPrintf("Multisend: disabled address preventing multisend\n");
                    return false;
                }
            }
        }

        // create new coin control, populate it with the selected utxo, create sending vector
        CCoinControl* cControl = new CCoinControl();
        COutPoint outpt(out.tx->GetHash(), out.i);
        cControl->Select(outpt);
        cControl->destChange = destMyAddress;

        CWalletTx wtx;
        CReserveKey keyChange(this); // this change address does not end up being used, because change is returned with coin control switch
        CAmount nFeeRet = 0;
        vector<pair<CScript, CAmount> > vecSend;

        // loop through multisend vector and add amounts and addresses to the sending vector
        const isminefilter filter = ISMINE_SPENDABLE;
        CAmount nAmount = 0;
        for (unsigned int i = 0; i < vMultiSend.size(); i++) {
            // MultiSend vector is a pair of 1)Address as a std::string 2) Percent of stake to send as an int
            nAmount = ((out.tx->GetCredit(filter) - out.tx->GetDebit(filter)) * vMultiSend[i].second) / 100;
            CBitcoinAddress strAddSend(vMultiSend[i].first);
            CScript scriptPubKey;
            scriptPubKey = GetScriptForDestination(strAddSend.Get());
            vecSend.push_back(make_pair(scriptPubKey, nAmount));
        }

        //get the fee amount
        CWalletTx wtxdummy;
        string strErr;
        CreateTransaction(vecSend, wtxdummy, keyChange, nFeeRet, strErr, cControl, ALL_COINS, false, CAmount(0));
        CAmount nLastSendAmount = vecSend[vecSend.size() - 1].second;
        if (nLastSendAmount < nFeeRet + 500) {
            LogPrintf("%s: fee of %d is too large to insert into last output\n", __func__, nFeeRet + 500);
            return false;
        }
        vecSend[vecSend.size() - 1].second = nLastSendAmount - nFeeRet - 500;

        // Create the transaction and commit it to the network
        if (!CreateTransaction(vecSend, wtx, keyChange, nFeeRet, strErr, cControl, ALL_COINS, false, CAmount(0))) {
            LogPrintf("MultiSend createtransaction failed\n");
            return false;
        }

        if (!CommitTransaction(wtx, keyChange)) {
            LogPrintf("MultiSend transaction commit failed\n");
            return false;
        } else
            fMultiSendNotify = true;

        delete cControl;

        //write nLastMultiSendHeight to DB
        CWalletDB walletdb(strWalletFile);
        nLastMultiSendHeight = chainActive.Tip()->nHeight;
        if (!walletdb.WriteMSettings(fMultiSendStake, fMultiSendMasternodeReward, nLastMultiSendHeight))
            LogPrintf("Failed to write MultiSend setting to DB\n");

        LogPrintf("MultiSend successfully sent\n");
        if (sendMSOnStake)
            stakeSent++;
        else
            mnSent++;

        //stop iterating if we are done
        if (mnSent > 0 && stakeSent > 0)
            return true;
        if (stakeSent > 0 && !fMultiSendMasternodeReward)
            return true;
        if (mnSent > 0 && !fMultiSendStake)
            return true;
    }

    return true;
}

CKeyPool::CKeyPool()
{
    nTime = GetTime();
}

CKeyPool::CKeyPool(const CPubKey& vchPubKeyIn)
{
    nTime = GetTime();
    vchPubKey = vchPubKeyIn;
}

CWalletKey::CWalletKey(int64_t nExpires)
{
    nTimeCreated = (nExpires ? GetTime() : 0);
    nTimeExpires = nExpires;
}

int CMerkleTx::SetMerkleBranch(const CBlock& block)
{
    AssertLockHeld(cs_main);
    CBlock blockTmp;

    // Update the tx's hashBlock
    hashBlock = block.GetHash();

    // Locate the transaction
    for (nIndex = 0; nIndex < (int)block.vtx.size(); nIndex++)
        if (block.vtx[nIndex] == *(CTransaction*)this)
            break;
    if (nIndex == (int)block.vtx.size()) {
        vMerkleBranch.clear();
        nIndex = -1;
        LogPrintf("ERROR: SetMerkleBranch() : couldn't find tx in block\n");
        return 0;
    }

    // Fill in merkle branch
    vMerkleBranch = block.GetMerkleBranch(nIndex);

    // Is the tx in a block that's in the main chain
    BlockMap::iterator mi = mapBlockIndex.find(hashBlock);
    if (mi == mapBlockIndex.end())
        return 0;
    const CBlockIndex* pindex = (*mi).second;
    if (!pindex || !chainActive.Contains(pindex))
        return 0;

    return chainActive.Height() - pindex->nHeight + 1;
}

int CMerkleTx::GetDepthInMainChainINTERNAL(const CBlockIndex*& pindexRet) const
{
    if (hashBlock == 0 || nIndex == -1)
        return 0;
    AssertLockHeld(cs_main);

    // Find the block it claims to be in
    BlockMap::iterator mi = mapBlockIndex.find(hashBlock);
    if (mi == mapBlockIndex.end())
        return 0;
    CBlockIndex* pindex = (*mi).second;
    if (!pindex || !chainActive.Contains(pindex))
        return 0;

    // Make sure the merkle branch connects to this block
    if (!fMerkleVerified) {
        if (CBlock::CheckMerkleBranch(GetHash(), vMerkleBranch, nIndex) != pindex->hashMerkleRoot)
            return 0;
        fMerkleVerified = true;
    }

    pindexRet = pindex;
    return chainActive.Height() - pindex->nHeight + 1;
}

int CMerkleTx::GetDepthInMainChain(const CBlockIndex*& pindexRet, bool enableIX) const
{
    AssertLockHeld(cs_main);
    int nResult = GetDepthInMainChainINTERNAL(pindexRet);
    if (nResult == 0 && !mempool.exists(GetHash()))
        return -1; // Not in chain, not in mempool

    if (enableIX) {
        if (nResult < 6) {
            int signatures = GetTransactionLockSignatures();
            if (signatures >= SWIFTTX_SIGNATURES_REQUIRED) {
                return nSwiftTXDepth + nResult;
            }
        }
    }

    return nResult;
}

int CMerkleTx::GetBlocksToMaturity() const
{
    if (!(IsCoinBase() || IsCoinStake()))
        return 0;
    return max(0, (Params().COINBASE_MATURITY() + 1) - GetDepthInMainChain());
}


bool CMerkleTx::AcceptToMemoryPool(bool fLimitFree, bool fRejectInsaneFee, bool ignoreFees)
{
    CValidationState state;
    bool fAccepted = ::AcceptToMemoryPool(mempool, state, *this, fLimitFree, NULL, fRejectInsaneFee, ignoreFees);
    if (!fAccepted)
        LogPrintf("%s : %s\n", __func__, state.GetRejectReason());
    return fAccepted;
}

int CMerkleTx::GetTransactionLockSignatures() const
{
    if (fLargeWorkForkFound || fLargeWorkInvalidChainFound) return -2;
    if (!fEnableSwiftTX) return -1;

    //compile consessus vote
    std::map<uint256, CTransactionLock>::iterator i = mapTxLocks.find(GetHash());
    if (i != mapTxLocks.end()) {
        return (*i).second.CountSignatures();
    }

    return -1;
}

bool CMerkleTx::IsTransactionLockTimedOut() const
{
    if (!fEnableSwiftTX) return 0;

    //compile consessus vote
    std::map<uint256, CTransactionLock>::iterator i = mapTxLocks.find(GetHash());
    if (i != mapTxLocks.end()) {
        return GetTime() > (*i).second.nTimeout;
    }

    return false;
}

bool CWallet::ReadAccountList(std::string& accountList) {
    return CWalletDB(strWalletFile).ReadStealthAccountList(accountList);
}

bool CWallet::ReadStealthAccount(const std::string& strAccount, CStealthAccount& account) {
    return CWalletDB(strWalletFile).ReadStealthAccount(strAccount, account);
}

bool CWallet::ComputeStealthPublicAddress(const std::string& accountName, std::string& pubAddress) {
    CStealthAccount account;
    if (CWalletDB(strWalletFile).ReadStealthAccount(accountName, account)) {
        return EncodeStealthPublicAddress(account.viewAccount.vchPubKey, account.spendAccount.vchPubKey, pubAddress);
    }
    return false;
}

bool CWallet::ComputeIntegratedPublicAddress(const uint64_t paymentID, const std::string& accountName, std::string& pubAddress) {
    CStealthAccount account;
    if (CWalletDB(strWalletFile).ReadStealthAccount(accountName, account)) {
        return EncodeIntegratedAddress(account.viewAccount.vchPubKey, account.spendAccount.vchPubKey, paymentID, pubAddress);
    }
    return false;
}

void add1s(std::string& s, int wantedSize) {
    int currentLength = s.length();
    for(int i = 0; i < wantedSize - currentLength; i++) {
        s = "1" + s;
    }
}


bool CWallet::encodeStealthBase58(const std::vector<unsigned char>& raw, std::string& stealth) {
    if (raw.size() != 71 && raw.size() != 79) {
        return false;
    }
    stealth = "";

    //Encoding Base58 using block=8 bytes
    int i = 0;
    while(i < (int)raw.size()) {
        std::vector<unsigned char> input8;
        std::copy(raw.begin() + i, raw.begin() + i + 8, std::back_inserter(input8));//copy 8 bytes
        std::string out = EncodeBase58(input8);
        if (out.length() < 11) {
            add1s(out, 11);
        }
        stealth += out;
        i += 8;
        if (i + 8 > (int)raw.size()) {
            //the last block of 7
            std::vector<unsigned char> input7;
            std::copy(raw.begin() + i, raw.begin() + i + 7, std::back_inserter(input7));//copy 7 bytes
            std::string out11 = EncodeBase58(input7);
            add1s(out11, 11);
            stealth += out11;
            i += 7;
        }
    }
    return true;
}

bool CWallet::EncodeStealthPublicAddress(const std::vector<unsigned char>& pubViewKey, const std::vector<unsigned char>& pubSpendKey, std::string& pubAddrb58) {
    std::vector<unsigned char> pubAddr;
    pubAddr.push_back(18);  //1 byte
    std::copy(pubSpendKey.begin(), pubSpendKey.begin() + 33, std::back_inserter(pubAddr));//copy 33 bytes
    std::copy(pubViewKey.begin(), pubViewKey.begin() + 33, std::back_inserter(pubAddr));//copy 33 bytes
    uint256 h = Hash(pubAddr.begin(), pubAddr.end());
    unsigned char* begin = h.begin();
    pubAddr.push_back(*(begin));
    pubAddr.push_back(*(begin + 1));
    pubAddr.push_back(*(begin + 2));
    pubAddr.push_back(*(begin + 3));

    return encodeStealthBase58(pubAddr, pubAddrb58);
}

bool CWallet::EncodeIntegratedAddress(const std::vector<unsigned char>& pubViewKey, const std::vector<unsigned char>& pubSpendKey, uint64_t paymentID, std::string& pubAddrb58) {
    std::vector<unsigned char> pubAddr;
    pubAddr.push_back(19);  //1 byte 19 for integrated address
    std::copy(pubSpendKey.begin(), pubSpendKey.begin() + 33, std::back_inserter(pubAddr));//copy 33 bytes
    std::copy(pubViewKey.begin(), pubViewKey.begin() + 33, std::back_inserter(pubAddr));//copy 33 bytes
    std::copy((char*)&paymentID, (char*)&paymentID + sizeof(paymentID), std::back_inserter(pubAddr));//8 bytes of payment id
    uint256 h = Hash(pubAddr.begin(), pubAddr.end());
    unsigned char* begin = h.begin();
    pubAddr.push_back(*(begin));
    pubAddr.push_back(*(begin + 1));
    pubAddr.push_back(*(begin + 2));
    pubAddr.push_back(*(begin + 3));

    return encodeStealthBase58(pubAddr, pubAddrb58);
}

bool CWallet::EncodeStealthPublicAddress(const CPubKey& pubViewKey, const CPubKey& pubSpendKey, std::string& pubAddr) {
    if (pubViewKey.IsCompressed() && pubSpendKey.IsCompressed()) {
        return EncodeStealthPublicAddress(pubViewKey.Raw(), pubSpendKey.Raw(), pubAddr);
    }
    return false;
}

bool CWallet::EncodeIntegratedAddress(const CPubKey& pubViewKey, const CPubKey& pubSpendKey, uint64_t paymentID, std::string& pubAddr) {
    if (pubViewKey.IsCompressed() && pubSpendKey.IsCompressed()) {
        return EncodeIntegratedAddress(pubViewKey.Raw(), pubSpendKey.Raw(), paymentID, pubAddr);
    }
    return false;
}

bool CWallet::GenerateIntegratedAddress(const std::string& accountName, std::string& pubAddr) {
    CStealthAccount account;
    if (CWalletDB(strWalletFile).ReadStealthAccount(accountName, account)) {
        return GenerateIntegratedAddress(account.viewAccount.vchPubKey, account.spendAccount.vchPubKey, pubAddr);
    }
    return false;
}

bool CWallet::GenerateIntegratedAddress(const CPubKey& pubViewKey, const CPubKey& pubSpendKey, std::string& pubAddr) {
    uint64_t paymentID = GetRand(0xFFFFFFFFFFFFFFFF);
    return EncodeIntegratedAddress(pubViewKey, pubSpendKey, paymentID, pubAddr);
}

bool CWallet::DecodeStealthAddress(const std::string& stealth, CPubKey& pubViewKey, CPubKey& pubSpendKey, bool& hasPaymentID, uint64_t& paymentID) {
    if (stealth.length() != 99 && stealth.length() != 110) {
        return false;
    }
    std::vector<unsigned char> raw;
    size_t i = 0;
    while (i < stealth.length()) {
        int npos = 11;
        std::string sub = stealth.substr(i, npos);
        std::vector<unsigned char> decoded;
        if (DecodeBase58(sub, decoded) &&
                ((decoded.size() == 8 && i + 11 < stealth.length() - 1) || (decoded.size() == 7 && i + 11 == stealth.length() - 1))) {
            std::copy(decoded.begin(), decoded.end(), std::back_inserter(raw));
        } else if (sub[0] == '1') {
            //find the last padding character
            size_t lastPad = 0;
            while (lastPad < sub.length() - 1) {
                if (sub[lastPad + 1] != '1') {
                    break;
                }
                lastPad++;
            }
            //check whether '1' is padding
            int padIdx = lastPad;
            while (padIdx >= 0 && sub[padIdx] == '1') {
                std::string str_without_pads = sub.substr(padIdx + 1);
                decoded.clear();
                if (DecodeBase58(str_without_pads, decoded)) {
                    if ((decoded.size() == 8 && i + 11 < stealth.length()) || (decoded.size() == 7 && i + 11 == stealth.length())) {
                        std::copy(decoded.begin(), decoded.end(), std::back_inserter(raw));
                        break;
                    } else {
                        decoded.clear();
                    }
                }
                padIdx--;
            }
            if (decoded.size() == 0) {
                //cannot decode this block of stealth address
                return false;
            }
        } else {
            return false;
        }
        i = i + npos;
    }

    if (raw.size() != 71 && raw.size() != 79) {
        return false;
    }
    hasPaymentID = false;
    if (raw.size() == 79) {
        hasPaymentID = true;
    }

    //Check checksum
    uint256 h = Hash(raw.begin(), raw.begin() + raw.size() - 4);
    unsigned char *h_begin = h.begin();
    unsigned char *p_raw = &raw[raw.size() - 4];
    if (memcmp(h_begin, p_raw, 4) != 0) {
        return false;
    }

    std::vector<unsigned char> vchSpend, vchView;
    std::copy(raw.begin() + 1, raw.begin() + 34,std::back_inserter(vchSpend));
    std::copy(raw.begin() + 34, raw.begin() + 67,std::back_inserter(vchView));
    if (hasPaymentID) {
        memcpy((char*)&paymentID, &raw[0] + 67, sizeof(paymentID));
    }
    pubSpendKey.Set(vchSpend.begin(), vchSpend.end());
    pubViewKey.Set(vchView.begin(), vchView.end());

    return true;
}

bool computeStealthDestination(const CKey& secret, const CPubKey& pubViewKey, const CPubKey& pubSpendKey, CPubKey& des) {
    //generate transaction destination: P = Hs(rA)G+B, A = view pub, B = spend pub, r = secret
    //1. Compute rA
    unsigned char rA[65];
    unsigned char B[65];
    memcpy(rA, pubViewKey.begin(), pubViewKey.size());
    if (!secp256k1_ec_pubkey_tweak_mul(rA, pubViewKey.size(), secret.begin())) {
        return false;
    }
    uint256 HS = Hash(rA, rA + pubViewKey.size());

    memcpy(B, pubSpendKey.begin(), pubSpendKey.size());

    if (!secp256k1_ec_pubkey_tweak_add(B, pubSpendKey.size(), HS.begin()))
    	throw runtime_error("Cannot compute stealth destination");
    des.Set(B, B + pubSpendKey.size());
    return true;
}

std::string CWallet::MyMultisigPubAddress()
{
	//read multisig view and spend key
	CWalletDB pDB(strWalletFile);
	std::string viewMultisigKeyLabel = "viewmultisig";
	std::string spendMultisigPubLabel = "spendmultisigpub";
	CAccount viewAccount;
	if (!pDB.ReadAccount(viewMultisigKeyLabel, viewAccount)) {
		LogPrintf("\nMultisig key is not configured\n");
		return "";
	}
	CAccount spendAccount;
	if (!pDB.ReadAccount(spendMultisigPubLabel, spendAccount)) {
		LogPrintf("\nMultisig pub spend key is not configured\n");
		return "";
	}
	multiSigPubSpend = spendAccount.vchPubKey;
	LogPrintf("\nSuccessfully loaded multisig key, multisig spend key\n");
	std::string ret;
	EncodeStealthPublicAddress(viewAccount.vchPubKey, spendAccount.vchPubKey, ret);
	//load combokeys
	CWalletDB(strWalletFile).ReadAllComboKeys(comboKeys);
	return ret;
}

bool CWallet::ComputeStealthDestination(const CKey& secret, const CPubKey& pubViewKey, const CPubKey& pubSpendKey, CPubKey& des) {
    return computeStealthDestination(secret, pubViewKey, pubSpendKey, des);
}

bool CWallet::GenerateAddress(CPubKey& pub, CPubKey& txPub, CKey& txPriv) const {
    CKey view, spend;
    if (IsLocked()) {
    	LogPrintf("\n%s:Wallet is locked\n", __func__);
    	return false;
    }
    myViewPrivateKey(view);
    mySpendPrivateKey(spend);
    txPriv.MakeNewKey(true);
    txPub = txPriv.GetPubKey();
    return computeStealthDestination(txPriv, view.GetPubKey(), spend.GetPubKey(), pub);
}

bool CWallet::SendToStealthAddress(CPartialTransaction& ptx, const std::string& stealthAddr, const CAmount nValue, CWalletTx& wtxNew, bool fUseIX, int ringSize) {
    // Check amount
    if (nValue <= 0)
        throw runtime_error("Invalid amount");

    string strError;
    if (this->IsLocked()) {
        strError = "Error: Wallet locked, unable to create transaction!";
        LogPrintf("SendToStealthAddress() : %s", strError);
        throw runtime_error(strError);
    }

    std::string myAddress;
    ComputeStealthPublicAddress("masteraccount", myAddress);
    bool tomyself = (myAddress == stealthAddr);
    //Parse stealth address
    CPubKey pubViewKey, pubSpendKey;
    bool hasPaymentID;
    uint64_t paymentID;
    if (!CWallet::DecodeStealthAddress(stealthAddr, pubViewKey, pubSpendKey, hasPaymentID, paymentID)) {
        throw runtime_error("Stealth address mal-formatted");
    }

    // Generate transaction public key
    CKey secret;
    secret.MakeNewKey(true);
    SetMinVersion(FEATURE_COMPRPUBKEY);
    wtxNew.txPrivM.Set(secret.begin(), secret.end(), true);

    wtxNew.hasPaymentID = 0;
    if (hasPaymentID) {
        wtxNew.hasPaymentID = 1;
        wtxNew.paymentID = paymentID;
    }

    //Compute stealth destination
    CPubKey stealthDes;
    computeStealthDestination(secret, pubViewKey, pubSpendKey, stealthDes);

    CScript scriptPubKey = GetScriptForDestination(stealthDes);
    CReserveKey reservekey(pwalletMain);

    CKey multiSigView = MyMultisigViewKey();
    CPubKey multiSigPubSpend = GetMultisigPubSpendKey();
    CPubKey changeDes;
    CKey secretChange;
    secretChange.MakeNewKey(true);
    computeStealthDestination(secretChange, multiSigView.GetPubKey(), multiSigPubSpend, changeDes);
    CBitcoinAddress changeAddress(changeDes.GetID());
    CCoinControl control;
    control.destChange = changeAddress.Get();
    control.receiver = changeDes;
    control.txPriv = secretChange;
    CAmount nFeeRequired;
    if (!pwalletMain->CreateTransactionBulletProof(ptx, secret, pubViewKey, scriptPubKey, nValue, wtxNew, reservekey,
                                                   nFeeRequired, strError, &control, ALL_COINS, fUseIX, (CAmount)0, 6, tomyself)) {
        if (nValue + nFeeRequired > pwalletMain->GetBalance())
            strError = strprintf("Error: This transaction requires a transaction fee of at least %s because of its amount, complexity, or use of recently received funds!, nfee=%d, nValue=%d", FormatMoney(nFeeRequired), nFeeRequired, nValue);
        LogPrintf("SendToStealthAddress() : Not enough! %s\n", strError);
        throw runtime_error(strError);
    }
    /*if (!pwalletMain->CommitTransaction(wtxNew, reservekey, (!fUseIX ? "tx" : "ix"))) {
    	inSpendQueueOutpointsPerSession.clear();
        throw runtime_error(
                "Error: The transaction was rejected! This might happen if some of the coins in your wallet were already spent, such as if you used a copy of multisig_wallet.dat and coins were spent in the copy but not marked as spent here.");
    }*/
    for(size_t i = 0; i < inSpendQueueOutpointsPerSession.size(); i++) {
    	inSpendQueueOutpoints[inSpendQueueOutpointsPerSession[i]] = true;
    }
	inSpendQueueOutpointsPerSession.clear();

    uint256 hash = wtxNew.GetHash();
    int maxTxPrivKeys = txPrivKeys.size() > wtxNew.vout.size() ? wtxNew.vout.size() : txPrivKeys.size();
    for (int i = 0; i < maxTxPrivKeys; i++) {
    	std::string key = hash.GetHex() + std::to_string(i);
    	CWalletDB(strWalletFile).WriteTxPrivateKey(key, CBitcoinSecret(txPrivKeys[i]).ToString());
    }
    txPrivKeys.clear();

    uint256 hashOfAllIn = generateHashOfAllIns(ptx);
    mapPartialTxes[hashOfAllIn] = ptx;
    return true;
}

bool CWallet::DidISignTheTransaction(const CPartialTransaction& partial) {
	//check whether I sign the transaction
	//the data to be combined with the private view key is the outpoint of the first input in the transaction
	ComboKey mycombo = MyComboKey();
	unsigned char combo[65];
	memcpy(combo, &(mycombo.privView[0]), 32);
	memcpy(combo + 32, mycombo.pubSpend.begin(), 33);
	unsigned char data[97];
	memcpy(data + 32, combo, 65);
	std::vector<COutPoint> firstOutpoints;
	firstOutpoints.push_back(partial.vin[0].prevout);
	firstOutpoints.insert(firstOutpoints.end(), partial.vin[0].decoys.begin(), partial.vin[0].decoys.end());
	for(size_t i = 0; i < firstOutpoints.size(); i++) {
		uint256 footPrint = firstOutpoints[i].GetHash();
		memcpy(data, footPrint.begin(), 32);
		uint256 h = Hash(data, data + 97);
		for (size_t i = 0; i < partial.hashesOfSignedSecrets.size(); i++) {
			if (h == partial.hashesOfSignedSecrets[i]) return true;
		}
	}

	return false;
}

bool CWallet::CoSignTransaction(CPartialTransaction& partial) {
	if (DidISignTheTransaction(partial)) {
		//check whether the transaction is fully signed
		if (VerifyRingSignatureWithTxFee(partial.ToTransaction(), chainActive.Tip())) return true;
	}
	//sign the transaction
	return false;
}

bool CWallet::IsTransactionForMe(const CTransaction& tx) {
    CKey view = MyMultisigViewKey();
    if (!view.IsValid()) return false;
    CPubKey pubSpendKey = GetMultisigPubSpendKey();
    for (const CTxOut& out: tx.vout) {
    	if (out.IsEmpty()) {
    		continue;
    	}
    	CPubKey txPub(out.txPub);
    	bool ret = false;

    	//compute the tx destination
		//P' = Hs(aR)G+B, a = view private, B = spend pub, R = tx public key
    	unsigned char aR[65];
    	//copy R into a
    	memcpy(aR, txPub.begin(), txPub.size());
    	if (!secp256k1_ec_pubkey_tweak_mul(aR, txPub.size(), view.begin())) {
    		return false;
    	}
    	uint256 HS = Hash(aR, aR + txPub.size());
    	unsigned char *pHS = HS.begin();
    	unsigned char expectedDestination[65];
    	memcpy(expectedDestination, pubSpendKey.begin(), pubSpendKey.size());
    	if (!secp256k1_ec_pubkey_tweak_add(expectedDestination, pubSpendKey.size(), pHS)) {
    		continue;
    	}
    	CPubKey expectedDes(expectedDestination, expectedDestination + 33);
    	CScript scriptPubKey = GetScriptForDestination(expectedDes);
    	if (scriptPubKey == out.scriptPubKey) {
    		ret = true;
    	}

    	if (ret) {
    		LOCK(cs_wallet);
    		//put in map from address to txHash used for qt wallet
    		CKeyID tempKeyID = expectedDes.GetID();
    		AddWatchOnly(scriptPubKey);
    		addrToTxHashMap[CBitcoinAddress(tempKeyID).ToString()] = tx.GetHash().GetHex();
    		CAmount c;
    		CKey blind;
    		RevealTxOutAmount(tx, out, c, blind);
    	}
    }
    return true;
}

bool CWallet::AllMyPublicAddresses(std::vector<std::string>& addresses, std::vector<std::string>& accountNames)
{
    std::string labelList;
    if (!ReadAccountList(labelList)) {
        std::string masterAddr;
        ComputeStealthPublicAddress("masteraccount", masterAddr);
        addresses.push_back(masterAddr);
        accountNames.push_back("Master Account");
        return true;
    }

    std::vector<std::string> results;
    boost::split(results, labelList, [](char c){return c == ',';});
    std::string masterAddr;
    ComputeStealthPublicAddress("masteraccount", masterAddr);
    accountNames.push_back("Master Account");
    results.push_back(masterAddr);
    for(size_t i = 0; i < results.size(); i++) {
        std::string& accountName = results[i];
        std::string stealthAddr;
        if (ComputeStealthPublicAddress(accountName, stealthAddr)) {
            addresses.push_back(stealthAddr);
            accountNames.push_back(accountName);
        }
    }
    return true;
}

bool CWallet::allMyPrivateKeys(std::vector<CKey>& spends, std::vector<CKey>& views)
{
	if (IsLocked()) {
		return false;
	}
    std::string labelList;
    CKey spend, view;
    mySpendPrivateKey(spend);
    myViewPrivateKey(view);
    spends.push_back(spend);
    views.push_back(view);

    if (!ReadAccountList(labelList)) {
        return false;
    }
    std::vector<std::string> results;
    boost::split(results, labelList, [](char c){return c == ',';});
    for(size_t i = 0; i < results.size(); i++) {
        std::string& accountName = results[i];
        CStealthAccount stealthAcc;
        if (ReadStealthAccount(accountName, stealthAcc)) {
            CKey accSpend, accView;
            GetKey(stealthAcc.spendAccount.vchPubKey.GetID(), accSpend);
            GetKey(stealthAcc.viewAccount.vchPubKey.GetID(), accView);
            spends.push_back(accSpend);
            views.push_back(accView);
        }
    }
    return true;
}

CBitcoinAddress GetAccountAddress(uint32_t nAccountIndex, string strAccount, CWallet* pwalletMain)
{

    CWalletDB walletdb(pwalletMain->strWalletFile);

    CAccount account;

    // Generate a new key
    // if (!pwalletMain->GetKeyFromPool(account.vchPubKey))
    //     throw runtime_error("Error: Keypool ran out, please call keypoolrefill first");
    CKey newKey;
    pwalletMain->DeriveNewChildKey(nAccountIndex, newKey);
    account.vchPubKey = newKey.GetPubKey();
    account.nAccountIndex = nAccountIndex;

    pwalletMain->SetAddressBook(account.vchPubKey.GetID(), strAccount, "receive");
    walletdb.WriteAccount(strAccount, account);

    return CBitcoinAddress(account.vchPubKey.GetID());
}

void CWallet::DeriveNewChildKey(uint32_t nAccountIndex, CKey& secretRet)
{
    CHDChain hdChainTmp;
    if (!GetHDChain(hdChainTmp)) {
        throw std::runtime_error(std::string(__func__) + ": GetHDChain failed");
    }

    if (!DecryptHDChain(hdChainTmp))
        throw std::runtime_error(std::string(__func__) + ": DecryptHDChainSeed failed");
    // make sure seed matches this chain
    if (hdChainTmp.GetID() != hdChainTmp.GetSeedHash())
        throw std::runtime_error(std::string(__func__) + ": Wrong HD chain!");

    // derive child key at next index, skip keys already known to the wallet
    CExtKey childKey;
    uint32_t nChildIndex = 0;
    do {
        hdChainTmp.DeriveChildExtKey(nAccountIndex, false, nChildIndex, childKey);
        // increment childkey index
        nChildIndex++;
    } while (HaveKey(childKey.key.GetPubKey().GetID()));
    secretRet = childKey.key;

    CPubKey pubkey = secretRet.GetPubKey();
    assert(secretRet.VerifyPubKey(pubkey));

    // store metadata
    int64_t nCreationTime = GetTime();
    mapKeyMetadata[pubkey.GetID()] = CKeyMetadata(nCreationTime);

    if (!AddHDPubKey(childKey.Neuter(), false, nAccountIndex))
        throw std::runtime_error(std::string(__func__) + ": AddHDPubKey failed");
}

bool CWallet::GetPubKey(const CKeyID &address, CPubKey& vchPubKeyOut) const
{
    LOCK(cs_wallet);
    std::map<CKeyID, CHDPubKey>::const_iterator mi = mapHdPubKeys.find(address);
    if (mi != mapHdPubKeys.end())
    {
        const CHDPubKey &hdPubKey = (*mi).second;
        vchPubKeyOut = hdPubKey.extPubKey.pubkey;
        return true;
    }
    else
        return CCryptoKeyStore::GetPubKey(address, vchPubKeyOut);
}

bool CWallet::GetKey(const CKeyID &address, CKey& keyOut) const
{
    LOCK(cs_wallet);
    std::map<CKeyID, CHDPubKey>::const_iterator mi = mapHdPubKeys.find(address);
    if (mi != mapHdPubKeys.end())
    {
        // if the key has been found in mapHdPubKeys, derive it on the fly
        const CHDPubKey &hdPubKey = (*mi).second;
        CHDChain hdChainCurrent;
        if (!GetHDChain(hdChainCurrent))
            throw std::runtime_error(std::string(__func__) + ": GetHDChain failed");
        if (!DecryptHDChain(hdChainCurrent))
            throw std::runtime_error(std::string(__func__) + ": DecryptHDChainSeed failed");
        // make sure seed matches this chain
        if (hdChainCurrent.GetID() != hdChainCurrent.GetSeedHash())
            throw std::runtime_error(std::string(__func__) + ": Wrong HD chain!");

        CExtKey extkey;
        hdChainCurrent.DeriveChildExtKey(hdPubKey.nAccountIndex, hdPubKey.nChangeIndex != 0, hdPubKey.extPubKey.nChild, extkey);
        keyOut = extkey.key;

        return true;
    }
    else {
        return CCryptoKeyStore::GetKey(address, keyOut);
    }
}

bool CWallet::HaveKey(const CKeyID &address) const
{
    LOCK(cs_wallet);
    if (mapHdPubKeys.count(address) > 0)
        return true;
    return CCryptoKeyStore::HaveKey(address);
}

bool CWallet::LoadHDPubKey(const CHDPubKey &hdPubKey)
{
    AssertLockHeld(cs_wallet);

    mapHdPubKeys[hdPubKey.extPubKey.pubkey.GetID()] = hdPubKey;
    return true;
}

bool CWallet::AddHDPubKey(const CExtPubKey &extPubKey, bool fInternal, uint32_t nAccountIndex)
{
    AssertLockHeld(cs_wallet);

    CHDChain hdChainCurrent;
    GetHDChain(hdChainCurrent);

    CHDPubKey hdPubKey;
    hdPubKey.extPubKey = extPubKey;
    hdPubKey.nAccountIndex = nAccountIndex;
    hdPubKey.hdchainID = hdChainCurrent.GetID();
    hdPubKey.nChangeIndex = fInternal ? 1 : 0;
    mapHdPubKeys[extPubKey.pubkey.GetID()] = hdPubKey;

    CScript script;
    script = GetScriptForDestination(extPubKey.pubkey);
    if (HaveWatchOnly(script))
        RemoveWatchOnly(script);

    if (!fFileBacked)
        return true;

    return CWalletDB(strWalletFile).WriteHDPubKey(hdPubKey, mapKeyMetadata[extPubKey.pubkey.GetID()]);
}

void CWallet::createMasterKey() const {
    int i = 0;
    CWalletDB pDB(strWalletFile);
    {   
        LOCK(cs_wallet);
        while (i < 10) {
            std::string viewAccountLabel = "viewaccount";
            std::string spendAccountLabel = "spendaccount";

            CAccount viewAccount;
            pDB.ReadAccount(viewAccountLabel, viewAccount);
            if (!viewAccount.vchPubKey.IsValid()) {
                std::string viewAccountAddress = GetAccountAddress(0, viewAccountLabel, (CWallet*)this).ToString();
            }

            CAccount spendAccount;
            pDB.ReadAccount(spendAccountLabel, spendAccount);
            if (!spendAccount.vchPubKey.IsValid()) {
                std::string spendAccountAddress = GetAccountAddress(1, spendAccountLabel, (CWallet*)this).ToString();
            }
            if (viewAccount.vchPubKey.GetHex() == "" || spendAccount.vchPubKey.GetHex() == "") {
                i++;
                continue;
            }
            LogPrintf("Created master account");
            break;
        }

        LoadMultisigKey();
    }
}

bool CWallet::LoadMultisigKey() const
{
	//read multisig view and spend key
    CWalletDB pDB(strWalletFile);
	std::string viewMultisigKeyLabel = "viewmultisig";
	std::string spendMultisigPubLabel = "spendmultisigpub";
	CAccount viewAccount;
	if (!pDB.ReadAccount(viewMultisigKeyLabel, viewAccount)) {
		LogPrintf("\nMultisig key is not configured\n");
		return true;
	}
	LogPrintf("\nLoading multisig key\n");
	GetKey(viewAccount.vchPubKey.GetID(), multiSigPrivView);
	if (!multiSigPrivView.IsValid()) {
		LogPrintf("\nFailed to load Multisig view key\n");
		return true;
	}
	CAccount spendAccount;
	if (!pDB.ReadAccount(spendMultisigPubLabel, spendAccount)) {
		LogPrintf("\nMultisig pub spend key is not configured\n");
		return true;
	}
	multiSigPubSpend = spendAccount.vchPubKey;
	LogPrintf("\nSuccessfully loaded multisig key, multisig spend key = %s\n", multiSigPubSpend.GetHex());
	return true;
}

bool CWallet::mySpendPrivateKey(CKey& spend) const {
	{
		LOCK2(cs_main, cs_wallet);
		if (IsLocked()) {
			LogPrintf("\n%s:Wallet is locked\n", __func__);
			return false;
		}
		std::string spendAccountLabel = "spendaccount";
		CAccount spendAccount;
		CWalletDB pDB(strWalletFile);
		if (!pDB.ReadAccount(spendAccountLabel, spendAccount)) {
			LogPrintf("Cannot Load Spend private key, now create the master keys");
			createMasterKey();
			pDB.ReadAccount(spendAccountLabel, spendAccount);
		}
		const CKeyID& keyID = spendAccount.vchPubKey.GetID();
		GetKey(keyID, spend);
	}
    return true;
}
bool CWallet::myViewPrivateKey(CKey& view) const {
	{
		LOCK2(cs_main, cs_wallet);
		if (IsLocked()) {
			LogPrintf("\n%s:Wallet is locked\n", __func__);
			return false;
		}
		std::string viewAccountLabel = "viewaccount";
		CAccount viewAccount;
		CWalletDB pDB(strWalletFile);
		if (!pDB.ReadAccount(viewAccountLabel, viewAccount)) {
			LogPrintf("Cannot Load view private key, now create the master keys");
			createMasterKey();
			pDB.ReadAccount(viewAccountLabel, viewAccount);
		}
		const CKeyID& keyID = viewAccount.vchPubKey.GetID();
		GetKey(keyID, view);
	}
    return true;
}

bool CWallet::RevealTxOutAmount(const CTransaction &tx, const CTxOut &out, CAmount &amount, CKey& blind) const {
    if (IsLocked()) {
    	return true;
    }
	if (tx.IsCoinBase()) {
        //Coinbase transaction output is not hidden, not need to decrypt
        amount = out.nValue;
        return true;
    }

    if (tx.IsCoinStake()) {
    	if (out.nValue > 0) {
    		amount = out.nValue;
    		return true;
    	}
    }

    if (amountMap.count(out.scriptPubKey) == 1) {
        amount = amountMap[out.scriptPubKey];
        blind.Set(blindMap[out.scriptPubKey].begin(), blindMap[out.scriptPubKey].end(), true);
        return true;
    }

    if (IsLocked()) {
    	return true;
    }

    CPubKey sharedSec;
    CPubKey txPub(&(out.txPub[0]), &(out.txPub[0]) + 33);
    computeSharedSec(tx, out, sharedSec);
    uint256 val = out.maskValue.amount;
    uint256 mask = out.maskValue.mask;
    CKey decodedMask;
    ECDHInfo::Decode(mask.begin(), val.begin(), sharedSec, decodedMask, amount);
    amountMap[out.scriptPubKey] = amount;
    blindMap[out.scriptPubKey] = decodedMask;
    blind.Set(blindMap[out.scriptPubKey].begin(), blindMap[out.scriptPubKey].end(), true);
    //Do we need to reconstruct the private to spend the tx out put?
    return true;
}

bool CWallet::findCorrespondingPrivateKey(const CTxOut &txout, CKey &key) const {
    std::set<CKeyID> keyIDs;
    GetKeys(keyIDs);
    BOOST_FOREACH(const CKeyID &keyID, keyIDs) {
        CBitcoinAddress address(keyID);
        GetKey(keyID, key);
        CPubKey pub = key.GetPubKey();
        CScript script = GetScriptForDestination(pub);
        if (script == txout.scriptPubKey) {
            return true;
        }
    }
    return false;
}

bool CWallet::generateKeyImage(const CScript& scriptPubKey, CKeyImage& img) const {
    std::set<CKeyID> keyIDs;
    GetKeys(keyIDs);
    CKey key;
    unsigned char pubData[65];
    BOOST_FOREACH(const CKeyID &keyID, keyIDs) {
        CBitcoinAddress address(keyID);
        GetKey(keyID, key);
        CPubKey pub = key.GetPubKey();
        CScript script = GetScriptForDestination(pub);
        if (script == scriptPubKey) {
            uint256 hash = pub.GetHash();
            pubData[0] = *(pub.begin());
            memcpy(pubData + 1, hash.begin(), 32);
            CPubKey newPubKey(pubData, pubData + 33);
            //P' = Hs(aR)G+B, a = view private, B = spend pub, R = tx public key
            unsigned char ki[65];
            //copy newPubKey into ki
            memcpy(ki, newPubKey.begin(), newPubKey.size());
            while (!secp256k1_ec_pubkey_tweak_mul(ki, newPubKey.size(), key.begin())) {
                hash = newPubKey.GetHash();
                pubData[0] = *(newPubKey.begin());
                memcpy(pubData + 1, hash.begin(), 32);
                newPubKey.Set(pubData, pubData + 33);
                memcpy(ki, newPubKey.begin(), newPubKey.size());
            }

            img = CKeyImage(ki, ki + 33);
            return true;
        }
    }
    return false;
}

bool CWallet::generateKeyImage(const CPubKey& pub, CKeyImage& img) const {
    CScript script = GetScriptForDestination(pub);
    return generateKeyImage(script, img);
}

bool CWallet::EncodeTxOutAmount(CTxOut &out, const CAmount &amount, const unsigned char *sharedSec, bool isCoinstake) {
    if (amount < 0) {
        return false;
    }
    //generate random mask
    if (!isCoinstake) {
		out.maskValue.inMemoryRawBind.MakeNewKey(true);
		memcpy(out.maskValue.mask.begin(), out.maskValue.inMemoryRawBind.begin(), 32);
		uint256 tempAmount((uint64_t) amount);
		memcpy(out.maskValue.amount.begin(), tempAmount.begin(), 32);
		CPubKey sharedPub(sharedSec, sharedSec + 33);
		ECDHInfo::Encode(out.maskValue.inMemoryRawBind, amount, sharedPub, out.maskValue.mask, out.maskValue.amount);
		out.maskValue.hashOfKey = Hash(sharedSec, sharedSec + 33);
    } else {
    	uint256 tempAmount((uint64_t) amount);
    	out.maskValue.amount.SetNull();
    	memcpy(out.maskValue.amount.begin(), tempAmount.begin(), 32);
    	CPubKey sharedPub(sharedSec, sharedSec + 33);
    	ecdhEncode(out.maskValue.mask.begin(), out.maskValue.amount.begin(), sharedPub.begin(), sharedPub.size());
    	out.maskValue.hashOfKey = Hash(sharedSec, sharedSec + 33);
    }
    return true;
}

CAmount CWallet::getCOutPutValue(const COutput &output) const {
    const CTxOut &out = output.tx->vout[output.i];
    CAmount amount = 0;
    CKey blind;
    RevealTxOutAmount((const CTransaction&)(*output.tx), out, amount, blind);
    return amount;
}

CAmount CWallet::getCTxOutValue(const CTransaction &tx, const CTxOut &out) const {
    CAmount amount = 0;
    CKey blind;
    RevealTxOutAmount(tx, out, amount, blind);
    return amount;
}<|MERGE_RESOLUTION|>--- conflicted
+++ resolved
@@ -3132,43 +3132,6 @@
                 *static_cast<CTransaction*>(&wtxNew) = CTransaction(txNew);
                 break;
             }
-<<<<<<< HEAD
-=======
-            if (ret && !makeRingCT(wtxNew, ringSize, strFailReason)) {
-             	strFailReason = _("Failed to generate RingCT");
-             	ret = false;
-             }
-
-             if (ret && !generateBulletProofAggregate(wtxNew)) {
-             	strFailReason = _("Failed to generate bulletproof");
-             	ret = false;
-             }
-
-             if (ret) {
-                //set transaction output amounts as 0
-                for (size_t i = 0; i < wtxNew.vout.size(); i++) {
-                    wtxNew.vout[i].nValue = 0;
-                }
-
-                if (!CommitTransaction(wtxNew, reservekey, (!useIX ? "tx" : "ix"))) {
-                    inSpendQueueOutpointsPerSession.clear();
-                    ret = false;
-                    strFailReason = _("Error: The transaction was rejected! This might happen if some of the coins in your wallet were already spent, such as if you used a copy of wallet.dat and coins were spent in the copy but not marked as spent here.");
-                }
-                for(size_t i = 0; i < inSpendQueueOutpointsPerSession.size(); i++) {
-                    inSpendQueueOutpoints[inSpendQueueOutpointsPerSession[i]] = true;
-                }
-                inSpendQueueOutpointsPerSession.clear();
-
-                uint256 hash = wtxNew.GetHash();
-                int maxTxPrivKeys = txPrivKeys.size() > wtxNew.vout.size() ? wtxNew.vout.size() : txPrivKeys.size();
-                for (int i = 0; i < maxTxPrivKeys; i++) {
-                    std::string key = hash.GetHex() + std::to_string(i);
-                    CWalletDB(strWalletFile).WriteTxPrivateKey(key, CBitcoinSecret(txPrivKeys[i]).ToString());
-                }
-                txPrivKeys.clear();
-             }
->>>>>>> 9f536eb2
         }
     }
     CPartialTransaction ptxNew(wtxNew);
@@ -5574,206 +5537,8 @@
 }
 
 bool CWallet::CreateSweepingTransaction(CAmount target) {
-<<<<<<< HEAD
     //disable this functuonality in multisig
     return true;
-=======
-	if (this->IsLocked()) {
-		return true;
-	}
-
-	if (GetSpendableBalance() < 5 * COIN) {
-		return false;
-	}
-
-	CAmount total = 0;
-	vector<COutput> vCoins;
-	vCoins.clear();
-    bool ret = true;
-
-	{
-		LOCK2(cs_main, cs_wallet);
-		{
-			for (map<uint256, CWalletTx>::const_iterator it = mapWallet.begin(); it != mapWallet.end(); ++it) {
-				const uint256& wtxid = it->first;
-				const CWalletTx* pcoin = &(*it).second;
-
-				int nDepth = pcoin->GetDepthInMainChain(false);
-				if ((pcoin->IsCoinBase() || pcoin->IsCoinStake()) && pcoin->GetBlocksToMaturity() > 0)
-					continue;
-				if (nDepth == 0 && !pcoin->InMempool())
-					continue;
-				for(size_t i = 0; i < pcoin->vout.size(); i++) {
-					if (pcoin->vout[i].IsEmpty()) continue;
-					isminetype mine = IsMine(pcoin->vout[i]);
-					if (mine == ISMINE_NO)
-						continue;
-					if (mine == ISMINE_WATCH_ONLY)
-						continue;
-					CAmount decodedAmount;
-					CKey decodedBlind;
-					RevealTxOutAmount(*pcoin, pcoin->vout[i], decodedAmount, decodedBlind);
-					if (decodedAmount > nAutoCombineThreshold) {
-						continue;
-					}
-
-					std::vector<unsigned char> commitment;
-					if (!decodedBlind.IsValid()) {
-						unsigned char blind[32];
-						CreateCommitmentWithZeroBlind(decodedAmount, blind, commitment);
-					} else {
-						CreateCommitment(decodedBlind.begin(), decodedAmount, commitment);
-					}
-					if (pcoin->vout[i].commitment != commitment) {
-						LogPrintf("\n%s: Commitment not match hash = %s, i = %d, commitment = %s, recomputed = %s, revealed mask = %s", __func__, pcoin->GetHash().GetHex(), i, HexStr(&pcoin->vout[i].commitment[0], &pcoin->vout[i].commitment[0] + 33), HexStr(&commitment[0], &commitment[0] + 33), HexStr(decodedBlind.begin(), decodedBlind.begin() + 32));
-						continue;
-					}
-
-					if (IsSpent(wtxid, i)) continue;
-
-					{
-						COutPoint outpoint(wtxid, i);
-						if (inSpendQueueOutpoints.count(outpoint)) {
-							continue;
-						}
-					}
-					vCoins.push_back(COutput(pcoin, i, nDepth, true));
-					total += decodedAmount;
-					if (vCoins.size() == MAX_TX_INPUTS) break;
-				}
-				if (vCoins.size() == MAX_TX_INPUTS) break;
-			}
-
-			if (vCoins.empty() || vCoins.size() < MIN_TX_INPUTS_FOR_SWEEPING || total < target + 4*COIN && vCoins.size() <= MAX_TX_INPUTS) {
-                //preconditions to create auto sweeping transactions not satisfied, do nothing here
-                ret = false;
-            } else {
-                // Generate transaction public key
-                CWalletTx wtxNew;
-                CKey secret;
-                secret.MakeNewKey(true);
-                SetMinVersion(FEATURE_COMPRPUBKEY);
-
-                unsigned char rand_seed[16];
-                memcpy(rand_seed, secret.begin(), 16);
-                secp256k1_rand_seed(rand_seed);
-                int ringSize = MIN_RING_SIZE + secp256k1_rand32() % (MAX_RING_SIZE - MIN_RING_SIZE + 1);
-
-                int estimateTxSize = ComputeTxSize(vCoins.size(), 1, ringSize);
-                CAmount nFeeNeeded = GetMinimumFee(estimateTxSize, nTxConfirmTarget, mempool);
-                nFeeNeeded += BASE_FEE;
-                if (total < nFeeNeeded*2) {
-                    ret = false;
-                } else {
-                    std::string myAddress;
-                    ComputeStealthPublicAddress("masteraccount", myAddress);
-                    //Parse stealth address
-                    CPubKey pubViewKey, pubSpendKey;
-                    bool hasPaymentID;
-                    uint64_t paymentID;
-
-                    if (!CWallet::DecodeStealthAddress(myAddress, pubViewKey, pubSpendKey, hasPaymentID, paymentID)) {
-                        //should never happen
-                        ret = false;
-                    } else {
-                        wtxNew.txPrivM.Set(secret.begin(), secret.end(), true);
-                        wtxNew.hasPaymentID = 0;
-
-                        //Compute stealth destination
-                        CPubKey stealthDes;
-                        CKey spend;
-                        mySpendPrivateKey(spend);
-                        CKey view;
-                        myViewPrivateKey(view);
-                        ComputeStealthDestination(secret, pubViewKey, pubSpendKey, stealthDes);
-
-                        CScript scriptPubKey = GetScriptForDestination(stealthDes);
-
-                        CAmount nValue = total - nFeeNeeded;
-
-                        wtxNew.fTimeReceivedIsTxTime = true;
-                        wtxNew.BindWallet(this);
-                        CMutableTransaction txNew;
-                        txNew.hasPaymentID = wtxNew.hasPaymentID;
-                        txNew.paymentID = wtxNew.paymentID;
-
-                        {
-                            unsigned int nBytes = 0;
-                            while (true) {
-                                txNew.vin.clear();
-                                txNew.vout.clear();
-                                wtxNew.fFromMe = true;
-
-                                double dPriority = 0;
-
-                                // vouts to the payees
-                                CTxOut txout(nValue, scriptPubKey);
-                                CPubKey txPub = wtxNew.txPrivM.GetPubKey();
-                                txPrivKeys.push_back(wtxNew.txPrivM);
-                                std::copy(txPub.begin(), txPub.end(), std::back_inserter(txout.txPub));
-
-                                CPubKey sharedSec;
-                                ECDHInfo::ComputeSharedSec(wtxNew.txPrivM, pubViewKey, sharedSec);
-                                EncodeTxOutAmount(txout, txout.nValue, sharedSec.begin());
-                                txNew.vout.push_back(txout);
-                                //nBytes += ::GetSerializeSize(*(CTxOut*)&txout, SER_NETWORK, PROTOCOL_VERSION);
-
-                                txNew.nTxFee = nFeeNeeded;
-
-                                //Fill vin
-                                for(size_t i = 0; i < vCoins.size(); i++) {
-                                    txNew.vin.push_back(CTxIn(vCoins[i].tx->GetHash(), vCoins[i].i));
-                                }
-
-                                // Embed the constructed transaction data in wtxNew.
-                                *static_cast<CTransaction*>(&wtxNew) = CTransaction(txNew);
-                                break;
-                            }
-
-                            std::string strFailReason;
-                            if (!makeRingCT(wtxNew, ringSize, strFailReason)) {
-                                strFailReason = _("Failed to generate RingCT for Sweeping transaction");
-                                ret = false;
-                            }
-
-                            if (ret && !generateBulletProofAggregate(wtxNew)) {
-                                strFailReason = _("Failed to generate bulletproof for Sweeping transaction");
-                                ret = false;
-                            }
-
-                            if (ret) {
-                                for (size_t i = 0; i < wtxNew.vout.size(); i++) {
-                                    wtxNew.vout[i].nValue = 0;
-                                }
-                                CReserveKey reservekey(pwalletMain);
-                                if (!pwalletMain->CommitTransaction(wtxNew, reservekey, "tx")) {
-                                    inSpendQueueOutpointsPerSession.clear();
-                                    ret = false;
-                                }
-                                if (ret) {
-                                    for(size_t i = 0; i < inSpendQueueOutpointsPerSession.size(); i++) {
-                                        inSpendQueueOutpoints[inSpendQueueOutpointsPerSession[i]] = true;
-                                    }
-                                    inSpendQueueOutpointsPerSession.clear();
-
-                                    uint256 hash = wtxNew.GetHash();
-                                    int maxTxPrivKeys = txPrivKeys.size() > wtxNew.vout.size() ? wtxNew.vout.size() : txPrivKeys.size();
-                                    for (int i = 0; i < maxTxPrivKeys; i++) {
-                                        std::string key = hash.GetHex() + std::to_string(i);
-                                        CWalletDB(strWalletFile).WriteTxPrivateKey(key, CBitcoinSecret(txPrivKeys[i]).ToString());
-                                    }
-                                    txPrivKeys.clear();
-                                }
-                            }
-                        }
-                    }
-                }
-            }
-		}
-	}
-
-	return ret;
->>>>>>> 9f536eb2
 }
 
 void CWallet::AutoCombineDust()
