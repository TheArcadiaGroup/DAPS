// Copyright (c) 2009-2010 Satoshi Nakamoto
// Copyright (c) 2009-2014 The Bitcoin developers
// Copyright (c) 2014-2015 The Dash developers
// Copyright (c) 2015-2018 The PIVX developers
// Copyright (c) 2018-2019 The DAPS Project developers
// Distributed under the MIT software license, see the accompanying
// file COPYING or http://www.opensource.org/licenses/mit-license.php.

#include "wallet.h"

#include "base58.h"
#include "checkpoints.h"
#include "coincontrol.h"
#include "kernel.h"
#include "masternode-budget.h"
#include "net.h"
#include "primitives/transaction.h"
#include "script/script.h"
#include "script/sign.h"
#include "swifttx.h"
#include "timedata.h"
#include "util.h"
#include "utilmoneystr.h"

#include "secp256k1.h"
#include <assert.h>
#include <boost/algorithm/string.hpp>

#include "ecdhutil.h"
#include "obfuscation.h"
#include "secp256k1_bulletproofs.h"
#include "secp256k1_commitment.h"
#include "secp256k1_generator.h"
#include "txdb.h"
#include <boost/algorithm/string/replace.hpp>
#include <boost/filesystem/operations.hpp>
#include <boost/thread.hpp>
#include "masternodeconfig.h"


using namespace std;


/**
 * Settings
 */
CFeeRate payTxFee(DEFAULT_TRANSACTION_FEE);
CAmount maxTxFee = DEFAULT_TRANSACTION_MAXFEE;
unsigned int nTxConfirmTarget = 1;
bool bSpendZeroConfChange = true;
bool bdisableSystemnotifications = false; // Those bubbles can be annoying and slow down the UI when you get lots of trx
bool fSendFreeTransactions = false;
bool fPayAtLeastCustomFee = true;


#include "uint256.h"

//Elliptic Curve Diffie Helman: encodes and decodes the amount b and mask a
void ecdhEncode(unsigned char* unmasked, unsigned char* amount, const unsigned char* sharedSec, int size)
{
    uint256 sharedSec1 = Hash(sharedSec, sharedSec + size);
    uint256 sharedSec2 = Hash(sharedSec1.begin(), sharedSec1.end());

    for (int i = 0; i < 32; i++) {
        unmasked[i] ^= *(sharedSec1.begin() + i);
    }
    unsigned char temp[32];
    memcpy(temp, amount, 32);
    for (int i = 0; i < 32; i++) {
        amount[i] = temp[i % 8] ^ *(sharedSec2.begin() + i);
    }
}
void ecdhDecode(unsigned char* masked, unsigned char* amount, const unsigned char* sharedSec, int size)
{
    uint256 sharedSec1 = Hash(sharedSec, sharedSec + size);
    uint256 sharedSec2 = Hash(sharedSec1.begin(), sharedSec1.end());

    for (int i = 0; i < 32; i++) {
        masked[i] ^= *(sharedSec1.begin() + i);
    }

    unsigned char temp[32];
    memcpy(temp, amount, 32);
    memset(amount, 0, 8);
    for (int i = 0; i < 32; i++) {
        amount[i] = temp[i % 8] ^ *(sharedSec2.begin() + i);
    }
}

static std::string ValueFromAmountToString(const CAmount &amount) {
    bool sign = amount < 0;
    int64_t n_abs = (sign ? -amount : amount);
    int64_t quotient = n_abs / COIN;
    int64_t remainder = n_abs % COIN;
    std::string ret(strprintf("%s%d.%08d", sign ? "-" : "", quotient, remainder));
    return ret;
}

void ECDHInfo::ComputeSharedSec(const CKey& priv, const CPubKey& pubKey, CPubKey& sharedSec)
{
    sharedSec.Set(pubKey.begin(), pubKey.end());
    unsigned char temp[65];
    memcpy(temp, sharedSec.begin(), sharedSec.size());
    if (!secp256k1_ec_pubkey_tweak_mul(temp, sharedSec.size(), priv.begin()))
        throw runtime_error("Cannot compute EC multiplication: secp256k1_ec_pubkey_tweak_mul");
    sharedSec.Set(temp, temp + 33);
}

void ECDHInfo::Encode(const CKey& mask, const CAmount& amount, const CPubKey& sharedSec, uint256& encodedMask, uint256& encodedAmount)
{
    memcpy(encodedMask.begin(), mask.begin(), 32);
    memcpy(encodedAmount.begin(), &amount, 32);
    ecdhEncode(encodedMask.begin(), encodedAmount.begin(), sharedSec.begin(), sharedSec.size());
}

void ECDHInfo::Decode(unsigned char* encodedMask, unsigned char* encodedAmount, const CPubKey& sharedSec, CKey& decodedMask, CAmount& decodedAmount)
{
    unsigned char tempAmount[32], tempDecoded[32];
    memcpy(tempDecoded, encodedMask, 32);
    decodedMask.Set(tempDecoded, tempDecoded + 32, 32);
    memcpy(tempAmount, encodedAmount, 32);
    memcpy(tempDecoded, decodedMask.begin(), 32);
    ecdhDecode(tempDecoded, tempAmount, sharedSec.begin(), sharedSec.size());
    memcpy(&decodedAmount, tempAmount, 8);

    decodedMask.Set(tempDecoded, tempDecoded + 32, true);
    memcpy(&decodedAmount, tempAmount, 8);
}


/**
 * Fees smaller than this (in duffs) are considered zero fee (for transaction creation)
 * We are ~100 times smaller then bitcoin now (2015-06-23), set minTxFee 10 times higher
 * so it's still 10 times lower comparing to bitcoin.
 * Override with -mintxfee
 */
CFeeRate CWallet::minTxFee = CFeeRate(10000);
int64_t nStartupTime = GetAdjustedTime();

/** @defgroup mapWallet
 *
 * @{
 */

struct CompareValueOnly {
    bool operator()(const pair<CAmount, pair<const CWalletTx*, unsigned int> >& t1,
        const pair<CAmount, pair<const CWalletTx*, unsigned int> >& t2) const
    {
        return t1.first < t2.first;
    }
};

std::string COutput::ToString() const
{
    return strprintf("COutput(%s, %d, %d) [%s]", tx->GetHash().ToString(), i, nDepth, FormatMoney(tx->vout[i].nValue));
}

const CWalletTx* CWallet::GetWalletTx(const uint256& hash) const
{
    LOCK(cs_wallet);
    std::map<uint256, CWalletTx>::const_iterator it = mapWallet.find(hash);
    if (it == mapWallet.end())
        return NULL;
    return &(it->second);
}

bool CWallet::checkPassPhraseRule(const char* pass)
{
    bool upper = false;
    bool lower = false;
    bool digit = false;
    bool symbol = false;
    std::string passphrase(pass);
    for (int i = 0; i < passphrase.size(); i++) {
        if (isupper(passphrase[i])) {
            upper = true;
            continue;
        } else if (islower(passphrase[i])) {
            lower = true;
            continue;
        } else if (isdigit(passphrase[i])) {
            digit = true;
            continue;
        } else if (!symbol) {
            symbol = true;
            continue;
        }

        if (upper && lower && digit && symbol)
            break;
    }

    return upper && lower && digit && symbol;
}
CPubKey CWallet::GenerateNewKey()
{
    AssertLockHeld(cs_wallet);                                 // mapKeyMetadata
    bool fCompressed = CanSupportFeature(FEATURE_COMPRPUBKEY); // default to compressed public keys if we want 0.6.0 wallets

    RandAddSeedPerfmon();
    CKey secret;
    secret.MakeNewKey(fCompressed);

    // Compressed public keys were introduced in version 0.6.0
    if (fCompressed)
        SetMinVersion(FEATURE_COMPRPUBKEY);
    CPubKey pubkey = secret.GetPubKey();
    assert(secret.VerifyPubKey(pubkey));

    // Create new metadata
    int64_t nCreationTime = GetTime();
    mapKeyMetadata[pubkey.GetID()] = CKeyMetadata(nCreationTime);
    if (!nTimeFirstKey || nCreationTime < nTimeFirstKey)
        nTimeFirstKey = nCreationTime;

    if (!AddKeyPubKey(secret, pubkey))
        throw std::runtime_error("CWallet::GenerateNewKey() : AddKey failed");
    return pubkey;
}

bool CWallet::AddKeyPubKey(const CKey& secret, const CPubKey& pubkey)
{
    AssertLockHeld(cs_wallet); // mapKeyMetadata
    if (!CCryptoKeyStore::AddKeyPubKey(secret, pubkey))
        return false;

    // check if we need to remove from watch-only
    CScript script;
    script = GetScriptForDestination(pubkey);
    if (HaveWatchOnly(script))
        RemoveWatchOnly(script);

    if (!fFileBacked)
        return true;
    if (!IsCrypted()) {
        return CWalletDB(strWalletFile).WriteKey(pubkey, secret.GetPrivKey(), mapKeyMetadata[pubkey.GetID()]);
    }
    return true;
}

bool CWallet::SetHDChain(const CHDChain& chain, bool memonly)
{
    LOCK(cs_wallet);

    if (!CCryptoKeyStore::SetHDChain(chain))
        return false;

    if (!memonly && !CWalletDB(strWalletFile).WriteHDChain(chain))
        throw std::runtime_error(std::string(__func__) + ": WriteHDChain failed");

    return true;
}

bool CWallet::SetCryptedHDChain(const CHDChain& chain, bool memonly)
{
    LOCK(cs_wallet);

    if (!CCryptoKeyStore::SetCryptedHDChain(chain))
        return false;

    if (!memonly) {
        if (!fFileBacked)
            return false;
        if (pwalletdbEncryption) {
            if (!pwalletdbEncryption->WriteCryptedHDChain(chain))
                throw std::runtime_error(std::string(__func__) + ": WriteCryptedHDChain failed");
        } else {
            if (!CWalletDB(strWalletFile).WriteCryptedHDChain(chain))
                throw std::runtime_error(std::string(__func__) + ": WriteCryptedHDChain failed");
        }
    }

    return true;
}

bool CWallet::GetDecryptedHDChain(CHDChain& hdChainRet)
{
    LOCK(cs_wallet);

    CHDChain hdChainTmp;

    if (!GetHDChain(hdChainTmp)) {
        return false;
    }

    if (!DecryptHDChain(hdChainTmp))
        return false;

    // make sure seed matches this chain
    if (hdChainTmp.GetID() != hdChainTmp.GetSeedHash())
        return false;

    hdChainRet = hdChainTmp;

    return true;
}

void CWallet::GenerateNewHDChain(std::string* phrase)
{
    CHDChain newHdChain;

    // NOTE: empty mnemonic means "generate a new one for me"
    std::string strMnemonic = GetArg("-mnemonic", "");
    // NOTE: default mnemonic passphrase is an empty string
    std::string strMnemonicPassphrase = GetArg("-mnemonicpassphrase", "");

    if (phrase) {
        strMnemonic = *phrase;
        strMnemonicPassphrase = "";
    }

    SecureVector vchMnemonic(strMnemonic.begin(), strMnemonic.end());
    SecureVector vchMnemonicPassphrase(strMnemonicPassphrase.begin(), strMnemonicPassphrase.end());

    if (!newHdChain.SetMnemonic(vchMnemonic, vchMnemonicPassphrase, true))
        throw std::runtime_error(std::string(__func__) + ": SetMnemonic failed");

    if (!SetHDChain(newHdChain, false))
        throw std::runtime_error(std::string(__func__) + ": SetHDChain failed");

    if (phrase) {
        CreatePrivacyAccount(true);
    }
}

bool CWallet::IsHDEnabled()
{
    CHDChain hdChainCurrent;
    return GetHDChain(hdChainCurrent);
}

bool CWallet::WriteStakingStatus(bool status)
{
    walletStakingInProgress = true;
    return CWalletDB(strWalletFile).WriteStakingStatus(status);
}
bool CWallet::ReadStakingStatus()
{
    return CWalletDB(strWalletFile).ReadStakingStatus();
}

bool CWallet::Write2FA(bool status)
{
    return CWalletDB(strWalletFile).Write2FA(status);
}
bool CWallet::Read2FA()
{
    return CWalletDB(strWalletFile).Read2FA();
}

bool CWallet::Write2FASecret(std::string secret)
{
    return CWalletDB(strWalletFile).Write2FASecret(secret);
}
std::string CWallet::Read2FASecret()
{
    return CWalletDB(strWalletFile).Read2FASecret();
}

bool CWallet::Write2FAPeriod(int period)
{
    return CWalletDB(strWalletFile).Write2FAPeriod(period);
}
int CWallet::Read2FAPeriod()
{
    return CWalletDB(strWalletFile).Read2FAPeriod();
}

bool CWallet::Write2FALastTime(uint64_t lastTime)
{
    return CWalletDB(strWalletFile).Write2FALastTime(lastTime);
}
uint64_t CWallet::Read2FALastTime()
{
    return CWalletDB(strWalletFile).Read2FALastTime();
}

bool CWallet::AddCryptedKey(const CPubKey& vchPubKey,
    const vector<unsigned char>& vchCryptedSecret)
{
    if (!CCryptoKeyStore::AddCryptedKey(vchPubKey, vchCryptedSecret))
        return false;
    if (!fFileBacked)
        return true;
    {
        LOCK(cs_wallet);
        if (pwalletdbEncryption)
            return pwalletdbEncryption->WriteCryptedKey(vchPubKey,
                vchCryptedSecret,
                mapKeyMetadata[vchPubKey.GetID()]);
        else
            return CWalletDB(strWalletFile).WriteCryptedKey(vchPubKey, vchCryptedSecret, mapKeyMetadata[vchPubKey.GetID()]);
    }
    return false;
}

bool CWallet::LoadKeyMetadata(const CPubKey& pubkey, const CKeyMetadata& meta)
{
    AssertLockHeld(cs_wallet); // mapKeyMetadata
    if (meta.nCreateTime && (!nTimeFirstKey || meta.nCreateTime < nTimeFirstKey))
        nTimeFirstKey = meta.nCreateTime;

    mapKeyMetadata[pubkey.GetID()] = meta;
    return true;
}

bool CWallet::LoadCryptedKey(const CPubKey& vchPubKey, const std::vector<unsigned char>& vchCryptedSecret)
{
    return CCryptoKeyStore::AddCryptedKey(vchPubKey, vchCryptedSecret);
}

bool CWallet::AddCScript(const CScript& redeemScript)
{
    if (!CCryptoKeyStore::AddCScript(redeemScript))
        return false;
    if (!fFileBacked)
        return true;
    return CWalletDB(strWalletFile).WriteCScript(Hash160(redeemScript), redeemScript);
}

bool CWallet::LoadCScript(const CScript& redeemScript)
{
    /* A sanity check was added in pull #3843 to avoid adding redeemScripts
     * that never can be redeemed. However, old wallets may still contain
     * these. Do not add them to the wallet and warn. */
    if (redeemScript.size() > MAX_SCRIPT_ELEMENT_SIZE) {
        std::string strAddr = CBitcoinAddress(CScriptID(redeemScript)).ToString();
        LogPrintf("%s: Warning: This wallet contains a redeemScript of size %i which exceeds maximum size %i thus can never be redeemed. Do not use address %s.\n",
            __func__, redeemScript.size(), MAX_SCRIPT_ELEMENT_SIZE, strAddr);
        return true;
    }

    return CCryptoKeyStore::AddCScript(redeemScript);
}

bool CWallet::AddWatchOnly(const CScript& dest)
{
    if (!CCryptoKeyStore::AddWatchOnly(dest))
        return false;
    nTimeFirstKey = 1; // No birthday information for watch-only keys.
    NotifyWatchonlyChanged(true);
    if (!fFileBacked)
        return true;
    return CWalletDB(strWalletFile).WriteWatchOnly(dest);
}

bool CWallet::RemoveWatchOnly(const CScript& dest)
{
    AssertLockHeld(cs_wallet);
    if (!CCryptoKeyStore::RemoveWatchOnly(dest))
        return false;
    if (!HaveWatchOnly())
        NotifyWatchonlyChanged(false);
    if (fFileBacked)
        if (!CWalletDB(strWalletFile).EraseWatchOnly(dest))
            return false;

    return true;
}

bool CWallet::LoadWatchOnly(const CScript& dest)
{
    return CCryptoKeyStore::AddWatchOnly(dest);
}

bool CWallet::AddMultiSig(const CScript& dest)
{
    if (!CCryptoKeyStore::AddMultiSig(dest))
        return false;
    nTimeFirstKey = 1; // No birthday information
    NotifyMultiSigChanged(true);
    if (!fFileBacked)
        return true;
    return CWalletDB(strWalletFile).WriteMultiSig(dest);
}

bool CWallet::RemoveMultiSig(const CScript& dest)
{
    AssertLockHeld(cs_wallet);
    if (!CCryptoKeyStore::RemoveMultiSig(dest))
        return false;
    if (!HaveMultiSig())
        NotifyMultiSigChanged(false);
    if (fFileBacked)
        if (!CWalletDB(strWalletFile).EraseMultiSig(dest))
            return false;

    return true;
}

bool CWallet::LoadMultiSig(const CScript& dest)
{
    return CCryptoKeyStore::AddMultiSig(dest);
}

bool CWallet::RescanAfterUnlock(int fromHeight)
{
    if (IsLocked()) {
        return false;
    }

    if (fImporting || fReindex) {
        return false;
    }
    CBlockIndex* pindex;
    
    if (fromHeight == 0) {
        LOCK2(cs_main, cs_wallet);
        //rescan from scanned position stored in database
        int scannedHeight = 0;
        CWalletDB(strWalletFile).ReadScannedBlockHeight(scannedHeight);
        if (scannedHeight > chainActive.Height() || scannedHeight == 0) {
            pindex = chainActive.Genesis();
        } else {
            pindex = chainActive[scannedHeight];
        }

        {
            if (mapWallet.size() > 0) {
                //looking for highest blocks
                for (map<uint256, CWalletTx>::iterator it = mapWallet.begin(); it != mapWallet.end(); ++it) {
                    CWalletTx* wtx = &((*it).second);
                    uint256 wtxid = (*it).first;
                    if (mapBlockIndex.count(wtx->hashBlock) == 1) {
                        CBlockIndex* pForTx = mapBlockIndex[wtx->hashBlock];
                        if (pForTx != NULL && pForTx->nHeight > pindex->nHeight) {
                            if (chainActive.Contains(pForTx)) {
                                pindex = pForTx;
                            }
                        }
                    }
                }
            }
        }
    } else {
        LOCK2(cs_main, cs_wallet);
        //scan from a specific block height
        if (fromHeight > chainActive.Height()) {
            pindex = chainActive[chainActive.Height()];
        } else {
            pindex = chainActive[fromHeight];
        }
    }

    ScanForWalletTransactions(pindex, true, fromHeight != 0?pindex->nHeight:-1);
    return true;
}

bool CWallet::Unlock(const SecureString& strWalletPassphrase, bool anonymizeOnly)
{
    CCrypter crypter;
    CKeyingMaterial vMasterKey;
    bool rescanNeeded = false;

    {
        LOCK(cs_wallet);
        for (const MasterKeyMap::value_type& pMasterKey : mapMasterKeys) {
            if (!crypter.SetKeyFromPassphrase(strWalletPassphrase, pMasterKey.second.vchSalt, pMasterKey.second.nDeriveIterations, pMasterKey.second.nDerivationMethod))
                return false;
            if (!crypter.Decrypt(pMasterKey.second.vchCryptedKey, vMasterKey))
                continue; // try another master key
            if (CCryptoKeyStore::Unlock(vMasterKey)) {
                fWalletUnlockAnonymizeOnly = anonymizeOnly;
                rescanNeeded = true;
                break;
            }
        }
    }

    if (rescanNeeded) {
        pwalletMain->RescanAfterUnlock(0);
        walletUnlockCountStatus++;
        return true;
    }

    return false;
}

bool CWallet::ChangeWalletPassphrase(const SecureString& strOldWalletPassphrase, const SecureString& strNewWalletPassphrase)
{
    bool fWasLocked = IsLocked();
    bool rescanNeeded = false;
    SecureString strOldWalletPassphraseFinal = strOldWalletPassphrase;

    {
        LOCK(cs_wallet);
        Lock();

        CCrypter crypter;
        CKeyingMaterial vMasterKey;
        for (MasterKeyMap::value_type& pMasterKey : mapMasterKeys) {
            if (!crypter.SetKeyFromPassphrase(strOldWalletPassphraseFinal, pMasterKey.second.vchSalt, pMasterKey.second.nDeriveIterations, pMasterKey.second.nDerivationMethod))
                return false;
            if (!crypter.Decrypt(pMasterKey.second.vchCryptedKey, vMasterKey))
                return false;
            if (CCryptoKeyStore::Unlock(vMasterKey)) {
                int64_t nStartTime = GetTimeMillis();
                crypter.SetKeyFromPassphrase(strNewWalletPassphrase, pMasterKey.second.vchSalt, pMasterKey.second.nDeriveIterations, pMasterKey.second.nDerivationMethod);
                pMasterKey.second.nDeriveIterations = pMasterKey.second.nDeriveIterations * (100 / ((double)(GetTimeMillis() - nStartTime)));

                nStartTime = GetTimeMillis();
                crypter.SetKeyFromPassphrase(strNewWalletPassphrase, pMasterKey.second.vchSalt, pMasterKey.second.nDeriveIterations, pMasterKey.second.nDerivationMethod);
                pMasterKey.second.nDeriveIterations = (pMasterKey.second.nDeriveIterations + pMasterKey.second.nDeriveIterations * 100 / ((double)(GetTimeMillis() - nStartTime))) / 2;

                if (pMasterKey.second.nDeriveIterations < 25000)
                    pMasterKey.second.nDeriveIterations = 25000;

                LogPrintf("Wallet passphrase changed to an nDeriveIterations of %i\n", pMasterKey.second.nDeriveIterations);

                if (!crypter.SetKeyFromPassphrase(strNewWalletPassphrase, pMasterKey.second.vchSalt, pMasterKey.second.nDeriveIterations, pMasterKey.second.nDerivationMethod))
                    return false;
                if (!crypter.Encrypt(vMasterKey, pMasterKey.second.vchCryptedKey))
                    return false;
                CWalletDB(strWalletFile).WriteMasterKey(pMasterKey.first, pMasterKey.second);
                if (fWasLocked)
                    Lock();

                rescanNeeded = true;
                break;
            }
        }
    }

    if (rescanNeeded) {
        pwalletMain->RescanAfterUnlock(0);
        return true;
    }

    return false;
}

void CWallet::SetBestChain(const CBlockLocator& loc)
{
    CWalletDB walletdb(strWalletFile);
    walletdb.WriteBestBlock(loc);
}

bool CWallet::SetMinVersion(enum WalletFeature nVersion, CWalletDB* pwalletdbIn, bool fExplicit)
{
    LOCK(cs_wallet); // nWalletVersion
    if (nWalletVersion >= nVersion)
        return true;

    // when doing an explicit upgrade, if we pass the max version permitted, upgrade all the way
    if (fExplicit && nVersion > nWalletMaxVersion)
        nVersion = FEATURE_LATEST;

    nWalletVersion = nVersion;

    if (nVersion > nWalletMaxVersion)
        nWalletMaxVersion = nVersion;

    if (fFileBacked) {
        CWalletDB* pwalletdb = pwalletdbIn ? pwalletdbIn : new CWalletDB(strWalletFile);
        if (nWalletVersion > 40000)
            pwalletdb->WriteMinVersion(nWalletVersion);
        if (!pwalletdbIn)
            delete pwalletdb;
    }

    return true;
}

bool CWallet::SetMaxVersion(int nVersion)
{
    LOCK(cs_wallet); // nWalletVersion, nWalletMaxVersion
    // cannot downgrade below current version
    if (nWalletVersion > nVersion)
        return false;

    nWalletMaxVersion = nVersion;

    return true;
}

set<uint256> CWallet::GetConflicts(const uint256& txid) const
{
    set<uint256> result;
    AssertLockHeld(cs_wallet);

    std::map<uint256, CWalletTx>::const_iterator it = mapWallet.find(txid);
    if (it == mapWallet.end())
        return result;
    const CWalletTx& wtx = it->second;

    std::pair<TxSpends::const_iterator, TxSpends::const_iterator> range;

    for (const CTxIn& txin : wtx.vin) {
        COutPoint prevout = findMyOutPoint(txin);
        if (mapTxSpends.count(prevout) <= 1)
            continue; // No conflict if zero or one spends
        range = mapTxSpends.equal_range(prevout);
        for (TxSpends::const_iterator it = range.first; it != range.second; ++it)
            result.insert(it->second);
    }
    return result;
}

void CWallet::SyncMetaData(pair<TxSpends::iterator, TxSpends::iterator> range)
{
    // We want all the wallet transactions in range to have the same metadata as
    // the oldest (smallest nOrderPos).
    // So: find smallest nOrderPos:

    int nMinOrderPos = std::numeric_limits<int>::max();
    const CWalletTx* copyFrom = NULL;
    for (TxSpends::iterator it = range.first; it != range.second; ++it) {
        const uint256& hash = it->second;
        int n = mapWallet[hash].nOrderPos;
        if (n < nMinOrderPos) {
            nMinOrderPos = n;
            copyFrom = &mapWallet[hash];
        }
    }
    // Now copy data from copyFrom to rest:
    for (TxSpends::iterator it = range.first; it != range.second; ++it) {
        const uint256& hash = it->second;
        CWalletTx* copyTo = &mapWallet[hash];
        if (copyFrom == copyTo) continue;
        copyTo->mapValue = copyFrom->mapValue;
        copyTo->vOrderForm = copyFrom->vOrderForm;
        // fTimeReceivedIsTxTime not copied on purpose
        // nTimeReceived not copied on purpose
        copyTo->nTimeSmart = copyFrom->nTimeSmart;
        copyTo->fFromMe = copyFrom->fFromMe;
        copyTo->strFromAccount = copyFrom->strFromAccount;
        // nOrderPos not copied on purpose
        // cached members not copied on purpose
    }
}

/**
 * Outpoint is spent if any non-conflicted transaction
 * spends it:
 */
bool CWallet::IsSpent(const uint256& hash, unsigned int n)
{
    const COutPoint outpoint(hash, n);
    std::string keyImageHex;

    pair<TxSpends::const_iterator, TxSpends::const_iterator> range;
    range = mapTxSpends.equal_range(outpoint);
    for (TxSpends::const_iterator it = range.first; it != range.second; ++it) {
        const uint256& wtxid = it->second;
        std::map<uint256, CWalletTx>::const_iterator mit = mapWallet.find(wtxid);
        if (mit != mapWallet.end() && int(mit->second.GetDepthInMainChain()) > int(0)) {
            keyImagesSpends[keyImageHex] = true;
            return true; // Spent
        }
    }

    std::string outString = outpoint.hash.GetHex() + std::to_string(outpoint.n);
    CKeyImage ki = outpointToKeyImages[outString];
    if (IsKeyImageSpend1(ki.GetHex(), uint256())) {
        return true;
    }

    return false;
}

void CWallet::AddToSpends(const COutPoint& outpoint, const uint256& wtxid)
{
    mapTxSpends.insert(make_pair(outpoint, wtxid));
    pair<TxSpends::iterator, TxSpends::iterator> range;
    range = mapTxSpends.equal_range(outpoint);
    SyncMetaData(range);
    inSpendQueueOutpoints.erase(outpoint);
}

std::string CWallet::GetTransactionType(const CTransaction& tx)
{
    if (mapWallet.count(tx.GetHash()) < 1) return "other";
    if (tx.IsCoinBase() || tx.IsCoinStake() || tx.IsCoinAudit()) return "other";
    bool fAllFromMe = true;
    bool fToMe = false;
    bool fAllToMe = true;
    for(size_t i = 0; i < tx.vin.size(); i++) {
        if (!IsMine(tx.vin[i])) {
            fAllFromMe = false;
            break;
        }
    }

    if (fAllFromMe) return "withdrawal";
    for(size_t i = 0; i < tx.vout.size(); i++) {
        if (IsMine(tx.vout[i])) {
            fToMe = true;
        } else {
            fAllToMe = false;
        }
    }

    if (fToMe) return "deposit";
}

void CWallet::AddToSpends(const uint256& wtxid)
{
    assert(mapWallet.count(wtxid));
    CWalletTx& thisTx = mapWallet[wtxid];
    if (thisTx.IsCoinBase()) // Coinbases don't spend anything!
        return;
    for (const CTxIn& txin : thisTx.vin) {
        CKeyImage ki = txin.keyImage;
        COutPoint prevout = findMyOutPoint(txin);
        if (!prevout.IsNull() && isMatchMyKeyImage(ki, prevout)) {
            AddToSpends(prevout, wtxid);
            continue;
        }
    }

    if (thisTx.IsCoinStake()) {
        COutPoint prevout = thisTx.vin[0].prevout;
        AddToSpends(prevout, wtxid);
        std::string outpoint = prevout.hash.GetHex() + std::to_string(prevout.n);
        outpointToKeyImages[outpoint] = thisTx.vin[0].keyImage;
    }
}

bool CWallet::isMatchMyKeyImage(const CKeyImage& ki, const COutPoint& out)
{
    if (mapWallet.count(out.hash) == 0) return false;
    std::string outpoint = out.hash.GetHex() + std::to_string(out.n);
    CKeyImage computed = outpointToKeyImages[outpoint];
    bool ret = (computed == ki);
    return ret;
}

bool CWallet::GetMasternodeVinAndKeys(CTxIn& txinRet, CPubKey& pubKeyRet, CKey& keyRet, std::string strTxHash, std::string strOutputIndex)
{
    // wait for reindex and/or import to finish
    if (fImporting || fReindex) return false;

    // Find possible candidates
    std::vector<COutput> vPossibleCoins;
    AvailableCoins(vPossibleCoins, true, NULL, false, ONLY_1000000);
    if (vPossibleCoins.empty()) {
        LogPrintf("CWallet::GetMasternodeVinAndKeys -- Could not locate any valid masternode vin\n");
        return false;
    }

    if (strTxHash.empty()) // No output specified, select the first one
        return GetVinAndKeysFromOutput(vPossibleCoins[0], txinRet, pubKeyRet, keyRet);

    // Find specific vin
    uint256 txHash = uint256S(strTxHash);

    int nOutputIndex;
    try {
        nOutputIndex = std::stoi(strOutputIndex.c_str());
    } catch (const std::exception& e) {
        LogPrintf("%s: %s on strOutputIndex\n", __func__, e.what());
        return false;
    }

    for (COutput& out : vPossibleCoins)
        if (out.tx->GetHash() == txHash && out.i == nOutputIndex) // found it!
            return GetVinAndKeysFromOutput(out, txinRet, pubKeyRet, keyRet);

    LogPrintf("CWallet::GetMasternodeVinAndKeys -- Could not locate specified masternode vin\n");
    return false;
}

bool CWallet::GetVinAndKeysFromOutput(COutput out, CTxIn& txinRet, CPubKey& pubKeyRet, CKey& keyRet)
{
    // wait for reindex and/or import to finish
    if (fImporting || fReindex) return false;

    CScript pubScript;

    txinRet = CTxIn(out.tx->GetHash(), out.i);
    pubScript = out.tx->vout[out.i].scriptPubKey; // the inputs PubKey

    CTxDestination address1;
    ExtractDestination(pubScript, address1);
    CBitcoinAddress address2(address1);

    CKeyID keyID;
    if (!address2.GetKeyID(keyID)) {
        LogPrintf("CWallet::GetVinAndKeysFromOutput -- Address does not refer to a key\n");
        return false;
    }

    if (!GetKey(keyID, keyRet)) {
        LogPrintf("CWallet::GetVinAndKeysFromOutput -- Private key for address is not known\n");
        return false;
    }

    pubKeyRet = keyRet.GetPubKey();
    return true;
}

bool CWallet::EncryptWallet(const SecureString& strWalletPassphrase)
{
    if (IsCrypted())
        return false;

    CKeyingMaterial vMasterKey;
    RandAddSeedPerfmon();

    vMasterKey.resize(WALLET_CRYPTO_KEY_SIZE);
    GetRandBytes(&vMasterKey[0], WALLET_CRYPTO_KEY_SIZE);

    CMasterKey kMasterKey;
    RandAddSeedPerfmon();

    kMasterKey.vchSalt.resize(WALLET_CRYPTO_SALT_SIZE);
    GetRandBytes(&kMasterKey.vchSalt[0], WALLET_CRYPTO_SALT_SIZE);

    CCrypter crypter;
    int64_t nStartTime = GetTimeMillis();
    crypter.SetKeyFromPassphrase(strWalletPassphrase, kMasterKey.vchSalt, 25000, kMasterKey.nDerivationMethod);
    kMasterKey.nDeriveIterations = 2500000 / ((double)(GetTimeMillis() - nStartTime));

    nStartTime = GetTimeMillis();
    crypter.SetKeyFromPassphrase(strWalletPassphrase, kMasterKey.vchSalt, kMasterKey.nDeriveIterations, kMasterKey.nDerivationMethod);
    kMasterKey.nDeriveIterations = (kMasterKey.nDeriveIterations + kMasterKey.nDeriveIterations * 100 / ((double)(GetTimeMillis() - nStartTime))) / 2;

    if (kMasterKey.nDeriveIterations < 25000)
        kMasterKey.nDeriveIterations = 25000;

    LogPrintf("Encrypting Wallet with an nDeriveIterations of %i\n", kMasterKey.nDeriveIterations);

    if (!crypter.SetKeyFromPassphrase(strWalletPassphrase, kMasterKey.vchSalt, kMasterKey.nDeriveIterations, kMasterKey.nDerivationMethod))
        return false;
    if (!crypter.Encrypt(vMasterKey, kMasterKey.vchCryptedKey))
        return false;

    {
        LOCK(cs_wallet);
        mapMasterKeys[++nMasterKeyMaxID] = kMasterKey;
        if (fFileBacked) {
            assert(!pwalletdbEncryption);
            pwalletdbEncryption = new CWalletDB(strWalletFile);
            if (!pwalletdbEncryption->TxnBegin()) {
                delete pwalletdbEncryption;
                pwalletdbEncryption = NULL;
                return false;
            }
            pwalletdbEncryption->WriteMasterKey(nMasterKeyMaxID, kMasterKey);
        }

        // must get current HD chain before EncryptKeys
        CHDChain hdChainCurrent;
        GetHDChain(hdChainCurrent);

        if (!EncryptKeys(vMasterKey)) {
            if (fFileBacked) {
                pwalletdbEncryption->TxnAbort();
                delete pwalletdbEncryption;
            }
            // We now probably have half of our keys encrypted in memory, and half not...
            // die and let the user reload their unencrypted wallet.
            assert(false);
        }

        if (!hdChainCurrent.IsNull()) {
            assert(EncryptHDChain(vMasterKey));

            CHDChain hdChainCrypted;
            assert(GetHDChain(hdChainCrypted));

            // ids should match, seed hashes should not
            assert(hdChainCurrent.GetID() == hdChainCrypted.GetID());
            assert(hdChainCurrent.GetSeedHash() != hdChainCrypted.GetSeedHash());

            assert(SetCryptedHDChain(hdChainCrypted, false));
        }

        // Encryption was introduced in version 0.4.0
        SetMinVersion(FEATURE_WALLETCRYPT, pwalletdbEncryption, true);

        if (fFileBacked) {
            if (!pwalletdbEncryption->TxnCommit()) {
                delete pwalletdbEncryption;
                // We now have keys encrypted in memory, but not on disk...
                // die to avoid confusion and let the user reload their unencrypted wallet.
                assert(false);
            }

            delete pwalletdbEncryption;
            pwalletdbEncryption = NULL;
        }

        Lock();

        // Need to completely rewrite the wallet file; if we don't, bdb might keep
        // bits of the unencrypted private key in slack space in the database file.
        CDB::Rewrite(strWalletFile);
    }
    NotifyStatusChanged(this);

    return true;
}

int64_t CWallet::IncOrderPosNext(CWalletDB* pwalletdb)
{
    AssertLockHeld(cs_wallet); // nOrderPosNext
    int64_t nRet = nOrderPosNext++;
    if (pwalletdb) {
        pwalletdb->WriteOrderPosNext(nOrderPosNext);
    } else {
        CWalletDB(strWalletFile).WriteOrderPosNext(nOrderPosNext);
    }
    return nRet;
}

<<<<<<< HEAD
=======
CWallet::TxItems CWallet::OrderedTxItems(std::list<CAccountingEntry>& acentries, std::string strAccount)
{
    AssertLockHeld(cs_wallet); // mapWallet
    CWalletDB walletdb(strWalletFile);

    // First: get all CWalletTx and CAccountingEntry into a sorted-by-order multimap.
    TxItems txOrdered;

    // Note: maintaining indices in the database of (account,time) --> txid and (account, time) --> acentry
    // would make this much faster for applications that do this a lot.
    for (map<uint256, CWalletTx>::iterator it = mapWallet.begin(); it != mapWallet.end(); ++it) {
        CWalletTx* wtx = &((*it).second);
        txOrdered.insert(make_pair(wtx->nOrderPos, TxPair(wtx, (CAccountingEntry*)0)));
    }
    acentries.clear();
    walletdb.ListAccountCreditDebit(strAccount, acentries);
    for (CAccountingEntry& entry : acentries) {
        txOrdered.insert(make_pair(entry.nOrderPos, TxPair((CWalletTx*)0, &entry)));
    }

    return txOrdered;
}

>>>>>>> cbf5238e
void CWallet::MarkDirty()
{
    {
        LOCK(cs_wallet);
        for (PAIRTYPE(const uint256, CWalletTx) & item : mapWallet)
            item.second.MarkDirty();
    }
}

bool CWallet::AddToWallet(const CWalletTx& wtxIn, bool fFromLoadWallet)
{
    uint256 hash = wtxIn.GetHash();
    const uint256& hashBlock = wtxIn.hashBlock;
    CBlockIndex* p = mapBlockIndex[hashBlock];
    if (p) {
        for (CTxIn in : wtxIn.vin) {
            pblocktree->WriteKeyImage(in.keyImage.GetHex(), hashBlock);
        }
    }

    CWalletDB db(strWalletFile);
    for (size_t i = 0; i < wtxIn.vout.size(); i++) {
        std::string outpoint = hash.GetHex() + std::to_string(i);
        if (outpointToKeyImages.count(outpoint) == 1 && outpointToKeyImages[outpoint].IsValid()) continue;
        CKeyImage ki;
        //reading key image
        if (db.ReadKeyImage(outpoint, ki)) {
            if (ki.IsFullyValid()) {
                outpointToKeyImages[outpoint] = ki;
                continue;
            }
        }
        if (IsMine(wtxIn.vout[i])) {
            if (generateKeyImage(wtxIn.vout[i].scriptPubKey, ki)) {
                outpointToKeyImages[outpoint] = ki;
                db.WriteKeyImage(outpoint, ki);
            }
        }
    }

    if (fFromLoadWallet) {
        mapWallet[hash] = wtxIn;
        CWalletTx& wtx = mapWallet[hash];
        wtx.BindWallet(this);
        wtxOrdered.insert(make_pair(wtx.nOrderPos, TxPair(&wtx, (CAccountingEntry*)0)));
        AddToSpends(hash);
    } else {
        LOCK(cs_wallet);
        // Inserts only if not already there, returns tx inserted or tx found
        pair<map<uint256, CWalletTx>::iterator, bool> ret = mapWallet.insert(make_pair(hash, wtxIn));
        CWalletTx& wtx = (*ret.first).second;
        wtx.BindWallet(this);
        bool fInsertedNew = ret.second;
        if (fInsertedNew) {
            wtx.nTimeReceived = GetAdjustedTime();
            wtx.nOrderPos = IncOrderPosNext();
            wtx.nTimeSmart = ComputeTimeSmart(wtx);
            AddToSpends(hash);
        }

        bool fUpdated = false;
        if (!fInsertedNew) {
            // Merge
            if (wtxIn.hashBlock != 0 && wtxIn.hashBlock != wtx.hashBlock) {
                wtx.hashBlock = wtxIn.hashBlock;
                fUpdated = true;
            }
            if (wtxIn.nIndex != -1 && (wtxIn.vMerkleBranch != wtx.vMerkleBranch || wtxIn.nIndex != wtx.nIndex)) {
                wtx.vMerkleBranch = wtxIn.vMerkleBranch;
                wtx.nIndex = wtxIn.nIndex;
                fUpdated = true;
            }
            if (wtxIn.fFromMe && wtxIn.fFromMe != wtx.fFromMe) {
                wtx.fFromMe = wtxIn.fFromMe;
                fUpdated = true;
            }
        }

        //// debug print
        //LogPrintf("AddToWallet %s  %s%s\n", wtxIn.GetHash().ToString(), (fInsertedNew ? "new" : ""), (fUpdated ? "update" : ""));

        // Write to disk
        if (fInsertedNew || fUpdated)
            if (!wtx.WriteToDisk())
                return false;

        // Break debit/credit balance caches:
        wtx.MarkDirty();
        //LogPrintf("MarkDirty %s  %s%s\n", wtxIn.GetHash().ToString(), (fInsertedNew ? "new" : ""), (fUpdated ? "update" : ""));

        // Notify UI of new or updated transaction
        NotifyTransactionChanged(this, hash, fInsertedNew ? CT_NEW : CT_UPDATED);

        // notify an external script when a wallet transaction comes in or is updated
        std::string strCmd = GetArg("-walletnotify", "");

        if (!strCmd.empty()) {
            boost::replace_all(strCmd, "%s", wtxIn.GetHash().GetHex());
            boost::thread t(runCommand, strCmd); // thread runs free
        }
    }
    return true;
}

/**
 * Add a transaction to the wallet, or update it.
 * pblock is optional, but should be provided if the transaction is known to be in a block.
 * If fUpdate is true, existing transactions will be updated.
 */
bool CWallet::AddToWalletIfInvolvingMe(const CTransaction& tx, const CBlock* pblock, bool fUpdate)
{
    {
        AssertLockHeld(cs_wallet);
        bool fExisted = mapWallet.count(tx.GetHash()) != 0;
        if (fExisted && !fUpdate) return false;
        IsTransactionForMe(tx);
        if (pblock && mapBlockIndex.count(pblock->GetHash()) == 1) {
            if (!IsLocked()) {
                try {
                    CWalletDB(strWalletFile).WriteScannedBlockHeight(mapBlockIndex[pblock->GetHash()]->nHeight);
                } catch (std::exception& e) {
                    LogPrintf("Cannot open data base or wallet is locked\n");
                }
            }
        }
        if (fExisted || IsMine(tx) || IsFromMe(tx)) {
            CWalletTx wtx(this, tx);
            // Get merkle branch if transaction was found in a block
            if (pblock)
                wtx.SetMerkleBranch(*pblock);
            return AddToWallet(wtx);
        }
    }
    return false;
}

void CWallet::SyncTransaction(const CTransaction& tx, const CBlock* pblock)
{
    if (IsLocked()) return;
    LOCK2(cs_main, cs_wallet);
    if (!AddToWalletIfInvolvingMe(tx, pblock, true)) {
        return; // Not one of ours
    }
    // If a transaction changes 'conflicted' state, that changes the balance
    // available of the outputs it spends. So force those to be
    // recomputed, also:
    for (const CTxIn& txin : tx.vin) {
        COutPoint prevout = findMyOutPoint(txin);
        if (mapWallet.count(prevout.hash))
            mapWallet[prevout.hash].MarkDirty();
    }
}

void CWallet::EraseFromWallet(const uint256& hash)
{
    if (!fFileBacked)
        return;
    {
        LOCK(cs_wallet);
        if (mapWallet.erase(hash))
            CWalletDB(strWalletFile).EraseTx(hash);
    }
    return;
}


isminetype CWallet::IsMine(const CTxIn& txin) const
{
    {
        LOCK(cs_wallet);
        COutPoint prevout = findMyOutPoint(txin);
        map<uint256, CWalletTx>::const_iterator mi = mapWallet.find(prevout.hash);
        if (mi != mapWallet.end()) {
            const CWalletTx& prev = (*mi).second;
            if (prevout.n < prev.vout.size())
                return IsMine(prev.vout[prevout.n]);
        }
    }
    return ISMINE_NO;
}

COutPoint CWallet::findMyOutPoint(const CTxIn& txin) const
{
    std::string prevout = txin.prevout.hash.GetHex() + std::to_string(txin.prevout.n);
    if (outpointToKeyImages.count(prevout) == 1 && outpointToKeyImages[prevout] == txin.keyImage) return txin.prevout;

    for (size_t i = 0; i < txin.decoys.size(); i++) {
        std::string out = txin.decoys[i].hash.GetHex() + std::to_string(txin.decoys[i].n);
        if (outpointToKeyImages.count(out) == 1 && outpointToKeyImages[out] == txin.keyImage) return txin.decoys[i];
    }

    COutPoint outpoint;
    {
        //AssertLockHeld(cs_wallet); // mapWallet
        bool ret = false;
        CWalletTx prev;
        if (mapWallet.count(txin.prevout.hash))
            prev = mapWallet[txin.prevout.hash];
        if (txin.prevout.n < prev.vout.size())
            ret = IsMine(prev.vout[txin.prevout.n]);
        if (ret) {
            CKeyImage ki;
            if (generateKeyImage(prev.vout[txin.prevout.n].scriptPubKey, ki)) {
                if (ki == txin.keyImage) {
                    outpoint = txin.prevout;
                    prevout = txin.prevout.hash.GetHex() + std::to_string(txin.prevout.n);
                    outpointToKeyImages[prevout] = ki;
                    return outpoint;
                }
            }
        }

        for (size_t i = 0; i < txin.decoys.size(); i++) {
            if (mapWallet.count(txin.decoys[i].hash))
                prev = mapWallet[txin.decoys[i].hash];
            else
                continue;
            if (txin.decoys[i].n < prev.vout.size())
                ret = IsMine(prev.vout[txin.decoys[i].n]);
            if (ret) {
                CKeyImage ki;
                if (generateKeyImage(prev.vout[txin.decoys[i].n].scriptPubKey, ki)) {
                    if (ki == txin.keyImage) {
                        outpoint = txin.decoys[i];
                        std::string out = txin.decoys[i].hash.GetHex() + std::to_string(txin.decoys[i].n);
                        outpointToKeyImages[out] = ki;
                        return outpoint;
                    }
                }
            }
        }
    }
    return outpoint;
}

CAmount CWallet::GetDebit(const CTxIn& txin, const isminefilter& filter) const
{
    {
        LOCK(cs_wallet);
        if (txin.prevout.IsNull()) return 0;
        COutPoint prevout = findMyOutPoint(txin);
        map<uint256, CWalletTx>::const_iterator mi = mapWallet.find(prevout.hash);
        if (mi != mapWallet.end()) {
            const CWalletTx& prev = (*mi).second;
            if (prevout.n < prev.vout.size())
                if (IsMine(prev.vout[prevout.n]) & filter)
                    return getCTxOutValue(prev, prev.vout[prevout.n]);
        }
    }
    return 0;
}

// Recursively determine the rounds of a given input (How deep is the Obfuscation chain for a given input)
int CWallet::GetRealInputObfuscationRounds(CTxIn in, int rounds) const
{
    static std::map<uint256, CMutableTransaction> mDenomWtxes;

    if (rounds >= 16) return 15; // 16 rounds max

    uint256 hash = in.prevout.hash;
    unsigned int nout = in.prevout.n;

    const CWalletTx* wtx = GetWalletTx(hash);
    if (wtx != NULL) {
        std::map<uint256, CMutableTransaction>::const_iterator mdwi = mDenomWtxes.find(hash);
        // not known yet, let's add it
        if (mdwi == mDenomWtxes.end()) {
            LogPrint("obfuscation", "GetInputObfuscationRounds INSERTING %s\n", hash.ToString());
            mDenomWtxes[hash] = CMutableTransaction(*wtx);
        }
        // found and it's not an initial value, just return it
        else if (mDenomWtxes[hash].vout[nout].nRounds != -10) {
            return mDenomWtxes[hash].vout[nout].nRounds;
        }


        // bounds check
        if (nout >= wtx->vout.size()) {
            // should never actually hit this
            LogPrint("obfuscation", "GetInputObfuscationRounds UPDATED   %s %3d %3d\n", hash.ToString(), nout, -4);
            return -4;
        }

        if (pwalletMain->IsCollateralAmount(pwalletMain->getCTxOutValue(*wtx, wtx->vout[nout]))) {
            mDenomWtxes[hash].vout[nout].nRounds = -3;
            LogPrint("obfuscation", "GetInputObfuscationRounds UPDATED   %s %3d %3d\n", hash.ToString(), nout, mDenomWtxes[hash].vout[nout].nRounds);
            return mDenomWtxes[hash].vout[nout].nRounds;
        }

        //make sure the final output is non-denominate
        if (!IsDenominatedAmount(pwalletMain->getCTxOutValue(*wtx, wtx->vout[nout]))) //NOT DENOM
        {
            mDenomWtxes[hash].vout[nout].nRounds = -2;
            LogPrint("obfuscation", "GetInputObfuscationRounds UPDATED   %s %3d %3d\n", hash.ToString(), nout, mDenomWtxes[hash].vout[nout].nRounds);
            return mDenomWtxes[hash].vout[nout].nRounds;
        }

        bool fAllDenoms = true;
        for (CTxOut out : wtx->vout) {
            fAllDenoms = fAllDenoms && IsDenominatedAmount(pwalletMain->getCTxOutValue(*wtx, out));
        }
        // this one is denominated but there is another non-denominated output found in the same tx
        if (!fAllDenoms) {
            mDenomWtxes[hash].vout[nout].nRounds = 0;
            LogPrint("obfuscation", "GetInputObfuscationRounds UPDATED   %s %3d %3d\n", hash.ToString(), nout, mDenomWtxes[hash].vout[nout].nRounds);
            return mDenomWtxes[hash].vout[nout].nRounds;
        }

        int nShortest = -10; // an initial value, should be no way to get this by calculations
        bool fDenomFound = false;
        // only denoms here so let's look up
        for (CTxIn in2 : wtx->vin) {
            if (IsMine(in2)) {
                int n = GetRealInputObfuscationRounds(in2, rounds + 1);
                // denom found, find the shortest chain or initially assign nShortest with the first found value
                if (n >= 0 && (n < nShortest || nShortest == -10)) {
                    nShortest = n;
                    fDenomFound = true;
                }
            }
        }
        mDenomWtxes[hash].vout[nout].nRounds = fDenomFound ? (nShortest >= 15 ? 16 : nShortest + 1) // good, we a +1 to the shortest one but only 16 rounds max allowed
                                                             :
                                                             0; // too bad, we are the fist one in that chain
        LogPrint("obfuscation", "GetInputObfuscationRounds UPDATED   %s %3d %3d\n", hash.ToString(), nout, mDenomWtxes[hash].vout[nout].nRounds);
        return mDenomWtxes[hash].vout[nout].nRounds;
    }

    return rounds - 1;
}

// respect current settings
int CWallet::GetInputObfuscationRounds(CTxIn in) const
{
    LOCK(cs_wallet);
    int realObfuscationRounds = GetRealInputObfuscationRounds(in, 0);
    return realObfuscationRounds > 0 ? 0 : realObfuscationRounds;
}

bool CWallet::IsDenominated(const CTxIn& txin) const
{
    {
        LOCK(cs_wallet);
        COutPoint prevout = findMyOutPoint(txin);
        map<uint256, CWalletTx>::const_iterator mi = mapWallet.find(prevout.hash);
        if (mi != mapWallet.end()) {
            const CWalletTx& prev = (*mi).second;
            if (prevout.n < prev.vout.size()) return IsDenominatedAmount(getCTxOutValue(prev, prev.vout[prevout.n]));
        }
    }
    return false;
}

bool CWallet::IsDenominated(const CTransaction& tx) const
{
    /*
        Return false if ANY inputs are non-denom
    */
    bool ret = true;
    for (const CTxIn& txin : tx.vin) {
        if (!IsDenominated(txin)) {
            ret = false;
        }
    }
    return ret;
}


bool CWallet::IsDenominatedAmount(CAmount nInputAmount) const
{
    for (CAmount d : obfuScationDenominations)
        if (nInputAmount == d)
            return true;
    return false;
}

bool CWallet::IsChange(const CTxOut& txout) const
{
    if (::IsMine(*this, txout.scriptPubKey)) {
        CTxDestination address;
        if (!ExtractDestination(txout.scriptPubKey, address))
            return true;

        LOCK(cs_wallet);
        if (!mapAddressBook.count(address))
            return true;
    }
    return false;
}

int64_t CWalletTx::GetTxTime() const
{
    int64_t n = nTimeSmart;
    return n ? n : nTimeReceived;
}

int64_t CWalletTx::GetComputedTxTime() const
{
    LOCK(cs_main);
    return GetTxTime();
}

int CWalletTx::GetRequestCount() const
{
    // Returns -1 if it wasn't being tracked
    int nRequests = -1;
    {
        LOCK(pwallet->cs_wallet);
        if (IsCoinBase()) {
            // Generated block
            if (hashBlock != 0) {
                map<uint256, int>::const_iterator mi = pwallet->mapRequestCount.find(hashBlock);
                if (mi != pwallet->mapRequestCount.end())
                    nRequests = (*mi).second;
            }
        } else {
            // Did anyone request this transaction?
            map<uint256, int>::const_iterator mi = pwallet->mapRequestCount.find(GetHash());
            if (mi != pwallet->mapRequestCount.end()) {
                nRequests = (*mi).second;

                // How about the block it's in?
                if (nRequests == 0 && hashBlock != 0) {
                    map<uint256, int>::const_iterator mi = pwallet->mapRequestCount.find(hashBlock);
                    if (mi != pwallet->mapRequestCount.end())
                        nRequests = (*mi).second;
                    else
                        nRequests = 1; // If it's in someone else's block it must have got out
                }
            }
        }
    }
    return nRequests;
}

void CWalletTx::GetAmounts(list<COutputEntry>& listReceived,
    list<COutputEntry>& listSent,
    CAmount& nFee,
    string& strSentAccount,
    const isminefilter& filter) const
{
    nFee = 0;
    listReceived.clear();
    listSent.clear();
    strSentAccount = strFromAccount;

    // Compute fee:
    CAmount nDebit = GetDebit(filter);
    nFee = nTxFee;

    // Sent/received.
    for (unsigned int i = 0; i < vout.size(); ++i) {
        const CTxOut& txout = vout[i];
        isminetype fIsMine = pwallet->IsMine(txout);
        // Only need to handle txouts if AT LEAST one of these is true:
        //   1) they debit from us (sent)
        //   2) the output is to us (received)
        if (nDebit > 0) {
            // Don't report 'change' txouts
            if (pwallet->IsChange(txout))
                continue;
        } else if (!(fIsMine & filter))
            continue;

        // In either case, we need to get the destination address
        CTxDestination address;
        if (!ExtractDestination(txout.scriptPubKey, address)) {
            if (!IsCoinStake() && !IsCoinBase()) {
                LogPrintf("CWalletTx::GetAmounts: Unknown transaction type found, txid %s\n", this->GetHash().ToString());
            }
            address = CNoDestination();
        }

        COutputEntry output = {address, pwallet->getCTxOutValue(*this, txout), (int)i};

        // If we are debited by the transaction, add the output as a "sent" entry
        if (nDebit > 0)
            listSent.push_back(output);

        // If we are receiving the output, add it as a "received" entry
        if (fIsMine & filter)
            listReceived.push_back(output);
    }
}

void CWalletTx::GetAccountAmounts(const string& strAccount, CAmount& nReceived, CAmount& nSent, CAmount& nFee, const isminefilter& filter) const
{
    nReceived = nSent = nFee = 0;

    CAmount allFee;
    string strSentAccount;
    list<COutputEntry> listReceived;
    list<COutputEntry> listSent;
    GetAmounts(listReceived, listSent, allFee, strSentAccount, filter);

    if (strAccount == strSentAccount) {
        for (const COutputEntry& s : listSent)
            nSent += s.amount;
        nFee = allFee;
    }
    {
        LOCK(pwallet->cs_wallet);
        for (const COutputEntry& r : listReceived) {
            if (pwallet->mapAddressBook.count(r.destination)) {
                map<CTxDestination, CAddressBookData>::const_iterator mi = pwallet->mapAddressBook.find(r.destination);
                if (mi != pwallet->mapAddressBook.end() && (*mi).second.name == strAccount)
                    nReceived += r.amount;
            } else if (strAccount.empty()) {
                nReceived += r.amount;
            }
        }
    }
}


bool CWalletTx::WriteToDisk()
{
    return CWalletDB(pwallet->strWalletFile).WriteTx(GetHash(), *this);
}

/**
 * Scan the block chain (starting in pindexStart) for transactions
 * from or to us. If fUpdate is true, found transactions that already
 * exist in the wallet will be updated.
 */
int CWallet::ScanForWalletTransactions(CBlockIndex* pindexStart, bool fUpdate, int height)
{
    int ret = 0;
    int64_t nNow = GetTime();
    CBlockIndex* pindex = pindexStart;
    {
        LOCK2(cs_main, cs_wallet);

        if (height == -1) {
            // no need to read and scan block, if block was created before
            // our wallet birthday (as adjusted for block time variability)
            while (pindex && nTimeFirstKey && (pindex->GetBlockTime() < (nTimeFirstKey - 7200))) {
                pindex = chainActive.Next(pindex);
            }
        }

        ShowProgress(_("Rescanning..."), 0); // show rescan progress in GUI as dialog or on splashscreen, if -rescan on startup
        double dProgressStart = Checkpoints::GuessVerificationProgress(pindex, false);
        double dProgressTip = Checkpoints::GuessVerificationProgress(chainActive.Tip(), false);
        while (!IsLocked() && pindex) {
            if (pindex->nHeight % 100 == 0 && dProgressTip - dProgressStart > 0.0)
                ShowProgress(_("Rescanning..."), std::max(1, std::min(99, (int)((Checkpoints::GuessVerificationProgress(pindex, false) - dProgressStart) / (dProgressTip - dProgressStart) * 100))));

            CBlock block;
            ReadBlockFromDisk(block, pindex);
            for (CTransaction& tx : block.vtx) {
                if (AddToWalletIfInvolvingMe(tx, &block, fUpdate))
                    ret++;
            }
            pindex = chainActive.Next(pindex);
            if (GetTime() >= nNow + 60) {
                nNow = GetTime();
                LogPrintf("Still rescanning. At block %d. Progress=%f\n", pindex->nHeight, Checkpoints::GuessVerificationProgress(pindex));
            }
        }
        ShowProgress(_("Rescanning... Please do not interrupt this process as it could lead to a corrupt wallet."), 100); // hide progress dialog in GUI
    }
    return ret;
}

void CWallet::ReacceptWalletTransactions()
{
    LOCK2(cs_main, cs_wallet);
    for (PAIRTYPE(const uint256, CWalletTx) & item : mapWallet) {
        const uint256& wtxid = item.first;
        CWalletTx& wtx = item.second;
        assert(wtx.GetHash() == wtxid);

        int nDepth = wtx.GetDepthInMainChain();

        if (!wtx.IsCoinBase() && nDepth < 0) {
            // Try to add to memory pool
            LOCK(mempool.cs);
            wtx.AcceptToMemoryPool(false);
        }
    }
}

bool CWalletTx::InMempool() const
{
    LOCK(mempool.cs);
    if (mempool.exists(GetHash())) {
        return true;
    }
    return false;
}

void CWalletTx::RelayWalletTransaction(std::string strCommand)
{
    LOCK(cs_main);
    if (!IsCoinBase()) {
        if (GetDepthInMainChain() == 0) {
            uint256 hash = GetHash();
            LogPrintf("Relaying wtx %s\n", hash.ToString());

            if (strCommand == "ix") {
                mapTxLockReq.insert(make_pair(hash, (CTransaction) * this));
                CreateNewLock(((CTransaction) * this));
                RelayTransactionLockReq((CTransaction) * this, true);
            } else {
                RelayTransaction((CTransaction) * this);
            }
        }
    }
}

set<uint256> CWalletTx::GetConflicts() const
{
    set<uint256> result;
    if (pwallet != NULL) {
        uint256 myHash = GetHash();
        result = pwallet->GetConflicts(myHash);
        result.erase(myHash);
    }
    return result;
}

void CWallet::ResendWalletTransactions()
{
    // Do this infrequently and randomly to avoid giving away
    // that these are our transactions.
    if (GetTime() < nNextResend)
        return;
    bool fFirst = (nNextResend == 0);
    nNextResend = GetTime() + GetRand(30 * 60);
    if (fFirst)
        return;

    // Only do it if there's been a new block since last time
    if (nTimeBestReceived < nLastResend)
        return;
    nLastResend = GetTime();

    // Rebroadcast any of our txes that aren't in a block yet
    LogPrintf("ResendWalletTransactions()\n");
    {
        LOCK(cs_wallet);
        // Sort them in chronological order
        multimap<unsigned int, CWalletTx*> mapSorted;
        for (PAIRTYPE(const uint256, CWalletTx) & item : mapWallet) {
            CWalletTx& wtx = item.second;
            // Don't rebroadcast until it's had plenty of time that
            // it should have gotten in already by now.
            if (nTimeBestReceived - (int64_t)wtx.nTimeReceived > 5 * 60)
                mapSorted.insert(make_pair(wtx.nTimeReceived, &wtx));
        }
        for (PAIRTYPE(const unsigned int, CWalletTx*) & item : mapSorted) {
            CWalletTx& wtx = *item.second;
            wtx.RelayWalletTransaction();
        }
    }
}

/** @} */ // end of mapWallet


/** @defgroup Actions
 *
 * @{
 */

CAmount CWallet::GetBalance()
{
    CAmount nTotal = 0;
    {
        LOCK2(cs_main, cs_wallet);
        for (map<uint256, CWalletTx>::const_iterator it = mapWallet.begin(); it != mapWallet.end(); ++it) {
            const CWalletTx* pcoin = &(*it).second;
            if (pcoin->IsTrusted()) {
                CAmount ac = pcoin->GetAvailableCredit();
                nTotal += ac;
            }
        }
    }
    dirtyCachedBalance = nTotal;
    return nTotal;
}

CAmount CWallet::GetSpendableBalance()
{
    CAmount nTotal = 0;
    {
        LOCK2(cs_main, cs_wallet);
        for (map<uint256, CWalletTx>::const_iterator it = mapWallet.begin(); it != mapWallet.end(); ++it) {
            const CWalletTx* pcoin = &(*it).second;
            if (pcoin->IsTrusted()) {
                if (!((pcoin->IsCoinBase() || pcoin->IsCoinStake()) && pcoin->GetBlocksToMaturity() > 0 && pcoin->IsInMainChain())) {
                    nTotal += pcoin->GetAvailableCredit();
                }
            }
        }
    }

    return nTotal;
}


CAmount CWallet::GetUnlockedCoins() const
{
    if (fLiteMode) return 0;

    CAmount nTotal = 0;
    {
        LOCK2(cs_main, cs_wallet);
        for (map<uint256, CWalletTx>::const_iterator it = mapWallet.begin(); it != mapWallet.end(); ++it) {
            const CWalletTx* pcoin = &(*it).second;

            if (pcoin->IsTrusted() && pcoin->GetDepthInMainChain() > 0)
                nTotal += pcoin->GetUnlockedCredit();
        }
    }

    return nTotal;
}

CAmount CWallet::GetLockedCoins() const
{
    if (fLiteMode) return 0;

    CAmount nTotal = 0;
    {
        LOCK2(cs_main, cs_wallet);
        for (map<uint256, CWalletTx>::const_iterator it = mapWallet.begin(); it != mapWallet.end(); ++it) {
            const CWalletTx* pcoin = &(*it).second;

            if (pcoin->IsTrusted() && pcoin->GetDepthInMainChain() > 0)
                nTotal += pcoin->GetLockedCredit();
        }
    }

    return nTotal;
}


CAmount CWallet::GetAnonymizableBalance() const
{
    if (fLiteMode) return 0;

    CAmount nTotal = 0;
    {
        LOCK2(cs_main, cs_wallet);
        for (map<uint256, CWalletTx>::const_iterator it = mapWallet.begin(); it != mapWallet.end(); ++it) {
            const CWalletTx* pcoin = &(*it).second;

            if (pcoin->IsTrusted())
                nTotal += pcoin->GetAnonymizableCredit();
        }
    }

    return nTotal;
}

CAmount CWallet::GetAnonymizedBalance() const
{
    if (fLiteMode) return 0;

    CAmount nTotal = 0;
    {
        LOCK2(cs_main, cs_wallet);
        for (map<uint256, CWalletTx>::const_iterator it = mapWallet.begin(); it != mapWallet.end(); ++it) {
            const CWalletTx* pcoin = &(*it).second;

            if (pcoin->IsTrusted())
                nTotal += pcoin->GetAnonymizedCredit();
        }
    }

    return nTotal;
}

// Note: calculated including unconfirmed,
// that's ok as long as we use it for informational purposes only
double CWallet::GetAverageAnonymizedRounds()
{
    if (fLiteMode) return 0;

    double fTotal = 0;
    double fCount = 0;

    {
        LOCK2(cs_main, cs_wallet);
        for (map<uint256, CWalletTx>::const_iterator it = mapWallet.begin(); it != mapWallet.end(); ++it) {
            const CWalletTx* pcoin = &(*it).second;

            uint256 hash = (*it).first;

            for (unsigned int i = 0; i < pcoin->vout.size(); i++) {
                CTxIn vin = CTxIn(hash, i);

                if (IsSpent(hash, i) || IsMine(pcoin->vout[i]) != ISMINE_SPENDABLE || !IsDenominated(vin)) continue;

                int rounds = GetInputObfuscationRounds(vin);
                fTotal += (float)rounds;
                fCount += 1;
            }
        }
    }

    if (fCount == 0) return 0;

    return fTotal / fCount;
}

// Note: calculated including unconfirmed,
// that's ok as long as we use it for informational purposes only
CAmount CWallet::GetNormalizedAnonymizedBalance()
{
    if (fLiteMode) return 0;

    CAmount nTotal = 0;

    {
        LOCK2(cs_main, cs_wallet);
        for (map<uint256, CWalletTx>::const_iterator it = mapWallet.begin(); it != mapWallet.end(); ++it) {
            const CWalletTx* pcoin = &(*it).second;

            uint256 hash = (*it).first;

            for (unsigned int i = 0; i < pcoin->vout.size(); i++) {
                CTxIn vin = CTxIn(hash, i);

                if (IsSpent(hash, i) || IsMine(pcoin->vout[i]) != ISMINE_SPENDABLE || !IsDenominated(vin)) continue;
                if (pcoin->GetDepthInMainChain() < 0) continue;
            }
        }
    }

    return nTotal;
}

CAmount CWallet::GetDenominatedBalance(bool unconfirmed) const
{
    if (fLiteMode) return 0;

    CAmount nTotal = 0;
    {
        LOCK2(cs_main, cs_wallet);
        for (map<uint256, CWalletTx>::const_iterator it = mapWallet.begin(); it != mapWallet.end(); ++it) {
            const CWalletTx* pcoin = &(*it).second;

            nTotal += pcoin->GetDenominatedCredit(unconfirmed);
        }
    }

    return nTotal;
}

CAmount CWallet::GetUnconfirmedBalance() const
{
    CAmount nTotal = 0;
    {
        LOCK2(cs_main, cs_wallet);
        for (map<uint256, CWalletTx>::const_iterator it = mapWallet.begin(); it != mapWallet.end(); ++it) {
            const CWalletTx* pcoin = &(*it).second;
            if (!IsFinalTx(*pcoin) || (!pcoin->IsTrusted() && pcoin->GetDepthInMainChain() == 0))
                nTotal += pcoin->GetAvailableCredit(false);
        }
    }
    return nTotal;
}

CAmount CWallet::GetImmatureBalance() const
{
    CAmount nTotal = 0;
    {
        LOCK2(cs_main, cs_wallet);
        for (map<uint256, CWalletTx>::const_iterator it = mapWallet.begin(); it != mapWallet.end(); ++it) {
            const CWalletTx* pcoin = &(*it).second;
            nTotal += pcoin->GetImmatureCredit(false);
        }
    }
    return nTotal;
}

CAmount CWallet::GetWatchOnlyBalance() const
{
    CAmount nTotal = 0;
    {
        LOCK2(cs_main, cs_wallet);
        for (map<uint256, CWalletTx>::const_iterator it = mapWallet.begin(); it != mapWallet.end(); ++it) {
            const CWalletTx* pcoin = &(*it).second;
            if (pcoin->IsTrusted())
                nTotal += pcoin->GetAvailableWatchOnlyCredit();
        }
    }

    return nTotal;
}

CAmount CWallet::GetUnconfirmedWatchOnlyBalance() const
{
    CAmount nTotal = 0;
    {
        LOCK2(cs_main, cs_wallet);
        for (map<uint256, CWalletTx>::const_iterator it = mapWallet.begin(); it != mapWallet.end(); ++it) {
            const CWalletTx* pcoin = &(*it).second;
            if (!IsFinalTx(*pcoin) || (!pcoin->IsTrusted() && pcoin->GetDepthInMainChain() == 0))
                nTotal += pcoin->GetAvailableWatchOnlyCredit();
        }
    }
    return nTotal;
}

CAmount CWallet::GetImmatureWatchOnlyBalance() const
{
    CAmount nTotal = 0;
    {
        LOCK2(cs_main, cs_wallet);
        for (map<uint256, CWalletTx>::const_iterator it = mapWallet.begin(); it != mapWallet.end(); ++it) {
            const CWalletTx* pcoin = &(*it).second;
            nTotal += pcoin->GetImmatureWatchOnlyCredit();
        }
    }
    return nTotal;
}

/**
 * populate vCoins with vector of available COutputs.
 */
void CWallet::AvailableCoins(vector<COutput>& vCoins, bool fOnlyConfirmed, const CCoinControl* coinControl, bool fIncludeZeroValue, AvailableCoinsType nCoinType, bool fUseIX)
{
    vCoins.clear();

    {
        LOCK2(cs_main, cs_wallet);
        for (map<uint256, CWalletTx>::const_iterator it = mapWallet.begin(); it != mapWallet.end(); ++it) {
            const uint256& wtxid = it->first;
            const CWalletTx* pcoin = &(*it).second;

            int cannotSpend = 0;
            AvailableCoins(wtxid, pcoin, vCoins, cannotSpend, fOnlyConfirmed, coinControl, fIncludeZeroValue, nCoinType, fUseIX);
        }
    }
}

bool CWallet::AvailableCoins(const uint256 wtxid, const CWalletTx* pcoin, vector<COutput>& vCoins, int cannotSpend, bool fOnlyConfirmed, const CCoinControl* coinControl, bool fIncludeZeroValue, AvailableCoinsType nCoinType, bool fUseIX)
{
    cannotSpend = 0;
    {
        if (!CheckFinalTx(*pcoin))
            return false;

        if (fOnlyConfirmed && !pcoin->IsTrusted())
            return false;

        if ((pcoin->IsCoinBase() || pcoin->IsCoinStake()) && pcoin->GetBlocksToMaturity() > 0)
            return false;
        int nDepth = pcoin->GetDepthInMainChain(false);
        // do not use IX for inputs that have less then 6 blockchain confirmations
        if (fUseIX && nDepth < 6)
            return false;
        // We should not consider coins which aren't at least in our mempool
        // It's possible for these to be conflicted via ancestors which we may never be able to detect
        if (nDepth <= 0)
            return false;
        for (unsigned int i = 0; i < pcoin->vout.size(); i++) {
            if (pcoin->vout[i].IsEmpty()) {
                cannotSpend++;
                continue;
            }
            bool found = false;
            CAmount value = getCTxOutValue(*pcoin, pcoin->vout[i]);
            if (nCoinType == ONLY_DENOMINATED) {
                found = IsDenominatedAmount(value);
            } else if (nCoinType == ONLY_NOT1000000IFMN) {
                found = !(fMasterNode && value == 1000000 * COIN);
            } else if (nCoinType == ONLY_NONDENOMINATED_NOT1000000IFMN) {
                if (IsCollateralAmount(value)) return false; // do not use collateral amounts
                found = !IsDenominatedAmount(value);
                if (found && fMasterNode) found = value != 1000000 * COIN; // do not use Hot MN funds
            } else if (nCoinType == ONLY_1000000) {
                found = value == 1000000 * COIN;
            } else {
                COutPoint outpoint(pcoin->GetHash(), i);
                if (IsCollateralized(outpoint)) {
                    continue;
                }
                found = true;
            }
            if (!found) continue;

            if (value <= COIN / 10) continue; //dust

            isminetype mine = IsMine(pcoin->vout[i]);
            if (mine == ISMINE_NO)
                continue;
            if (mine == ISMINE_WATCH_ONLY)
                continue;
            if (IsLockedCoin(wtxid, i) && nCoinType != ONLY_1000000)
                continue;
            if (value <= 0 && !fIncludeZeroValue)
                continue;
            if (coinControl && coinControl->HasSelected() && !coinControl->fAllowOtherInputs &&
                !coinControl->IsSelected(wtxid, i))
                continue;

            bool fIsSpendable = false;
            if ((mine & ISMINE_SPENDABLE) != ISMINE_NO)
                fIsSpendable = true;
            if ((mine & ISMINE_MULTISIG) != ISMINE_NO)
                fIsSpendable = true;

            if (IsSpent(wtxid, i)) {
                cannotSpend++;
                continue;
            }

            vCoins.emplace_back(COutput(pcoin, i, nDepth, fIsSpendable));
        }
    }
    return true;
}

map<CBitcoinAddress, vector<COutput> > CWallet::AvailableCoinsByAddress(bool fConfirmed, CAmount maxCoinValue)
{
    vector<COutput> vCoins;
    AvailableCoins(vCoins, fConfirmed);

    map<CBitcoinAddress, vector<COutput> > mapCoins;
    for (COutput out : vCoins) {
        CAmount value = getCOutPutValue(out);
        if (maxCoinValue > 0 && value > maxCoinValue)
            continue;

        CTxDestination address;
        if (!ExtractDestination(out.tx->vout[out.i].scriptPubKey, address))
            continue;

        mapCoins[CBitcoinAddress(address)].push_back(out);
    }

    return mapCoins;
}

static CAmount ApproximateBestSubset(int numOut, int ringSize, vector<pair<CAmount, pair<const CWalletTx*, unsigned int> > > vValue, const CAmount& nTotalLower, const CAmount& nTargetValue, vector<char>& vfBest, CAmount& nBest, int iterations = 1000)
{
    vector<char> vfIncluded;

    vfBest.assign(vValue.size(), true);
    nBest = nTotalLower;
    int estimateTxSize = 0;
    CAmount nFeeNeeded = 0;
    seed_insecure_rand();

    for (int nRep = 0; nRep < iterations && nBest != nTargetValue + nFeeNeeded; nRep++) {
        vfIncluded.assign(vValue.size(), false);
        CAmount nTotal = 0;
        bool fReachedTarget = false;
        for (int nPass = 0; nPass < 2 && !fReachedTarget; nPass++) {
            int numSelected = 0;
            for (unsigned int i = 0; i < vValue.size(); i++) {
                //The solver here uses a randomized algorithm,
                //the randomness serves no real security purpose but is just
                //needed to prevent degenerate behavior and it is important
                //that the rng is fast. We do not use a constant random sequence,
                //because there may be some privacy improvement by making
                //the selection random.
                if (nPass == 0 ? insecure_rand() & 1 : !vfIncluded[i]) {
                    nTotal += vValue[i].first;
                    vfIncluded[i] = true;
                    numSelected++;
                    estimateTxSize = CWallet::ComputeTxSize(numSelected, numOut, ringSize);
                    nFeeNeeded = CWallet::GetMinimumFee(estimateTxSize, nTxConfirmTarget, mempool);
                    nFeeNeeded += BASE_FEE;
                    if (nTotal >= nTargetValue + nFeeNeeded) {
                        fReachedTarget = true;
                        if (nTotal < nBest) {
                            nBest = nTotal;
                            vfBest = vfIncluded;
                        }
                        nTotal -= vValue[i].first;
                        vfIncluded[i] = false;
                        numSelected--;
                    }
                }
            }
        }
    }
    return nFeeNeeded;
}


// TODO: find appropriate place for this sort function
// move denoms down
bool less_then_denom(const COutput& out1, const COutput& out2)
{
    const CWalletTx* pcoin1 = out1.tx;
    const CWalletTx* pcoin2 = out2.tx;

    bool found1 = false;
    bool found2 = false;
    for (CAmount d : obfuScationDenominations) // loop through predefined denoms
    {
        if (pwalletMain->getCTxOutValue(*pcoin1, pcoin1->vout[out1.i]) == d) found1 = true;
        if (pwalletMain->getCTxOutValue(*pcoin2, pcoin2->vout[out2.i]) == d) found2 = true;
    }
    return (!found1 && found2);
}

bool CWallet::SelectStakeCoins(std::set<std::pair<const CWalletTx*, unsigned int> >& setCoins, CAmount nTargetAmount)
{
    vector<COutput> vCoins;
    AvailableCoins(vCoins, true, NULL, false, STAKABLE_COINS);
    CAmount nAmountSelected = 0;

    for (const COutput& out : vCoins) {
        //make sure not to outrun target amount
        CAmount value = getCOutPutValue(out);
        if (nAmountSelected + value > nTargetAmount)
            continue;

        int64_t nTxTime = out.tx->GetTxTime();

        //check for min age
        if (GetAdjustedTime() - nTxTime < nStakeMinAge)
            continue;

        //check that it is matured
        if (out.nDepth < (out.tx->IsCoinStake() ? Params().COINBASE_MATURITY() : 10))
            continue;

        //add to our stake set
        setCoins.insert(make_pair(out.tx, out.i));
        nAmountSelected += value;
    }
    return true;
}

bool CWallet::MintableCoins()
{
    vector<COutput> vCoins;

    {
        LOCK2(cs_main, cs_wallet);
        CAmount nBalance = GetBalance();

        for (map<uint256, CWalletTx>::const_iterator it = mapWallet.begin(); it != mapWallet.end(); ++it) {
            const uint256& wtxid = it->first;
            const CWalletTx* pcoin = &(*it).second;

            int cannotSpend = 0;
            {
                AvailableCoins(wtxid, pcoin, vCoins, cannotSpend, true);
                if (!vCoins.empty()) {
                    for (const COutput& out : vCoins) {
                        int64_t nTxTime = out.tx->GetTxTime();
                        //add in-wallet minimum staking
                        CAmount nVal = getCOutPutValue(out);
                        //nTxTime <= nTime: only stake with UTXOs that are received before nTime time
                        if ((GetAdjustedTime() > nStakeMinAge + nTxTime) && (nVal >= MINIMUM_STAKE_AMOUNT))
                            return true;
                    }
                }
            }
        }
    }

    return false;
}

StakingStatusError CWallet::StakingCoinStatus(CAmount& minFee, CAmount& maxFee)
{
    minFee = 0;
    maxFee = 0;
    CAmount nBalance = GetBalance();
    if (nBalance < MINIMUM_STAKE_AMOUNT) {
        return StakingStatusError::UNSTAKABLE_BALANCE_TOO_LOW;
    }
    if (nBalance - nReserveBalance < MINIMUM_STAKE_AMOUNT) {
        return StakingStatusError::UNSTAKABLE_BALANCE_RESERVE_TOO_HIGH;
    }

    vector<COutput> vCoins, coinsUnderThreshold, coinsOverThreshold;
    StakingStatusError ret = StakingStatusError::STAKING_OK;
    CAmount nSpendableBalance = GetSpendableBalance();

    {
        LOCK2(cs_main, cs_wallet);
        {
            uint32_t nTime = ReadAutoConsolidateSettingTime();
            nTime = (nTime == 0)? GetAdjustedTime() : nTime;

            for (map<uint256, CWalletTx>::const_iterator it = mapWallet.begin(); it != mapWallet.end(); ++it) {
                const uint256& wtxid = it->first;
                const CWalletTx* pcoin = &(*it).second;

                {
                    if (!CheckFinalTx(*pcoin))
                        continue;

                    int nDepth = pcoin->GetDepthInMainChain(false);

                    // We should not consider coins which aren't at least in our mempool
                    // It's possible for these to be conflicted via ancestors which we may never be able to detect
                    if (nDepth <= 0)
                        continue;
                    
                    if (pcoin->GetTxTime() > nTime) continue;

                    for (unsigned int i = 0; i < pcoin->vout.size(); i++) {
                        if (pcoin->vout[i].IsEmpty()) {
                            continue;
                        }
                        CAmount value = getCTxOutValue(*pcoin, pcoin->vout[i]);
                        if (value == 1000000 * COIN) {
                            COutPoint outpoint(wtxid, i);
                            if (IsCollateralized(outpoint)) {
                                continue;
                            }
                        }
                        if (value <= COIN / 10) continue; //dust

                        isminetype mine = IsMine(pcoin->vout[i]);
                        if (mine == ISMINE_NO)
                            continue;
                        if (mine == ISMINE_WATCH_ONLY)
                            continue;
                        if (IsLockedCoin(wtxid, i))
                            continue;
                        if (value <= 0)
                            continue;
                        if (IsSpent(wtxid, i)) {
                            continue;
                        }

                        {
                            COutPoint outpoint(wtxid, i);
                            if (inSpendQueueOutpoints.count(outpoint)) {
                                continue;
                            }
                        }
                        COutput out(pcoin, i, nDepth, true);
                        if (value >= MINIMUM_STAKE_AMOUNT) {
                            coinsOverThreshold.push_back(out);
                        } else {
                            coinsUnderThreshold.push_back(out);
                        }

                        vCoins.emplace_back(out);
                    }
                }
            }

            //compute the number of consolidatation transaction will be made
            int numUTXOs = coinsUnderThreshold.size();
            int numConsolidationTxs = numUTXOs > 0? 1:0;
            minFee = ComputeFee(numUTXOs % (MAX_TX_INPUTS + 1), 1, MIN_RING_SIZE);
            maxFee = ComputeFee((numUTXOs >= MAX_TX_INPUTS? MAX_TX_INPUTS : numUTXOs + 1) % (MAX_TX_INPUTS + 1), 1, MAX_RING_SIZE);
            while (numUTXOs > MAX_TX_INPUTS) {
                numUTXOs -= (MAX_TX_INPUTS - 1);
                numConsolidationTxs++;
                minFee += ComputeFee(MAX_TX_INPUTS, 1, MIN_RING_SIZE);
                maxFee += ComputeFee(MAX_TX_INPUTS, 1, MAX_RING_SIZE);
            }

            if (nReserveBalance == 0) {
                if (coinsUnderThreshold.size() == 0) {
                    return StakingStatusError::STAKING_OK;
                } else {
                    if (nBalance < MINIMUM_STAKE_AMOUNT + maxFee) {
                        return StakingStatusError::UNSTAKABLE_BALANCE_TOO_LOW_CONSOLIDATION_FAILED;
                    }
                    return StakingStatusError::STAKABLE_NEED_CONSOLIDATION;
                }
            } else {
                set<pair<const CWalletTx*, unsigned int> > setCoinsRet;
                CAmount nValueRet;
                //check whether need consolidation
                int ringSize = MIN_RING_SIZE + secp256k1_rand32() % (MAX_RING_SIZE - MIN_RING_SIZE + 1);
                CAmount MaxFeeSpendingReserve = ComputeFee(1, 2, MAX_RING_SIZE);
                CAmount estimatedFee = 0;
                bool selectCoinRet = SelectCoinsMinConf(true, estimatedFee, ringSize, 2, nReserveBalance + MaxFeeSpendingReserve, 1, 6, vCoins, setCoinsRet, nValueRet);
                if (!selectCoinRet) {
                    //fail to even select coins to consolidation for reserve funds => ask to reduce
                    return StakingStatusError::UNSTAKABLE_BALANCE_RESERVE_TOO_HIGH_CONSOLIDATION_FAILED;
                } 
                minFee += estimatedFee;
                maxFee += estimatedFee;
                return StakingStatusError::STAKABLE_NEED_CONSOLIDATION_WITH_RESERVE_BALANCE;
            }
            
            /* if (nReserveBalance == 0 && coinsOverThreshold.empty() && nBalance > MINIMUM_STAKE_AMOUNT) {
                if (nSpendableBalance < MINIMUM_STAKE_AMOUNT) {
                    return StakingStatusError::UNSTAKABLE_DUE_TO_CONSILIDATION_FAILED;  //not enough spendable balance
                } 
                set<pair<const CWalletTx*, unsigned int> > setCoinsRet;
                CAmount nValueRet;
                int ringSize = MIN_RING_SIZE + secp256k1_rand32() % (MAX_RING_SIZE - MIN_RING_SIZE + 1);
                bool selectCoinRet = SelectCoins(true, ringSize, 1, MINIMUM_STAKE_AMOUNT, setCoinsRet, nValueRet, NULL, AvailableCoinsType::ALL_COINS, false);  
                if (!selectCoinRet) {
                    return StakingStatusError::UNSTAKABLE_DUE_TO_CONSILIDATION_FAILED;  //not enough spendable balance
                }

                return StakingStatusError::NEED_CONSOLIDATION_UTXO_UNDER_THRESHOLD;
            }

            if (nReserveBalance > 0) {
                
            }*/
        }
    }

    
    return ret;
}

bool CWallet::SelectCoinsMinConf(bool needFee, CAmount& feeNeeded, int ringSize, int numOut, const CAmount& nTargetValue, int nConfMine, int nConfTheirs, vector<COutput> vCoins, set<pair<const CWalletTx*, unsigned int> >& setCoinsRet, CAmount& nValueRet)
{
    setCoinsRet.clear();
    nValueRet = 0;
    feeNeeded = 0;
    CAmount feeForOneInput = 0;
    // List of values less than target
    pair<CAmount, pair<const CWalletTx*, unsigned int> > coinLowestLarger;
    coinLowestLarger.first = std::numeric_limits<CAmount>::max();
    coinLowestLarger.second.first = NULL;
    vector<pair<CAmount, pair<const CWalletTx*, unsigned int> > > vValue;
    CAmount nTotalLower = 0;

    random_shuffle(vCoins.begin(), vCoins.end(), GetRandInt);
    // move denoms down on the list
    sort(vCoins.begin(), vCoins.end(), less_then_denom);

    // try to find nondenom first to prevent unneeded spending of mixed coins
    for (unsigned int tryDenom = 0; tryDenom < 2; tryDenom++) {
        if (fDebug) LogPrint("selectcoins", "tryDenom: %d\n", tryDenom);
        vValue.clear();
        nTotalLower = 0;
        for (const COutput& output : vCoins) {
            if (!output.fSpendable)
                continue;

            const CWalletTx* pcoin = output.tx;
            CAmount n = 0;
            if (output.nDepth < (pcoin->IsFromMe(ISMINE_ALL) ? nConfMine : nConfTheirs))
                continue;

            if (!IsSpent(pcoin->GetHash(), output.i)) {
                n = getCTxOutValue(*pcoin, pcoin->vout[output.i]);
            }
            if (n == 0) continue;
            int i = output.i;

            pair<CAmount, pair<const CWalletTx*, unsigned int> > coin = make_pair(n, make_pair(pcoin, i));
            if (needFee) {
                feeNeeded = ComputeFee(vValue.size() + 1, numOut, ringSize);
                feeForOneInput = ComputeFee(1, numOut, ringSize);
            }
            if (n == nTargetValue + feeForOneInput) {
                setCoinsRet.clear();
                setCoinsRet.insert(coin.second);
                nValueRet = coin.first;
                feeNeeded = feeForOneInput;
                return true;
            } else if (n < nTargetValue + feeNeeded) {
                vValue.push_back(coin);
                nTotalLower += n;
            } else if (n < coinLowestLarger.first) {
                coinLowestLarger = coin;
            }
        }

        if (nTotalLower == nTargetValue + feeNeeded) {
            for (unsigned int i = 0; i < vValue.size(); ++i) {
                setCoinsRet.insert(vValue[i].second);
                nValueRet += vValue[i].first;
            }
            return true;
        }
        if (nTotalLower < nTargetValue + feeNeeded) {
            if (coinLowestLarger.second.first == NULL) // there is no input larger than nTargetValue
            {
                if (tryDenom == 0)
                    // we didn't look at denom yet, let's do it
                    continue;
                else
                    // we looked at everything possible and didn't find anything, no luck
                    return false;
            }
            setCoinsRet.insert(coinLowestLarger.second);
            nValueRet += coinLowestLarger.first;
            return true;
        }

        break;
    }

    if (vValue.size() <= MAX_TX_INPUTS) {
        //putting all into the transaction
        string s = "CWallet::SelectCoinsMinConf best subset: ";
        for (unsigned int i = 0; i < vValue.size(); i++) {
            setCoinsRet.insert(vValue[i].second);
            nValueRet += vValue[i].first;
            s += FormatMoney(vValue[i].first) + " ";
        }
        LogPrintf("%s - total %s\n", s, FormatMoney(nValueRet));
        return true;
    }    

    // Solve subset sum by stochastic approximation
    sort(vValue.rbegin(), vValue.rend(), CompareValueOnly());
    //fees for 50 inputs
    feeNeeded = ComputeFee(50, numOut, ringSize); 
    //check if the sum of first 50 largest UTXOs > nTargetValue + nfeeNeeded
    for (unsigned int i = 0; i <= MAX_TX_INPUTS; i++) {
        nValueRet += vValue[i].first;                
    }
    if (nValueRet < nTargetValue + feeNeeded) {
        nValueRet = 0;
        for (unsigned int i = 0; i < vValue.size(); i++) {
            setCoinsRet.insert(vValue[i].second);
        }
        return false; //transaction too large
    }
    nValueRet = 0;

    vector<char> vfBest;
    CAmount nBest;
    feeNeeded = ApproximateBestSubset(numOut, ringSize, vValue, nTotalLower, nTargetValue, vfBest, nBest, 1000);

    // If we have a bigger coin and (either the stochastic approximation didn't find a good solution,
    //                                   or the next bigger coin is closer), return the bigger coin
    if (coinLowestLarger.second.first &&
        ((nBest != nTargetValue + feeNeeded && nBest < nTargetValue + feeNeeded) || coinLowestLarger.first <= nBest)) {
        setCoinsRet.insert(coinLowestLarger.second);
        nValueRet += coinLowestLarger.first;
    } else {
        string s = "CWallet::SelectCoinsMinConf best subset: ";
        for (unsigned int i = 0; i < vValue.size(); i++) {
            if (vfBest[i]) {
                setCoinsRet.insert(vValue[i].second);
                nValueRet += vValue[i].first;
                s += FormatMoney(vValue[i].first) + " ";
            }
        }
        LogPrintf("%s - total %s\n", s, FormatMoney(nBest));
    }

    return true;
}

void CWallet::resetPendingOutPoints()
{
    LOCK2(cs_main, cs_wallet);
    if (chainActive.Height() > 0 && !inSpendQueueOutpoints.empty()) return;
    {
        {
            LOCK(mempool.cs);
            {
                inSpendQueueOutpoints.clear();
                for (std::map<uint256, CTxMemPoolEntry>::const_iterator it = mempool.mapTx.begin(); it != mempool.mapTx.end(); ++it) {
                    const CTransaction& tx = it->second.GetTx();
                    for (size_t i = 0; i < tx.vin.size(); i++) {
                        COutPoint prevout = findMyOutPoint(tx.vin[i]);
                        if (prevout.hash.IsNull()) {
                            break;
                        } else {
                            inSpendQueueOutpoints[prevout] = true;
                        }
                    }
                }
            }
        }
    }
}

bool CWallet::SelectCoins(bool needFee, CAmount& estimatedFee, int ringSize, int numOut, const CAmount& nTargetValue, set<pair<const CWalletTx*, unsigned int> >& setCoinsRet, CAmount& nValueRet, const CCoinControl* coinControl, AvailableCoinsType coin_type, bool useIX)
{
    // Note: this function should never be used for "always free" tx types like dstx
    vector<COutput> vCoins;
    vCoins.clear();

    {
        LOCK2(cs_main, cs_wallet);
        for (map<uint256, CWalletTx>::const_iterator it = mapWallet.begin(); it != mapWallet.end(); ++it) {
            const uint256& wtxid = it->first;
            const CWalletTx* pcoin = &(*it).second;

            int nDepth = pcoin->GetDepthInMainChain(false);
            if ((pcoin->IsCoinBase() || pcoin->IsCoinStake()) && pcoin->GetBlocksToMaturity() > 0)
                continue;
            if (nDepth == 0 && !pcoin->InMempool())
                continue;
            for (size_t i = 0; i < pcoin->vout.size(); i++) {
                if (pcoin->vout[i].IsEmpty()) continue;
                isminetype mine = IsMine(pcoin->vout[i]);
                if (mine == ISMINE_NO)
                    continue;
                if (mine == ISMINE_WATCH_ONLY)
                    continue;
                CAmount decodedAmount;
                CKey decodedBlind;
                RevealTxOutAmount(*pcoin, pcoin->vout[i], decodedAmount, decodedBlind);
                if (decodedAmount == 1000000 * COIN) {
                    COutPoint outpoint(wtxid, i);
                    if (IsCollateralized(outpoint)) {
                        continue;
                    }
                }

                std::vector<unsigned char> commitment;
                if (!decodedBlind.IsValid()) {
                    unsigned char blind[32];
                    CreateCommitmentWithZeroBlind(decodedAmount, blind, commitment);
                } else {
                    CreateCommitment(decodedBlind.begin(), decodedAmount, commitment);
                }
                if (pcoin->vout[i].commitment != commitment) {
                    LogPrintf("%s: Commitment not match hash = %s, i = %d, commitment = %s, recomputed = %s, revealed mask = %s\n", __func__, pcoin->GetHash().GetHex(), i, HexStr(&pcoin->vout[i].commitment[0], &pcoin->vout[i].commitment[0] + 33), HexStr(&commitment[0], &commitment[0] + 33), HexStr(decodedBlind.begin(), decodedBlind.begin() + 32));
                    continue;
                }

                {
                    COutPoint outpoint(wtxid, i);
                    if (inSpendQueueOutpoints.count(outpoint)) {
                        continue;
                    }
                }
                vCoins.push_back(COutput(pcoin, i, nDepth, true));
            }
        }
    }

    // coin control -> return all selected outputs (we want all selected to go into the transaction for sure)
    if (coinControl && coinControl->HasSelected()) {
        for (const COutput& out : vCoins) {
            if (!out.fSpendable)
                continue;

            if (coin_type == ONLY_DENOMINATED) {
                CTxIn vin = CTxIn(out.tx->GetHash(), out.i);
                int rounds = GetInputObfuscationRounds(vin);
                // make sure it's actually anonymized
                if (rounds < 0) continue;
            }

            nValueRet += getCOutPutValue(out);
            setCoinsRet.insert(make_pair(out.tx, out.i));
        }
        return (nValueRet >= nTargetValue);
    }

    return (SelectCoinsMinConf(needFee, estimatedFee, ringSize, numOut, nTargetValue, 1, 6, vCoins, setCoinsRet, nValueRet) ||
            SelectCoinsMinConf(needFee, estimatedFee, ringSize, numOut, nTargetValue, 1, 1, vCoins, setCoinsRet, nValueRet) ||
            (bSpendZeroConfChange && SelectCoinsMinConf(needFee, estimatedFee, ringSize, numOut, nTargetValue, 0, 1, vCoins, setCoinsRet, nValueRet)));
}

struct CompareByPriority {
    bool operator()(const COutput& t1,
        const COutput& t2) const
    {
        return t1.Priority() > t2.Priority();
    }
};

bool CWallet::SelectCoinsByDenominations(int nDenom, CAmount nValueMin, CAmount nValueMax, std::vector<CTxIn>& vCoinsRet, std::vector<COutput>& vCoinsRet2, CAmount& nValueRet, int nObfuscationRoundsMin, int nObfuscationRoundsMax)
{
    vCoinsRet.clear();
    nValueRet = 0;

    vCoinsRet2.clear();
    vector<COutput> vCoins;
    AvailableCoins(vCoins, true, NULL, false, ONLY_DENOMINATED);

    std::random_shuffle(vCoins.rbegin(), vCoins.rend());

    //keep track of each denomination that we have
    bool fFound10000 = false;
    bool fFound1000 = false;
    bool fFound100 = false;
    bool fFound10 = false;
    bool fFound1 = false;
    bool fFoundDot1 = false;

    //Check to see if any of the denomination are off, in that case mark them as fulfilled
    if (!(nDenom & (1 << 0))) fFound10000 = true;
    if (!(nDenom & (1 << 1))) fFound1000 = true;
    if (!(nDenom & (1 << 2))) fFound100 = true;
    if (!(nDenom & (1 << 3))) fFound10 = true;
    if (!(nDenom & (1 << 4))) fFound1 = true;
    if (!(nDenom & (1 << 5))) fFoundDot1 = true;

    for (const COutput& out : vCoins) {
        // masternode-like input should not be selected by AvailableCoins now anyway
        if (nValueRet + getCTxOutValue(*out.tx, out.tx->vout[out.i]) <= nValueMax) {
            bool fAccepted = false;

            // Function returns as follows:
            //
            // bit 0 - 10000 DAPS+1 ( bit on if present )
            // bit 1 - 1000 DAPS+1
            // bit 2 - 100 DAPS+1
            // bit 3 - 10 DAPS+1
            // bit 4 - 1 DAPS+1
            // bit 5 - .1 DAPS+1

            CTxIn vin = CTxIn(out.tx->GetHash(), out.i);

            int rounds = GetInputObfuscationRounds(vin);
            if (rounds >= nObfuscationRoundsMax) continue;
            if (rounds < nObfuscationRoundsMin) continue;
            CAmount outValue = getCTxOutValue(*out.tx, out.tx->vout[out.i]);
            if (fFound10000 && fFound1000 && fFound100 && fFound10 && fFound1 && fFoundDot1) { //if fulfilled
                //we can return this for submission
                if (nValueRet >= nValueMin) {
                    //random reduce the max amount we'll submit for anonymity
                    nValueMax -= (secp256k1_rand32() % (nValueMax / 5));
                    //on average use 50% of the inputs or less
                    int r = (secp256k1_rand32() % (int)vCoins.size());
                    if ((int)vCoinsRet.size() > r) return true;
                }
                //Denomination criterion has been met, we can take any matching denominations
                if ((nDenom & (1 << 0)) && getCTxOutValue(*out.tx, out.tx->vout[out.i]) == ((10000 * COIN) + 10000000)) {
                    fAccepted = true;
                } else if ((nDenom & (1 << 1)) && getCTxOutValue(*out.tx, out.tx->vout[out.i]) == ((1000 * COIN) + 1000000)) {
                    fAccepted = true;
                } else if ((nDenom & (1 << 2)) && getCTxOutValue(*out.tx, out.tx->vout[out.i]) == ((100 * COIN) + 100000)) {
                    fAccepted = true;
                } else if ((nDenom & (1 << 3)) && getCTxOutValue(*out.tx, out.tx->vout[out.i]) == ((10 * COIN) + 10000)) {
                    fAccepted = true;
                } else if ((nDenom & (1 << 4)) && getCTxOutValue(*out.tx, out.tx->vout[out.i]) == ((1 * COIN) + 1000)) {
                    fAccepted = true;
                } else if ((nDenom & (1 << 5)) && getCTxOutValue(*out.tx, out.tx->vout[out.i]) == ((.1 * COIN) + 100)) {
                    fAccepted = true;
                }
            } else {
                //Criterion has not been satisfied, we will only take 1 of each until it is.
                if ((nDenom & (1 << 0)) && outValue == ((10000 * COIN) + 10000000)) {
                    fAccepted = true;
                    fFound10000 = true;
                } else if ((nDenom & (1 << 1)) && outValue == ((1000 * COIN) + 1000000)) {
                    fAccepted = true;
                    fFound1000 = true;
                } else if ((nDenom & (1 << 2)) && outValue == ((100 * COIN) + 100000)) {
                    fAccepted = true;
                    fFound100 = true;
                } else if ((nDenom & (1 << 3)) && outValue == ((10 * COIN) + 10000)) {
                    fAccepted = true;
                    fFound10 = true;
                } else if ((nDenom & (1 << 4)) && outValue == ((1 * COIN) + 1000)) {
                    fAccepted = true;
                    fFound1 = true;
                } else if ((nDenom & (1 << 5)) && outValue == ((.1 * COIN) + 100)) {
                    fAccepted = true;
                    fFoundDot1 = true;
                }
            }
            if (!fAccepted) continue;

            vin.prevPubKey = out.tx->vout[out.i].scriptPubKey; // the inputs PubKey
            nValueRet += outValue;
            vCoinsRet.push_back(vin);
            vCoinsRet2.push_back(out);
        }
    }

    return (nValueRet >= nValueMin && fFound10000 && fFound1000 && fFound100 && fFound10 && fFound1 && fFoundDot1);
}

bool CWallet::IsCollateralized(const COutPoint& outpoint)
{
    for (CMasternodeConfig::CMasternodeEntry mne : masternodeConfig.getEntries()) {
        if (mne.getTxHash() == outpoint.hash.GetHex() && mne.getOutputIndex() == outpoint.n) {
            return true;
        }
    }
    return false;
}

bool CWallet::IsMasternodeController()
{
    return masternodeConfig.getEntries().size() > 0;
}

bool CWallet::SelectCoinsDark(CAmount nValueMin, CAmount nValueMax, std::vector<CTxIn>& setCoinsRet, CAmount& nValueRet, int nObfuscationRoundsMin, int nObfuscationRoundsMax)
{
    CCoinControl* coinControl = NULL;

    setCoinsRet.clear();
    nValueRet = 0;

    vector<COutput> vCoins;
    AvailableCoins(vCoins, true, coinControl, false, nObfuscationRoundsMin < 0 ? ONLY_NONDENOMINATED_NOT1000000IFMN : ONLY_DENOMINATED);

    set<pair<const CWalletTx*, unsigned int> > setCoinsRet2;

    //order the array so largest nondenom are first, then denominations, then very small inputs.
    sort(vCoins.rbegin(), vCoins.rend(), CompareByPriority());

    for (const COutput& out : vCoins) {
        //do not allow inputs less than 1 CENT
        CAmount outValue = getCTxOutValue(*out.tx, out.tx->vout[out.i]);
        if (outValue < CENT) continue;
        //do not allow collaterals to be selected

        if (IsCollateralAmount(getCTxOutValue(*out.tx, out.tx->vout[out.i]))) continue;
        if (fMasterNode && getCTxOutValue(*out.tx, out.tx->vout[out.i]) == 1000000 * COIN) continue; //masternode input

        if (nValueRet + outValue <= nValueMax) {
            CTxIn vin = CTxIn(out.tx->GetHash(), out.i);

            int rounds = GetInputObfuscationRounds(vin);
            if (rounds >= nObfuscationRoundsMax) continue;
            if (rounds < nObfuscationRoundsMin) continue;

            vin.prevPubKey = out.tx->vout[out.i].scriptPubKey; // the inputs PubKey
            nValueRet += outValue;
            setCoinsRet.push_back(vin);
            setCoinsRet2.insert(make_pair(out.tx, out.i));
        }
    }

    // if it's more than min, we're good to return
    if (nValueRet >= nValueMin) return true;

    return false;
}

bool CWallet::SelectCoinsCollateral(std::vector<CTxIn>& setCoinsRet, CAmount& nValueRet)
{
    vector<COutput> vCoins;

    AvailableCoins(vCoins);

    set<pair<const CWalletTx*, unsigned int> > setCoinsRet2;

    for (const COutput& out : vCoins) {
        // collateral inputs will always be a multiple of DARSEND_COLLATERAL, up to five
        CAmount outValue = getCTxOutValue(*out.tx, out.tx->vout[out.i]);
        if (IsCollateralAmount(outValue)) {
            CTxIn vin = CTxIn(out.tx->GetHash(), out.i);

            vin.prevPubKey = out.tx->vout[out.i].scriptPubKey; // the inputs PubKey
            nValueRet += outValue;
            setCoinsRet.push_back(vin);
            setCoinsRet2.insert(make_pair(out.tx, out.i));
            return true;
        }
    }

    return false;
}

int CWallet::CountInputsWithAmount(CAmount nInputAmount)
{
    CAmount nTotal = 0;
    {
        LOCK(cs_wallet);
        for (map<uint256, CWalletTx>::const_iterator it = mapWallet.begin(); it != mapWallet.end(); ++it) {
            const CWalletTx* pcoin = &(*it).second;
            if (pcoin->IsTrusted()) {
                int nDepth = pcoin->GetDepthInMainChain(false);

                for (unsigned int i = 0; i < pcoin->vout.size(); i++) {
                    COutput out = COutput(pcoin, i, nDepth, true);
                    CTxIn vin = CTxIn(out.tx->GetHash(), out.i);

                    if (getCOutPutValue(out) != nInputAmount) continue;
                    if (!IsDenominatedAmount(getCTxOutValue(*pcoin, pcoin->vout[i]))) continue;
                    if (IsSpent(out.tx->GetHash(), i) || IsMine(pcoin->vout[i]) != ISMINE_SPENDABLE || !IsDenominated(vin)) continue;

                    nTotal++;
                }
            }
        }
    }

    return nTotal;
}

bool CWallet::HasCollateralInputs(bool fOnlyConfirmed)
{
    vector<COutput> vCoins;
    AvailableCoins(vCoins, fOnlyConfirmed);

    int nFound = 0;
    for (const COutput& out : vCoins)
        if (IsCollateralAmount(getCOutPutValue(out))) nFound++;

    return nFound > 0;
}

bool CWallet::IsCollateralAmount(CAmount nInputAmount) const
{
    return nInputAmount != 0 && nInputAmount % OBFUSCATION_COLLATERAL == 0 && nInputAmount < OBFUSCATION_COLLATERAL * 5 && nInputAmount > OBFUSCATION_COLLATERAL;
}

bool CWallet::CreateCollateralTransaction(CMutableTransaction& txCollateral, std::string& strReason)
{
    /*
        To doublespend a collateral transaction, it will require a fee higher than this. So there's
        still a significant cost.
    */
    CAmount nFeeRet = 1 * COIN;

    txCollateral.vin.clear();
    txCollateral.vout.clear();

    CReserveKey reservekey(this);
    CAmount nValueIn2 = 0;
    std::vector<CTxIn> vCoinsCollateral;

    if (!SelectCoinsCollateral(vCoinsCollateral, nValueIn2)) {
        strReason = "Error: Obfuscation requires a collateral transaction and could not locate an acceptable input!";
        return false;
    }

    // make our change address
    CScript scriptChange;
    CPubKey vchPubKey;
    assert(reservekey.GetReservedKey(vchPubKey)); // should never fail, as we just unlocked
    scriptChange = GetScriptForDestination(vchPubKey);
    reservekey.KeepKey();

    for (CTxIn v : vCoinsCollateral)
        txCollateral.vin.push_back(v);

    if (nValueIn2 - OBFUSCATION_COLLATERAL - nFeeRet > 0) {
        //pay collateral charge in fees
        CTxOut vout3 = CTxOut(nValueIn2 - OBFUSCATION_COLLATERAL, scriptChange);
        CPubKey sharedSec;
        CKey view;
        myViewPrivateKey(view);
        EncodeTxOutAmount(vout3, vout3.nValue, 0);
        txCollateral.vout.push_back(vout3);
    }

    int vinNumber = 0;
    for (CTxIn v : txCollateral.vin) {
        if (!SignSignature(*this, v.prevPubKey, txCollateral, vinNumber, int(SIGHASH_ALL | SIGHASH_ANYONECANPAY))) {
            for (CTxIn v : vCoinsCollateral)
                UnlockCoin(v.prevout);

            strReason = "CObfuscationPool::Sign - Unable to sign collateral transaction! \n";
            return false;
        }
        vinNumber++;
    }

    return true;
}

bool CWallet::GetBudgetSystemCollateralTX(CTransaction& tx, uint256 hash, bool useIX)
{
    CWalletTx wtx;
    if (GetBudgetSystemCollateralTX(wtx, hash, useIX)) {
        tx = (CTransaction)wtx;
        return true;
    }
    return false;
}

bool CWallet::GetBudgetSystemCollateralTX(CWalletTx& tx, uint256 hash, bool useIX)
{
    // make our change address
    CReserveKey reservekey(pwalletMain);

    CScript scriptChange;
    scriptChange << OP_RETURN << ToByteVector(hash);

    CAmount nFeeRet = 0;
    std::string strFail = "";
    vector<pair<CScript, CAmount> > vecSend;
    vecSend.push_back(make_pair(scriptChange, BUDGET_FEE_TX));

    CCoinControl* coinControl = NULL;
    bool success = CreateTransaction(vecSend, tx, reservekey, nFeeRet, strFail, coinControl, ALL_COINS, useIX, (CAmount)0);
    if (!success) {
        LogPrintf("GetBudgetSystemCollateralTX: Error - %s\n", strFail);
        return false;
    }

    return true;
}


bool CWallet::ConvertList(std::vector<CTxIn> vCoins, std::vector<CAmount>& vecAmounts)
{
    for (CTxIn i : vCoins) {
        COutPoint prevout = findMyOutPoint(i);
        if (mapWallet.count(prevout.hash)) {
            CWalletTx& wtx = mapWallet[prevout.hash];
            if (prevout.n < wtx.vout.size()) {
                vecAmounts.push_back(getCTxOutValue(wtx, wtx.vout[prevout.n]));
            }
        } else {
            LogPrintf("ConvertList -- Couldn't find transaction\n");
        }
    }
    return true;
}

bool CWallet::CreateCommitment(const CAmount val, CKey& blind, std::vector<unsigned char>& commitment)
{
    blind.MakeNewKey(true);
    return CreateCommitment(blind.begin(), val, commitment);
}

bool CWallet::CreateCommitmentWithZeroBlind(const CAmount val, unsigned char* pBlind, std::vector<unsigned char>& commitment)
{
    memset(pBlind, 0, 32);
    return CreateCommitment(pBlind, val, commitment);
}

bool CWallet::CreateCommitment(const unsigned char* blind, CAmount val, std::vector<unsigned char>& commitment)
{
    secp256k1_context2* both = GetContext();
    secp256k1_pedersen_commitment commitmentD;
    if (!secp256k1_pedersen_commit(both, &commitmentD, blind, val, &secp256k1_generator_const_h, &secp256k1_generator_const_g)) {
        return false;
    }
    unsigned char output[33];
    if (!secp256k1_pedersen_commitment_serialize(both, output, &commitmentD)) {
        return false;
    }
    std::copy(output, output + 33, std::back_inserter(commitment));
    return true;
}

int CWallet::ComputeTxSize(size_t numIn, size_t numOut, size_t ringSize)
{
    int txinSize = 36 + 4 + 33 + 36 * ringSize;
    int txoutSize = 8 + 35 + 33 + 32 + 32 + 32 + 33;
    int bpSize = numOut == 1 ? 675 : 738;
    int txSize = 4 + numIn * txinSize + numOut * txoutSize + 4 + 1 + 8 + 4 + bpSize + 8 + 32 + (numIn + 1) * (ringSize + 1) * 32 + 33;
    return txSize;
}

//compute the amount that let users send reserve balance
CAmount CWallet::ComputeReserveUTXOAmount() {
    CAmount fee = ComputeFee(1, 2, MAX_RING_SIZE);
    return nReserveBalance + fee;
}

int CWallet::ComputeFee(size_t numIn, size_t numOut, size_t ringSize)
{
    int txSize = ComputeTxSize(numIn, numOut, ringSize);
    CAmount nFeeNeeded = GetMinimumFee(txSize, nTxConfirmTarget, mempool);
    nFeeNeeded += BASE_FEE;
    return nFeeNeeded;
}

bool CWallet::CreateTransactionBulletProof(const CKey& txPrivDes, const CPubKey& recipientViewKey, CScript scriptPubKey, const CAmount& nValue, CWalletTx& wtxNew, CReserveKey& reservekey, CAmount& nFeeRet, std::string& strFailReason, const CCoinControl* coinControl, AvailableCoinsType coin_type, bool useIX, CAmount nFeePay, int ringSize, bool sendtoMyself)
{
    vector<pair<CScript, CAmount> > vecSend;
    vecSend.push_back(make_pair(scriptPubKey, nValue));
    return CreateTransactionBulletProof(txPrivDes, recipientViewKey, vecSend, wtxNew, reservekey, nFeeRet, strFailReason, coinControl, coin_type, useIX, nFeePay, ringSize, sendtoMyself);
}

//settingTime = 0 => auto consolidate on
//settingTime > 0 => only consolidate transactions came before this settingTime
bool CWallet::WriteAutoConsolidateSettingTime(uint32_t settingTime)
{
    return CWalletDB(strWalletFile).WriteAutoConsolidateSettingTime(settingTime);
}

uint32_t CWallet::ReadAutoConsolidateSettingTime()
{
    return CWalletDB(strWalletFile).ReadAutoConsolidateSettingTime();
}

bool CWallet::IsAutoConsolidateOn()
{
    return ReadAutoConsolidateSettingTime() == 0;
}

bool CWallet::CreateTransactionBulletProof(const CKey& txPrivDes, const CPubKey& recipientViewKey, const std::vector<std::pair<CScript, CAmount> >& vecSend, CWalletTx& wtxNew, CReserveKey& reservekey, CAmount& nFeeRet, std::string& strFailReason, const CCoinControl* coinControl, AvailableCoinsType coin_type, bool useIX, CAmount nFeePay, int ringSize, bool tomyself)
{
    if (useIX && nFeePay < CENT) nFeePay = CENT;

    //randomize ring size
    unsigned char rand_seed[16];
    memcpy(rand_seed, txPrivDes.begin(), 16);
    secp256k1_rand_seed(rand_seed);
    ringSize = MIN_RING_SIZE + secp256k1_rand32() % (MAX_RING_SIZE - MIN_RING_SIZE + 1);

    //Currently we only allow transaction with one or two recipients
    //If two, the second recipient is a change output
    if (vecSend.size() > 1) {
        strFailReason = _("Currently the Number of supported recipients must be 1");
        return false;
    }

    CAmount nValue = 0;

    for (const PAIRTYPE(CScript, CAmount) & s : vecSend) {
        if (nValue < 0) {
            strFailReason = _("Transaction amounts must be positive");
            return false;
        }
        nValue += s.second;
    }
    if (vecSend.empty() || nValue < 0) {
        strFailReason = _("Transaction amounts must be positive");
        return false;
    }

    wtxNew.fTimeReceivedIsTxTime = true;
    wtxNew.BindWallet(this);
    CMutableTransaction txNew;
    txNew.hasPaymentID = wtxNew.hasPaymentID;
    txNew.paymentID = wtxNew.paymentID;
    CAmount nSpendableBalance = GetSpendableBalance();
    bool ret = true;
    {
        LOCK2(cs_main, cs_wallet);
        {
            nFeeRet = 0;
            if (nFeePay > 0) nFeeRet = nFeePay;
            unsigned int nBytes = 0;
            int iterations = 0;
            while (true && iterations < 10) {
                iterations++;
                txNew.vin.clear();
                txNew.vout.clear();
                wtxNew.fFromMe = true;

                CAmount nTotalValue = nValue + nFeeRet;
                double dPriority = 0;

                // vouts to the payees
                for (const PAIRTYPE(CScript, CAmount) & s : vecSend) {
                    CTxOut txout(s.second, s.first);
                    CPubKey txPub = txPrivDes.GetPubKey();
                    txPrivKeys.push_back(txPrivDes);
                    std::copy(txPub.begin(), txPub.end(), std::back_inserter(txout.txPub));
                    if (txout.IsDust(::minRelayTxFee)) {
                        strFailReason = _("Transaction amount too small");
                        ret = false;
                        break;
                    }
                    CPubKey sharedSec;
                    ECDHInfo::ComputeSharedSec(txPrivDes, recipientViewKey, sharedSec);
                    EncodeTxOutAmount(txout, txout.nValue, sharedSec.begin());
                    txNew.vout.push_back(txout);
                    nBytes += ::GetSerializeSize(*(CTxOut*)&txout, SER_NETWORK, PROTOCOL_VERSION);
                }

                if (!ret) break;

                // Choose coins to use
                set<pair<const CWalletTx*, unsigned int> > setCoins;
                CAmount nValueIn = 0;
                CAmount estimateFee;
                if (!SelectCoins(true, estimateFee, ringSize, 2, nTotalValue, setCoins, nValueIn, coinControl, coin_type, useIX)) {
                    if (coin_type == ALL_COINS) {
                        if (nSpendableBalance < nTotalValue + estimateFee) {
                            strFailReason = "Insufficient funds. Transaction requires a fee of " + ValueFromAmountToString(estimateFee);
                        } else if (setCoins.size() > MAX_TX_INPUTS) {
                            strFailReason = _("You have attempted to send more than 50 UTXOs in a single transaction. This is a rare occurrence, and to work around this limitation, please either lower the total amount of the transaction, or send two separate transactions with 50% of your total desired amount.");
                        } else if (nValueIn == 0) {
                            strFailReason = _("You have attempted to send more than 50 UTXOs in a single transaction. This is a rare occurrence, and to work around this limitation, please either lower the total amount of the transaction, or send two separate transactions with 50% of your total desired amount.");
                        } 
                    } else if (coin_type == ONLY_NOT1000000IFMN) {
                        strFailReason = _("Unable to locate enough funds for this transaction that are not equal 10000 DAPS.");
                    } else if (coin_type == ONLY_NONDENOMINATED_NOT1000000IFMN) {
                        strFailReason = _("Unable to locate enough Obfuscation non-denominated funds for this transaction that are not equal 1000000 DAPS.");
                    } else {
                        strFailReason = _("Unable to locate enough Obfuscation denominated funds for this transaction.");
                        strFailReason += " " + _("Obfuscation uses exact denominated amounts to send funds, you might simply need to anonymize some more coins.");
                    }

                    if (useIX) {
                        strFailReason += " " + _("SwiftX requires inputs with at least 6 confirmations, you might need to wait a few minutes and try again.");
                    }

                    ret = false;
                    break;
                }

                CAmount nChange = nValueIn - nValue - nFeeRet;

                if (nChange >= 0) {
                    // Fill a vout to ourself
                    CScript scriptChange;
                    scriptChange = GetScriptForDestination(coinControl->receiver);

                    CTxOut newTxOut(nChange, scriptChange);
                    txPrivKeys.push_back(coinControl->txPriv);
                    CPubKey txPubChange = coinControl->txPriv.GetPubKey();
                    std::copy(txPubChange.begin(), txPubChange.end(), std::back_inserter(newTxOut.txPub));
                    nBytes += ::GetSerializeSize(*(CTxOut*)&newTxOut, SER_NETWORK, PROTOCOL_VERSION);
                    //formulae for ring signature size
                    int rsSize = ComputeTxSize(setCoins.size(), 2, ringSize);
                    nBytes = rsSize;
                    CAmount nFeeNeeded = max(nFeePay, GetMinimumFee(nBytes, nTxConfirmTarget, mempool));
                    nFeeNeeded += BASE_FEE;
                    LogPrintf("%s: nFeeNeeded=%d, rsSize=%d\n", __func__, nFeeNeeded, rsSize);
                    if (nFeeNeeded < COIN) nFeeNeeded = COIN;
                    newTxOut.nValue -= nFeeNeeded;
                    txNew.nTxFee = nFeeNeeded;
                    if (newTxOut.nValue < 0) {
                        if (nSpendableBalance > nValueIn) {
                            continue;
                        }
                        ret = false;
                        break;
                    }
                    CPubKey shared;
                    computeSharedSec(txNew, newTxOut, shared);
                    EncodeTxOutAmount(newTxOut, newTxOut.nValue, shared.begin());
                    if (tomyself)
                        txNew.vout.push_back(newTxOut);
                    else {
                        vector<CTxOut>::iterator position = txNew.vout.begin() + GetRandInt(txNew.vout.size() + 1);
                        txNew.vout.insert(position, newTxOut);
                    }
                } else {
                    if (nSpendableBalance > nValueIn) {
                        continue;
                    }
                    ret = false;
                    break;
                }

                // Fill vin
                for (const PAIRTYPE(const CWalletTx*, unsigned int) & coin : setCoins)
                    txNew.vin.push_back(CTxIn(coin.first->GetHash(), coin.second));

                // Embed the constructed transaction data in wtxNew.
                *static_cast<CTransaction*>(&wtxNew) = CTransaction(txNew);
                break;
            }
            if (ret && !makeRingCT(wtxNew, ringSize, strFailReason)) {
                ret = false;
            }

            if (ret && !generateBulletProofAggregate(wtxNew)) {
                strFailReason = _("Failed to generate bulletproof");
                ret = false;
            }

            if (ret) {
                //set transaction output amounts as 0
                for (size_t i = 0; i < wtxNew.vout.size(); i++) {
                    wtxNew.vout[i].nValue = 0;
                }

                if (!CommitTransaction(wtxNew, reservekey, (!useIX ? "tx" : "ix"))) {
                    inSpendQueueOutpointsPerSession.clear();
                    ret = false;
                    strFailReason = _("Error: The transaction was rejected! This might happen if some of the coins in your wallet were already spent, such as if you used a copy of wallet.dat and coins were spent in the copy but not marked as spent here.");
                }
                for (size_t i = 0; i < inSpendQueueOutpointsPerSession.size(); i++) {
                    inSpendQueueOutpoints[inSpendQueueOutpointsPerSession[i]] = true;
                }
                inSpendQueueOutpointsPerSession.clear();

                uint256 hash = wtxNew.GetHash();
                int maxTxPrivKeys = txPrivKeys.size() > wtxNew.vout.size() ? wtxNew.vout.size() : txPrivKeys.size();
                for (int i = 0; i < maxTxPrivKeys; i++) {
                    std::string key = hash.GetHex() + std::to_string(i);
                    CWalletDB(strWalletFile).WriteTxPrivateKey(key, CBitcoinSecret(txPrivKeys[i]).ToString());
                }
                txPrivKeys.clear();
            }
        }
    }

    return ret;
}

bool CWallet::CreateTransaction(const vector<pair<CScript, CAmount> >& vecSend,
    CWalletTx& wtxNew,
    CReserveKey& reservekey,
    CAmount& nFeeRet,
    std::string& strFailReason,
    const CCoinControl* coinControl,
    AvailableCoinsType coin_type,
    bool useIX,
    CAmount nFeePay)
{
    if (useIX && nFeePay < CENT) nFeePay = CENT;

    CAmount nValue = 0;

    for (const PAIRTYPE(CScript, CAmount) & s : vecSend) {
        if (nValue < 0) {
            strFailReason = _("Transaction amounts must be positive");
            return false;
        }
        nValue += s.second;
    }
    if (vecSend.empty() || nValue < 0) {
        strFailReason = _("Transaction amounts must be positive");
        return false;
    }

    wtxNew.fTimeReceivedIsTxTime = true;
    wtxNew.BindWallet(this);
    CMutableTransaction txNew;
    txNew.hasPaymentID = wtxNew.hasPaymentID;
    txNew.paymentID = wtxNew.paymentID;
    wtxNew.txType = TX_TYPE_REVEAL_AMOUNT;
    txNew.txType = TX_TYPE_REVEAL_AMOUNT;
    txNew.nTxFee = wtxNew.nTxFee;

    {
        LOCK2(cs_main, cs_wallet);
        {
            nFeeRet = txNew.nTxFee;
            if (nFeePay > 0) nFeeRet = nFeePay;
            while (true) {
                txNew.vin.clear();
                txNew.vout.clear();
                wtxNew.fFromMe = true;

                CAmount nTotalValue = nValue + nFeeRet;
                double dPriority = 0;

                // vouts to the payees
                if (coinControl && !coinControl->fSplitBlock) {
                    for (const PAIRTYPE(CScript, CAmount) & s : vecSend) {
                        CTxOut txout(s.second, s.first);
                        if (txout.IsDust(::minRelayTxFee)) {
                            strFailReason = _("Transaction amount too small");
                            return false;
                        }
                        txNew.vout.push_back(txout);
                    }
                } else //UTXO Splitter Transaction
                {
                    int nSplitBlock;

                    if (coinControl)
                        nSplitBlock = coinControl->nSplitBlock;
                    else
                        nSplitBlock = 1;

                    for (const PAIRTYPE(CScript, CAmount) & s : vecSend) {
                        for (int i = 0; i < nSplitBlock; i++) {
                            if (i == nSplitBlock - 1) {
                                uint64_t nRemainder = s.second % nSplitBlock;
                                txNew.vout.push_back(CTxOut((s.second / nSplitBlock) + nRemainder, s.first));
                            } else
                                txNew.vout.push_back(CTxOut(s.second / nSplitBlock, s.first));
                        }
                    }
                }

                // Choose coins to use
                set<pair<const CWalletTx*, unsigned int> > setCoins;
                CAmount nValueIn = 0;
                CAmount estimatedFee = 0;
                if (!SelectCoins(true, estimatedFee, 10, 2, nTotalValue, setCoins, nValueIn, coinControl, coin_type, useIX)) {
                    if (coin_type == ALL_COINS) {
                        strFailReason = _("Insufficient funds.");
                    } else if (coin_type == ONLY_NOT1000000IFMN) {
                        strFailReason = _("Unable to locate enough funds for this transaction that are not equal 10000 DAPS.");
                    } else if (coin_type == ONLY_NONDENOMINATED_NOT1000000IFMN) {
                        strFailReason = _("Unable to locate enough Obfuscation non-denominated funds for this transaction that are not equal 10000 DAPS.");
                    } else {
                        strFailReason = _("Unable to locate enough Obfuscation denominated funds for this transaction.");
                        strFailReason += " " + _("Obfuscation uses exact denominated amounts to send funds, you might simply need to anonymize some more coins.");
                    }

                    if (useIX) {
                        strFailReason += " " + _("SwiftX requires inputs with at least 6 confirmations, you might need to wait a few minutes and try again.");
                    }

                    return false;
                }


                for (PAIRTYPE(const CWalletTx*, unsigned int) pcoin : setCoins) {
                    CAmount nCredit = pcoin.first->vout[pcoin.second].nValue;
                    //The coin age after the next block (depth+1) is used instead of the current,
                    //reflecting an assumption the user would accept a bit more delay for
                    //a chance at a free transaction.
                    //But mempool inputs might still be in the mempool, so their age stays 0
                    int age = pcoin.first->GetDepthInMainChain();
                    if (age != 0)
                        age += 1;
                    dPriority += (double)nCredit * age;
                }

                CAmount nChange = nValueIn - nValue - nFeeRet;

                //over pay for denominated transactions
                if (coin_type == ONLY_DENOMINATED) {
                    nFeeRet += nChange;
                    nChange = 0;
                    wtxNew.mapValue["DS"] = "1";
                }

                if (nChange > 0) {
                    // Fill a vout to ourself
                    // TODO: pass in scriptChange instead of reservekey so
                    // change transaction isn't always pay-to-dapscoin-address
                    CScript scriptChange;

                    // coin control: send change to custom address

                    // Note: We use a new key here to keep it from being obvious which side is the change.
                    //  The drawback is that by not reusing a previous key, the change may be lost if a
                    //  backup is restored, if the backup doesn't have the new private key for the change.
                    //  If we reused the old key, it would be possible to add code to look for and
                    //  rediscover unknown transactions that were written with keys of ours to recover
                    //  post-backup change.

                    // Reserve a new key pair from key pool
                    CPubKey vchPubKey;
                    bool ret;
                    ret = reservekey.GetReservedKey(vchPubKey);
                    assert(ret); // should never fail, as we just unlocked

                    scriptChange = GetScriptForDestination(vchPubKey);

                    CTxOut newTxOut(nChange, scriptChange);

                    // Never create dust outputs; if we would, just
                    // add the dust to the fee.
                    if (newTxOut.IsDust(::minRelayTxFee)) {
                        nFeeRet += nChange;
                        nChange = 0;
                        reservekey.ReturnKey();
                    } else {
                        // Insert change txn at random position:
                        vector<CTxOut>::iterator position = txNew.vout.begin() + GetRandInt(txNew.vout.size() + 1);
                        txNew.vout.insert(position, newTxOut);
                    }
                } else
                    reservekey.ReturnKey();

                // Fill vin
                for (const PAIRTYPE(const CWalletTx*, unsigned int) & coin : setCoins)
                    txNew.vin.push_back(CTxIn(coin.first->GetHash(), coin.second));

                // Sign
                int nIn = 0;
                for (const PAIRTYPE(const CWalletTx*, unsigned int) & coin : setCoins)
                    if (!SignSignature(*this, *coin.first, txNew, nIn++)) {
                        strFailReason = _("Signing transaction failed");
                        return false;
                    }
                // Embed the constructed transaction data in wtxNew.
                *static_cast<CTransaction*>(&wtxNew) = CTransaction(txNew);

                // Limit size
                unsigned int nBytes = ::GetSerializeSize(*(CTransaction*)&wtxNew, SER_NETWORK, PROTOCOL_VERSION);
                if (nBytes >= MAX_STANDARD_TX_SIZE) {
                    strFailReason = _("Transaction too large");
                    return false;
                }
                dPriority = wtxNew.ComputePriority(dPriority, nBytes);

                // Can we complete this as a free transaction?
                if (fSendFreeTransactions && nBytes <= MAX_FREE_TRANSACTION_CREATE_SIZE) {
                    // Not enough fee: enough priority?
                    double dPriorityNeeded = mempool.estimatePriority(nTxConfirmTarget);
                    // Not enough mempool history to estimate: use hard-coded AllowFree.
                    if (dPriorityNeeded <= 0 && AllowFree(dPriority))
                        break;

                    // Small enough, and priority high enough, to send for free
                    if (dPriorityNeeded > 0 && dPriority >= dPriorityNeeded)
                        break;
                }

                CAmount nFeeNeeded = max(nFeePay, GetMinimumFee(nBytes, nTxConfirmTarget, mempool));

                // If we made it here and we aren't even able to meet the relay fee on the next pass, give up
                // because we must be at the maximum allowed fee.
                if (nFeeNeeded < ::minRelayTxFee.GetFee(nBytes)) {
                    strFailReason = _("Transaction too large for fee policy");
                    return false;
                }

                break;
            }
        }
    }
    return true;
}

bool CWallet::generateBulletProofAggregate(CTransaction& tx)
{
    unsigned char proof[2000];
    size_t len = 2000;
    const size_t MAX_VOUT = 5;
    unsigned char nonce[32];
    GetRandBytes(nonce, 32);
    unsigned char blinds[MAX_VOUT][32];
    uint64_t values[MAX_VOUT];
    size_t i = 0;
    const unsigned char* blind_ptr[MAX_VOUT];
    if (tx.vout.size() > MAX_VOUT) return false;
    memset(blinds, 0, tx.vout.size() * 32);
    for (i = 0; i < tx.vout.size(); i++) {
        memcpy(&blinds[i][0], tx.vout[i].maskValue.inMemoryRawBind.begin(), 32);
        blind_ptr[i] = blinds[i];
        values[i] = tx.vout[i].nValue;
    }
    int ret = secp256k1_bulletproof_rangeproof_prove(GetContext(), GetScratch(), GetGenerator(), proof, &len, values, NULL, blind_ptr, tx.vout.size(), &secp256k1_generator_const_h, 64, nonce, NULL, 0);
    std::copy(proof, proof + len, std::back_inserter(tx.bulletproofs));
    return ret;
}

bool CWallet::makeRingCT(CTransaction& wtxNew, int ringSize, std::string& strFailReason)
{
    int myIndex;
    if (!selectDecoysAndRealIndex(wtxNew, myIndex, ringSize)) {
        return false;
    }
    secp256k1_context2* both = GetContext();

    for (CTxOut& out : wtxNew.vout) {
        if (!out.IsEmpty()) {
            secp256k1_pedersen_commitment commitment;
            CKey blind;
            blind.Set(out.maskValue.inMemoryRawBind.begin(), out.maskValue.inMemoryRawBind.end(), true);
            if (!secp256k1_pedersen_commit(both, &commitment, blind.begin(), out.nValue, &secp256k1_generator_const_h, &secp256k1_generator_const_g))
                throw runtime_error("Cannot commit commitment");
            unsigned char output[33];
            if (!secp256k1_pedersen_commitment_serialize(both, output, &commitment))
                throw runtime_error("Cannot serialize commitment");
            out.commitment.clear();
            std::copy(output, output + 33, std::back_inserter(out.commitment));
        }
    }

    const size_t MAX_VIN = MAX_TX_INPUTS;
    const size_t MAX_DECOYS = MAX_RING_SIZE; //padding 1 for safety reasons
    const size_t MAX_VOUT = 5;

    if (wtxNew.vin.size() > MAX_TX_INPUTS || wtxNew.vin.size() == 0) {
        strFailReason = _("You have attempted to send a total value that is comprised of more than 50 smaller deposits. This is a rare occurrence, and lowering the total value sent, or sending the same total value in two separate transactions will usually work around this limitation.");
        return false;
    }

    for (size_t i = 0; i < wtxNew.vin.size(); i++) {
        if (wtxNew.vin[i].decoys.size() != wtxNew.vin[0].decoys.size()) {
            strFailReason = _("All inputs should have the same number of decoys");
            return false;
        }
    }

    if (wtxNew.vin[0].decoys.size() > MAX_DECOYS || wtxNew.vin[0].decoys.size() < MIN_RING_SIZE) {
        strFailReason = _("Too many decoys");
        return false; //maximum decoys = 15
    }

    std::vector<secp256k1_pedersen_commitment> myInputCommiments;
    int totalCommits = wtxNew.vin.size() + wtxNew.vout.size();
    int npositive = wtxNew.vin.size();
    unsigned char myBlinds[MAX_VIN + MAX_VIN + MAX_VOUT + 1][32]; //myBlinds is used for compuitng additional private key in the ring =
    memset(myBlinds, 0, (MAX_VIN + MAX_VIN + MAX_VOUT + 1) * 32);
    const unsigned char* bptr[MAX_VIN + MAX_VIN + MAX_VOUT + 1];
    //all in pubkeys + an additional public generated from commitments
    unsigned char allInPubKeys[MAX_VIN + 1][MAX_DECOYS + 1][33];
    unsigned char allKeyImages[MAX_VIN + 1][33];
    unsigned char allInCommitments[MAX_VIN][MAX_DECOYS + 1][33];
    unsigned char allOutCommitments[MAX_VOUT][33];

    int myBlindsIdx = 0;
    //additional member in the ring = Sum of All input public keys + sum of all input commitments - sum of all output commitments
    for (size_t j = 0; j < wtxNew.vin.size(); j++) {
        COutPoint myOutpoint;
        if (myIndex == -1) {
            myOutpoint = wtxNew.vin[j].prevout;
        } else {
            myOutpoint = wtxNew.vin[j].decoys[myIndex];
        }
        CTransaction& inTx = mapWallet[myOutpoint.hash];
        CKey tmp;
        if (!findCorrespondingPrivateKey(inTx.vout[myOutpoint.n], tmp))
            throw runtime_error("Cannot find private key corresponding to the input");
        memcpy(&myBlinds[myBlindsIdx][0], tmp.begin(), 32);
        bptr[myBlindsIdx] = &myBlinds[myBlindsIdx][0];
        myBlindsIdx++;
    }

    //Collecting input commitments blinding factors
    for (CTxIn& in : wtxNew.vin) {
        COutPoint myOutpoint;
        if (myIndex == -1) {
            myOutpoint = in.prevout;
        } else {
            myOutpoint = in.decoys[myIndex];
        }
        CTransaction& inTx = mapWallet[myOutpoint.hash];
        secp256k1_pedersen_commitment inCommitment;
        if (!secp256k1_pedersen_commitment_parse(both, &inCommitment, &(inTx.vout[myOutpoint.n].commitment[0]))) {
            strFailReason = _("Cannot parse the commitment for inputs");
            return false;
        }

        myInputCommiments.push_back(inCommitment);
        CAmount tempAmount;
        CKey tmp;
        RevealTxOutAmount(inTx, inTx.vout[myOutpoint.n], tempAmount, tmp);
        if (tmp.IsValid()) memcpy(&myBlinds[myBlindsIdx][0], tmp.begin(), 32);
        //verify input commitments
        std::vector<unsigned char> recomputedCommitment;
        if (!CreateCommitment(&myBlinds[myBlindsIdx][0], tempAmount, recomputedCommitment))
            throw runtime_error("Cannot create pedersen commitment");
        if (recomputedCommitment != inTx.vout[myOutpoint.n].commitment) {
            strFailReason = _("Input commitments are not correct");
            return false;
        }

        bptr[myBlindsIdx] = myBlinds[myBlindsIdx];
        myBlindsIdx++;
    }

    //collecting output commitment blinding factors
    for (CTxOut& out : wtxNew.vout) {
        if (!out.IsEmpty()) {
            if (out.maskValue.inMemoryRawBind.IsValid()) {
                memcpy(&myBlinds[myBlindsIdx][0], out.maskValue.inMemoryRawBind.begin(), 32);
            }
            bptr[myBlindsIdx] = &myBlinds[myBlindsIdx][0];
            myBlindsIdx++;
        }
    }
    CKey newBlind;
    newBlind.MakeNewKey(true);
    memcpy(&myBlinds[myBlindsIdx][0], newBlind.begin(), 32);
    bptr[myBlindsIdx] = &myBlinds[myBlindsIdx][0];

    int myRealIndex = 0;
    if (myIndex != -1) {
        myRealIndex = myIndex + 1;
    }

    int PI = myRealIndex;
    unsigned char SIJ[MAX_VIN + 1][MAX_DECOYS + 1][32];
    unsigned char LIJ[MAX_VIN + 1][MAX_DECOYS + 1][33];
    unsigned char RIJ[MAX_VIN + 1][MAX_DECOYS + 1][33];
    unsigned char ALPHA[MAX_VIN + 1][32];
    unsigned char AllPrivKeys[MAX_VIN + 1][32];

    //generating LIJ and RIJ at PI: LIJ[j][PI], RIJ[j][PI], j=0..wtxNew.vin.size()
    for (size_t j = 0; j < wtxNew.vin.size(); j++) {
        COutPoint myOutpoint;
        if (myIndex == -1) {
            myOutpoint = wtxNew.vin[j].prevout;
        } else {
            myOutpoint = wtxNew.vin[j].decoys[myIndex];
        }
        CTransaction& inTx = mapWallet[myOutpoint.hash];
        CKey tempPk;
        //looking for private keys corresponding to my real inputs
        if (!findCorrespondingPrivateKey(inTx.vout[myOutpoint.n], tempPk)) {
            strFailReason = _("Cannot find corresponding private key");
            return false;
        }
        memcpy(AllPrivKeys[j], tempPk.begin(), 32);
        //copying corresponding key images
        memcpy(allKeyImages[j], wtxNew.vin[j].keyImage.begin(), 33);
        //copying corresponding in public keys
        CPubKey tempPubKey = tempPk.GetPubKey();
        memcpy(allInPubKeys[j][PI], tempPubKey.begin(), 33);

        memcpy(allInCommitments[j][PI], &(inTx.vout[myOutpoint.n].commitment[0]), 33);
        CKey alpha;
        alpha.MakeNewKey(true);
        memcpy(ALPHA[j], alpha.begin(), 32);
        CPubKey LIJ_PI = alpha.GetPubKey();
        memcpy(LIJ[j][PI], LIJ_PI.begin(), 33);
        PointHashingSuccessively(tempPubKey, alpha.begin(), RIJ[j][PI]);
    }

    //computing additional input pubkey and key images
    //additional private key = sum of all existing private keys + sum of all blinds in - sum of all blind outs
    unsigned char outSum[32];
    if (!secp256k1_pedersen_blind_sum(both, outSum, (const unsigned char* const*)bptr, npositive + totalCommits, 2 * npositive))
        throw runtime_error("Cannot compute pedersen blind sum");
    memcpy(myBlinds[myBlindsIdx], outSum, 32);
    memcpy(AllPrivKeys[wtxNew.vin.size()], outSum, 32);
    CKey additionalPkKey;
    additionalPkKey.Set(myBlinds[myBlindsIdx], myBlinds[myBlindsIdx] + 32, true);
    CPubKey additionalPubKey = additionalPkKey.GetPubKey();
    memcpy(allInPubKeys[wtxNew.vin.size()][PI], additionalPubKey.begin(), 33);
    PointHashingSuccessively(additionalPubKey, myBlinds[myBlindsIdx], allKeyImages[wtxNew.vin.size()]);

    //verify that additional public key = sum of wtx.vin.size() real public keys + sum of wtx.vin.size() commitments - sum of wtx.vout.size() commitments - commitment to zero of transction fee

    //filling LIJ & RIJ at [j][PI]
    CKey alpha_additional;
    alpha_additional.MakeNewKey(true);
    memcpy(ALPHA[wtxNew.vin.size()], alpha_additional.begin(), 32);
    CPubKey LIJ_PI_additional = alpha_additional.GetPubKey();
    memcpy(LIJ[wtxNew.vin.size()][PI], LIJ_PI_additional.begin(), 33);
    PointHashingSuccessively(additionalPubKey, alpha_additional.begin(), RIJ[wtxNew.vin.size()][PI]);

    //Initialize SIJ except S[..][PI]
    for (int i = 0; i < (int)wtxNew.vin.size() + 1; i++) {
        for (int j = 0; j < (int)wtxNew.vin[0].decoys.size() + 1; j++) {
            if (j != PI) {
                CKey randGen;
                randGen.MakeNewKey(true);
                memcpy(SIJ[i][j], randGen.begin(), 32);
            }
        }
    }

    //extract all public keys
    for (int i = 0; i < (int)wtxNew.vin.size(); i++) {
        std::vector<COutPoint> decoysForIn;
        decoysForIn.push_back(wtxNew.vin[i].prevout);
        for (int j = 0; j < (int)wtxNew.vin[i].decoys.size(); j++) {
            decoysForIn.push_back(wtxNew.vin[i].decoys[j]);
        }
        for (int j = 0; j < (int)wtxNew.vin[0].decoys.size() + 1; j++) {
            if (j != PI) {
                CTransaction txPrev;
                uint256 hashBlock;
                if (!GetTransaction(decoysForIn[j].hash, txPrev, hashBlock)) {
                    return false;
                }
                CPubKey extractedPub;
                if (!ExtractPubKey(txPrev.vout[decoysForIn[j].n].scriptPubKey, extractedPub)) {
                    strFailReason = _("Cannot extract public key from script pubkey");
                    return false;
                }
                memcpy(allInPubKeys[i][j], extractedPub.begin(), 33);
                memcpy(allInCommitments[i][j], &(txPrev.vout[decoysForIn[j].n].commitment[0]), 33);
            }
        }
    }

    secp256k1_pedersen_commitment allInCommitmentsPacked[MAX_VIN][MAX_DECOYS + 1];
    secp256k1_pedersen_commitment allOutCommitmentsPacked[MAX_VOUT + 1]; //+1 for tx fee

    for (size_t i = 0; i < wtxNew.vout.size(); i++) {
        memcpy(&(allOutCommitments[i][0]), &(wtxNew.vout[i].commitment[0]), 33);
        if (!secp256k1_pedersen_commitment_parse(both, &allOutCommitmentsPacked[i], allOutCommitments[i])) {
            strFailReason = _("Cannot parse the commitment for inputs");
            return false;
        }
    }

    //commitment to tx fee, blind = 0
    unsigned char txFeeBlind[32];
    memset(txFeeBlind, 0, 32);
    if (!secp256k1_pedersen_commit(both, &allOutCommitmentsPacked[wtxNew.vout.size()], txFeeBlind, wtxNew.nTxFee, &secp256k1_generator_const_h, &secp256k1_generator_const_g)) {
        strFailReason = _("Cannot parse the commitment for transaction fee");
        return false;
    }

    //filling the additional pubkey elements for decoys: allInPubKeys[wtxNew.vin.size()][..]
    //allInPubKeys[wtxNew.vin.size()][j] = sum of allInPubKeys[..][j] + sum of allInCommitments[..][j] - sum of allOutCommitments
    const secp256k1_pedersen_commitment* outCptr[MAX_VOUT + 1];
    for (size_t i = 0; i < wtxNew.vout.size() + 1; i++) {
        outCptr[i] = &allOutCommitmentsPacked[i];
    }
    secp256k1_pedersen_commitment inPubKeysToCommitments[MAX_VIN][MAX_DECOYS + 1];
    for (int i = 0; i < (int)wtxNew.vin.size(); i++) {
        for (int j = 0; j < (int)wtxNew.vin[0].decoys.size() + 1; j++) {
            secp256k1_pedersen_serialized_pubkey_to_commitment(allInPubKeys[i][j], 33, &inPubKeysToCommitments[i][j]);
        }
    }

    for (int j = 0; j < (int)wtxNew.vin[0].decoys.size() + 1; j++) {
        if (j != PI) {
            const secp256k1_pedersen_commitment* inCptr[MAX_VIN * 2];
            for (int k = 0; k < (int)wtxNew.vin.size(); k++) {
                if (!secp256k1_pedersen_commitment_parse(both, &allInCommitmentsPacked[k][j], allInCommitments[k][j])) {
                    strFailReason = _("Cannot parse the commitment for inputs");
                    return false;
                }
                inCptr[k] = &allInCommitmentsPacked[k][j];
            }
            for (size_t k = wtxNew.vin.size(); k < 2 * wtxNew.vin.size(); k++) {
                inCptr[k] = &inPubKeysToCommitments[k - wtxNew.vin.size()][j];
            }
            secp256k1_pedersen_commitment out;
            size_t length;
            //convert allInPubKeys to pederson commitment to compute sum of all in public keys
            if (!secp256k1_pedersen_commitment_sum(both, inCptr, wtxNew.vin.size() * 2, outCptr, wtxNew.vout.size() + 1, &out))
                throw runtime_error("Cannot compute sum of commitment");
            if (!secp256k1_pedersen_commitment_to_serialized_pubkey(&out, allInPubKeys[wtxNew.vin.size()][j], &length))
                throw runtime_error("Cannot covert from commitment to public key");
        }
    }

    //Computing C
    int PI_interator = PI + 1; //PI_interator: PI + 1 .. wtxNew.vin[0].decoys.size() + 1 .. PI
    //unsigned char SIJ[wtxNew.vin.size() + 1][wtxNew.vin[0].decoys.size() + 1][32];
    //unsigned char LIJ[wtxNew.vin.size() + 1][wtxNew.vin[0].decoys.size() + 1][33];
    //unsigned char RIJ[wtxNew.vin.size() + 1][wtxNew.vin[0].decoys.size() + 1][33];
    unsigned char CI[MAX_DECOYS + 1][32];
    unsigned char tempForHash[2 * (MAX_VIN + 1) * 33 + 32];
    unsigned char* tempForHashPtr = tempForHash;
    for (size_t i = 0; i < wtxNew.vin.size() + 1; i++) {
        memcpy(tempForHashPtr, &LIJ[i][PI][0], 33);
        tempForHashPtr += 33;
        memcpy(tempForHashPtr, &RIJ[i][PI][0], 33);
        tempForHashPtr += 33;
    }
    uint256 ctsHash = GetTxSignatureHash(wtxNew);
    memcpy(tempForHashPtr, ctsHash.begin(), 32);

    if (PI_interator == (int)wtxNew.vin[0].decoys.size() + 1) PI_interator = 0;
    uint256 temppi1 = Hash(tempForHash, tempForHash + 2 * (wtxNew.vin.size() + 1) * 33 + 32);
    if (PI_interator == 0) {
        memcpy(CI[0], temppi1.begin(), 32);
    } else {
        memcpy(CI[PI_interator], temppi1.begin(), 32);
    }

    while (PI_interator != PI) {
        for (int j = 0; j < (int)wtxNew.vin.size() + 1; j++) {
            //compute LIJ
            unsigned char CP[33];
            memcpy(CP, allInPubKeys[j][PI_interator], 33);
            if (!secp256k1_ec_pubkey_tweak_mul(CP, 33, CI[PI_interator])) {
                strFailReason = _("Cannot compute LIJ for ring signature in secp256k1_ec_pubkey_tweak_mul");
                return false;
            }
            if (!secp256k1_ec_pubkey_tweak_add(CP, 33, SIJ[j][PI_interator])) {
                strFailReason = _("Cannot compute LIJ for ring signature in secp256k1_ec_pubkey_tweak_add");
                return false;
            }
            memcpy(LIJ[j][PI_interator], CP, 33);

            //compute RIJ
            //first compute CI * I
            memcpy(RIJ[j][PI_interator], allKeyImages[j], 33);
            if (!secp256k1_ec_pubkey_tweak_mul(RIJ[j][PI_interator], 33, CI[PI_interator])) {
                strFailReason = _("Cannot compute RIJ for ring signature in secp256k1_ec_pubkey_tweak_mul");
                return false;
            }

            //compute S*H(P)
            unsigned char SHP[33];
            CPubKey tempP;
            tempP.Set(allInPubKeys[j][PI_interator], allInPubKeys[j][PI_interator] + 33);
            PointHashingSuccessively(tempP, SIJ[j][PI_interator], SHP);
            //convert shp into commitment
            secp256k1_pedersen_commitment SHP_commitment;
            secp256k1_pedersen_serialized_pubkey_to_commitment(SHP, 33, &SHP_commitment);

            //convert CI*I into commitment
            secp256k1_pedersen_commitment cii_commitment;
            secp256k1_pedersen_serialized_pubkey_to_commitment(RIJ[j][PI_interator], 33, &cii_commitment);

            const secp256k1_pedersen_commitment* twoElements[2];
            twoElements[0] = &SHP_commitment;
            twoElements[1] = &cii_commitment;

            secp256k1_pedersen_commitment sum;
            if (!secp256k1_pedersen_commitment_sum_pos(both, twoElements, 2, &sum))
                throw runtime_error("Cannot compute sum of commitments");
            size_t tempLength;
            if (!secp256k1_pedersen_commitment_to_serialized_pubkey(&sum, RIJ[j][PI_interator], &tempLength)) {
                strFailReason = _("Cannot compute two elements and serialize it to pubkey");
            }
        }

        PI_interator++;
        if (PI_interator == (int)wtxNew.vin[0].decoys.size() + 1) PI_interator = 0;

        int prev, ciIdx;
        if (PI_interator == 0) {
            prev = wtxNew.vin[0].decoys.size();
            ciIdx = 0;
        } else {
            prev = PI_interator - 1;
            ciIdx = PI_interator;
        }

        tempForHashPtr = tempForHash;
        for (int i = 0; i < (int)wtxNew.vin.size() + 1; i++) {
            memcpy(tempForHashPtr, LIJ[i][prev], 33);
            tempForHashPtr += 33;
            memcpy(tempForHashPtr, RIJ[i][prev], 33);
            tempForHashPtr += 33;
        }
        memcpy(tempForHashPtr, ctsHash.begin(), 32);
        uint256 ciHashTmp = Hash(tempForHash, tempForHash + 2 * (wtxNew.vin.size() + 1) * 33 + 32);
        memcpy(CI[ciIdx], ciHashTmp.begin(), 32);
    }

    //compute S[j][PI] = alpha_j - c_pi * x_j, x_j = private key corresponding to key image I
    for (size_t j = 0; j < wtxNew.vin.size() + 1; j++) {
        unsigned char cx[32];
        memcpy(cx, CI[PI], 32);
        if (!secp256k1_ec_privkey_tweak_mul(cx, AllPrivKeys[j]))
            throw runtime_error("Cannot compute EC mul");
        const unsigned char* sumArray[2];
        sumArray[0] = ALPHA[j];
        sumArray[1] = cx;
        if (!secp256k1_pedersen_blind_sum(both, SIJ[j][PI], sumArray, 2, 1))
            throw runtime_error("Cannot compute pedersen blind sum");
    }
    memcpy(wtxNew.c.begin(), CI[0], 32);
    //i for decoy index => PI
    for (int i = 0; i < (int)wtxNew.vin[0].decoys.size() + 1; i++) {
        std::vector<uint256> S_column;
        for (int j = 0; j < (int)wtxNew.vin.size() + 1; j++) {
            uint256 t;
            memcpy(t.begin(), SIJ[j][i], 32);
            S_column.push_back(t);
        }
        wtxNew.S.push_back(S_column);
    }
    wtxNew.ntxFeeKeyImage.Set(allKeyImages[wtxNew.vin.size()], allKeyImages[wtxNew.vin.size()] + 33);
    return true;
}

bool CWallet::MakeShnorrSignature(CTransaction& wtxNew)
{
    LOCK(cs_wallet);
    {   
        if (wtxNew.IsCoinAudit() || wtxNew.IsCoinBase()) return true;
        //this only generates shnorr signature if either wtxNew is a staking transaction or wtxNew only spends collateralized
        if (!wtxNew.IsCoinStake()) return true;

        //generate shnorr per input
        uint256 ctsHash = GetTxInSignatureHash(wtxNew.vin[0]);

        return MakeShnorrSignatureTxIn(wtxNew.vin[0], ctsHash);
    }
}

bool CWallet::MakeShnorrSignatureTxIn(CTxIn& txin, uint256 cts)
{
    COutPoint prevout = txin.prevout;
    const CTransaction& prev = mapWallet[prevout.hash];
    CTxOut out = prev.vout[prevout.n];
    CKey pk;
    if (!findCorrespondingPrivateKey(out, pk)) {
        return false;
    }
    CPubKey P = pk.GetPubKey();

    unsigned char R[33];
    CKey r;
    r.MakeNewKey(true);
    PointHashingSuccessively(P, r.begin(), R);
    unsigned char buff[33 + 32];
    memcpy(buff, R, 33);
    memcpy(buff + 33, cts.begin(), 32);
    uint256 e = Hash(buff, buff + 65);
    //compute s = r + e * pk (private key)

    unsigned char ex[32];
    memcpy(ex, e.begin(), 32);
    if (!secp256k1_ec_privkey_tweak_mul(ex, pk.begin())) return false;
    if (!secp256k1_ec_privkey_tweak_add(ex, r.begin())) return false;
    std::copy(ex, ex + 32, std::back_inserter(txin.s));
    //copy R to masternodeStealthAddress
    std::copy(R, R + 33, std::back_inserter(txin.R));
    return true;
}

bool CWallet::selectDecoysAndRealIndex(CTransaction& tx, int& myIndex, int ringSize)
{
    if (coinbaseDecoysPool.size() <= 100) {
        for (int i = chainActive.Height() - Params().COINBASE_MATURITY(); i > 0; i--) {
            if (coinbaseDecoysPool.size() > 100) break;
            CBlockIndex* p = chainActive[i];
            CBlock b;
            if (ReadBlockFromDisk(b, p)) {
                int coinbaseIdx = 0;
                if (p->IsProofOfStake()) {
                    coinbaseIdx = 1;
                }
                CTransaction& coinbase = b.vtx[coinbaseIdx];

                for (size_t i = 0; i < coinbase.vout.size(); i++) {
                    if (!coinbase.vout[i].IsNull() && !coinbase.vout[i].IsEmpty()) {
                        if ((secp256k1_rand32() % 100) <= CWallet::PROBABILITY_NEW_COIN_SELECTED) {
                            COutPoint newOutPoint(coinbase.GetHash(), i);
                            if (pwalletMain->coinbaseDecoysPool.count(newOutPoint) == 1) {
                                continue;
                            }
                            //add new coinbase transaction to the pool
                            if (pwalletMain->coinbaseDecoysPool.size() >= CWallet::MAX_DECOY_POOL) {
                                int selected = secp256k1_rand32() % CWallet::MAX_DECOY_POOL;
                                map<COutPoint, uint256>::const_iterator it = std::next(coinbaseDecoysPool.begin(), selected);
                                pwalletMain->coinbaseDecoysPool[newOutPoint] = p->GetBlockHash();
                            } else {
                                pwalletMain->coinbaseDecoysPool[newOutPoint] = p->GetBlockHash();
                            }
                        }
                    }
                }
            }
        }
    }

    //Choose decoys
    myIndex = -1;
    for (size_t i = 0; i < tx.vin.size(); i++) {
        //generate key images and choose decoys
        CTransaction txPrev;
        uint256 hashBlock;
        if (!GetTransaction(tx.vin[i].prevout.hash, txPrev, hashBlock)) {
            LogPrintf("\nSelected transaction is not in the main chain\n");
            return false;
        }

        CBlockIndex* atTheblock = mapBlockIndex[hashBlock];
        CBlockIndex* tip = chainActive.Tip();
        if (!chainActive.Contains(atTheblock)) continue;
        uint256 hashTip = tip->GetBlockHash();
        //verify that tip and hashBlock must be in the same fork
        if (!atTheblock) {
            continue;
        } else {
            CBlockIndex* ancestor = tip->GetAncestor(atTheblock->nHeight);
            if (ancestor != atTheblock) {
                continue;
            }
        }

        CKeyImage ki;
        if (!generateKeyImage(txPrev.vout[tx.vin[i].prevout.n].scriptPubKey, ki)) {
            LogPrintf("Cannot generate key image");
            return false;
        } else {
            tx.vin[i].keyImage = ki;
        }

        pendingKeyImages.push_back(ki.GetHex());
        int numDecoys = 0;
        if (txPrev.IsCoinAudit() || txPrev.IsCoinBase() || txPrev.IsCoinStake()) {
            if ((int)coinbaseDecoysPool.size() >= ringSize * 5) {
                while (numDecoys < ringSize) {
                    bool duplicated = false;
                    map<COutPoint, uint256>::const_iterator it = std::next(coinbaseDecoysPool.begin(), secp256k1_rand32() % coinbaseDecoysPool.size());
                    CBlockIndex* atTheblock = mapBlockIndex[it->second];
                    if (!atTheblock || !chainActive.Contains(atTheblock)) continue;
                    if (!chainActive.Contains(atTheblock)) continue;
                    if (1 + chainActive.Height() - atTheblock->nHeight < DecoyConfirmationMinimum) continue;
                    COutPoint outpoint = it->first;
                    for (size_t d = 0; d < tx.vin[i].decoys.size(); d++) {
                        if (tx.vin[i].decoys[d] == outpoint) {
                            duplicated = true;
                            break;
                        }
                    }
                    if (duplicated) {
                        continue;
                    }
                    tx.vin[i].decoys.push_back(outpoint);
                    numDecoys++;
                }
            } else if ((int)coinbaseDecoysPool.size() >= ringSize) {
                for (size_t j = 0; j < coinbaseDecoysPool.size(); j++) {
                    map<COutPoint, uint256>::const_iterator it = std::next(coinbaseDecoysPool.begin(), j);
                    CBlockIndex* atTheblock = mapBlockIndex[it->second];
                    if (!atTheblock || !chainActive.Contains(atTheblock)) continue;
                    if (!chainActive.Contains(atTheblock)) continue;
                    if (1 + chainActive.Height() - atTheblock->nHeight < DecoyConfirmationMinimum) continue;
                    COutPoint outpoint = it->first;
                    tx.vin[i].decoys.push_back(outpoint);
                    numDecoys++;
                    if (numDecoys == ringSize) break;
                }
            } else {
                LogPrintf("Dont have enough decoys, please wait for around 10 minutes and re-try\n");
                return false;
            }
        } else {
            std::map<COutPoint, uint256> decoySet = userDecoysPool;
            decoySet.insert(coinbaseDecoysPool.begin(), coinbaseDecoysPool.end());
            if ((int)decoySet.size() >= ringSize * 5) {
                while (numDecoys < ringSize) {
                    bool duplicated = false;
                    map<COutPoint, uint256>::const_iterator it = std::next(decoySet.begin(), secp256k1_rand32() % decoySet.size());
                    CBlockIndex* atTheblock = mapBlockIndex[it->second];
                    if (!atTheblock || !chainActive.Contains(atTheblock)) continue;
                    if (!chainActive.Contains(atTheblock)) continue;
                    if (1 + chainActive.Height() - atTheblock->nHeight < DecoyConfirmationMinimum) continue;
                    COutPoint outpoint = it->first;
                    for (size_t d = 0; d < tx.vin[i].decoys.size(); d++) {
                        if (tx.vin[i].decoys[d] == outpoint) {
                            duplicated = true;
                            break;
                        }
                    }
                    if (duplicated) {
                        continue;
                    }
                    tx.vin[i].decoys.push_back(outpoint);
                    numDecoys++;
                }
            } else if ((int)decoySet.size() >= ringSize) {
                for (size_t j = 0; j < decoySet.size(); j++) {
                    map<COutPoint, uint256>::const_iterator it = std::next(decoySet.begin(), j);
                    CBlockIndex* atTheblock = mapBlockIndex[it->second];
                    if (!atTheblock || !chainActive.Contains(atTheblock)) continue;
                    if (!chainActive.Contains(atTheblock)) continue;
                    if (1 + chainActive.Height() - atTheblock->nHeight < DecoyConfirmationMinimum) continue;
                    COutPoint outpoint = it->first;
                    tx.vin[i].decoys.push_back(outpoint);
                    numDecoys++;
                    if (numDecoys == ringSize) break;
                }
            } else {
                LogPrintf("Dont have enough decoys, please wait for around 10 minutes and re-try\n");
                return false;
            }
        }
    }
    myIndex = secp256k1_rand32() % (tx.vin[0].decoys.size() + 1) - 1;

    for (size_t i = 0; i < tx.vin.size(); i++) {
        COutPoint prevout = tx.vin[i].prevout;
        inSpendQueueOutpointsPerSession.push_back(prevout);
    }

    if (myIndex != -1) {
        for (size_t i = 0; i < tx.vin.size(); i++) {
            COutPoint prevout = tx.vin[i].prevout;
            tx.vin[i].prevout = tx.vin[i].decoys[myIndex];
            tx.vin[i].decoys[myIndex] = prevout;
        }
    }

    return true;
}

bool CWallet::CreateTransaction(CScript scriptPubKey, const CAmount& nValue, CWalletTx& wtxNew, CReserveKey& reservekey, CAmount& nFeeRet, std::string& strFailReason, const CCoinControl* coinControl, AvailableCoinsType coin_type, bool useIX, CAmount nFeePay)
{
    vector<pair<CScript, CAmount> > vecSend;
    vecSend.push_back(make_pair(scriptPubKey, nValue));
    return CreateTransaction(vecSend, wtxNew, reservekey, nFeeRet, strFailReason, coinControl, coin_type, useIX, nFeePay);
}

bool CWallet::computeSharedSec(const CTransaction& tx, const CTxOut& out, CPubKey& sharedSec) const
{
    if (tx.txType == TX_TYPE_REVEAL_AMOUNT || tx.txType == TX_TYPE_REVEAL_BOTH) {
        sharedSec.Set(out.txPub.begin(), out.txPub.end());
    } else {
        CKey view;
        myViewPrivateKey(view);
        ECDHInfo::ComputeSharedSec(view, out.txPub, sharedSec);
    }
    return true;
}

void CWallet::AddComputedPrivateKey(const CTxOut& out)
{
    if (IsLocked()) return;
    {
        LOCK(cs_wallet);
        CKey spend, view;
        mySpendPrivateKey(spend);
        myViewPrivateKey(view);

        unsigned char aR[33];
        CPubKey txPub = out.txPub;
        //copy R into a
        memcpy(aR, txPub.begin(), txPub.size());
        if (!secp256k1_ec_pubkey_tweak_mul(aR, txPub.size(), view.begin())) {
            throw runtime_error("Failed to do secp256k1_ec_privkey_tweak_mul");
        }
        uint256 HS = Hash(aR, aR + txPub.size());

        //Compute private key to spend
        //x = Hs(aR) + b, b = spend private key
        unsigned char HStemp[32];
        unsigned char spendTemp[32];
        memcpy(HStemp, HS.begin(), 32);
        if (!secp256k1_ec_privkey_tweak_add(HStemp, spend.begin()))
            throw runtime_error("Failed to do secp256k1_ec_privkey_tweak_add");
        CKey privKey;
        privKey.Set(HStemp, HStemp + 32, true);
        CPubKey computed = privKey.GetPubKey();
        CScript scriptPubKey = GetScriptForDestination(computed);
        if (scriptPubKey == out.scriptPubKey) {
            AddKey(privKey);
        } else {
            LogPrintf("AddComputedPrivateKey: Fail to generate corresponding private key\n");
        }
    }
}

// ppcoin: create coin stake transaction
bool CWallet::CreateCoinStake(const CKeyStore& keystore, unsigned int nBits, int64_t nSearchInterval, CMutableTransaction& txNew, unsigned int& nTxNewTime)
{
    // The following split & combine thresholds are important to security
    // Should not be adjusted if you don't understand the consequences
    //int64_t nCombineThreshold = 0;
    int static wlIdx = 0;
    txNew.vin.clear();
    txNew.vout.clear();

    // Mark coin stake transaction
    CScript scriptEmpty;
    scriptEmpty.clear();
    txNew.vout.push_back(CTxOut(0, scriptEmpty));
    txNew.txType = TX_TYPE_REVEAL_BOTH;

    // Choose coins to use
    LogPrintf("%s: Start staking\n", __func__);

    CAmount nSpendableBalance = 0;
    CAmount nTargetAmount = 9223372036854775807;
    if (nReserveBalance > 0) {
        nSpendableBalance = GetSpendableBalance();
        if (nSpendableBalance <= nReserveBalance) {
            return false;
        }
        nTargetAmount = nSpendableBalance - nReserveBalance;
    }

    // presstab HyperStake - Initialize as static and don't update the set on every run of CreateCoinStake() in order to lighten resource use
    static std::set<pair<const CWalletTx*, unsigned int> > setStakeCoins;
    static int nLastStakeSetUpdate = 0;
    if (GetTime() - nLastStakeSetUpdate > nStakeSetUpdateTime) {
        setStakeCoins.clear();
        nLastStakeSetUpdate = GetTime();
    }

    vector<const CWalletTx*> vwtxPrev;

    CAmount nCredit = 0;
    CScript scriptPubKeyKernel;

    //prevent staking a time that won't be accepted
    if (GetAdjustedTime() <= chainActive.Tip()->nTime) {
        MilliSleep(10000);
    }

    {
        LOCK2(cs_main, cs_wallet);
        std::vector<map<uint256, CWalletTx>::const_iterator> tobeRemoveds;
        if (wlIdx == (int)mapWallet.size()) {
            wlIdx = 0;
        }

        for (map<uint256, CWalletTx>::const_iterator it = std::next(mapWallet.begin(), wlIdx); it != mapWallet.end(); ++it) {
            wlIdx = (wlIdx + 1) % mapWallet.size();
            const uint256& wtxid = it->first;
            const CWalletTx* pcoin = &(*it).second;
            // Make sure the wallet is unlocked and shutdown hasn't been requested
            if (IsLocked() || ShutdownRequested())
                    return false;
            vector<COutput> vCoins;
            int cannotSpend = 0;
            {
                AvailableCoins(wtxid, pcoin, vCoins, cannotSpend, true, NULL, false, STAKABLE_COINS, false);
            }

            CAmount nAmountSelected = 0;
            for (const COutput& out : vCoins) {
                //make sure not to outrun target amount
                CAmount value = getCOutPutValue(out);
                if (value < MINIMUM_STAKE_AMOUNT) continue;
                if (value == 1000000 * COIN) {
                    COutPoint outpoint(out.tx->GetHash(), out.i);
                    if (IsCollateralized(outpoint)) {
                        continue;
                    }
                }
                if (nAmountSelected + value >= nTargetAmount)
                    continue;

                int64_t nTxTime = out.tx->GetTxTime();
                //check for min age
                if (GetAdjustedTime() < nStakeMinAge + nTxTime)
                    continue;

                //check that it is matured

                if (out.nDepth < (out.tx->IsCoinStake() ? Params().COINBASE_MATURITY() : 10))
                    continue;

                {
                    COutPoint outpoint(out.tx->GetHash(), out.i);
                    if (inSpendQueueOutpoints.count(outpoint)) {
                        continue;
                    }
                }

                //add to our stake set
                setStakeCoins.insert(make_pair(out.tx, out.i));
                nAmountSelected += value;
            }

            for (PAIRTYPE(const CWalletTx*, unsigned int) pcoin : setStakeCoins) {
                //make sure that enough time has elapsed between
                CBlockIndex* pindex = NULL;
                BlockMap::iterator it = mapBlockIndex.find(pcoin.first->hashBlock);
                if (it != mapBlockIndex.end()) {
                    pindex = it->second;
                } else {
                    if (fDebug) {
                        LogPrintf("CreateCoinStake() failed to find block index \n");
                    }
                    continue;
                }

                // Read block header
                CBlockHeader block = pindex->GetBlockHeader();
                bool fKernelFound = false;
                uint256 hashProofOfStake = 0;
                COutPoint prevoutStake = COutPoint(pcoin.first->GetHash(), pcoin.second);
                nTxNewTime = GetAdjustedTime();

                CKey view, spend;
                myViewPrivateKey(view);
                mySpendPrivateKey(spend);
                CPubKey sharedSec;
                computeSharedSec(*pcoin.first, pcoin.first->vout[pcoin.second], sharedSec);
                //iterates each utxo inside of CheckStakeKernelHash()
                if (CheckStakeKernelHash(nBits, block, *pcoin.first, prevoutStake, sharedSec.begin(), nTxNewTime, nHashDrift, false, hashProofOfStake, true)) {
                    //Double check that this will pass time requirements
                    if (nTxNewTime <= chainActive.Tip()->GetMedianTimePast()) {
                        LogPrintf("CreateCoinStake() : kernel found, but it is too far in the past \n");
                        continue;
                    }

                    // Found a kernel
                    if (fDebug && GetBoolArg("-printcoinstake", false))
                        LogPrintf("CreateCoinStake : kernel found\n");

                    vector<valtype> vSolutions;
                    txnouttype whichType;
                    CScript scriptPubKeyOut;
                    scriptPubKeyKernel = pcoin.first->vout[pcoin.second].scriptPubKey;
                    if (!Solver(scriptPubKeyKernel, whichType, vSolutions)) {
                        LogPrintf("CreateCoinStake : failed to parse kernel\n");
                        break;
                    }

                    if (fDebug && GetBoolArg("-printcoinstake", false))
                        LogPrintf("CreateCoinStake : parsed kernel type=%d\n", whichType);
                    if (whichType != TX_PUBKEY && whichType != TX_PUBKEYHASH) {
                        if (fDebug && GetBoolArg("-printcoinstake", false))
                            LogPrintf("CreateCoinStake : no support for kernel type=%d\n", whichType);
                        break; // only support pay to public key and pay to address
                    }
                    if (whichType == TX_PUBKEYHASH) // pay to address type
                    {
                        //convert to pay to public key type
                        CKey key;
                        if (!keystore.GetKey(uint160(vSolutions[0]), key)) {
                            if (fDebug && GetBoolArg("-printcoinstake", false))
                                LogPrintf("CreateCoinStake : failed to get key for kernel type=%d\n", whichType);
                            break; // unable to find corresponding public key
                        }

                        scriptPubKeyOut << key.GetPubKey() << OP_CHECKSIG;
                    } else
                        scriptPubKeyOut = scriptPubKeyKernel;

                    CTxIn in(pcoin.first->GetHash(), pcoin.second);
                    if (!generateKeyImage(scriptPubKeyKernel, in.keyImage)) {
                        LogPrintf("CreateCoinStake : cannot generate key image");
                        break;
                    }
                    //copy encryption key so that full nodes can decode the amount in the txin
                    std::copy(sharedSec.begin(), sharedSec.begin() + 33, std::back_inserter(in.encryptionKey));
                    txNew.vin.push_back(in);

                    //first UTXO for the staked amount
                    CAmount val = getCTxOutValue(*pcoin.first, pcoin.first->vout[pcoin.second]);
                    nCredit += val;
                    vwtxPrev.push_back(pcoin.first);
                    //create a new pubkey
                    CKey myTxPriv;
                    myTxPriv.MakeNewKey(true);
                    CPubKey txPub = myTxPriv.GetPubKey();
                    CPubKey newPub;
                    ComputeStealthDestination(myTxPriv, view.GetPubKey(), spend.GetPubKey(), newPub);
                    scriptPubKeyOut = GetScriptForDestination(newPub);
                    CTxOut out(0, scriptPubKeyOut);
                    std::copy(txPub.begin(), txPub.end(), std::back_inserter(out.txPub));
                    txNew.vout.push_back(out);

                    //second UTXO for staking reward
                    //create a new pubkey
                    CKey myTxPrivStaking;
                    myTxPrivStaking.MakeNewKey(true);
                    CPubKey txPubStaking = myTxPrivStaking.GetPubKey();
                    CPubKey newPubStaking;
                    ComputeStealthDestination(myTxPrivStaking, view.GetPubKey(), spend.GetPubKey(), newPubStaking);
                    CScript scriptPubKeyOutStaking = GetScriptForDestination(newPubStaking);
                    CTxOut outStaking(0, scriptPubKeyOutStaking);
                    std::copy(txPubStaking.begin(), txPubStaking.end(), std::back_inserter(outStaking.txPub));
                    txNew.vout.push_back(outStaking);
                    //the staking process for the moment only accept one UTXO as staking coin
                    if (fDebug && GetBoolArg("-printcoinstake", false))
                        LogPrintf("CreateCoinStake : added kernel type=%d\n", whichType);
                    fKernelFound = true;
                    break;
                }
                if (fKernelFound) {
                    LogPrintf("CreateCoinStake: Kernel is found");
                    break; // if kernel is found stop searching
                }
            }
            if (nCredit == 0)
                continue;

            // Calculate reward
            CAmount nReward;
            const CBlockIndex* pIndex0 = chainActive.Tip();
            nReward = PoSBlockReward();
            txNew.vout[1].nValue = nCredit;
            txNew.vout[2].nValue = nReward;
            /*if (stakingMode == STAKING_WITH_CONSOLIDATION || STAKING_WITH_CONSOLIDATION_WITH_STAKING_NEWW_FUNDS) {
                //the first output contains all funds (input + rewards + fee)
                if (nCredit + nReward > (MINIMUM_STAKE_AMOUNT + 100000*COIN)*2) {
                    txNew.vout[1].nValue = (nCredit + nReward)/2;
                    txNew.vout[2].nValue = (nCredit + nReward) - txNew.vout[1].nValue;
                }
            }*/

            // Limit size
            unsigned int nBytes = ::GetSerializeSize(txNew, SER_NETWORK, PROTOCOL_VERSION);
            if (nBytes >= DEFAULT_BLOCK_MAX_SIZE / 5)
                return error("CreateCoinStake : exceeded coinstake size limit");

            //Masternode payment
            if (!FillBlockPayee(txNew, 0, true)) {
                LogPrintf("%s: Cannot fill block payee\n", __func__);
                return false;
            }

            //Check whether team rewards should be included in this block
            CBlockIndex* pindexPrev = chainActive.Tip();
            CAmount blockValue = GetBlockValue(pindexPrev);
            if (blockValue > PoSBlockReward()) {
                CAmount teamReward = blockValue - PoSBlockReward();
                const std::string foundational = FOUNDATION_WALLET;
                CPubKey foundationalGenPub, pubView, pubSpend;
                bool hasPaymentID;
                uint64_t paymentID;
                if (!CWallet::DecodeStealthAddress(foundational, pubView, pubSpend, hasPaymentID, paymentID)) {
                    LogPrintf("%s: Cannot decode foundational address\n", __func__);
                    continue;
                }
                CKey foundationTxPriv;
                foundationTxPriv.MakeNewKey(true);
                CPubKey foundationTxPub = foundationTxPriv.GetPubKey();
                ComputeStealthDestination(foundationTxPriv, pubView, pubSpend, foundationalGenPub);
                CScript foundationalScript = GetScriptForDestination(foundationalGenPub);
                CTxOut foundationalOut(teamReward, foundationalScript);
                std::copy(foundationTxPriv.begin(), foundationTxPriv.end(), std::back_inserter(foundationalOut.txPriv));
                std::copy(foundationTxPub.begin(), foundationTxPub.end(), std::back_inserter(foundationalOut.txPub));
                txNew.vout.push_back(foundationalOut);
            }
            //Encoding amount
            CPubKey sharedSec1;
            //In this case, use the transaction pubkey to encode the transactiona amount
            //so that every fullnode can verify the exact transaction amount within the transaction
            for (size_t i = 1; i < txNew.vout.size(); i++) {
                sharedSec1.Set(txNew.vout[i].txPub.begin(), txNew.vout[i].txPub.end());
                EncodeTxOutAmount(txNew.vout[i], txNew.vout[i].nValue, sharedSec1.begin());
                //create commitment
                unsigned char zeroBlind[32];
                memset(zeroBlind, 0, 32);
                txNew.vout[i].commitment.clear();
                CreateCommitment(zeroBlind, txNew.vout[i].nValue, txNew.vout[i].commitment);
            }

            // ECDSA sign
            int nIn = 0;
            for (const CWalletTx* pcoin : vwtxPrev) {
                if (!SignSignature(*this, *pcoin, txNew, nIn++))
                    return error("CreateCoinStake : failed to sign coinstake");
            }
            // Successfully generated coinstake
            nLastStakeSetUpdate = 0; //this will trigger stake set to repopulate next round
            return true;
        }
    }
    return false;
}

bool CWallet::CreateCoinAudit(const CKeyStore& keystore, unsigned int nBits, int64_t nSearchInterval, CMutableTransaction& txNew, unsigned int& nTxNewTime)
{
    // The following split & combine thresholds are important to security
    // Should not be adjusted if you don't understand the consequences

    txNew.vin.clear();
    txNew.vout.clear();

    // Mark coin stake transaction
    CScript scriptEmpty;
    scriptEmpty.clear();
    txNew.vout.push_back(CTxOut(0, scriptEmpty));

    // Choose coins to use
    CAmount nBalance = GetBalance();

    if (mapArgs.count("-reservebalance") && !ParseMoney(mapArgs["-reservebalance"], nReserveBalance))
        return error("CreateCoinStake : invalid reserve balance amount");

    if (nBalance > 0 && nBalance <= nReserveBalance)
        return false;

    // presstab HyperStake - Initialize as static and don't update the set on every run of CreateCoinAudit() in order to lighten resource use
    static std::set<pair<const CWalletTx*, unsigned int> > setAuditCoins;
    static int nLastStakeSetUpdate = 0;

    if (GetTime() - nLastStakeSetUpdate > nStakeSetUpdateTime) {
        setAuditCoins.clear();
        if (!SelectStakeCoins(setAuditCoins, nBalance - nReserveBalance))
            return false;

        nLastStakeSetUpdate = GetTime();
    }

    if (setAuditCoins.empty())
        return false;

    vector<const CWalletTx*> vwtxPrev;

    CAmount nCredit = 0;
    CScript scriptPubKeyKernel;

    //prevent staking a time that won't be accepted
    if (GetAdjustedTime() <= chainActive.Tip()->nTime)
        MilliSleep(10000);

    for (PAIRTYPE(const CWalletTx*, unsigned int) pcoin : setAuditCoins) {
        //make sure that enough time has elapsed between
        CBlockIndex* pindex = NULL;
        BlockMap::iterator it = mapBlockIndex.find(pcoin.first->hashBlock);
        if (it != mapBlockIndex.end())
            pindex = it->second;
        else {
            if (fDebug)
                LogPrintf("CreateCoinStake() failed to find block index \n");
            continue;
        }

        // Read block header
        CBlockHeader block = pindex->GetBlockHeader();

        bool fKernelFound = false;
        uint256 hashProofOfStake = 0;
        COutPoint prevoutStake = COutPoint(pcoin.first->GetHash(), pcoin.second);
        nTxNewTime = GetAdjustedTime();

        //iterates each utxo inside of CheckStakeKernelHash()
        if (CheckStakeKernelHash(nBits, block, *pcoin.first, prevoutStake, NULL, nTxNewTime, nHashDrift, false, hashProofOfStake, true)) {
            //Double check that this will pass time requirements
            if (nTxNewTime <= chainActive.Tip()->GetMedianTimePast()) {
                LogPrintf("CreateCoinStake() : kernel found, but it is too far in the past \n");
                continue;
            }

            // Found a kernel
            if (fDebug && GetBoolArg("-printcoinstake", false))
                LogPrintf("CreateCoinStake : kernel found\n");

            vector<valtype> vSolutions;
            txnouttype whichType;
            CScript scriptPubKeyOut;
            scriptPubKeyKernel = pcoin.first->vout[pcoin.second].scriptPubKey;
            if (!Solver(scriptPubKeyKernel, whichType, vSolutions)) {
                LogPrintf("CreateCoinStake : failed to parse kernel\n");
                break;
            }
            if (fDebug && GetBoolArg("-printcoinstake", false))
                LogPrintf("CreateCoinStake : parsed kernel type=%d\n", whichType);
            if (whichType != TX_PUBKEY && whichType != TX_PUBKEYHASH) {
                if (fDebug && GetBoolArg("-printcoinstake", false))
                    LogPrintf("CreateCoinStake : no support for kernel type=%d\n", whichType);
                break; // only support pay to public key and pay to address
            }
            if (whichType == TX_PUBKEYHASH) // pay to address type
            {
                //convert to pay to public key type
                CKey key;
                if (!keystore.GetKey(uint160(vSolutions[0]), key)) {
                    if (fDebug && GetBoolArg("-printcoinstake", false))
                        LogPrintf("CreateCoinStake : failed to get key for kernel type=%d\n", whichType);
                    break; // unable to find corresponding public key
                }

                scriptPubKeyOut << key.GetPubKey() << OP_CHECKSIG;
            } else
                scriptPubKeyOut = scriptPubKeyKernel;

            txNew.vin.push_back(CTxIn(pcoin.first->GetHash(), pcoin.second));
            nCredit += pcoin.first->vout[pcoin.second].nValue;
            vwtxPrev.push_back(pcoin.first);
            txNew.vout.push_back(CTxOut(0, scriptPubKeyOut));

            //presstab HyperStake - calculate the total size of our new output including the stake reward so that we can use it to decide whether to split the stake outputs
            const CBlockIndex* pIndex0 = chainActive.Tip();
            uint64_t nTotalSize = pcoin.first->vout[pcoin.second].nValue + GetBlockValue(pIndex0);

            //presstab HyperStake - if MultiSend is set to send in coinstake we will add our outputs here (values asigned further down)
            if (nTotalSize / 2 > nStakeSplitThreshold * COIN)
                txNew.vout.push_back(CTxOut(0, scriptPubKeyOut)); //split stake

            if (fDebug && GetBoolArg("-printcoinstake", false))
                LogPrintf("CreateCoinStake : added kernel type=%d\n", whichType);
            fKernelFound = true;
        }
        if (fKernelFound)
            break; // if kernel is found stop searching
    }
    if (nCredit == 0 || nCredit > nBalance - nReserveBalance)
        return false;

    // Calculate reward
    CAmount nReward;
    const CBlockIndex* pIndex0 = chainActive.Tip();
    nReward = GetBlockValue(pIndex0);

    CAmount nMinFee = 0;
    if (txNew.vout.size() == 3) {
        txNew.vout[1].nValue = ((nCredit - nMinFee) / 2 / CENT) * CENT;
        txNew.vout[2].nValue = nCredit - nMinFee - txNew.vout[1].nValue;
    } else
        txNew.vout[1].nValue = nCredit - nMinFee;

    if (Params().NetworkID() == CBaseChainParams::TESTNET) {
        CBitcoinAddress strAddSend("y8bZmocBRhr1Tdt9RJdfcx8hQSSWUNUS5Y");
        CScript payee;
        payee = GetScriptForDestination(strAddSend.Get());
        txNew.vout.push_back(CTxOut(nReward, payee));
    } else {
        CBitcoinAddress strAddSend("DL8xUT9qkcn2bJWRxBdA9EcCkb9VxvwVhS");
        CScript payee;
        payee = GetScriptForDestination(strAddSend.Get());
        txNew.vout.push_back(CTxOut(nReward, payee));
    }


    // Limit size
    unsigned int nBytes = ::GetSerializeSize(txNew, SER_NETWORK, PROTOCOL_VERSION);
    if (nBytes >= DEFAULT_BLOCK_MAX_SIZE / 5)
        return error("CreateCoinStake : exceeded coinstake size limit");


    // Sign
    int nIn = 0;
    for (const CWalletTx* pcoin : vwtxPrev) {
        if (!SignSignature(*this, *pcoin, txNew, nIn++))
            return error("CreateCoinStake : failed to sign coinstake");
    }

    // Successfully generated coinstake
    nLastStakeSetUpdate = 0; //this will trigger stake set to repopulate next round
    return true;
}

/**
 * Call after CreateTransaction unless you want to abort
 */
bool CWallet::CommitTransaction(CWalletTx& wtxNew, CReserveKey& reservekey, std::string strCommand)
{
    {
        LOCK2(cs_main, cs_wallet);
        LogPrintf("CommitTransaction:\n%s", wtxNew.ToString());
        {
            // This is only to keep the database open to defeat the auto-flush for the
            // duration of this scope.  This is the only place where this optimization
            // maybe makes sense; please don't do it anywhere else.
            CWalletDB* pwalletdb = fFileBacked ? new CWalletDB(strWalletFile, "r") : NULL;

            // Take key pair from key pool so it won't be used again
            reservekey.KeepKey();

            // Add tx to wallet, because if it has change it's also ours,
            // otherwise just for transaction history.
            AddToWallet(wtxNew);

            // Notify that old coins are spent
            {
                set<uint256> updated_hahes;
                for (const CTxIn& txin : wtxNew.vin) {
                    // notify only once
                    COutPoint prevout = findMyOutPoint(txin);
                    if (updated_hahes.find(prevout.hash) != updated_hahes.end()) continue;

                    CWalletTx& coin = mapWallet[prevout.hash];
                    coin.BindWallet(this);
                    NotifyTransactionChanged(this, prevout.hash, CT_UPDATED);
                    updated_hahes.insert(prevout.hash);
                }
            }

            if (fFileBacked)
                delete pwalletdb;
        }

        // Track how many getdata requests our transaction gets
        mapRequestCount[wtxNew.GetHash()] = 0;

        // Broadcast
        if (!wtxNew.AcceptToMemoryPool(false)) {
            // This must not fail. The transaction has already been signed and recorded.
            LogPrintf("CommitTransaction() : Error: Transaction not valid\n");
            return false;
        }
        LogPrintf("CommitTransaction() : hash: %s\n", wtxNew.GetHash().GetHex());
        wtxNew.RelayWalletTransaction(strCommand);
    }
    return true;
}

bool CWallet::AddAccountingEntry(const CAccountingEntry& acentry, CWalletDB & pwalletdb)
{
    if (!pwalletdb.WriteAccountingEntry_Backend(acentry))
        return false;

    laccentries.push_back(acentry);
    CAccountingEntry & entry = laccentries.back();
    wtxOrdered.insert(make_pair(entry.nOrderPos, TxPair((CWalletTx*)0, &entry)));

    return true;
}

CAmount CWallet::GetMinimumFee(unsigned int nTxBytes, unsigned int nConfirmTarget, const CTxMemPool& pool)
{
    CAmount nFeeNeeded = payTxFee.GetFee(nTxBytes);
    return nFeeNeeded;
}

CAmount CWallet::GetTotalValue(std::vector<CTxIn> vCoins)
{
    CAmount nTotalValue = 0;
    CWalletTx wtx;
    for (CTxIn i : vCoins) {
        COutPoint prevout = findMyOutPoint(i);
        if (mapWallet.count(prevout.hash)) {
            CWalletTx& wtx = mapWallet[prevout.hash];
            if (prevout.n < wtx.vout.size()) {
                nTotalValue += wtx.vout[prevout.n].nValue;
            }
        } else {
            LogPrintf("GetTotalValue -- Couldn't find transaction\n");
        }
    }
    return nTotalValue;
}

string CWallet::PrepareObfuscationDenominate(int minRounds, int maxRounds)
{
    if (IsLocked())
        return _("Error: Wallet locked, unable to create transaction!");

    if (obfuScationPool.GetState() != POOL_STATUS_ERROR && obfuScationPool.GetState() != POOL_STATUS_SUCCESS)
        if (obfuScationPool.GetEntriesCount() > 0)
            return _("Error: You already have pending entries in the Obfuscation pool");

    // ** find the coins we'll use
    std::vector<CTxIn> vCoins;
    std::vector<CTxIn> vCoinsResult;
    std::vector<COutput> vCoins2;
    CAmount nValueIn = 0;
    CReserveKey reservekey(this);

    /*
        Select the coins we'll use

        if minRounds >= 0 it means only denominated inputs are going in and coming out
    */
    if (minRounds >= 0) {
        if (!SelectCoinsByDenominations(obfuScationPool.sessionDenom, 0.1 * COIN, OBFUSCATION_POOL_MAX, vCoins, vCoins2, nValueIn, minRounds, maxRounds))
            return _("Error: Can't select current denominated inputs");
    }

    LogPrintf("PrepareObfuscationDenominate - preparing obfuscation denominate . Got: %d \n", nValueIn);

    {
        LOCK(cs_wallet);
        for (CTxIn v : vCoins)
            LockCoin(v.prevout);
    }

    CAmount nValueLeft = nValueIn;
    std::vector<CTxOut> vOut;

    /*
        TODO: Front load with needed denominations (e.g. .1, 1 )
    */

    // Make outputs by looping through denominations: try to add every needed denomination, repeat up to 5-10 times.
    // This way we can be pretty sure that it should have at least one of each needed denomination.
    // NOTE: No need to randomize order of inputs because they were
    // initially shuffled in CWallet::SelectCoinsByDenominations already.
    int nStep = 0;
    int nStepsMax = 5 + GetRandInt(5);
    while (nStep < nStepsMax) {
        for (CAmount v : obfuScationDenominations) {
            // only use the ones that are approved
            bool fAccepted = false;
            if ((obfuScationPool.sessionDenom & (1 << 0)) && v == ((10000 * COIN) + 10000000)) {
                fAccepted = true;
            } else if ((obfuScationPool.sessionDenom & (1 << 1)) && v == ((1000 * COIN) + 1000000)) {
                fAccepted = true;
            } else if ((obfuScationPool.sessionDenom & (1 << 2)) && v == ((100 * COIN) + 100000)) {
                fAccepted = true;
            } else if ((obfuScationPool.sessionDenom & (1 << 3)) && v == ((10 * COIN) + 10000)) {
                fAccepted = true;
            } else if ((obfuScationPool.sessionDenom & (1 << 4)) && v == ((1 * COIN) + 1000)) {
                fAccepted = true;
            } else if ((obfuScationPool.sessionDenom & (1 << 5)) && v == ((.1 * COIN) + 100)) {
                fAccepted = true;
            }
            if (!fAccepted) continue;

            // try to add it
            if (nValueLeft - v >= 0) {
                // Note: this relies on a fact that both vectors MUST have same size
                std::vector<CTxIn>::iterator it = vCoins.begin();
                std::vector<COutput>::iterator it2 = vCoins2.begin();
                while (it2 != vCoins2.end()) {
                    // we have matching inputs
                    if ((*it2).tx->vout[(*it2).i].nValue == v) {
                        // add new input in resulting vector
                        vCoinsResult.push_back(*it);
                        // remove corresponting items from initial vectors
                        vCoins.erase(it);
                        vCoins2.erase(it2);

                        CScript scriptChange;
                        CPubKey vchPubKey;
                        // use a unique change address
                        assert(reservekey.GetReservedKey(vchPubKey)); // should never fail, as we just unlocked
                        scriptChange = GetScriptForDestination(vchPubKey);
                        reservekey.KeepKey();

                        // add new output
                        CTxOut o(v, scriptChange);
                        vOut.push_back(o);

                        // subtract denomination amount
                        nValueLeft -= v;

                        break;
                    }
                    ++it;
                    ++it2;
                }
            }
        }

        nStep++;

        if (nValueLeft == 0) break;
    }

    {
        // unlock unused coins
        LOCK(cs_wallet);
        for (CTxIn v : vCoins)
            UnlockCoin(v.prevout);
    }

    if (obfuScationPool.GetDenominations(vOut) != obfuScationPool.sessionDenom) {
        // unlock used coins on failure
        LOCK(cs_wallet);
        for (CTxIn v : vCoinsResult)
            UnlockCoin(v.prevout);
        return "Error: can't make current denominated outputs";
    }

    // randomize the output order
    std::random_shuffle(vOut.begin(), vOut.end());

    // We also do not care about full amount as long as we have right denominations, just pass what we found
    obfuScationPool.SendObfuscationDenominate(vCoinsResult, vOut, nValueIn - nValueLeft);

    return "";
}

void CWallet::ScanWalletKeyImages()
{
    if (IsLocked()) return;
    CWalletDB db(strWalletFile);
    for (map<uint256, CWalletTx>::const_iterator it = mapWallet.begin(); it != mapWallet.end(); ++it) {
        const CWalletTx wtxIn = it->second;
        uint256 hash = wtxIn.GetHash();
        AddToSpends(hash);
    }
}

DBErrors CWallet::LoadWallet(bool& fFirstRunRet)
{
    if (!fFileBacked)
        return DB_LOAD_OK;
    fFirstRunRet = false;
    DBErrors nLoadWalletRet = CWalletDB(strWalletFile, "cr+").LoadWallet(this);
    if (nLoadWalletRet == DB_NEED_REWRITE) {
        if (CDB::Rewrite(strWalletFile, "\x04pool")) {
            LOCK(cs_wallet);
            setKeyPool.clear();
            // Note: can't top-up keypool here, because wallet is locked.
            // User will be prompted to unlock wallet the next operation
            // the requires a new key.
        }
    }

    if (nLoadWalletRet != DB_LOAD_OK)
        return nLoadWalletRet;
    fFirstRunRet = !vchDefaultKey.IsValid();

    uiInterface.LoadWallet(this);
    ScanWalletKeyImages();

    return DB_LOAD_OK;
}


DBErrors CWallet::ZapWalletTx(std::vector<CWalletTx>& vWtx)
{
    if (!fFileBacked)
        return DB_LOAD_OK;
    DBErrors nZapWalletTxRet = CWalletDB(strWalletFile, "cr+").ZapWalletTx(this, vWtx);
    if (nZapWalletTxRet == DB_NEED_REWRITE) {
        if (CDB::Rewrite(strWalletFile, "\x04pool")) {
            LOCK(cs_wallet);
            setKeyPool.clear();
            // Note: can't top-up keypool here, because wallet is locked.
            // User will be prompted to unlock wallet the next operation
            // that requires a new key.
        }
    }

    if (nZapWalletTxRet != DB_LOAD_OK)
        return nZapWalletTxRet;

    return DB_LOAD_OK;
}


bool CWallet::SetAddressBook(const CTxDestination& address, const string& strName, const string& strPurpose)
{
    bool fUpdated = false;
    {
        LOCK(cs_wallet); // mapAddressBook
        std::map<CTxDestination, CAddressBookData>::iterator mi = mapAddressBook.find(address);
        fUpdated = mi != mapAddressBook.end();
        mapAddressBook[address].name = strName;
        if (!strPurpose.empty()) /* update purpose only if requested */
            mapAddressBook[address].purpose = strPurpose;
    }
    NotifyAddressBookChanged(this, address, strName, ::IsMine(*this, address) != ISMINE_NO,
        strPurpose, (fUpdated ? CT_UPDATED : CT_NEW));
    if (!fFileBacked)
        return false;
    if (!strPurpose.empty() && !CWalletDB(strWalletFile).WritePurpose(CBitcoinAddress(address).ToString(), strPurpose))
        return false;
    return CWalletDB(strWalletFile).WriteName(CBitcoinAddress(address).ToString(), strName);
}

bool CWallet::DelAddressBook(const CTxDestination& address)
{
    {
        LOCK(cs_wallet); // mapAddressBook

        if (fFileBacked) {
            // Delete destdata tuples associated with address
            std::string strAddress = CBitcoinAddress(address).ToString();
            for (const PAIRTYPE(string, string) & item : mapAddressBook[address].destdata) {
                CWalletDB(strWalletFile).EraseDestData(strAddress, item.first);
            }
        }
        mapAddressBook.erase(address);
    }

    NotifyAddressBookChanged(this, address, "", ::IsMine(*this, address) != ISMINE_NO, "", CT_DELETED);

    if (!fFileBacked)
        return false;
    CWalletDB(strWalletFile).ErasePurpose(CBitcoinAddress(address).ToString());
    return CWalletDB(strWalletFile).EraseName(CBitcoinAddress(address).ToString());
}

bool CWallet::SetDefaultKey(const CPubKey& vchPubKey)
{
    if (fFileBacked) {
        if (!CWalletDB(strWalletFile).WriteDefaultKey(vchPubKey))
            return false;
    }
    vchDefaultKey = vchPubKey;
    return true;
}

/**
 * Mark old keypool keys as used,
 * and generate all new keys
 */
bool CWallet::NewKeyPool()
{
    {
        LOCK(cs_wallet);
        CWalletDB walletdb(strWalletFile);
        for (int64_t nIndex : setKeyPool)
            walletdb.ErasePool(nIndex);
        setKeyPool.clear();

        if (IsLocked())
            return false;

        int64_t nKeys = max(GetArg("-keypool", 1000), (int64_t)0);
        for (int i = 0; i < nKeys; i++) {
            int64_t nIndex = i + 1;
            walletdb.WritePool(nIndex, CKeyPool(GenerateNewKey()));
            setKeyPool.insert(nIndex);
        }
        LogPrintf("CWallet::NewKeyPool wrote %d new keys\n", nKeys);
    }
    return true;
}


void GetAccountAddress(CWallet* pwalletMain, string strAccount, int nAccountIndex, bool bForceNew = false)
{
    CWalletDB walletdb(pwalletMain->strWalletFile);

    CAccount account;
    if (!bForceNew) {
        walletdb.ReadAccount(strAccount, account);
    }
    bool bKeyUsed = false;

    // Check if the current key has been used
    if (account.vchPubKey.IsValid()) {
        CScript scriptPubKey = GetScriptForDestination(account.vchPubKey.GetID());
        for (map<uint256, CWalletTx>::iterator it = pwalletMain->mapWallet.begin();
             it != pwalletMain->mapWallet.end() && account.vchPubKey.IsValid();
             ++it) {
            const CWalletTx& wtx = (*it).second;
            for (const CTxOut& txout : wtx.vout)
                if (txout.scriptPubKey == scriptPubKey)
                    bKeyUsed = true;
        }
    }

    // Generate a new key
    if (!account.vchPubKey.IsValid() || bForceNew || bKeyUsed) {
        // pwalletMain->GetKeyFromPool(account.vchPubKey);
        CKey newKey;
        pwalletMain->DeriveNewChildKey(nAccountIndex, newKey);
        account.vchPubKey = newKey.GetPubKey();
        account.nAccountIndex = nAccountIndex;

        pwalletMain->SetAddressBook(account.vchPubKey.GetID(), strAccount, "receive");
        walletdb.WriteAccount(strAccount, account);
    }
}

bool CWallet::TopUpKeyPool(unsigned int kpSize)
{
    {
        LOCK(cs_wallet);

        if (IsLocked())
            return false;

        CWalletDB walletdb(strWalletFile);

        // Top up key pool
        unsigned int nTargetSize;
        if (kpSize > 0)
            nTargetSize = kpSize;
        else
            nTargetSize = max(GetArg("-keypool", 1000), (int64_t)0);

        /*while (setKeyPool.size() < (nTargetSize + 1)) {
            int64_t nEnd = 1;
            if (!setKeyPool.empty())
                nEnd = *(--setKeyPool.end()) + 1;
            if (!walletdb.WritePool(nEnd, CKeyPool(GenerateNewKey())))
                throw runtime_error("TopUpKeyPool() : writing generated key failed");
            setKeyPool.insert(nEnd);
            LogPrintf("keypool added key %d, size=%u\n", nEnd, setKeyPool.size());
            double dProgress = 100.f * nEnd / (nTargetSize + 1);
            std::string strMsg = strprintf(_("Loading wallet... (%3.2f %%)"), dProgress);
            uiInterface.InitMessage(strMsg);
        }*/
    }
    return true;
}

void CWallet::ReserveKeyFromKeyPool(int64_t& nIndex, CKeyPool& keypool)
{
    nIndex = -1;
    keypool.vchPubKey = CPubKey();
    {
        LOCK(cs_wallet);

        if (!IsLocked())
            TopUpKeyPool();

        // Get the oldest key
        if (setKeyPool.empty())
            return;

        CWalletDB walletdb(strWalletFile);

        nIndex = *(setKeyPool.begin());
        setKeyPool.erase(setKeyPool.begin());
        if (!walletdb.ReadPool(nIndex, keypool))
            throw runtime_error("ReserveKeyFromKeyPool() : read failed");
        if (!HaveKey(keypool.vchPubKey.GetID()))
            throw runtime_error("ReserveKeyFromKeyPool() : unknown key in key pool");
        assert(keypool.vchPubKey.IsValid());
        LogPrintf("keypool reserve %d\n", nIndex);
    }
}

void CWallet::CreatePrivacyAccount(bool forceNew)
{
    {
        LOCK(cs_wallet);
        if (IsCrypted())
            return; //throw runtime_error("Wallet is encrypted, please decrypt it");

        CWalletDB walletdb(strWalletFile);
        int i = 0;
        while (i < 10) {
            std::string viewAccountLabel = "viewaccount";
            std::string spendAccountLabel = "spendaccount";
            CAccount viewAccount;
            if (forceNew) {
                GetAccountAddress(this, viewAccountLabel, 0, forceNew);
                walletdb.ReadAccount(viewAccountLabel, viewAccount);
            } else {
                walletdb.ReadAccount(viewAccountLabel, viewAccount);
                if (!viewAccount.vchPubKey.IsValid()) {
                    GetAccountAddress(this, viewAccountLabel, 0, forceNew);
                }
            }
            CAccount spendAccount;
            if (forceNew) {
                GetAccountAddress(this, spendAccountLabel, 1, forceNew);
                walletdb.ReadAccount(spendAccountLabel, spendAccount);
            } else {
                walletdb.ReadAccount(spendAccountLabel, spendAccount);
                if (!spendAccount.vchPubKey.IsValid()) {
                    GetAccountAddress(this, spendAccountLabel, 1, forceNew);
                }
            }
            if (viewAccount.vchPubKey.GetHex() == "" || spendAccount.vchPubKey.GetHex() == "") {
                i++;
                continue;
            }

            walletdb.AppendStealthAccountList("masteraccount");
            break;
        }
    }
}

void CWallet::KeepKey(int64_t nIndex)
{
    // Remove from key pool
    if (fFileBacked) {
        CWalletDB walletdb(strWalletFile);
        walletdb.ErasePool(nIndex);
    }
    LogPrintf("keypool keep %d\n", nIndex);
}

void CWallet::ReturnKey(int64_t nIndex)
{
    // Return to key pool
    {
        LOCK(cs_wallet);
        setKeyPool.insert(nIndex);
    }
    LogPrintf("keypool return %d\n", nIndex);
}

bool CWallet::GetKeyFromPool(CPubKey& result)
{
    int64_t nIndex = 0;
    CKeyPool keypool;
    {
        LOCK(cs_wallet);
        ReserveKeyFromKeyPool(nIndex, keypool);
        if (nIndex == -1) {
            if (IsLocked()) return false;
            result = GenerateNewKey();
            return true;
        }
        KeepKey(nIndex);
        result = keypool.vchPubKey;
    }
    return true;
}

int64_t CWallet::GetOldestKeyPoolTime()
{
    int64_t nIndex = 0;
    CKeyPool keypool;
    ReserveKeyFromKeyPool(nIndex, keypool);
    if (nIndex == -1)
        return GetTime();
    ReturnKey(nIndex);
    return keypool.nTime;
}

std::map<CTxDestination, CAmount> CWallet::GetAddressBalances()
{
    map<CTxDestination, CAmount> balances;

    {
        LOCK(cs_wallet);
        for (PAIRTYPE(uint256, CWalletTx) walletEntry : mapWallet) {
            CWalletTx* pcoin = &walletEntry.second;

            if (!IsFinalTx(*pcoin) || !pcoin->IsTrusted())
                continue;

            if (pcoin->IsCoinBase() && pcoin->GetBlocksToMaturity() > 0)
                continue;

            int nDepth = pcoin->GetDepthInMainChain();
            if (nDepth < (pcoin->IsFromMe(ISMINE_ALL) ? 0 : 1))
                continue;

            for (unsigned int i = 0; i < pcoin->vout.size(); i++) {
                CTxDestination addr;
                if (!IsMine(pcoin->vout[i]))
                    continue;
                if (!ExtractDestination(pcoin->vout[i].scriptPubKey, addr))
                    continue;

                CAmount n = IsSpent(walletEntry.first, i) ? 0 : pcoin->vout[i].nValue;

                if (!balances.count(addr))
                    balances[addr] = 0;
                balances[addr] += n;
            }
        }
    }

    return balances;
}

set<set<CTxDestination> > CWallet::GetAddressGroupings()
{
    AssertLockHeld(cs_wallet); // mapWallet
    set<set<CTxDestination> > groupings;
    set<CTxDestination> grouping;

    for (PAIRTYPE(uint256, CWalletTx) walletEntry : mapWallet) {
        CWalletTx* pcoin = &walletEntry.second;

        if (pcoin->vin.size() > 0) {
            bool any_mine = false;
            // group all input addresses with each other
            for (CTxIn txin : pcoin->vin) {
                CTxDestination address;
                if (!IsMine(txin)) /* If this input isn't mine, ignore it */
                    continue;
                if (!ExtractDestination(mapWallet[txin.prevout.hash].vout[txin.prevout.n].scriptPubKey, address))
                    continue;
                grouping.insert(address);
                any_mine = true;
            }

            // group change with input addresses
            if (any_mine) {
                for (CTxOut txout : pcoin->vout)
                    if (IsChange(txout)) {
                        CTxDestination txoutAddr;
                        if (!ExtractDestination(txout.scriptPubKey, txoutAddr))
                            continue;
                        grouping.insert(txoutAddr);
                    }
            }
            if (grouping.size() > 0) {
                groupings.insert(grouping);
                grouping.clear();
            }
        }

        // group lone addrs by themselves
        for (unsigned int i = 0; i < pcoin->vout.size(); i++)
            if (IsMine(pcoin->vout[i])) {
                CTxDestination address;
                if (!ExtractDestination(pcoin->vout[i].scriptPubKey, address))
                    continue;
                grouping.insert(address);
                groupings.insert(grouping);
                grouping.clear();
            }
    }

    set<set<CTxDestination>*> uniqueGroupings;        // a set of pointers to groups of addresses
    map<CTxDestination, set<CTxDestination>*> setmap; // map addresses to the unique group containing it
    for (set<CTxDestination> grouping : groupings) {
        // make a set of all the groups hit by this new group
        set<set<CTxDestination>*> hits;
        map<CTxDestination, set<CTxDestination>*>::iterator it;
        for (CTxDestination address : grouping)
            if ((it = setmap.find(address)) != setmap.end())
                hits.insert((*it).second);

        // merge all hit groups into a new single group and delete old groups
        set<CTxDestination>* merged = new set<CTxDestination>(grouping);
        for (set<CTxDestination>* hit : hits) {
            merged->insert(hit->begin(), hit->end());
            uniqueGroupings.erase(hit);
            delete hit;
        }
        uniqueGroupings.insert(merged);

        // update setmap
        for (CTxDestination element : *merged)
            setmap[element] = merged;
    }

    set<set<CTxDestination> > ret;
    for (set<CTxDestination>* uniqueGrouping : uniqueGroupings) {
        ret.insert(*uniqueGrouping);
        delete uniqueGrouping;
    }

    return ret;
}

set<CTxDestination> CWallet::GetAccountAddresses(string strAccount) const
{
    LOCK(cs_wallet);
    set<CTxDestination> result;
    for (const PAIRTYPE(CTxDestination, CAddressBookData) & item : mapAddressBook) {
        const CTxDestination& address = item.first;
        const string& strName = item.second.name;
        if (strName == strAccount)
            result.insert(address);
    }
    return result;
}

bool CReserveKey::GetReservedKey(CPubKey& pubkey)
{
    if (nIndex == -1) {
        CKeyPool keypool;
        pwallet->ReserveKeyFromKeyPool(nIndex, keypool);
        if (nIndex != -1)
            vchPubKey = keypool.vchPubKey;
        else {
            return false;
        }
    }
    assert(vchPubKey.IsValid());
    pubkey = vchPubKey;
    return true;
}

void CReserveKey::KeepKey()
{
    if (nIndex != -1)
        pwallet->KeepKey(nIndex);
    nIndex = -1;
    vchPubKey = CPubKey();
}

void CReserveKey::ReturnKey()
{
    if (nIndex != -1)
        pwallet->ReturnKey(nIndex);
    nIndex = -1;
    vchPubKey = CPubKey();
}

void CWallet::GetAllReserveKeys(set<CKeyID>& setAddress) const
{
    setAddress.clear();

    CWalletDB walletdb(strWalletFile);

    LOCK2(cs_main, cs_wallet);
    for (const int64_t& id : setKeyPool) {
        CKeyPool keypool;
        if (!walletdb.ReadPool(id, keypool))
            throw runtime_error("GetAllReserveKeyHashes() : read failed");
        assert(keypool.vchPubKey.IsValid());
        CKeyID keyID = keypool.vchPubKey.GetID();
        if (!HaveKey(keyID))
            throw runtime_error("GetAllReserveKeyHashes() : unknown key in key pool");
        setAddress.insert(keyID);
    }
}

bool CWallet::UpdatedTransaction(const uint256& hashTx)
{
    {
        LOCK(cs_wallet);
        // Only notify UI if this transaction is in this wallet
        map<uint256, CWalletTx>::const_iterator mi = mapWallet.find(hashTx);
        if (mi != mapWallet.end()) {
            NotifyTransactionChanged(this, hashTx, CT_UPDATED);
            return true;
        }
    }
    return false;
}

void CWallet::LockCoin(COutPoint& output)
{
    AssertLockHeld(cs_wallet); // setLockedCoins
    setLockedCoins.insert(output);
}

void CWallet::UnlockCoin(COutPoint& output)
{
    AssertLockHeld(cs_wallet); // setLockedCoins
    setLockedCoins.erase(output);
}

void CWallet::UnlockAllCoins()
{
    AssertLockHeld(cs_wallet); // setLockedCoins
    setLockedCoins.clear();
}

bool CWallet::IsLockedCoin(uint256 hash, unsigned int n) const
{
    AssertLockHeld(cs_wallet); // setLockedCoins
    COutPoint outpt(hash, n);

    return (setLockedCoins.count(outpt) > 0);
}

void CWallet::ListLockedCoins(std::vector<COutPoint>& vOutpts)
{
    AssertLockHeld(cs_wallet); // setLockedCoins
    for (std::set<COutPoint>::iterator it = setLockedCoins.begin();
         it != setLockedCoins.end(); it++) {
        COutPoint outpt = (*it);
        vOutpts.push_back(outpt);
    }
}

/** @} */ // end of Actions

class CAffectedKeysVisitor : public boost::static_visitor<void>
{
private:
    const CKeyStore& keystore;
    std::vector<CKeyID>& vKeys;

public:
    CAffectedKeysVisitor(const CKeyStore& keystoreIn, std::vector<CKeyID>& vKeysIn) : keystore(keystoreIn), vKeys(vKeysIn) {}

    void Process(const CScript& script)
    {
        txnouttype type;
        std::vector<CTxDestination> vDest;
        int nRequired;
        if (ExtractDestinations(script, type, vDest, nRequired)) {
            for (const CTxDestination& dest : vDest)
                boost::apply_visitor(*this, dest);
        }
    }

    void operator()(const CKeyID& keyId)
    {
        if (keystore.HaveKey(keyId))
            vKeys.push_back(keyId);
    }

    void operator()(const CScriptID& scriptId)
    {
        CScript script;
        if (keystore.GetCScript(scriptId, script))
            Process(script);
    }

    void operator()(const CNoDestination& none) {}
};

void CWallet::GetKeyBirthTimes(std::map<CKeyID, int64_t>& mapKeyBirth) const
{
    AssertLockHeld(cs_wallet); // mapKeyMetadata
    mapKeyBirth.clear();

    // get birth times for keys with metadata
    for (std::map<CKeyID, CKeyMetadata>::const_iterator it = mapKeyMetadata.begin(); it != mapKeyMetadata.end(); it++)
        if (it->second.nCreateTime)
            mapKeyBirth[it->first] = it->second.nCreateTime;

    // map in which we'll infer heights of other keys
    CBlockIndex* pindexMax = chainActive[std::max(0, chainActive.Height() - 144)]; // the tip can be reorganised; use a 144-block safety margin
    std::map<CKeyID, CBlockIndex*> mapKeyFirstBlock;
    std::set<CKeyID> setKeys;
    GetKeys(setKeys);
    for (const CKeyID& keyid : setKeys) {
        if (mapKeyBirth.count(keyid) == 0)
            mapKeyFirstBlock[keyid] = pindexMax;
    }
    setKeys.clear();

    // if there are no such keys, we're done
    if (mapKeyFirstBlock.empty())
        return;

    // find first block that affects those keys, if there are any left
    std::vector<CKeyID> vAffected;
    for (std::map<uint256, CWalletTx>::const_iterator it = mapWallet.begin(); it != mapWallet.end(); it++) {
        // iterate over all wallet transactions...
        const CWalletTx& wtx = (*it).second;
        BlockMap::const_iterator blit = mapBlockIndex.find(wtx.hashBlock);
        if (blit != mapBlockIndex.end() && chainActive.Contains(blit->second)) {
            // ... which are already in a block
            int nHeight = blit->second->nHeight;
            for (const CTxOut& txout : wtx.vout) {
                // iterate over all their outputs
                CAffectedKeysVisitor(*this, vAffected).Process(txout.scriptPubKey);
                for (const CKeyID& keyid : vAffected) {
                    // ... and all their affected keys
                    std::map<CKeyID, CBlockIndex*>::iterator rit = mapKeyFirstBlock.find(keyid);
                    if (rit != mapKeyFirstBlock.end() && nHeight < rit->second->nHeight)
                        rit->second = blit->second;
                }
                vAffected.clear();
            }
        }
    }

    // Extract block timestamps for those keys
    for (std::map<CKeyID, CBlockIndex*>::const_iterator it = mapKeyFirstBlock.begin(); it != mapKeyFirstBlock.end(); it++)
        mapKeyBirth[it->first] = it->second->GetBlockTime() - 7200; // block times can be 2h off
}

unsigned int CWallet::ComputeTimeSmart(const CWalletTx& wtx) const
{
    unsigned int nTimeSmart = wtx.nTimeReceived;
    if (wtx.hashBlock != 0) {
        if (mapBlockIndex.count(wtx.hashBlock)) {
            int64_t latestNow = wtx.nTimeReceived;
            int64_t latestEntry = 0;
            {
                // Tolerate times up to the last timestamp in the wallet not more than 5 minutes into the future
                int64_t latestTolerated = latestNow + 300;
                TxItems txOrdered = wtxOrdered;
                for (TxItems::reverse_iterator it = txOrdered.rbegin(); it != txOrdered.rend(); ++it) {
                    CWalletTx* const pwtx = (*it).second.first;
                    if (pwtx == &wtx)
                        continue;
                    CAccountingEntry* const pacentry = (*it).second.second;
                    int64_t nSmartTime;
                    if (pwtx) {
                        nSmartTime = pwtx->nTimeSmart;
                        if (!nSmartTime)
                            nSmartTime = pwtx->nTimeReceived;
                    } else
                        nSmartTime = pacentry->nTime;
                    if (nSmartTime <= latestTolerated) {
                        latestEntry = nSmartTime;
                        if (nSmartTime > latestNow)
                            latestNow = nSmartTime;
                        break;
                    }
                }
            }

            int64_t blocktime = mapBlockIndex[wtx.hashBlock]->GetBlockTime();
            nTimeSmart = std::max(latestEntry, std::min(blocktime, latestNow));
        } else
            LogPrintf("AddToWallet() : found %s in block %s not in index\n",
                wtx.GetHash().ToString(),
                wtx.hashBlock.ToString());
    }
    return nTimeSmart;
}

bool CWallet::AddDestData(const CTxDestination& dest, const std::string& key, const std::string& value)
{
    if (boost::get<CNoDestination>(&dest))
        return false;

    mapAddressBook[dest].destdata.insert(std::make_pair(key, value));
    if (!fFileBacked)
        return true;
    return CWalletDB(strWalletFile).WriteDestData(CBitcoinAddress(dest).ToString(), key, value);
}

bool CWallet::EraseDestData(const CTxDestination& dest, const std::string& key)
{
    if (!mapAddressBook[dest].destdata.erase(key))
        return false;
    if (!fFileBacked)
        return true;
    return CWalletDB(strWalletFile).EraseDestData(CBitcoinAddress(dest).ToString(), key);
}

bool CWallet::LoadDestData(const CTxDestination& dest, const std::string& key, const std::string& value)
{
    mapAddressBook[dest].destdata.insert(std::make_pair(key, value));
    return true;
}

bool CWallet::GetDestData(const CTxDestination& dest, const std::string& key, std::string* value) const
{
    std::map<CTxDestination, CAddressBookData>::const_iterator i = mapAddressBook.find(dest);
    if (i != mapAddressBook.end()) {
        CAddressBookData::StringMap::const_iterator j = i->second.destdata.find(key);
        if (j != i->second.destdata.end()) {
            if (value)
                *value = j->second;
            return true;
        }
    }
    return false;
}

bool CWallet::SendAll(std::string des)
{
    if (this->IsLocked()) {
        throw runtime_error("Wallet is locked! Please unlock it to make transactions.");
    }

    int estimateTxSize = ComputeTxSize(1, 1, MIN_RING_SIZE);
    CAmount nFeeNeeded = GetMinimumFee(estimateTxSize, nTxConfirmTarget, mempool);
    nFeeNeeded += BASE_FEE;
    if (GetSpendableBalance() <= nFeeNeeded) {
        throw runtime_error("Not enough balance to pay minimum transaction Fee: " + ValueFromAmountToString(nFeeNeeded));
    }

    CAmount total = 0;
    vector<COutput> vCoins;
    vCoins.clear();
    std::string strFailReason;
    bool ret = true;
    {
        LOCK2(cs_main, cs_wallet);
        {
            for (map<uint256, CWalletTx>::const_iterator it = mapWallet.begin(); it != mapWallet.end(); ++it) {
                const uint256& wtxid = it->first;
                const CWalletTx* pcoin = &(*it).second;

                int nDepth = pcoin->GetDepthInMainChain(false);
                if ((pcoin->IsCoinBase() || pcoin->IsCoinStake()) && pcoin->GetBlocksToMaturity() > 0)
                    continue;
                if (nDepth == 0 && !pcoin->InMempool())
                    continue;
                for (size_t i = 0; i < pcoin->vout.size(); i++) {
                    if (pcoin->vout[i].IsEmpty()) continue;
                    isminetype mine = IsMine(pcoin->vout[i]);
                    if (mine == ISMINE_NO)
                        continue;
                    if (mine == ISMINE_WATCH_ONLY)
                        continue;
                    CAmount decodedAmount;
                    CKey decodedBlind;
                    RevealTxOutAmount(*pcoin, pcoin->vout[i], decodedAmount, decodedBlind);

                    std::vector<unsigned char> commitment;
                    if (!decodedBlind.IsValid()) {
                        unsigned char blind[32];
                        CreateCommitmentWithZeroBlind(decodedAmount, blind, commitment);
                    } else {
                        CreateCommitment(decodedBlind.begin(), decodedAmount, commitment);
                    }
                    if (pcoin->vout[i].commitment != commitment) {
                        LogPrintf("%s: Commitment not match hash = %s, i = %d, commitment = %s, recomputed = %s, revealed mask = %s\n", __func__, pcoin->GetHash().GetHex(), i, HexStr(&pcoin->vout[i].commitment[0], &pcoin->vout[i].commitment[0] + 33), HexStr(&commitment[0], &commitment[0] + 33), HexStr(decodedBlind.begin(), decodedBlind.begin() + 32));
                        continue;
                    }

                    if (IsSpent(wtxid, i)) continue;

                    {
                        COutPoint outpoint(wtxid, i);
                        if (inSpendQueueOutpoints.count(outpoint)) {
                            continue;
                        }
                    }
                    vCoins.push_back(COutput(pcoin, i, nDepth, true));
                    total += decodedAmount;
                    if (vCoins.size() > MAX_TX_INPUTS) break;
                }
                if (vCoins.size() > MAX_TX_INPUTS) break;
            }

            if (vCoins.size() > MAX_TX_INPUTS) {
                strFailReason = "Transaction size too large, please try again later";
                ret = false;
            }


            if (ret) {
                // Generate transaction public key
                CWalletTx wtxNew;
                CKey secret;
                secret.MakeNewKey(true);
                SetMinVersion(FEATURE_COMPRPUBKEY);

                unsigned char rand_seed[16];
                memcpy(rand_seed, secret.begin(), 16);
                secp256k1_rand_seed(rand_seed);
                int ringSize = MIN_RING_SIZE + secp256k1_rand32() % (MAX_RING_SIZE - MIN_RING_SIZE + 1);

                estimateTxSize = ComputeTxSize(vCoins.size(), 1, ringSize);
                nFeeNeeded = GetMinimumFee(estimateTxSize, nTxConfirmTarget, mempool);
                nFeeNeeded += BASE_FEE;
                if (total < nFeeNeeded) {
                    strFailReason = "Not enough balance to pay minimum transaction Fee: " + ValueFromAmountToString(nFeeNeeded);
                    ret = false;
                } else {
                    //Parse stealth address
                    CPubKey pubViewKey, pubSpendKey;
                    bool hasPaymentID;
                    uint64_t paymentID;

                    if (!CWallet::DecodeStealthAddress(des, pubViewKey, pubSpendKey, hasPaymentID, paymentID)) {
                        //should never happen
                        ret = false;
                        strFailReason = "Invalid Destination Address!";
                    } else {
                        wtxNew.txPrivM.Set(secret.begin(), secret.end(), true);
                        wtxNew.hasPaymentID = 0;

                        //Compute stealth destination
                        CPubKey stealthDes;
                        CKey spend;
                        mySpendPrivateKey(spend);
                        CKey view;
                        myViewPrivateKey(view);
                        ComputeStealthDestination(secret, pubViewKey, pubSpendKey, stealthDes);

                        CScript scriptPubKey = GetScriptForDestination(stealthDes);

                        CAmount nValue = total - nFeeNeeded;

                        wtxNew.fTimeReceivedIsTxTime = true;
                        wtxNew.BindWallet(this);
                        CMutableTransaction txNew;
                        txNew.hasPaymentID = wtxNew.hasPaymentID;
                        txNew.paymentID = wtxNew.paymentID;

                        {
                            while (true) {
                                txNew.vin.clear();
                                txNew.vout.clear();
                                wtxNew.fFromMe = true;

                                double dPriority = 0;

                                // vouts to the payees
                                CTxOut txout(nValue, scriptPubKey);
                                CPubKey txPub = wtxNew.txPrivM.GetPubKey();
                                txPrivKeys.push_back(wtxNew.txPrivM);
                                std::copy(txPub.begin(), txPub.end(), std::back_inserter(txout.txPub));

                                CPubKey sharedSec;
                                ECDHInfo::ComputeSharedSec(wtxNew.txPrivM, pubViewKey, sharedSec);
                                EncodeTxOutAmount(txout, txout.nValue, sharedSec.begin());
                                txNew.vout.push_back(txout);
                                txNew.nTxFee = nFeeNeeded;

                                //Fill vin
                                for (size_t i = 0; i < vCoins.size(); i++) {
                                    txNew.vin.push_back(CTxIn(vCoins[i].tx->GetHash(), vCoins[i].i));
                                }

                                // Embed the constructed transaction data in wtxNew.
                                *static_cast<CTransaction*>(&wtxNew) = CTransaction(txNew);
                                break;
                            }

                            if (!makeRingCT(wtxNew, ringSize, strFailReason)) {
                                strFailReason = _("Failed to generate RingCT for Sweeping transaction");
                                ret = false;
                            }

                            if (ret && !generateBulletProofAggregate(wtxNew)) {
                                strFailReason = _("Failed to generate bulletproof for Sweeping transaction");
                                ret = false;
                            }

                            if (ret) {
                                for (size_t i = 0; i < wtxNew.vout.size(); i++) {
                                    wtxNew.vout[i].nValue = 0;
                                }
                                CReserveKey reservekey(pwalletMain);
                                if (!pwalletMain->CommitTransaction(wtxNew, reservekey, "tx")) {
                                    inSpendQueueOutpointsPerSession.clear();
                                    strFailReason = "Internal error! Please try again later!";
                                    ret = false;
                                }
                                if (ret) {
                                    for (size_t i = 0; i < inSpendQueueOutpointsPerSession.size(); i++) {
                                        inSpendQueueOutpoints[inSpendQueueOutpointsPerSession[i]] = true;
                                    }
                                    inSpendQueueOutpointsPerSession.clear();

                                    uint256 hash = wtxNew.GetHash();
                                    int maxTxPrivKeys = txPrivKeys.size() > wtxNew.vout.size() ? wtxNew.vout.size() : txPrivKeys.size();
                                    for (int i = 0; i < maxTxPrivKeys; i++) {
                                        std::string key = hash.GetHex() + std::to_string(i);
                                        CWalletDB(strWalletFile).WriteTxPrivateKey(key, CBitcoinSecret(txPrivKeys[i]).ToString());
                                    }
                                    txPrivKeys.clear();
                                }
                            }
                        }
                    }
                }
            }
        }
    }

    return ret;
}

bool CWallet::CreateSweepingTransaction(CAmount target, CAmount threshold, uint32_t nTimeBefore)
{
    if (this->IsLocked()) {
        return true;
    }

    if (GetSpendableBalance() < 5 * COIN) {
        return false;
    }
    CAmount total = 0;
    vector<COutput> vCoins;
    COutput lowestLarger(NULL, 0, 0, false);
    CAmount currentLowestLargerAmount = 0;
    vCoins.clear();
    bool ret = true;
    bool isReserveUTXOExist = false;
    static uint256 reserveHash;
    {
        LOCK2(cs_main, cs_wallet);
        {
            for (map<uint256, CWalletTx>::const_iterator it = mapWallet.begin(); it != mapWallet.end(); ++it) {
                const uint256& wtxid = it->first;
                const CWalletTx* pcoin = &(*it).second;

                if (pcoin->GetTxTime() > nTimeBefore) continue;

                int nDepth = pcoin->GetDepthInMainChain(false);
                if ((pcoin->IsCoinBase() || pcoin->IsCoinStake()) && pcoin->GetBlocksToMaturity() > 0)
                    continue;
                if (nDepth == 0 && !pcoin->InMempool())
                    continue;
                for (size_t i = 0; i < pcoin->vout.size(); i++) {
                    if (pcoin->vout[i].IsEmpty()) continue;
                    isminetype mine = IsMine(pcoin->vout[i]);
                    if (mine == ISMINE_NO)
                        continue;
                    if (mine == ISMINE_WATCH_ONLY)
                        continue;
                    CAmount decodedAmount;
                    CKey decodedBlind;
                    RevealTxOutAmount(*pcoin, pcoin->vout[i], decodedAmount, decodedBlind);

                    std::vector<unsigned char> commitment;
                    if (!decodedBlind.IsValid()) {
                        unsigned char blind[32];
                        CreateCommitmentWithZeroBlind(decodedAmount, blind, commitment);
                    } else {
                        CreateCommitment(decodedBlind.begin(), decodedAmount, commitment);
                    }
                    if (pcoin->vout[i].commitment != commitment) {
                        LogPrintf("%s: Commitment not match hash = %s, i = %d, commitment = %s, recomputed = %s, revealed mask = %s\n", __func__, pcoin->GetHash().GetHex(), i, HexStr(&pcoin->vout[i].commitment[0], &pcoin->vout[i].commitment[0] + 33), HexStr(&commitment[0], &commitment[0] + 33), HexStr(decodedBlind.begin(), decodedBlind.begin() + 32));
                        continue;
                    }

                    if (IsSpent(wtxid, i)) continue;

                    {
                        COutPoint outpoint(wtxid, i);
                        if (inSpendQueueOutpoints.count(outpoint)) {
                            continue;
                        }

                        if (IsCollateralized(outpoint)) {
                            continue;
                        }
                    }

                    if (nReserveBalance > 0) {
                        if (decodedAmount == ComputeReserveUTXOAmount()) {
                            isReserveUTXOExist = true;
                            reserveHash = wtxid;
                            //dont select reserve UTXO
                            continue;
                        }
                    }

                    if (nDepth <= 5) continue;
                    if (decodedAmount >= threshold) {
                        if (lowestLarger.tx == NULL || (lowestLarger.tx != NULL && currentLowestLargerAmount > decodedAmount)) {
                            lowestLarger.tx = pcoin;
                            lowestLarger.i = i;
                            lowestLarger.nDepth = nDepth;
                            lowestLarger.fSpendable = true;
                            currentLowestLargerAmount = decodedAmount;
                        }
                        continue;
                    }

                    if (vCoins.size() <= MAX_TX_INPUTS - 1) { //reserve 1 input for lowestLarger
                        vCoins.push_back(COutput(pcoin, i, nDepth, true));
                        total += decodedAmount;
                    }
                }
            }

            if (nReserveBalance > 0) {
                if (!isReserveUTXOExist) {
                    //create transactions that create reserve funds
                    CWalletTx wtx;
                    std::string masterAddr;
                    ComputeStealthPublicAddress("masteraccount", masterAddr);
                    try {
                        SendToStealthAddress(masterAddr, ComputeReserveUTXOAmount(), wtx);
                    } catch (const std::exception& err) {
                        LogPrintf("failed to create reserve UTXO");
                    }
                    return false;
                } else {
                    if (mapWallet.count(reserveHash) < 1) return false;
                    const CWalletTx reserve = mapWallet[reserveHash];

                    if (reserve.GetDepthInMainChain(false) < 10) {
                        return false;
                    }
                }
            }
            int ringSize = MIN_RING_SIZE + secp256k1_rand32() % (MAX_RING_SIZE - MIN_RING_SIZE + 1);
            if (vCoins.size() <= 1) return false;
            CAmount estimatedFee = ComputeFee(vCoins.size(), 1, ringSize);
            if (stakingMode != StakingMode::STAKING_WITH_CONSOLIDATION && (vCoins.empty() || (vCoins.size() < MIN_TX_INPUTS_FOR_SWEEPING) || (total < target + estimatedFee && vCoins.size() < MAX_TX_INPUTS - 1))) {
                //preconditions to create auto sweeping transactions not satisfied, do nothing here
                ret = false;
            } else {
                if (stakingMode == StakingMode::STAKING_WITH_CONSOLIDATION) {
                    if (total < target + estimatedFee) {
                        if (lowestLarger.tx != NULL && currentLowestLargerAmount >= threshold) {
                            vCoins.push_back(lowestLarger);
                            total += currentLowestLargerAmount;
                        } else {
                            LogPrintf("No set of UTXOs to combine into a stakaeble coin =>  autocombine any way if minimum UTXOs satisfied");
                            if (vCoins.size() < MIN_TX_INPUTS_FOR_SWEEPING) return false;
                        }
                    }
                }
                LogPrintf("Generate consolidation, total = %d\n", total);
                // Generate transaction public key
                CWalletTx wtxNew;
                CKey secret;
                secret.MakeNewKey(true);
                SetMinVersion(FEATURE_COMPRPUBKEY);

                int estimateTxSize = ComputeTxSize(vCoins.size(), 1, ringSize);
                CAmount nFeeNeeded = GetMinimumFee(estimateTxSize, nTxConfirmTarget, mempool);
                nFeeNeeded += BASE_FEE;
                if (total < nFeeNeeded * 2) {
                    ret = false;
                } else {
                    std::string myAddress;
                    ComputeStealthPublicAddress("masteraccount", myAddress);
                    //Parse stealth address
                    CPubKey pubViewKey, pubSpendKey;
                    bool hasPaymentID;
                    uint64_t paymentID;

                    if (!CWallet::DecodeStealthAddress(myAddress, pubViewKey, pubSpendKey, hasPaymentID, paymentID)) {
                        //should never happen
                        ret = false;
                    } else {
                        wtxNew.txPrivM.Set(secret.begin(), secret.end(), true);
                        wtxNew.hasPaymentID = 0;

                        //Compute stealth destination
                        CPubKey stealthDes;
                        CKey spend;
                        mySpendPrivateKey(spend);
                        CKey view;
                        myViewPrivateKey(view);
                        ComputeStealthDestination(secret, pubViewKey, pubSpendKey, stealthDes);

                        CScript scriptPubKey = GetScriptForDestination(stealthDes);

                        CAmount nValue = total - nFeeNeeded;

                        wtxNew.fTimeReceivedIsTxTime = true;
                        wtxNew.BindWallet(this);
                        CMutableTransaction txNew;
                        txNew.hasPaymentID = wtxNew.hasPaymentID;
                        txNew.paymentID = wtxNew.paymentID;

                        {
                            unsigned int nBytes = 0;
                            while (true) {
                                txNew.vin.clear();
                                txNew.vout.clear();
                                wtxNew.fFromMe = true;

                                double dPriority = 0;

                                // vouts to the payees
                                CTxOut txout(nValue, scriptPubKey);
                                CPubKey txPub = wtxNew.txPrivM.GetPubKey();
                                txPrivKeys.push_back(wtxNew.txPrivM);
                                std::copy(txPub.begin(), txPub.end(), std::back_inserter(txout.txPub));

                                CPubKey sharedSec;
                                ECDHInfo::ComputeSharedSec(wtxNew.txPrivM, pubViewKey, sharedSec);
                                EncodeTxOutAmount(txout, txout.nValue, sharedSec.begin());
                                txNew.vout.push_back(txout);
                                //nBytes += ::GetSerializeSize(*(CTxOut*)&txout, SER_NETWORK, PROTOCOL_VERSION);

                                txNew.nTxFee = nFeeNeeded;

                                //Fill vin
                                for (size_t i = 0; i < vCoins.size(); i++) {
                                    txNew.vin.push_back(CTxIn(vCoins[i].tx->GetHash(), vCoins[i].i));
                                }

                                // Embed the constructed transaction data in wtxNew.
                                *static_cast<CTransaction*>(&wtxNew) = CTransaction(txNew);
                                break;
                            }

                            std::string strFailReason;
                            if (!makeRingCT(wtxNew, ringSize, strFailReason)) {
                                ret = false;
                            }

                            if (ret && !generateBulletProofAggregate(wtxNew)) {
                                strFailReason = _("There is an internal error in generating bulletproofs. Please try again later.");
                                ret = false;
                            }

                            if (ret) {
                                for (size_t i = 0; i < wtxNew.vout.size(); i++) {
                                    wtxNew.vout[i].nValue = 0;
                                }
                                CReserveKey reservekey(pwalletMain);
                                if (!pwalletMain->CommitTransaction(wtxNew, reservekey, "tx")) {
                                    inSpendQueueOutpointsPerSession.clear();
                                    ret = false;
                                }
                                if (ret) {
                                    for (size_t i = 0; i < inSpendQueueOutpointsPerSession.size(); i++) {
                                        inSpendQueueOutpoints[inSpendQueueOutpointsPerSession[i]] = true;
                                    }
                                    inSpendQueueOutpointsPerSession.clear();

                                    uint256 hash = wtxNew.GetHash();
                                    int maxTxPrivKeys = txPrivKeys.size() > wtxNew.vout.size() ? wtxNew.vout.size() : txPrivKeys.size();
                                    for (int i = 0; i < maxTxPrivKeys; i++) {
                                        std::string key = hash.GetHex() + std::to_string(i);
                                        CWalletDB(strWalletFile).WriteTxPrivateKey(key, CBitcoinSecret(txPrivKeys[i]).ToString());
                                    }
                                    txPrivKeys.clear();
                                }
                            }
                        }
                    }
                }
            }
        }
    }

    return ret;
}

void CWallet::AutoCombineDust()
{
    if (IsInitialBlockDownload() || !masternodeSync.IsBlockchainSynced()) return;
    //if (IsInitialBlockDownload()) return;
    if (chainActive.Tip()->nTime < (GetAdjustedTime() - 300) || IsLocked()) {
        LogPrintf("Time elapsed for autocombine transaction too short\n");
        return;
    }

    LogPrintf("Creating a sweeping transaction\n");
    if (stakingMode == StakingMode::STAKING_WITH_CONSOLIDATION) {
        if (IsLocked()) return;
        if (fGenerateDapscoins && chainActive.Tip()->nHeight >= Params().LAST_POW_BLOCK()) {
            //sweeping to create larger UTXO for staking
            LOCK2(cs_main, cs_wallet);
            CAmount max = dirtyCachedBalance;
            if (max == 0) {
                max = GetBalance();
            }
            uint32_t nTime = ReadAutoConsolidateSettingTime();
            nTime = (nTime == 0)? GetAdjustedTime() : nTime;
            CreateSweepingTransaction(MINIMUM_STAKE_AMOUNT, max + COIN, nTime);
        }
        return;
    }
    CreateSweepingTransaction(nAutoCombineThreshold, nAutoCombineThreshold, GetAdjustedTime());
}

bool CWallet::estimateStakingConsolidationFees(CAmount& minFee, CAmount& maxFee) {
    //finding all spendable UTXOs < MIN_STAKING
    CAmount total = 0;
	vector<COutput> vCoins, underStakingThresholdCoins;
	{
		LOCK2(cs_main, cs_wallet);
		{
			for (map<uint256, CWalletTx>::const_iterator it = mapWallet.begin(); it != mapWallet.end(); ++it) {
				const uint256& wtxid = it->first;
				const CWalletTx* pcoin = &(*it).second;

				int nDepth = pcoin->GetDepthInMainChain(false);
				if ((pcoin->IsCoinBase() || pcoin->IsCoinStake()) && pcoin->GetBlocksToMaturity() > 0)
					continue;
				if (nDepth == 0 && !pcoin->InMempool())
					continue;
				for(size_t i = 0; i < pcoin->vout.size(); i++) {
					if (pcoin->vout[i].IsEmpty()) continue;
					isminetype mine = IsMine(pcoin->vout[i]);
					if (mine == ISMINE_NO)
						continue;
					if (mine == ISMINE_WATCH_ONLY)
						continue;
					CAmount decodedAmount;
					CKey decodedBlind;
					RevealTxOutAmount(*pcoin, pcoin->vout[i], decodedAmount, decodedBlind);

					std::vector<unsigned char> commitment;
					if (!decodedBlind.IsValid()) {
						unsigned char blind[32];
						CreateCommitmentWithZeroBlind(decodedAmount, blind, commitment);
					} else {
						CreateCommitment(decodedBlind.begin(), decodedAmount, commitment);
					}
					if (pcoin->vout[i].commitment != commitment) {
                        LogPrintf("%s: Commitment not match hash = %s, i = %d, commitment = %s, recomputed = %s, revealed mask = %s\n", __func__, pcoin->GetHash().GetHex(), i, HexStr(&pcoin->vout[i].commitment[0], &pcoin->vout[i].commitment[0] + 33), HexStr(&commitment[0], &commitment[0] + 33), HexStr(decodedBlind.begin(), decodedBlind.begin() + 32));
						continue;
					}

					if (IsSpent(wtxid, i)) continue;

					{
						COutPoint outpoint(wtxid, i);
						if (inSpendQueueOutpoints.count(outpoint)) {
							continue;
						}
					}
					vCoins.push_back(COutput(pcoin, i, nDepth, true));
					total += decodedAmount;
                    if (decodedAmount < MINIMUM_STAKE_AMOUNT) underStakingThresholdCoins.push_back(COutput(pcoin, i, nDepth, true));
				}
			}
        }
    }

    minFee = 0;
    maxFee = 0;
    if (total < MINIMUM_STAKE_AMOUNT) false; //no staking sweeping will be created
    size_t numUTXOs = vCoins.size();
    
    
}

int CWallet::MaxTxSizePerTx() {
    return ComputeTxSize(50, 2, 15);
}


bool CWallet::MultiSend()
{
    if (IsInitialBlockDownload() || IsLocked()) {
        return false;
    }

    if (chainActive.Tip()->nHeight <= nLastMultiSendHeight) {
        LogPrintf("Multisend: lastmultisendheight is higher than current best height\n");
        return false;
    }

    std::vector<COutput> vCoins;
    AvailableCoins(vCoins);
    int stakeSent = 0;
    int mnSent = 0;
    for (const COutput& out : vCoins) {
        //need output with precise confirm count - this is how we identify which is the output to send
        if (out.tx->GetDepthInMainChain() != COINBASE_MATURITY + 1)
            continue;

        COutPoint outpoint(out.tx->GetHash(), out.i);
        bool sendMSonMNReward = fMultiSendMasternodeReward && outpoint.IsMasternodeReward(out.tx);
        bool sendMSOnStake = fMultiSendStake && out.tx->IsCoinStake() && !sendMSonMNReward; //output is either mnreward or stake reward, not both

        if (!(sendMSOnStake || sendMSonMNReward))
            continue;

        CTxDestination destMyAddress;
        if (!ExtractDestination(out.tx->vout[out.i].scriptPubKey, destMyAddress)) {
            LogPrintf("Multisend: failed to extract destination\n");
            continue;
        }

        //Disabled Addresses won't send MultiSend transactions
        if (vDisabledAddresses.size() > 0) {
            for (unsigned int i = 0; i < vDisabledAddresses.size(); i++) {
                if (vDisabledAddresses[i] == CBitcoinAddress(destMyAddress).ToString()) {
                    LogPrintf("Multisend: disabled address preventing multisend\n");
                    return false;
                }
            }
        }

        // create new coin control, populate it with the selected utxo, create sending vector
        CCoinControl* cControl = new CCoinControl();
        COutPoint outpt(out.tx->GetHash(), out.i);
        cControl->Select(outpt);
        cControl->destChange = destMyAddress;

        CWalletTx wtx;
        CReserveKey keyChange(this); // this change address does not end up being used, because change is returned with coin control switch
        CAmount nFeeRet = 0;
        vector<pair<CScript, CAmount> > vecSend;

        // loop through multisend vector and add amounts and addresses to the sending vector
        const isminefilter filter = ISMINE_SPENDABLE;
        CAmount nAmount = 0;
        for (unsigned int i = 0; i < vMultiSend.size(); i++) {
            // MultiSend vector is a pair of 1)Address as a std::string 2) Percent of stake to send as an int
            nAmount = ((out.tx->GetCredit(filter) - out.tx->GetDebit(filter)) * vMultiSend[i].second) / 100;
            CBitcoinAddress strAddSend(vMultiSend[i].first);
            CScript scriptPubKey;
            scriptPubKey = GetScriptForDestination(strAddSend.Get());
            vecSend.push_back(make_pair(scriptPubKey, nAmount));
        }

        //get the fee amount
        CWalletTx wtxdummy;
        string strErr;
        CreateTransaction(vecSend, wtxdummy, keyChange, nFeeRet, strErr, cControl, ALL_COINS, false, CAmount(0));
        CAmount nLastSendAmount = vecSend[vecSend.size() - 1].second;
        if (nLastSendAmount < nFeeRet + 500) {
            LogPrintf("%s: fee of %d is too large to insert into last output\n", __func__, nFeeRet + 500);
            return false;
        }
        vecSend[vecSend.size() - 1].second = nLastSendAmount - nFeeRet - 500;

        // Create the transaction and commit it to the network
        if (!CreateTransaction(vecSend, wtx, keyChange, nFeeRet, strErr, cControl, ALL_COINS, false, CAmount(0))) {
            LogPrintf("MultiSend createtransaction failed\n");
            return false;
        }

        if (!CommitTransaction(wtx, keyChange)) {
            LogPrintf("MultiSend transaction commit failed\n");
            return false;
        } else
            fMultiSendNotify = true;

        delete cControl;

        //write nLastMultiSendHeight to DB
        CWalletDB walletdb(strWalletFile);
        nLastMultiSendHeight = chainActive.Tip()->nHeight;
        if (!walletdb.WriteMSettings(fMultiSendStake, fMultiSendMasternodeReward, nLastMultiSendHeight))
            LogPrintf("Failed to write MultiSend setting to DB\n");

        LogPrintf("MultiSend successfully sent\n");
        if (sendMSOnStake)
            stakeSent++;
        else
            mnSent++;

        //stop iterating if we are done
        if (mnSent > 0 && stakeSent > 0)
            return true;
        if (stakeSent > 0 && !fMultiSendMasternodeReward)
            return true;
        if (mnSent > 0 && !fMultiSendStake)
            return true;
    }

    return true;
}

CKeyPool::CKeyPool()
{
    nTime = GetTime();
}

CKeyPool::CKeyPool(const CPubKey& vchPubKeyIn)
{
    nTime = GetTime();
    vchPubKey = vchPubKeyIn;
}

CWalletKey::CWalletKey(int64_t nExpires)
{
    nTimeCreated = (nExpires ? GetTime() : 0);
    nTimeExpires = nExpires;
}

int CMerkleTx::SetMerkleBranch(const CBlock& block)
{
    AssertLockHeld(cs_main);
    CBlock blockTmp;

    // Update the tx's hashBlock
    hashBlock = block.GetHash();

    // Locate the transaction
    for (nIndex = 0; nIndex < (int)block.vtx.size(); nIndex++)
        if (block.vtx[nIndex] == *(CTransaction*)this)
            break;
    if (nIndex == (int)block.vtx.size()) {
        vMerkleBranch.clear();
        nIndex = -1;
        LogPrintf("ERROR: SetMerkleBranch() : couldn't find tx in block\n");
        return 0;
    }

    // Fill in merkle branch
    vMerkleBranch = block.GetMerkleBranch(nIndex);

    // Is the tx in a block that's in the main chain
    BlockMap::iterator mi = mapBlockIndex.find(hashBlock);
    if (mi == mapBlockIndex.end())
        return 0;
    const CBlockIndex* pindex = (*mi).second;
    if (!pindex || !chainActive.Contains(pindex))
        return 0;

    return chainActive.Height() - pindex->nHeight + 1;
}

int CMerkleTx::GetDepthInMainChainINTERNAL(const CBlockIndex*& pindexRet) const
{
    if (hashBlock == 0 || nIndex == -1)
        return 0;
    AssertLockHeld(cs_main);

    // Find the block it claims to be in
    BlockMap::iterator mi = mapBlockIndex.find(hashBlock);
    if (mi == mapBlockIndex.end())
        return 0;
    CBlockIndex* pindex = (*mi).second;
    if (!pindex || !chainActive.Contains(pindex))
        return 0;

    // Make sure the merkle branch connects to this block
    if (!fMerkleVerified) {
        if (CBlock::CheckMerkleBranch(GetHash(), vMerkleBranch, nIndex) != pindex->hashMerkleRoot)
            return 0;
        fMerkleVerified = true;
    }

    pindexRet = pindex;
    return chainActive.Height() - pindex->nHeight + 1;
}

int CMerkleTx::GetDepthInMainChain(const CBlockIndex*& pindexRet, bool enableIX) const
{
    AssertLockHeld(cs_main);
    int nResult = GetDepthInMainChainINTERNAL(pindexRet);
    if (nResult == 0 && !mempool.exists(GetHash()))
        return -1; // Not in chain, not in mempool

    if (enableIX) {
        if (nResult < 6) {
            int signatures = GetTransactionLockSignatures();
            if (signatures >= SWIFTTX_SIGNATURES_REQUIRED) {
                return nSwiftTXDepth + nResult;
            }
        }
    }

    return nResult;
}

int CMerkleTx::GetBlocksToMaturity() const
{
    LOCK(cs_main);
    if (!(IsCoinBase() || IsCoinStake()))
        return 0;
    return max(0, (Params().COINBASE_MATURITY() + 1) - GetDepthInMainChain());
}


bool CMerkleTx::AcceptToMemoryPool(bool fLimitFree, bool fRejectInsaneFee, bool ignoreFees)
{
    CValidationState state;
    bool fAccepted = ::AcceptToMemoryPool(mempool, state, *this, fLimitFree, NULL, fRejectInsaneFee, ignoreFees);
    if (!fAccepted)
        LogPrintf("%s : %s\n", __func__, state.GetRejectReason());
    return fAccepted;
}

int CMerkleTx::GetTransactionLockSignatures() const
{
    if (fLargeWorkForkFound || fLargeWorkInvalidChainFound) return -2;
    if (!fEnableSwiftTX) return -1;

    //compile consessus vote
    std::map<uint256, CTransactionLock>::iterator i = mapTxLocks.find(GetHash());
    if (i != mapTxLocks.end()) {
        return (*i).second.CountSignatures();
    }

    return -1;
}

bool CMerkleTx::IsTransactionLockTimedOut() const
{
    if (!fEnableSwiftTX) return 0;

    //compile consessus vote
    std::map<uint256, CTransactionLock>::iterator i = mapTxLocks.find(GetHash());
    if (i != mapTxLocks.end()) {
        return GetTime() > (*i).second.nTimeout;
    }

    return false;
}

bool CWallet::ReadAccountList(std::string& accountList)
{
    return CWalletDB(strWalletFile).ReadStealthAccountList(accountList);
}

bool CWallet::ReadStealthAccount(const std::string& strAccount, CStealthAccount& account)
{
    return CWalletDB(strWalletFile).ReadStealthAccount(strAccount, account);
}

bool CWallet::ComputeStealthPublicAddress(const std::string& accountName, std::string& pubAddress)
{
    CStealthAccount account;
    if (CWalletDB(strWalletFile).ReadStealthAccount(accountName, account)) {
        return EncodeStealthPublicAddress(account.viewAccount.vchPubKey, account.spendAccount.vchPubKey, pubAddress);
    }
    return false;
}

bool CWallet::ComputeIntegratedPublicAddress(const uint64_t paymentID, const std::string& accountName, std::string& pubAddress)
{
    CStealthAccount account;
    if (CWalletDB(strWalletFile).ReadStealthAccount(accountName, account)) {
        return EncodeIntegratedAddress(account.viewAccount.vchPubKey, account.spendAccount.vchPubKey, paymentID, pubAddress);
    }
    return false;
}

void add1s(std::string& s, int wantedSize)
{
    int currentLength = s.length();
    for (int i = 0; i < wantedSize - currentLength; i++) {
        s = "1" + s;
    }
}


bool CWallet::encodeStealthBase58(const std::vector<unsigned char>& raw, std::string& stealth)
{
    if (raw.size() != 71 && raw.size() != 79) {
        return false;
    }
    stealth = "";

    //Encoding Base58 using block=8 bytes
    int i = 0;
    while (i < (int)raw.size()) {
        std::vector<unsigned char> input8;
        std::copy(raw.begin() + i, raw.begin() + i + 8, std::back_inserter(input8)); //copy 8 bytes
        std::string out = EncodeBase58(input8);
        if (out.length() < 11) {
            add1s(out, 11);
        }
        stealth += out;
        i += 8;
        if (i + 8 > (int)raw.size()) {
            //the last block of 7
            std::vector<unsigned char> input7;
            std::copy(raw.begin() + i, raw.begin() + i + 7, std::back_inserter(input7)); //copy 7 bytes
            std::string out11 = EncodeBase58(input7);
            add1s(out11, 11);
            stealth += out11;
            i += 7;
        }
    }
    return true;
}

bool CWallet::EncodeStealthPublicAddress(const std::vector<unsigned char>& pubViewKey, const std::vector<unsigned char>& pubSpendKey, std::string& pubAddrb58)
{
    std::vector<unsigned char> pubAddr;
    pubAddr.push_back(18);                                                                 //1 byte
    std::copy(pubSpendKey.begin(), pubSpendKey.begin() + 33, std::back_inserter(pubAddr)); //copy 33 bytes
    std::copy(pubViewKey.begin(), pubViewKey.begin() + 33, std::back_inserter(pubAddr));   //copy 33 bytes
    uint256 h = Hash(pubAddr.begin(), pubAddr.end());
    unsigned char* begin = h.begin();
    pubAddr.push_back(*(begin));
    pubAddr.push_back(*(begin + 1));
    pubAddr.push_back(*(begin + 2));
    pubAddr.push_back(*(begin + 3));

    return encodeStealthBase58(pubAddr, pubAddrb58);
}

bool CWallet::EncodeIntegratedAddress(const std::vector<unsigned char>& pubViewKey, const std::vector<unsigned char>& pubSpendKey, uint64_t paymentID, std::string& pubAddrb58)
{
    std::vector<unsigned char> pubAddr;
    pubAddr.push_back(19);                                                                            //1 byte 19 for integrated address
    std::copy(pubSpendKey.begin(), pubSpendKey.begin() + 33, std::back_inserter(pubAddr));            //copy 33 bytes
    std::copy(pubViewKey.begin(), pubViewKey.begin() + 33, std::back_inserter(pubAddr));              //copy 33 bytes
    std::copy((char*)&paymentID, (char*)&paymentID + sizeof(paymentID), std::back_inserter(pubAddr)); //8 bytes of payment id
    uint256 h = Hash(pubAddr.begin(), pubAddr.end());
    unsigned char* begin = h.begin();
    pubAddr.push_back(*(begin));
    pubAddr.push_back(*(begin + 1));
    pubAddr.push_back(*(begin + 2));
    pubAddr.push_back(*(begin + 3));

    return encodeStealthBase58(pubAddr, pubAddrb58);
}

bool CWallet::EncodeStealthPublicAddress(const CPubKey& pubViewKey, const CPubKey& pubSpendKey, std::string& pubAddr)
{
    if (pubViewKey.IsCompressed() && pubSpendKey.IsCompressed()) {
        return EncodeStealthPublicAddress(pubViewKey.Raw(), pubSpendKey.Raw(), pubAddr);
    }
    return false;
}

bool CWallet::EncodeIntegratedAddress(const CPubKey& pubViewKey, const CPubKey& pubSpendKey, uint64_t paymentID, std::string& pubAddr)
{
    if (pubViewKey.IsCompressed() && pubSpendKey.IsCompressed()) {
        return EncodeIntegratedAddress(pubViewKey.Raw(), pubSpendKey.Raw(), paymentID, pubAddr);
    }
    return false;
}

bool CWallet::GenerateIntegratedAddress(const std::string& accountName, std::string& pubAddr)
{
    CStealthAccount account;
    if (CWalletDB(strWalletFile).ReadStealthAccount(accountName, account)) {
        return GenerateIntegratedAddress(account.viewAccount.vchPubKey, account.spendAccount.vchPubKey, pubAddr);
    }
    return false;
}

bool CWallet::GenerateIntegratedAddress(const CPubKey& pubViewKey, const CPubKey& pubSpendKey, std::string& pubAddr)
{
    uint64_t paymentID = GetRand(0xFFFFFFFFFFFFFFFF);
    return EncodeIntegratedAddress(pubViewKey, pubSpendKey, paymentID, pubAddr);
}

std::string CWallet::GenerateIntegratedAddressWithRandomPaymentID(std::string accountName, uint64_t& paymentID) {
    CStealthAccount account;
    if (CWalletDB(strWalletFile).ReadStealthAccount(accountName, account)) {
        std::string pubAddress;
        paymentID = GetRand(0xFFFFFFFFFFFFFFFF);
        EncodeIntegratedAddress(account.viewAccount.vchPubKey, account.spendAccount.vchPubKey, paymentID, pubAddress);
        return pubAddress;
    }
    return "";
}

std::string CWallet::GenerateIntegratedAddressWithProvidedPaymentID(std::string accountName, uint64_t paymentID) {
    CStealthAccount account;
    if (CWalletDB(strWalletFile).ReadStealthAccount(accountName, account)) {
        std::string pubAddress;
        EncodeIntegratedAddress(account.viewAccount.vchPubKey, account.spendAccount.vchPubKey, paymentID, pubAddress);
        return pubAddress;
    }
    return "";
}

bool CWallet::DecodeStealthAddress(const std::string& stealth, CPubKey& pubViewKey, CPubKey& pubSpendKey, bool& hasPaymentID, uint64_t& paymentID)
{
    if (stealth.length() != 99 && stealth.length() != 110) {
        return false;
    }
    std::vector<unsigned char> raw;
    size_t i = 0;
    while (i < stealth.length()) {
        int npos = 11;
        std::string sub = stealth.substr(i, npos);
        std::vector<unsigned char> decoded;
        if (DecodeBase58(sub, decoded) &&
            ((decoded.size() == 8 && i + 11 < stealth.length() - 1) || (decoded.size() == 7 && i + 11 == stealth.length() - 1))) {
            std::copy(decoded.begin(), decoded.end(), std::back_inserter(raw));
        } else if (sub[0] == '1') {
            //find the last padding character
            size_t lastPad = 0;
            while (lastPad < sub.length() - 1) {
                if (sub[lastPad + 1] != '1') {
                    break;
                }
                lastPad++;
            }
            //check whether '1' is padding
            int padIdx = lastPad;
            while (padIdx >= 0 && sub[padIdx] == '1') {
                std::string str_without_pads = sub.substr(padIdx + 1);
                decoded.clear();
                if (DecodeBase58(str_without_pads, decoded)) {
                    if ((decoded.size() == 8 && i + 11 < stealth.length()) || (decoded.size() == 7 && i + 11 == stealth.length())) {
                        std::copy(decoded.begin(), decoded.end(), std::back_inserter(raw));
                        break;
                    } else {
                        decoded.clear();
                    }
                }
                padIdx--;
            }
            if (decoded.size() == 0) {
                //cannot decode this block of stealth address
                return false;
            }
        } else {
            return false;
        }
        i = i + npos;
    }

    if (raw.size() != 71 && raw.size() != 79) {
        return false;
    }
    hasPaymentID = false;
    if (raw.size() == 79) {
        hasPaymentID = true;
    }

    //Check checksum
    uint256 h = Hash(raw.begin(), raw.begin() + raw.size() - 4);
    unsigned char* h_begin = h.begin();
    unsigned char* p_raw = &raw[raw.size() - 4];
    if (memcmp(h_begin, p_raw, 4) != 0) {
        return false;
    }

    std::vector<unsigned char> vchSpend, vchView;
    std::copy(raw.begin() + 1, raw.begin() + 34, std::back_inserter(vchSpend));
    std::copy(raw.begin() + 34, raw.begin() + 67, std::back_inserter(vchView));
    if (hasPaymentID) {
        memcpy((char*)&paymentID, &raw[0] + 67, sizeof(paymentID));
    }
    pubSpendKey.Set(vchSpend.begin(), vchSpend.end());
    pubViewKey.Set(vchView.begin(), vchView.end());

    return true;
}

bool computeStealthDestination(const CKey& secret, const CPubKey& pubViewKey, const CPubKey& pubSpendKey, CPubKey& des)
{
    //generate transaction destination: P = Hs(rA)G+B, A = view pub, B = spend pub, r = secret
    //1. Compute rA
    unsigned char rA[65];
    unsigned char B[65];
    memcpy(rA, pubViewKey.begin(), pubViewKey.size());
    if (!secp256k1_ec_pubkey_tweak_mul(rA, pubViewKey.size(), secret.begin())) {
        return false;
    }
    uint256 HS = Hash(rA, rA + pubViewKey.size());

    memcpy(B, pubSpendKey.begin(), pubSpendKey.size());

    if (!secp256k1_ec_pubkey_tweak_add(B, pubSpendKey.size(), HS.begin()))
        throw runtime_error("Cannot compute stealth destination");
    des.Set(B, B + pubSpendKey.size());
    return true;
}

bool CWallet::ComputeStealthDestination(const CKey& secret, const CPubKey& pubViewKey, const CPubKey& pubSpendKey, CPubKey& des)
{
    return computeStealthDestination(secret, pubViewKey, pubSpendKey, des);
}

bool CWallet::GenerateAddress(CPubKey& pub, CPubKey& txPub, CKey& txPriv) const
{
    LOCK2(cs_main, cs_wallet);
    {
        CKey view, spend;
        if (IsLocked()) {
            LogPrintf("%s:Wallet is locked\n", __func__);
            return false;
        }
        myViewPrivateKey(view);
        mySpendPrivateKey(spend);
        txPriv.MakeNewKey(true);
        txPub = txPriv.GetPubKey();
        return computeStealthDestination(txPriv, view.GetPubKey(), spend.GetPubKey(), pub);
    }
}

bool CWallet::SendToStealthAddress(const std::string& stealthAddr, const CAmount nValue, CWalletTx& wtxNew, bool fUseIX, int ringSize)
{
    // Check amount
    if (nValue <= 0)
        throw runtime_error("Invalid amount");

    string strError;
    if (this->IsLocked()) {
        strError = "Error: Wallet locked, unable to create transaction!";
        LogPrintf("SendToStealthAddress() : %s", strError);
        throw runtime_error(strError);
    }

    std::string myAddress;
    ComputeStealthPublicAddress("masteraccount", myAddress);
    bool tomyself = (myAddress == stealthAddr);
    //Parse stealth address
    CPubKey pubViewKey, pubSpendKey;
    bool hasPaymentID;
    uint64_t paymentID;
    if (!CWallet::DecodeStealthAddress(stealthAddr, pubViewKey, pubSpendKey, hasPaymentID, paymentID)) {
        throw runtime_error("Stealth address mal-formatted");
    }

    // Generate transaction public key
    CKey secret;
    secret.MakeNewKey(true);
    SetMinVersion(FEATURE_COMPRPUBKEY);
    wtxNew.txPrivM.Set(secret.begin(), secret.end(), true);

    wtxNew.hasPaymentID = 0;
    if (hasPaymentID) {
        wtxNew.hasPaymentID = 1;
        wtxNew.paymentID = paymentID;
    }

    //Compute stealth destination
    CPubKey stealthDes;
    CKey spend;
    mySpendPrivateKey(spend);
    computeStealthDestination(secret, pubViewKey, pubSpendKey, stealthDes);

    CScript scriptPubKey = GetScriptForDestination(stealthDes);
    CReserveKey reservekey(pwalletMain);

    CPubKey changeDes;
    CKey view;
    myViewPrivateKey(view);
    CKey secretChange;
    secretChange.MakeNewKey(true);
    computeStealthDestination(secretChange, view.GetPubKey(), spend.GetPubKey(), changeDes);
    CBitcoinAddress changeAddress(changeDes.GetID());
    CCoinControl control;
    control.destChange = changeAddress.Get();
    control.receiver = changeDes;
    control.txPriv = secretChange;
    CAmount nFeeRequired;
    if (!pwalletMain->CreateTransactionBulletProof(secret, pubViewKey, scriptPubKey, nValue, wtxNew, reservekey,
            nFeeRequired, strError, &control, ALL_COINS, fUseIX, (CAmount)0, 6, tomyself)) {
        if (nValue + nFeeRequired > pwalletMain->GetBalance())
            strError = strprintf("Error: This transaction requires a transaction fee of at least %s because of its amount, complexity, or use of recently received funds!, nfee=%d, nValue=%d", FormatMoney(nFeeRequired), nFeeRequired, nValue);
        LogPrintf("SendToStealthAddress() : Not enough! %s\n", strError);
        throw runtime_error(strError);
    }
    return true;
}

bool CWallet::IsTransactionForMe(const CTransaction& tx)
{
    LOCK(cs_wallet);
    {
        std::vector<CKey> spends, views;
        if (!allMyPrivateKeys(spends, views) || spends.size() != views.size()) {
            spends.clear();
            views.clear();
            CKey spend, view;
            if (!mySpendPrivateKey(spend) || !myViewPrivateKey(view)) {
                LogPrintf("Failed to find private keys\n");
                return false;
            }
            spends.push_back(spend);
            views.push_back(view);
        }
        for (const CTxOut& out : tx.vout) {
            if (out.IsEmpty()) {
                continue;
            }
            CPubKey txPub(out.txPub);
            for (size_t i = 0; i < spends.size(); i++) {
                CKey& spend = spends[i];
                CKey& view = views[i];
                const CPubKey& pubSpendKey = spend.GetPubKey();
                bool ret = false;

                //compute the tx destination
                //P' = Hs(aR)G+B, a = view private, B = spend pub, R = tx public key
                unsigned char aR[65];
                //copy R into a
                memcpy(aR, txPub.begin(), txPub.size());
                if (!secp256k1_ec_pubkey_tweak_mul(aR, txPub.size(), view.begin())) {
                    return false;
                }
                uint256 HS = Hash(aR, aR + txPub.size());
                unsigned char* pHS = HS.begin();
                unsigned char expectedDestination[65];
                memcpy(expectedDestination, pubSpendKey.begin(), pubSpendKey.size());
                if (!secp256k1_ec_pubkey_tweak_add(expectedDestination, pubSpendKey.size(), pHS)) {
                    continue;
                }
                CPubKey expectedDes(expectedDestination, expectedDestination + 33);
                CScript scriptPubKey = GetScriptForDestination(expectedDes);

                if (scriptPubKey == out.scriptPubKey) {
                    ret = true;
                }

                if (ret) {
                    LOCK(cs_wallet);
                    //Compute private key to spend
                    //x = Hs(aR) + b, b = spend private key
                    unsigned char HStemp[32];
                    unsigned char spendTemp[32];
                    memcpy(HStemp, HS.begin(), 32);
                    memcpy(spendTemp, spend.begin(), 32);
                    if (!secp256k1_ec_privkey_tweak_add(HStemp, spendTemp))
                        throw runtime_error("Failed to do secp256k1_ec_privkey_tweak_add");
                    CKey privKey;
                    privKey.Set(HStemp, HStemp + 32, true);
                    CPubKey computed = privKey.GetPubKey();

                    //put in map from address to txHash used for qt wallet
                    CKeyID tempKeyID = computed.GetID();
                    addrToTxHashMap[CBitcoinAddress(tempKeyID).ToString()] = tx.GetHash().GetHex();
                    AddKey(privKey);
                    CAmount c;
                    CKey blind;
                    RevealTxOutAmount(tx, out, c, blind);
                }
            }
        }
    }
    return true;
}

bool CWallet::AllMyPublicAddresses(std::vector<std::string>& addresses, std::vector<std::string>& accountNames)
{
    std::string labelList;
    if (!ReadAccountList(labelList)) {
        std::string masterAddr;
        ComputeStealthPublicAddress("masteraccount", masterAddr);
        addresses.push_back(masterAddr);
        accountNames.push_back("Master Account");
        return true;
    }

    std::vector<std::string> results;
    boost::split(results, labelList, [](char c) { return c == ','; });
    std::string masterAddr;
    ComputeStealthPublicAddress("masteraccount", masterAddr);
    accountNames.push_back("Master Account");
    results.push_back(masterAddr);
    for (size_t i = 0; i < results.size(); i++) {
        std::string& accountName = results[i];
        std::string stealthAddr;
        if (ComputeStealthPublicAddress(accountName, stealthAddr)) {
            addresses.push_back(stealthAddr);
            accountNames.push_back(accountName);
        }
    }
    return true;
}

bool CWallet::allMyPrivateKeys(std::vector<CKey>& spends, std::vector<CKey>& views)
{
    if (IsLocked()) {
        return false;
    }
    std::string labelList;
    CKey spend, view;
    mySpendPrivateKey(spend);
    myViewPrivateKey(view);
    spends.push_back(spend);
    views.push_back(view);

    if (!ReadAccountList(labelList)) {
        return false;
    }
    std::vector<std::string> results;
    boost::split(results, labelList, [](char c) { return c == ','; });
    for (size_t i = 0; i < results.size(); i++) {
        std::string& accountName = results[i];
        CStealthAccount stealthAcc;
        if (ReadStealthAccount(accountName, stealthAcc)) {
            CKey accSpend, accView;
            GetKey(stealthAcc.spendAccount.vchPubKey.GetID(), accSpend);
            GetKey(stealthAcc.viewAccount.vchPubKey.GetID(), accView);
            spends.push_back(accSpend);
            views.push_back(accView);
        }
    }
    return true;
}

CBitcoinAddress GetAccountAddress(uint32_t nAccountIndex, string strAccount, CWallet* pwalletMain)
{
    CWalletDB walletdb(pwalletMain->strWalletFile);

    CAccount account;

    // Generate a new key
    // if (!pwalletMain->GetKeyFromPool(account.vchPubKey))
    //     throw runtime_error("Error: Keypool ran out, please call keypoolrefill first");
    CKey newKey;
    pwalletMain->DeriveNewChildKey(nAccountIndex, newKey);
    account.vchPubKey = newKey.GetPubKey();
    account.nAccountIndex = nAccountIndex;

    pwalletMain->SetAddressBook(account.vchPubKey.GetID(), strAccount, "receive");
    walletdb.WriteAccount(strAccount, account);

    return CBitcoinAddress(account.vchPubKey.GetID());
}

void CWallet::DeriveNewChildKey(uint32_t nAccountIndex, CKey& secretRet)
{
    CHDChain hdChainTmp;
    if (!GetHDChain(hdChainTmp)) {
        throw std::runtime_error(std::string(__func__) + ": GetHDChain failed");
    }

    if (!DecryptHDChain(hdChainTmp))
        throw std::runtime_error(std::string(__func__) + ": DecryptHDChainSeed failed");
    // make sure seed matches this chain
    if (hdChainTmp.GetID() != hdChainTmp.GetSeedHash())
        throw std::runtime_error(std::string(__func__) + ": Wrong HD chain!");

    // derive child key at next index, skip keys already known to the wallet
    CExtKey childKey;
    uint32_t nChildIndex = 0;
    do {
        hdChainTmp.DeriveChildExtKey(nAccountIndex, false, nChildIndex, childKey);
        // increment childkey index
        nChildIndex++;
    } while (HaveKey(childKey.key.GetPubKey().GetID()));
    secretRet = childKey.key;

    CPubKey pubkey = secretRet.GetPubKey();
    assert(secretRet.VerifyPubKey(pubkey));

    // store metadata
    int64_t nCreationTime = GetTime();
    mapKeyMetadata[pubkey.GetID()] = CKeyMetadata(nCreationTime);

    if (!AddHDPubKey(childKey.Neuter(), false, nAccountIndex))
        throw std::runtime_error(std::string(__func__) + ": AddHDPubKey failed");
}

bool CWallet::GetPubKey(const CKeyID& address, CPubKey& vchPubKeyOut) const
{
    LOCK(cs_wallet);
    std::map<CKeyID, CHDPubKey>::const_iterator mi = mapHdPubKeys.find(address);
    if (mi != mapHdPubKeys.end()) {
        const CHDPubKey& hdPubKey = (*mi).second;
        vchPubKeyOut = hdPubKey.extPubKey.pubkey;
        return true;
    } else
        return CCryptoKeyStore::GetPubKey(address, vchPubKeyOut);
}

bool CWallet::GetKey(const CKeyID& address, CKey& keyOut) const
{
    LOCK(cs_wallet);
    std::map<CKeyID, CHDPubKey>::const_iterator mi = mapHdPubKeys.find(address);
    if (mi != mapHdPubKeys.end()) {
        // if the key has been found in mapHdPubKeys, derive it on the fly
        const CHDPubKey& hdPubKey = (*mi).second;
        CHDChain hdChainCurrent;
        if (!GetHDChain(hdChainCurrent))
            throw std::runtime_error(std::string(__func__) + ": GetHDChain failed");
        if (!DecryptHDChain(hdChainCurrent))
            throw std::runtime_error(std::string(__func__) + ": DecryptHDChainSeed failed");
        // make sure seed matches this chain
        if (hdChainCurrent.GetID() != hdChainCurrent.GetSeedHash())
            throw std::runtime_error(std::string(__func__) + ": Wrong HD chain!");

        CExtKey extkey;
        hdChainCurrent.DeriveChildExtKey(hdPubKey.nAccountIndex, hdPubKey.nChangeIndex != 0, hdPubKey.extPubKey.nChild, extkey);
        keyOut = extkey.key;

        return true;
    } else {
        return CCryptoKeyStore::GetKey(address, keyOut);
    }
}

bool CWallet::HaveKey(const CKeyID& address) const
{
    LOCK(cs_wallet);
    if (mapHdPubKeys.count(address) > 0)
        return true;
    return CCryptoKeyStore::HaveKey(address);
}

bool CWallet::LoadHDPubKey(const CHDPubKey& hdPubKey)
{
    AssertLockHeld(cs_wallet);

    mapHdPubKeys[hdPubKey.extPubKey.pubkey.GetID()] = hdPubKey;
    return true;
}

bool CWallet::AddHDPubKey(const CExtPubKey& extPubKey, bool fInternal, uint32_t nAccountIndex)
{
    AssertLockHeld(cs_wallet);

    CHDChain hdChainCurrent;
    GetHDChain(hdChainCurrent);

    CHDPubKey hdPubKey;
    hdPubKey.extPubKey = extPubKey;
    hdPubKey.nAccountIndex = nAccountIndex;
    hdPubKey.hdchainID = hdChainCurrent.GetID();
    hdPubKey.nChangeIndex = fInternal ? 1 : 0;
    mapHdPubKeys[extPubKey.pubkey.GetID()] = hdPubKey;

    CScript script;
    script = GetScriptForDestination(extPubKey.pubkey);
    if (HaveWatchOnly(script))
        RemoveWatchOnly(script);

    if (!fFileBacked)
        return true;

    return CWalletDB(strWalletFile).WriteHDPubKey(hdPubKey, mapKeyMetadata[extPubKey.pubkey.GetID()]);
}

void CWallet::createMasterKey() const
{
    int i = 0;
    CWalletDB pDB(strWalletFile);
    {
        LOCK(cs_wallet);
        while (i < 10) {
            std::string viewAccountLabel = "viewaccount";
            std::string spendAccountLabel = "spendaccount";

            CAccount viewAccount;
            pDB.ReadAccount(viewAccountLabel, viewAccount);
            if (!viewAccount.vchPubKey.IsValid()) {
                std::string viewAccountAddress = GetAccountAddress(0, viewAccountLabel, (CWallet*)this).ToString();
            }

            CAccount spendAccount;
            pDB.ReadAccount(spendAccountLabel, spendAccount);
            if (!spendAccount.vchPubKey.IsValid()) {
                std::string spendAccountAddress = GetAccountAddress(1, spendAccountLabel, (CWallet*)this).ToString();
            }
            if (viewAccount.vchPubKey.GetHex() == "" || spendAccount.vchPubKey.GetHex() == "") {
                i++;
                continue;
            }
            LogPrintf("Created master account");
            break;
        }
    }
}

bool CWallet::mySpendPrivateKey(CKey& spend) const
{
    {
        LOCK2(cs_main, cs_wallet);
        if (IsLocked()) {
            LogPrintf("%s:Wallet is locked\n", __func__);
            return false;
        }
        std::string spendAccountLabel = "spendaccount";
        CAccount spendAccount;
        CWalletDB pDB(strWalletFile);
        if (!pDB.ReadAccount(spendAccountLabel, spendAccount)) {
            LogPrintf("Cannot Load Spend private key, now create the master keys");
            createMasterKey();
            pDB.ReadAccount(spendAccountLabel, spendAccount);
        }
        const CKeyID& keyID = spendAccount.vchPubKey.GetID();
        GetKey(keyID, spend);
    }
    return true;
}
bool CWallet::myViewPrivateKey(CKey& view) const
{
    {
        LOCK2(cs_main, cs_wallet);
        if (IsLocked()) {
            LogPrintf("%s:Wallet is locked\n", __func__);
            return false;
        }
        std::string viewAccountLabel = "viewaccount";
        CAccount viewAccount;
        CWalletDB pDB(strWalletFile);
        if (!pDB.ReadAccount(viewAccountLabel, viewAccount)) {
            LogPrintf("Cannot Load view private key, now create the master keys");
            createMasterKey();
            pDB.ReadAccount(viewAccountLabel, viewAccount);
        }
        const CKeyID& keyID = viewAccount.vchPubKey.GetID();
        GetKey(keyID, view);
    }
    return true;
}

bool CWallet::RevealTxOutAmount(const CTransaction& tx, const CTxOut& out, CAmount& amount, CKey& blind) const
{
    if (IsLocked()) {
        return true;
    }
    if (tx.IsCoinBase()) {
        //Coinbase transaction output is not hidden, not need to decrypt
        amount = out.nValue;
        return true;
    }

    if (tx.IsCoinStake()) {
        if (out.nValue > 0) {
            amount = out.nValue;
            return true;
        }
    }

    if (amountMap.count(out.scriptPubKey) == 1) {
        amount = amountMap[out.scriptPubKey];
        blind.Set(blindMap[out.scriptPubKey].begin(), blindMap[out.scriptPubKey].end(), true);
        return true;
    }

    std::set<CKeyID> keyIDs;
    GetKeys(keyIDs);
    CPubKey sharedSec;
    for (const CKeyID& keyID : keyIDs) {
        CKey privKey;
        GetKey(keyID, privKey);
        CScript scriptPubKey = GetScriptForDestination(privKey.GetPubKey());
        if (scriptPubKey == out.scriptPubKey) {
            CPubKey txPub(&(out.txPub[0]), &(out.txPub[0]) + 33);
            CKey view;
            if (myViewPrivateKey(view)) {
                computeSharedSec(tx, out, sharedSec);
                uint256 val = out.maskValue.amount;
                uint256 mask = out.maskValue.mask;
                CKey decodedMask;
                ECDHInfo::Decode(mask.begin(), val.begin(), sharedSec, decodedMask, amount);
                std::vector<unsigned char> commitment;
                if (CreateCommitment(decodedMask.begin(), amount, commitment)) {
                    //make sure the amount and commitment are matched
                    if (commitment == out.commitment) {
                        amountMap[out.scriptPubKey] = amount;
                        blindMap[out.scriptPubKey] = decodedMask;
                        blind.Set(blindMap[out.scriptPubKey].begin(), blindMap[out.scriptPubKey].end(), true);
                        return true;
                    } else {
                        amount = 0;
                        amountMap[out.scriptPubKey] = amount;
                        return false;
                    }
                }
            }
        }
    }
    amount = 0;
    return false;
}

bool CWallet::findCorrespondingPrivateKey(const CTxOut& txout, CKey& key) const
{
    std::set<CKeyID> keyIDs;
    GetKeys(keyIDs);
    for (const CKeyID& keyID : keyIDs) {
        CBitcoinAddress address(keyID);
        GetKey(keyID, key);
        CPubKey pub = key.GetPubKey();
        CScript script = GetScriptForDestination(pub);
        if (script == txout.scriptPubKey) {
            return true;
        }
    }
    return false;
}

bool CWallet::generateKeyImage(const CScript& scriptPubKey, CKeyImage& img) const
{
    std::set<CKeyID> keyIDs;
    GetKeys(keyIDs);
    CKey key;
    unsigned char pubData[65];
    for (const CKeyID& keyID : keyIDs) {
        CBitcoinAddress address(keyID);
        GetKey(keyID, key);
        CPubKey pub = key.GetPubKey();
        CScript script = GetScriptForDestination(pub);
        if (script == scriptPubKey) {
            uint256 hash = pub.GetHash();
            pubData[0] = *(pub.begin());
            memcpy(pubData + 1, hash.begin(), 32);
            CPubKey newPubKey(pubData, pubData + 33);
            //P' = Hs(aR)G+B, a = view private, B = spend pub, R = tx public key
            unsigned char ki[65];
            //copy newPubKey into ki
            memcpy(ki, newPubKey.begin(), newPubKey.size());
            while (!secp256k1_ec_pubkey_tweak_mul(ki, newPubKey.size(), key.begin())) {
                hash = newPubKey.GetHash();
                pubData[0] = *(newPubKey.begin());
                memcpy(pubData + 1, hash.begin(), 32);
                newPubKey.Set(pubData, pubData + 33);
                memcpy(ki, newPubKey.begin(), newPubKey.size());
            }

            img = CKeyImage(ki, ki + 33);
            return true;
        }
    }
    return false;
}

bool CWallet::generateKeyImage(const CPubKey& pub, CKeyImage& img) const
{
    CScript script = GetScriptForDestination(pub);
    return generateKeyImage(script, img);
}

bool CWallet::EncodeTxOutAmount(CTxOut& out, const CAmount& amount, const unsigned char* sharedSec, bool isCoinstake)
{
    if (amount < 0) {
        return false;
    }
    //generate random mask
    if (!isCoinstake) {
        out.maskValue.inMemoryRawBind.MakeNewKey(true);
        memcpy(out.maskValue.mask.begin(), out.maskValue.inMemoryRawBind.begin(), 32);
        uint256 tempAmount((uint64_t)amount);
        memcpy(out.maskValue.amount.begin(), tempAmount.begin(), 32);
        CPubKey sharedPub(sharedSec, sharedSec + 33);
        ECDHInfo::Encode(out.maskValue.inMemoryRawBind, amount, sharedPub, out.maskValue.mask, out.maskValue.amount);
        out.maskValue.hashOfKey = Hash(sharedSec, sharedSec + 33);
    } else {
        uint256 tempAmount((uint64_t)amount);
        out.maskValue.amount.SetNull();
        memcpy(out.maskValue.amount.begin(), tempAmount.begin(), 32);
        CPubKey sharedPub(sharedSec, sharedSec + 33);
        ecdhEncode(out.maskValue.mask.begin(), out.maskValue.amount.begin(), sharedPub.begin(), sharedPub.size());
        out.maskValue.hashOfKey = Hash(sharedSec, sharedSec + 33);
    }
    return true;
}

CAmount CWallet::getCOutPutValue(const COutput& output) const
{
    const CTxOut& out = output.tx->vout[output.i];
    CAmount amount = 0;
    CKey blind;
    RevealTxOutAmount((const CTransaction&)(*output.tx), out, amount, blind);
    return amount;
}

CAmount CWallet::getCTxOutValue(const CTransaction& tx, const CTxOut& out) const
{
    CAmount amount = 0;
    CKey blind;
    RevealTxOutAmount(tx, out, amount, blind);
    return amount;
}<|MERGE_RESOLUTION|>--- conflicted
+++ resolved
@@ -1004,32 +1004,6 @@
     return nRet;
 }
 
-<<<<<<< HEAD
-=======
-CWallet::TxItems CWallet::OrderedTxItems(std::list<CAccountingEntry>& acentries, std::string strAccount)
-{
-    AssertLockHeld(cs_wallet); // mapWallet
-    CWalletDB walletdb(strWalletFile);
-
-    // First: get all CWalletTx and CAccountingEntry into a sorted-by-order multimap.
-    TxItems txOrdered;
-
-    // Note: maintaining indices in the database of (account,time) --> txid and (account, time) --> acentry
-    // would make this much faster for applications that do this a lot.
-    for (map<uint256, CWalletTx>::iterator it = mapWallet.begin(); it != mapWallet.end(); ++it) {
-        CWalletTx* wtx = &((*it).second);
-        txOrdered.insert(make_pair(wtx->nOrderPos, TxPair(wtx, (CAccountingEntry*)0)));
-    }
-    acentries.clear();
-    walletdb.ListAccountCreditDebit(strAccount, acentries);
-    for (CAccountingEntry& entry : acentries) {
-        txOrdered.insert(make_pair(entry.nOrderPos, TxPair((CWalletTx*)0, &entry)));
-    }
-
-    return txOrdered;
-}
-
->>>>>>> cbf5238e
 void CWallet::MarkDirty()
 {
     {
