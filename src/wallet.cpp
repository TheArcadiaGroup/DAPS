--- conflicted
+++ resolved
@@ -101,18 +101,7 @@
     if (!secp256k1_ec_pubkey_tweak_mul(temp, sharedSec.size(), priv.begin())) {
         return;
     }
-
-<<<<<<< HEAD
     sharedSec.Set(temp, temp + sharedSec.size());
-=======
-    /*if (currentHeight != -1 && currentHeight <= 32000) {
-        sharedSec.Set(temp, temp + 65);
-    } if (currentHeight == -1 && chainActive.Tip()->nHeight <= 32000) {
-        sharedSec.Set(temp, temp + 65);
-    } else {*/
-    sharedSec.Set(temp, temp + 33);
-    //}
->>>>>>> 11a1aaf3
 }
 
 void ECDHInfo::Encode(const CKey& mask, const CAmount& amount, const CPubKey& sharedSec, uint256& encodedMask, uint256& encodedAmount)
