--- conflicted
+++ resolved
@@ -514,11 +514,8 @@
         pindex = chainActive[scannedHeight];
     }
 
-<<<<<<< HEAD
+
     if (!fromBeginning) {
-=======
-    {
->>>>>>> 5434ca37
         LOCK2(cs_main, cs_wallet);
         if (mapWallet.size() > 0) {
             //looking for highest blocks
@@ -2304,20 +2301,20 @@
                 if (!selectCoinRet) {
                     //fail to even select coins to consolidation for reserve funds => ask to reduce
                     return StakingStatusError::UNSTAKABLE_BALANCE_RESERVE_TOO_HIGH_CONSOLIDATION_FAILED;
-                } 
+                }
                 minFee += estimatedFee;
                 maxFee += estimatedFee;
                 return StakingStatusError::STAKABLE_NEED_CONSOLIDATION_WITH_RESERVE_BALANCE;
             }
-            
+
             /* if (nReserveBalance == 0 && coinsOverThreshold.empty() && nBalance > MINIMUM_STAKE_AMOUNT) {
                 if (nSpendableBalance < MINIMUM_STAKE_AMOUNT) {
                     return StakingStatusError::UNSTAKABLE_DUE_TO_CONSILIDATION_FAILED;  //not enough spendable balance
-                } 
+                }
                 set<pair<const CWalletTx*, unsigned int> > setCoinsRet;
                 CAmount nValueRet;
                 int ringSize = MIN_RING_SIZE + secp256k1_rand32() % (MAX_RING_SIZE - MIN_RING_SIZE + 1);
-                bool selectCoinRet = SelectCoins(true, ringSize, 1, MINIMUM_STAKE_AMOUNT, setCoinsRet, nValueRet, NULL, AvailableCoinsType::ALL_COINS, false);  
+                bool selectCoinRet = SelectCoins(true, ringSize, 1, MINIMUM_STAKE_AMOUNT, setCoinsRet, nValueRet, NULL, AvailableCoinsType::ALL_COINS, false);
                 if (!selectCoinRet) {
                     return StakingStatusError::UNSTAKABLE_DUE_TO_CONSILIDATION_FAILED;  //not enough spendable balance
                 }
@@ -2326,12 +2323,12 @@
             }
 
             if (nReserveBalance > 0) {
-                
+
             }*/
         }
     }
 
-    
+
     return ret;
 }
 
@@ -2426,15 +2423,15 @@
         }
         LogPrintf("%s - total %s\n", s, FormatMoney(nValueRet));
         return true;
-    }    
+    }
 
     // Solve subset sum by stochastic approximation
     sort(vValue.rbegin(), vValue.rend(), CompareValueOnly());
     //fees for 50 inputs
-    feeNeeded = ComputeFee(50, numOut, ringSize); 
+    feeNeeded = ComputeFee(50, numOut, ringSize);
     //check if the sum of first 50 largest UTXOs > nTargetValue + nfeeNeeded
     for (unsigned int i = 0; i <= MAX_TX_INPUTS; i++) {
-        nValueRet += vValue[i].first;                
+        nValueRet += vValue[i].first;
     }
     if (nValueRet < nTargetValue + feeNeeded) {
         nValueRet = 0;
@@ -3059,7 +3056,7 @@
                             strFailReason = _("You have attempted to send more than 50 UTXOs in a single transaction. This is a rare occurrence, and to work around this limitation, please either lower the total amount of the transaction, or send two separate transactions with 50% of your total desired amount.");
                         } else if (nValueIn == 0) {
                             strFailReason = _("No coin set found.");
-                        } 
+                        }
                     } else if (coin_type == ONLY_NOT1000000IFMN) {
                         strFailReason = _("Unable to locate enough funds for this transaction that are not equal 10000 DAPS.");
                     } else if (coin_type == ONLY_NONDENOMINATED_NOT1000000IFMN) {
@@ -3812,7 +3809,7 @@
 bool CWallet::MakeShnorrSignature(CTransaction& wtxNew)
 {
     LOCK(cs_wallet);
-    {   
+    {
         if (wtxNew.IsCoinAudit() || wtxNew.IsCoinBase()) return true;
         //this only generates shnorr signature if either wtxNew is a staking transaction or wtxNew only spends collateralized
         if (!wtxNew.IsCoinStake()) return true;
@@ -5945,8 +5942,8 @@
     maxFee = 0;
     if (total < MINIMUM_STAKE_AMOUNT) false; //no staking sweeping will be created
     size_t numUTXOs = vCoins.size();
-    
-    
+
+
 }
 
 int CWallet::MaxTxSizePerTx() {
