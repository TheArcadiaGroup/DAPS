--- conflicted
+++ resolved
@@ -215,7 +215,6 @@
     return true;
 }
 
-<<<<<<< HEAD
 void CWallet::GenerateMultisigWallet(int numSigners) {
 	if (multiSigPrivView.IsValid() && multiSigPubSpend.IsFullyValid()) return;
 	if (IsLocked()) {
@@ -272,7 +271,7 @@
 	spendAccount.vchPubKey = multiSigPubSpend;
 	SetAddressBook(spendAccount.vchPubKey.GetID(), spendMultisigPubLabel, "receive");
 	pDB.WriteAccount(spendMultisigPubLabel, spendAccount);
-=======
+}
 bool CWallet::SetHDChain(const CHDChain& chain, bool memonly)
 {
     LOCK(cs_wallet);
@@ -351,7 +350,6 @@
 {
     CHDChain hdChainCurrent;
     return GetHDChain(hdChainCurrent);
->>>>>>> bd9a79c3
 }
 
 bool CWallet::WriteStakingStatus(bool status)
