--- conflicted
+++ resolved
@@ -2275,13 +2275,7 @@
 
     vector<char> vfBest;
     CAmount nBest;
-<<<<<<< HEAD
-    ApproximateBestSubset(vValue, nTotalLower, nTargetValue, vfBest, nBest, 1000);
-    if (nBest != nTargetValue + feeNeeded && nTotalLower >= nTargetValue + feeNeeded)
-        ApproximateBestSubset(vValue, nTotalLower, nTargetValue + feeNeeded, vfBest, nBest, 1000);
-=======
     feeNeeded = ApproximateBestSubset(numOut, ringSize, vValue, nTotalLower, nTargetValue, vfBest, nBest, 1000);
->>>>>>> 3d3481c5
 
     // If we have a bigger coin and (either the stochastic approximation didn't find a good solution,
     //                                   or the next bigger coin is closer), return the bigger coin
@@ -2868,13 +2862,6 @@
                 if (!SelectCoins(true, ringSize, 2, nTotalValue, setCoins, nValueIn, coinControl, coin_type, useIX)) {
                     if (coin_type == ALL_COINS) {
                         CAmount fee = ComputeFee(setCoins.size(), 2, ringSize);
-<<<<<<< HEAD
-                        if (nSpendableBalance < nValueIn + fee) {
-                            strFailReason = ("Insufficient funds. Transaction requires a fee of " + FormatMoney(fee));
-                        } else if (setCoins.size() > MAX_TX_INPUTS) {
-                            strFailReason = _("You have attempted to send more than 50 UTXOs in a single transaction. This is a rare occurrence, and to work around this limitation, please either lower the total amount of the transaction, or send two separate transactions with 50% of your total desired amount.");
-                        }
-=======
                         if (nSpendableBalance < nTotalValue + fee) {
                             strFailReason = ("Insufficient funds. Transaction requires a fee of " + FormatMoney(fee));
                         } else if (setCoins.size() > MAX_TX_INPUTS) {
@@ -2882,7 +2869,6 @@
                         } else if (nValueIn == 0) {
                             strFailReason = _("No coin set found.");
                         } 
->>>>>>> 3d3481c5
                     } else if (coin_type == ONLY_NOT1000000IFMN) {
                         strFailReason = _("Unable to locate enough funds for this transaction that are not equal 10000 DAPS.");
                     } else if (coin_type == ONLY_NONDENOMINATED_NOT1000000IFMN) {
