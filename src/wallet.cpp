--- conflicted
+++ resolved
@@ -5537,23 +5537,6 @@
 
                 if (IsSpent(wtxid, i)) continue;
 
-<<<<<<< HEAD
-				LOCK(mempool.cs); // protect pool.mapNextTx
-				{
-					COutPoint outpoint(wtxid, i);
-					if (inSpendQueueOutpoints.count(outpoint)) {
-						continue;
-					}
-					if (mempool.mapNextTx.count(outpoint)) {
-						// Disable replacement feature for now
-						continue;
-					}
-					CCoinsView dummy;
-					CCoinsViewCache view(&dummy);
-					CCoinsViewMemPool viewMemPool(pcoinsTip, mempool);
-					view.SetBackend(viewMemPool);
-					const CCoins* coins = view.AccessCoins(wtxid);
-=======
                 LOCK(mempool.cs); // protect pool.mapNextTx
                 {
                     COutPoint outpoint(wtxid, i);
@@ -5569,7 +5552,6 @@
                     CCoinsViewMemPool viewMemPool(pcoinsTip, mempool);
                     view.SetBackend(viewMemPool);
                     const CCoins* coins = view.AccessCoins(wtxid);
->>>>>>> 64ef8b3e
 
                     if (!coins || !coins->IsAvailable(i)) {
                         continue;
