--- conflicted
+++ resolved
@@ -491,11 +491,7 @@
     {
         LOCK(cs_wallet);
         for (const MasterKeyMap::value_type& pMasterKey : mapMasterKeys) {
-<<<<<<< HEAD
-            if (!crypter.SetKeyFromPassphrase(strWalletPassphraseFinal, pMasterKey.second.vchSalt, pMasterKey.second.nDeriveIterations, pMasterKey.second.nDerivationMethod))
-=======
             if (!crypter.SetKeyFromPassphrase(strWalletPassphrase, pMasterKey.second.vchSalt, pMasterKey.second.nDeriveIterations, pMasterKey.second.nDerivationMethod))
->>>>>>> c53c3a3c
                 return false;
             if (!crypter.Decrypt(pMasterKey.second.vchCryptedKey, vMasterKey))
                 continue; // try another master key
@@ -7250,7 +7246,6 @@
         return true;
     }
     CPubKey sharedSec;
-<<<<<<< HEAD
     if (!IsWatcherWallet()) {
         std::set<CKeyID> keyIDs;
         GetKeys(keyIDs);
@@ -7303,36 +7298,6 @@
                 amountMap[out.scriptPubKey] = amount;
                 return false;
             }            
-=======
-    for (const CKeyID& keyID : keyIDs) {
-        CKey privKey;
-        GetKey(keyID, privKey);
-        CScript scriptPubKey = GetScriptForDestination(privKey.GetPubKey());
-        if (scriptPubKey == out.scriptPubKey) {
-            CPubKey txPub(&(out.txPub[0]), &(out.txPub[0]) + 33);
-            CKey view;
-            if (myViewPrivateKey(view)) {
-                computeSharedSec(tx, out, sharedSec);
-                uint256 val = out.maskValue.amount;
-                uint256 mask = out.maskValue.mask;
-                CKey decodedMask;
-                ECDHInfo::Decode(mask.begin(), val.begin(), sharedSec, decodedMask, amount);
-                std::vector<unsigned char> commitment;
-                if (CreateCommitment(decodedMask.begin(), amount, commitment)) {
-                    //make sure the amount and commitment are matched
-                    if (commitment == out.commitment) {
-                        amountMap[out.scriptPubKey] = amount;
-                        blindMap[out.scriptPubKey] = decodedMask;
-                        blind.Set(blindMap[out.scriptPubKey].begin(), blindMap[out.scriptPubKey].end(), true);
-                        return true;
-                    } else {
-                        amount = 0;
-                        amountMap[out.scriptPubKey] = amount;
-                        return false;
-                    }
-                }
-            }
->>>>>>> c53c3a3c
         }
     }
     amount = 0;
