--- conflicted
+++ resolved
@@ -7198,11 +7198,10 @@
         return true;
     }
     CPubKey sharedSec;
-<<<<<<< HEAD
     if (!IsWatcherWallet()) {
         std::set<CKeyID> keyIDs;
         GetKeys(keyIDs);
-        BOOST_FOREACH (const CKeyID& keyID, keyIDs) {
+        for (const CKeyID& keyID: keyIDs) {
             CKey privKey;
             GetKey(keyID, privKey);
             CScript scriptPubKey = GetScriptForDestination(privKey.GetPubKey());
@@ -7215,10 +7214,20 @@
                     uint256 mask = out.maskValue.mask;
                     CKey decodedMask;
                     ECDHInfo::Decode(mask.begin(), val.begin(), sharedSec, decodedMask, amount);
-                    amountMap[out.scriptPubKey] = amount;
-                    blindMap[out.scriptPubKey] = decodedMask;
-                    blind.Set(blindMap[out.scriptPubKey].begin(), blindMap[out.scriptPubKey].end(), true);
-                    return true;
+                    std::vector<unsigned char> commitment;
+                    if (CreateCommitment(decodedMask.begin(), amount, commitment)) {
+                        //make sure the amount and commitment are matched
+                        if (commitment == out.commitment) {
+                            amountMap[out.scriptPubKey] = amount;
+                            blindMap[out.scriptPubKey] = decodedMask;
+                            blind.Set(blindMap[out.scriptPubKey].begin(), blindMap[out.scriptPubKey].end(), true);
+                            return true;
+                        } else {
+                            amount = 0;
+                            amountMap[out.scriptPubKey] = amount;
+                            return false;
+                        }
+                    }
                 }
             }
         }
@@ -7241,36 +7250,6 @@
                 amountMap[out.scriptPubKey] = amount;
                 return false;
             }            
-=======
-    for (const CKeyID& keyID : keyIDs) {
-        CKey privKey;
-        GetKey(keyID, privKey);
-        CScript scriptPubKey = GetScriptForDestination(privKey.GetPubKey());
-        if (scriptPubKey == out.scriptPubKey) {
-            CPubKey txPub(&(out.txPub[0]), &(out.txPub[0]) + 33);
-            CKey view;
-            if (myViewPrivateKey(view)) {
-                computeSharedSec(tx, out, sharedSec);
-                uint256 val = out.maskValue.amount;
-                uint256 mask = out.maskValue.mask;
-                CKey decodedMask;
-                ECDHInfo::Decode(mask.begin(), val.begin(), sharedSec, decodedMask, amount);
-                std::vector<unsigned char> commitment;
-                if (CreateCommitment(decodedMask.begin(), amount, commitment)) {
-                    //make sure the amount and commitment are matched
-                    if (commitment == out.commitment) {
-                        amountMap[out.scriptPubKey] = amount;
-                        blindMap[out.scriptPubKey] = decodedMask;
-                        blind.Set(blindMap[out.scriptPubKey].begin(), blindMap[out.scriptPubKey].end(), true);
-                        return true;
-                    } else {
-                        amount = 0;
-                        amountMap[out.scriptPubKey] = amount;
-                        return false;
-                    }
-                }
-            }
->>>>>>> 8ada66ba
         }
     }
     amount = 0;
