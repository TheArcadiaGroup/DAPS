// Copyright (c) 2009-2010 Satoshi Nakamoto
// Copyright (c) 2009-2014 The Bitcoin developers
// Copyright (c) 2014-2015 The Dash developers
// Copyright (c) 2018-2019 The DAPScoin developers
// Distributed under the MIT software license, see the accompanying
// file COPYING or http://www.opensource.org/licenses/mit-license.php.

#include "wallet.h"

#include "base58.h"
#include "checkpoints.h"
#include "coincontrol.h"
#include "kernel.h"
#include "masternode-budget.h"
#include "net.h"
#include "primitives/transaction.h"
#include "script/script.h"
#include "script/sign.h"
#include "spork.h"
#include "swifttx.h"
#include "timedata.h"
#include "util.h"
#include "utilmoneystr.h"

#include <assert.h>
#include "secp256k1.h"
#include <boost/algorithm/string.hpp>

#include <boost/algorithm/string/replace.hpp>
#include <boost/thread.hpp>
#include <boost/filesystem/operations.hpp>
#include "ecdhutil.h"
#include "txdb.h"
#include "secp256k1_bulletproofs.h"
#include "secp256k1_commitment.h"
#include "secp256k1_generator.h"

using namespace std;

/**
 * Settings
 */
CFeeRate payTxFee(DEFAULT_TRANSACTION_FEE);
CAmount maxTxFee = DEFAULT_TRANSACTION_MAXFEE;
unsigned int nTxConfirmTarget = 1;
bool bSpendZeroConfChange = true;
bool bdisableSystemnotifications = false; // Those bubbles can be annoying and slow down the UI when you get lots of trx
bool fSendFreeTransactions = false;
bool fPayAtLeastCustomFee = true;


#include "uint256.h"

//Elliptic Curve Diffie Helman: encodes and decodes the amount b and mask a
void ecdhEncode(unsigned char * unmasked, unsigned char* amount, const unsigned char * sharedSec, int size)
{
    uint256 sharedSec1 = Hash(sharedSec, sharedSec + size);
    uint256 sharedSec2 = Hash(sharedSec1.begin(), sharedSec1.end());
    
    for (int i = 0;i < 32; i++) {
        unmasked[i] ^= *(sharedSec1.begin() + i);
    }
    unsigned char temp[32];
    memcpy(temp, amount, 32);
    for (int i = 0;i < 32; i++) {
        amount[i] = temp[i%8]^*(sharedSec2.begin() + i);
    }
}
void ecdhDecode(unsigned char * masked, unsigned char * amount, const unsigned char * sharedSec, int size)
{
    uint256 sharedSec1 = Hash(sharedSec, sharedSec + size);
    uint256 sharedSec2 = Hash(sharedSec1.begin(), sharedSec1.end());
    
    for (int i = 0;i < 32; i++) {
        masked[i] ^= *(sharedSec1.begin() + i);
    }
    
    unsigned char temp[32];
    memcpy(temp, amount, 32);
    memset(amount, 0, 8);
    for (int i = 0;i < 32; i++) {
        amount[i] = temp[i%8]^*(sharedSec2.begin() + i);
    }
}

void ECDHInfo::ComputeSharedSec(const CKey& priv, const CPubKey& pubKey, CPubKey& sharedSec) {
    sharedSec.Set(pubKey.begin(), pubKey.end());
    unsigned char temp[65];
    memcpy(temp, sharedSec.begin(), sharedSec.size());
    if (!secp256k1_ec_pubkey_tweak_mul(temp, sharedSec.size(), priv.begin()))
    	throw runtime_error("Cannot compute EC multiplication: secp256k1_ec_pubkey_tweak_mul");
    sharedSec.Set(temp, temp + 33);
}

void ECDHInfo::Encode(const CKey& mask, const CAmount& amount, const CPubKey& sharedSec, uint256& encodedMask, uint256& encodedAmount)
{
    memcpy(encodedMask.begin(), mask.begin(), 32);
    memcpy(encodedAmount.begin(), &amount, 32);
    ecdhEncode(encodedMask.begin(), encodedAmount.begin(), sharedSec.begin(), sharedSec.size());
}

void ECDHInfo::Decode(unsigned char* encodedMask, unsigned char* encodedAmount, const CPubKey& sharedSec, CKey& decodedMask, CAmount& decodedAmount)
{
	unsigned char tempAmount[32], tempDecoded[32];
    memcpy(tempDecoded, encodedMask, 32);
    decodedMask.Set(tempDecoded, tempDecoded + 32, 32);
    memcpy(tempAmount, encodedAmount, 32);
    memcpy(tempDecoded, decodedMask.begin(), 32);
    ecdhDecode(tempDecoded, tempAmount, sharedSec.begin(), sharedSec.size());
    memcpy(&decodedAmount, tempAmount, 8);
    
    decodedMask.Set(tempDecoded, tempDecoded + 32, true);
    memcpy(&decodedAmount, tempAmount, 8);

}


/**
 * Fees smaller than this (in duffs) are considered zero fee (for transaction creation)
 * We are ~100 times smaller then bitcoin now (2015-06-23), set minTxFee 10 times higher
 * so it's still 10 times lower comparing to bitcoin.
 * Override with -mintxfee
 */
CFeeRate CWallet::minTxFee = CFeeRate(10000);
int64_t nStartupTime = GetAdjustedTime();

/** @defgroup mapWallet
 *
 * @{
 */

struct CompareValueOnly {
    bool operator()(const pair<CAmount, pair<const CWalletTx*, unsigned int> >& t1,
                    const pair<CAmount, pair<const CWalletTx*, unsigned int> >& t2) const
    {
        return t1.first < t2.first;
    }
};

std::string COutput::ToString() const
{
    return strprintf("COutput(%s, %d, %d) [%s]", tx->GetHash().ToString(), i, nDepth, FormatMoney(tx->vout[i].nValue));
}

const CWalletTx* CWallet::GetWalletTx(const uint256& hash) const
{
    LOCK(cs_wallet);
    std::map<uint256, CWalletTx>::const_iterator it = mapWallet.find(hash);
    if (it == mapWallet.end())
        return NULL;
    return &(it->second);
}

CPubKey CWallet::GenerateNewKey()
{
    AssertLockHeld(cs_wallet);                                 // mapKeyMetadata
    bool fCompressed = CanSupportFeature(FEATURE_COMPRPUBKEY); // default to compressed public keys if we want 0.6.0 wallets

    RandAddSeedPerfmon();
    CKey secret;
    secret.MakeNewKey(fCompressed);

    // Compressed public keys were introduced in version 0.6.0
    if (fCompressed)
        SetMinVersion(FEATURE_COMPRPUBKEY);
    CPubKey pubkey = secret.GetPubKey();
    assert(secret.VerifyPubKey(pubkey));

    // Create new metadata
    int64_t nCreationTime = GetTime();
    mapKeyMetadata[pubkey.GetID()] = CKeyMetadata(nCreationTime);
    if (!nTimeFirstKey || nCreationTime < nTimeFirstKey)
        nTimeFirstKey = nCreationTime;

    if (!AddKeyPubKey(secret, pubkey))
        throw std::runtime_error("CWallet::GenerateNewKey() : AddKey failed");
    return pubkey;
}

bool CWallet::AddKeyPubKey(const CKey& secret, const CPubKey& pubkey)
{
    AssertLockHeld(cs_wallet); // mapKeyMetadata
    if (!CCryptoKeyStore::AddKeyPubKey(secret, pubkey))
        return false;

    // check if we need to remove from watch-only
    CScript script;
    script = GetScriptForDestination(pubkey);
    if (HaveWatchOnly(script))
        RemoveWatchOnly(script);

    if (!fFileBacked)
        return true;
    if (!IsCrypted()) {
        return CWalletDB(strWalletFile).WriteKey(pubkey, secret.GetPrivKey(), mapKeyMetadata[pubkey.GetID()]);
    }
    return true;
}

bool CWallet::WriteStakingStatus(bool status)
{
	walletStakingInProgress = true;
    return CWalletDB(strWalletFile).WriteStakingStatus(status);
}
bool CWallet::ReadStakingStatus()
{
    return CWalletDB(strWalletFile).ReadStakingStatus();
}

bool CWallet::AddCryptedKey(const CPubKey& vchPubKey,
                            const vector<unsigned char>& vchCryptedSecret)
{
    if (!CCryptoKeyStore::AddCryptedKey(vchPubKey, vchCryptedSecret))
        return false;
    if (!fFileBacked)
        return true;
    {
        LOCK(cs_wallet);
        if (pwalletdbEncryption)
            return pwalletdbEncryption->WriteCryptedKey(vchPubKey,
                                                        vchCryptedSecret,
                                                        mapKeyMetadata[vchPubKey.GetID()]);
        else
            return CWalletDB(strWalletFile).WriteCryptedKey(vchPubKey, vchCryptedSecret, mapKeyMetadata[vchPubKey.GetID()]);
    }
    return false;
}

bool CWallet::LoadKeyMetadata(const CPubKey& pubkey, const CKeyMetadata& meta)
{
    AssertLockHeld(cs_wallet); // mapKeyMetadata
    if (meta.nCreateTime && (!nTimeFirstKey || meta.nCreateTime < nTimeFirstKey))
        nTimeFirstKey = meta.nCreateTime;

    mapKeyMetadata[pubkey.GetID()] = meta;
    return true;
}

bool CWallet::LoadCryptedKey(const CPubKey& vchPubKey, const std::vector<unsigned char>& vchCryptedSecret)
{
    return CCryptoKeyStore::AddCryptedKey(vchPubKey, vchCryptedSecret);
}

bool CWallet::AddCScript(const CScript& redeemScript)
{
    if (!CCryptoKeyStore::AddCScript(redeemScript))
        return false;
    if (!fFileBacked)
        return true;
    return CWalletDB(strWalletFile).WriteCScript(Hash160(redeemScript), redeemScript);
}

bool CWallet::LoadCScript(const CScript& redeemScript)
{
    /* A sanity check was added in pull #3843 to avoid adding redeemScripts
     * that never can be redeemed. However, old wallets may still contain
     * these. Do not add them to the wallet and warn. */
    if (redeemScript.size() > MAX_SCRIPT_ELEMENT_SIZE) {
        std::string strAddr = CBitcoinAddress(CScriptID(redeemScript)).ToString();
        LogPrintf("%s: Warning: This wallet contains a redeemScript of size %i which exceeds maximum size %i thus can never be redeemed. Do not use address %s.\n",
                  __func__, redeemScript.size(), MAX_SCRIPT_ELEMENT_SIZE, strAddr);
        return true;
    }

    return CCryptoKeyStore::AddCScript(redeemScript);
}

bool CWallet::AddWatchOnly(const CScript& dest)
{
    if (!CCryptoKeyStore::AddWatchOnly(dest))
        return false;
    nTimeFirstKey = 1; // No birthday information for watch-only keys.
    NotifyWatchonlyChanged(true);
    if (!fFileBacked)
        return true;
    return CWalletDB(strWalletFile).WriteWatchOnly(dest);
}

bool CWallet::RemoveWatchOnly(const CScript& dest)
{
    AssertLockHeld(cs_wallet);
    if (!CCryptoKeyStore::RemoveWatchOnly(dest))
        return false;
    if (!HaveWatchOnly())
        NotifyWatchonlyChanged(false);
    if (fFileBacked)
        if (!CWalletDB(strWalletFile).EraseWatchOnly(dest))
            return false;

    return true;
}

bool CWallet::LoadWatchOnly(const CScript& dest)
{
    return CCryptoKeyStore::AddWatchOnly(dest);
}

bool CWallet::AddMultiSig(const CScript& dest)
{
    if (!CCryptoKeyStore::AddMultiSig(dest))
        return false;
    nTimeFirstKey = 1; // No birthday information
    NotifyMultiSigChanged(true);
    if (!fFileBacked)
        return true;
    return CWalletDB(strWalletFile).WriteMultiSig(dest);
}

bool CWallet::RemoveMultiSig(const CScript& dest)
{
    AssertLockHeld(cs_wallet);
    if (!CCryptoKeyStore::RemoveMultiSig(dest))
        return false;
    if (!HaveMultiSig())
        NotifyMultiSigChanged(false);
    if (fFileBacked)
        if (!CWalletDB(strWalletFile).EraseMultiSig(dest))
            return false;

    return true;
}

bool CWallet::LoadMultiSig(const CScript& dest)
{
    return CCryptoKeyStore::AddMultiSig(dest);
}

bool CWallet::RescanAfterUnlock(bool fromBeginning) {
	if (IsLocked()) {
		return false;
	}

	if (fImporting || fReindex) {
		return false;
	}

	//rescan from scanned position stored in database
	int scannedHeight = 0;
	CWalletDB(strWalletFile).ReadScannedBlockHeight(scannedHeight);
	if (fromBeginning) scannedHeight = 0;
	CBlockIndex* pindex;
	if (scannedHeight > chainActive.Height() || scannedHeight == 0) {
		pindex = chainActive.Genesis();
	} else {
		pindex = chainActive[scannedHeight];
	}
	ScanForWalletTransactions(pindex, true);
	return true;
}

bool CWallet::Unlock(const SecureString& strWalletPassphrase, bool anonymizeOnly)
{
    SecureString strWalletPassphraseFinal;

    if (!IsLocked()) {
        fWalletUnlockAnonymizeOnly = anonymizeOnly;
        return true;
    }

    strWalletPassphraseFinal = strWalletPassphrase;


    CCrypter crypter;
    CKeyingMaterial vMasterKey;

    {
        LOCK(cs_wallet);
        BOOST_FOREACH (const MasterKeyMap::value_type& pMasterKey, mapMasterKeys) {
            if (!crypter.SetKeyFromPassphrase(strWalletPassphraseFinal, pMasterKey.second.vchSalt, pMasterKey.second.nDeriveIterations, pMasterKey.second.nDerivationMethod))
                return false;
            if (!crypter.Decrypt(pMasterKey.second.vchCryptedKey, vMasterKey))
                continue; // try another master key
            if (CCryptoKeyStore::Unlock(vMasterKey)) {
                fWalletUnlockAnonymizeOnly = anonymizeOnly;
                pwalletMain->RescanAfterUnlock();
                return true;
            }
        }
    }
    return false;
}

bool CWallet::ChangeWalletPassphrase(const SecureString& strOldWalletPassphrase, const SecureString& strNewWalletPassphrase)
{
    bool fWasLocked = IsLocked();
    SecureString strOldWalletPassphraseFinal = strOldWalletPassphrase;

    {
        LOCK(cs_wallet);
        Lock();

        CCrypter crypter;
        CKeyingMaterial vMasterKey;
        BOOST_FOREACH (MasterKeyMap::value_type& pMasterKey, mapMasterKeys) {
            if (!crypter.SetKeyFromPassphrase(strOldWalletPassphraseFinal, pMasterKey.second.vchSalt, pMasterKey.second.nDeriveIterations, pMasterKey.second.nDerivationMethod))
                return false;
            if (!crypter.Decrypt(pMasterKey.second.vchCryptedKey, vMasterKey))
                return false;
            if (CCryptoKeyStore::Unlock(vMasterKey)) {
                int64_t nStartTime = GetTimeMillis();
                crypter.SetKeyFromPassphrase(strNewWalletPassphrase, pMasterKey.second.vchSalt, pMasterKey.second.nDeriveIterations, pMasterKey.second.nDerivationMethod);
                pMasterKey.second.nDeriveIterations = pMasterKey.second.nDeriveIterations * (100 / ((double)(GetTimeMillis() - nStartTime)));

                nStartTime = GetTimeMillis();
                crypter.SetKeyFromPassphrase(strNewWalletPassphrase, pMasterKey.second.vchSalt, pMasterKey.second.nDeriveIterations, pMasterKey.second.nDerivationMethod);
                pMasterKey.second.nDeriveIterations = (pMasterKey.second.nDeriveIterations + pMasterKey.second.nDeriveIterations * 100 / ((double)(GetTimeMillis() - nStartTime))) / 2;

                if (pMasterKey.second.nDeriveIterations < 25000)
                    pMasterKey.second.nDeriveIterations = 25000;

                LogPrintf("Wallet passphrase changed to an nDeriveIterations of %i\n", pMasterKey.second.nDeriveIterations);

                if (!crypter.SetKeyFromPassphrase(strNewWalletPassphrase, pMasterKey.second.vchSalt, pMasterKey.second.nDeriveIterations, pMasterKey.second.nDerivationMethod))
                    return false;
                if (!crypter.Encrypt(vMasterKey, pMasterKey.second.vchCryptedKey))
                    return false;
                CWalletDB(strWalletFile).WriteMasterKey(pMasterKey.first, pMasterKey.second);
                if (fWasLocked)
                    Lock();
                pwalletMain->RescanAfterUnlock();
                return true;
            }
        }
    }

    return false;
}

void CWallet::SetBestChain(const CBlockLocator& loc)
{
    CWalletDB walletdb(strWalletFile);
    walletdb.WriteBestBlock(loc);
}

bool CWallet::SetMinVersion(enum WalletFeature nVersion, CWalletDB* pwalletdbIn, bool fExplicit)
{
    LOCK(cs_wallet); // nWalletVersion
    if (nWalletVersion >= nVersion)
        return true;

    // when doing an explicit upgrade, if we pass the max version permitted, upgrade all the way
    if (fExplicit && nVersion > nWalletMaxVersion)
        nVersion = FEATURE_LATEST;

    nWalletVersion = nVersion;

    if (nVersion > nWalletMaxVersion)
        nWalletMaxVersion = nVersion;

    if (fFileBacked) {
        CWalletDB* pwalletdb = pwalletdbIn ? pwalletdbIn : new CWalletDB(strWalletFile);
        if (nWalletVersion > 40000)
            pwalletdb->WriteMinVersion(nWalletVersion);
        if (!pwalletdbIn)
            delete pwalletdb;
    }

    return true;
}

bool CWallet::SetMaxVersion(int nVersion)
{
    LOCK(cs_wallet); // nWalletVersion, nWalletMaxVersion
    // cannot downgrade below current version
    if (nWalletVersion > nVersion)
        return false;

    nWalletMaxVersion = nVersion;

    return true;
}

set<uint256> CWallet::GetConflicts(const uint256& txid) const
{
    set<uint256> result;
    AssertLockHeld(cs_wallet);

    std::map<uint256, CWalletTx>::const_iterator it = mapWallet.find(txid);
    if (it == mapWallet.end())
        return result;
    const CWalletTx& wtx = it->second;

    std::pair<TxSpends::const_iterator, TxSpends::const_iterator> range;

    BOOST_FOREACH (const CTxIn& txin, wtx.vin) {
    	COutPoint prevout = findMyOutPoint(txin);
        if (mapTxSpends.count(prevout) <= 1)
            continue; // No conflict if zero or one spends
        range = mapTxSpends.equal_range(prevout);
        for (TxSpends::const_iterator it = range.first; it != range.second; ++it)
            result.insert(it->second);
    }
    return result;
}

void CWallet::SyncMetaData(pair<TxSpends::iterator, TxSpends::iterator> range)
{
    // We want all the wallet transactions in range to have the same metadata as
    // the oldest (smallest nOrderPos).
    // So: find smallest nOrderPos:

    int nMinOrderPos = std::numeric_limits<int>::max();
    const CWalletTx* copyFrom = NULL;
    for (TxSpends::iterator it = range.first; it != range.second; ++it) {
        const uint256& hash = it->second;
        int n = mapWallet[hash].nOrderPos;
        if (n < nMinOrderPos) {
            nMinOrderPos = n;
            copyFrom = &mapWallet[hash];
        }
    }
    // Now copy data from copyFrom to rest:
    for (TxSpends::iterator it = range.first; it != range.second; ++it) {
        const uint256& hash = it->second;
        CWalletTx* copyTo = &mapWallet[hash];
        if (copyFrom == copyTo) continue;
        copyTo->mapValue = copyFrom->mapValue;
        copyTo->vOrderForm = copyFrom->vOrderForm;
        // fTimeReceivedIsTxTime not copied on purpose
        // nTimeReceived not copied on purpose
        copyTo->nTimeSmart = copyFrom->nTimeSmart;
        copyTo->fFromMe = copyFrom->fFromMe;
        copyTo->strFromAccount = copyFrom->strFromAccount;
        // nOrderPos not copied on purpose
        // cached members not copied on purpose
    }
}

/**
 * Outpoint is spent if any non-conflicted transaction
 * spends it:
 */
bool CWallet::IsSpent(const uint256& hash, unsigned int n)
{
    const COutPoint outpoint(hash, n);
    std::string keyImageHex;

    pair<TxSpends::const_iterator, TxSpends::const_iterator> range;
    range = mapTxSpends.equal_range(outpoint);
    for (TxSpends::const_iterator it = range.first; it != range.second; ++it) {
        const uint256& wtxid = it->second;
        std::map<uint256, CWalletTx>::const_iterator mit = mapWallet.find(wtxid);
        if (mit != mapWallet.end() && int(mit->second.GetDepthInMainChain()) > int(0)) {
            keyImagesSpends[keyImageHex] = true;
            return true; // Spent
        }
    }

    std::string outString = outpoint.hash.GetHex() + std::to_string(outpoint.n);
    CKeyImage ki = outpointToKeyImages[outString];
    if (IsKeyImageSpend1(ki.GetHex(), uint256())) {
    	return true;
    }

    return false;
}

void CWallet::AddToSpends(const COutPoint& outpoint, const uint256& wtxid)
{
    mapTxSpends.insert(make_pair(outpoint, wtxid));
    pair<TxSpends::iterator, TxSpends::iterator> range;
    range = mapTxSpends.equal_range(outpoint);
    SyncMetaData(range);
    inSpendQueueOutpoints.erase(outpoint);
}


void CWallet::AddToSpends(const uint256& wtxid)
{
    assert(mapWallet.count(wtxid));
    CWalletTx& thisTx = mapWallet[wtxid];
    if (thisTx.IsCoinBase()) // Coinbases don't spend anything!
        return;
    BOOST_FOREACH (const CTxIn& txin, thisTx.vin) {
    	CKeyImage ki = txin.keyImage;
    	COutPoint prevout = findMyOutPoint(txin);
    	if (!prevout.IsNull() && isMatchMyKeyImage(ki, prevout)) {
            AddToSpends(prevout, wtxid);
            continue;
    	}
    }
}

bool CWallet::isMatchMyKeyImage(const CKeyImage& ki, const COutPoint& out)
{
	if (mapWallet.count(out.hash) == 0) return false;
	std::string outpoint = out.hash.GetHex() + std::to_string(out.n);
	CKeyImage computed = outpointToKeyImages[outpoint];
	bool ret = (computed == ki);
	return ret;
}

bool CWallet::GetMasternodeVinAndKeys(CTxIn& txinRet, CPubKey& pubKeyRet, CKey& keyRet, std::string strTxHash, std::string strOutputIndex)
{
    // wait for reindex and/or import to finish
    if (fImporting || fReindex) return false;

    // Find possible candidates
    std::vector<COutput> vPossibleCoins;
    AvailableCoins(vPossibleCoins, true, NULL, false, ONLY_1000000);
    if (vPossibleCoins.empty()) {
        LogPrintf("CWallet::GetMasternodeVinAndKeys -- Could not locate any valid masternode vin\n");
        return false;
    }

    if (strTxHash.empty()) // No output specified, select the first one
        return GetVinAndKeysFromOutput(vPossibleCoins[0], txinRet, pubKeyRet, keyRet);

    // Find specific vin
    uint256 txHash = uint256S(strTxHash);

    int nOutputIndex;
    try {
        nOutputIndex = std::stoi(strOutputIndex.c_str());
    } catch (const std::exception& e) {
        LogPrintf("%s: %s on strOutputIndex\n", __func__, e.what());
        return false;
    }

    BOOST_FOREACH (COutput& out, vPossibleCoins)
    if (out.tx->GetHash() == txHash && out.i == nOutputIndex) // found it!
        return GetVinAndKeysFromOutput(out, txinRet, pubKeyRet, keyRet);

    LogPrintf("CWallet::GetMasternodeVinAndKeys -- Could not locate specified masternode vin\n");
    return false;
}

bool CWallet::GetVinAndKeysFromOutput(COutput out, CTxIn& txinRet, CPubKey& pubKeyRet, CKey& keyRet)
{
    // wait for reindex and/or import to finish
    if (fImporting || fReindex) return false;

    CScript pubScript;

    txinRet = CTxIn(out.tx->GetHash(), out.i);
    pubScript = out.tx->vout[out.i].scriptPubKey; // the inputs PubKey

    CTxDestination address1;
    ExtractDestination(pubScript, address1);
    CBitcoinAddress address2(address1);

    CKeyID keyID;
    if (!address2.GetKeyID(keyID)) {
        LogPrintf("CWallet::GetVinAndKeysFromOutput -- Address does not refer to a key\n");
        return false;
    }

    if (!GetKey(keyID, keyRet)) {
        LogPrintf("CWallet::GetVinAndKeysFromOutput -- Private key for address is not known\n");
        return false;
    }

    pubKeyRet = keyRet.GetPubKey();
    return true;
}

bool CWallet::EncryptWallet(const SecureString& strWalletPassphrase)
{
    if (IsCrypted())
        return false;

    CKeyingMaterial vMasterKey;
    RandAddSeedPerfmon();

    vMasterKey.resize(WALLET_CRYPTO_KEY_SIZE);
    GetRandBytes(&vMasterKey[0], WALLET_CRYPTO_KEY_SIZE);

    CMasterKey kMasterKey;
    RandAddSeedPerfmon();

    kMasterKey.vchSalt.resize(WALLET_CRYPTO_SALT_SIZE);
    GetRandBytes(&kMasterKey.vchSalt[0], WALLET_CRYPTO_SALT_SIZE);

    CCrypter crypter;
    int64_t nStartTime = GetTimeMillis();
    crypter.SetKeyFromPassphrase(strWalletPassphrase, kMasterKey.vchSalt, 25000, kMasterKey.nDerivationMethod);
    kMasterKey.nDeriveIterations = 2500000 / ((double)(GetTimeMillis() - nStartTime));

    nStartTime = GetTimeMillis();
    crypter.SetKeyFromPassphrase(strWalletPassphrase, kMasterKey.vchSalt, kMasterKey.nDeriveIterations, kMasterKey.nDerivationMethod);
    kMasterKey.nDeriveIterations = (kMasterKey.nDeriveIterations + kMasterKey.nDeriveIterations * 100 / ((double)(GetTimeMillis() - nStartTime))) / 2;

    if (kMasterKey.nDeriveIterations < 25000)
        kMasterKey.nDeriveIterations = 25000;

    LogPrintf("Encrypting Wallet with an nDeriveIterations of %i\n", kMasterKey.nDeriveIterations);

    if (!crypter.SetKeyFromPassphrase(strWalletPassphrase, kMasterKey.vchSalt, kMasterKey.nDeriveIterations, kMasterKey.nDerivationMethod))
        return false;
    if (!crypter.Encrypt(vMasterKey, kMasterKey.vchCryptedKey))
        return false;

    {
        LOCK(cs_wallet);
        mapMasterKeys[++nMasterKeyMaxID] = kMasterKey;
        if (fFileBacked) {
            assert(!pwalletdbEncryption);
            pwalletdbEncryption = new CWalletDB(strWalletFile);
            if (!pwalletdbEncryption->TxnBegin()) {
                delete pwalletdbEncryption;
                pwalletdbEncryption = NULL;
                return false;
            }
            pwalletdbEncryption->WriteMasterKey(nMasterKeyMaxID, kMasterKey);
        }

        if (!EncryptKeys(vMasterKey)) {
            if (fFileBacked) {
                pwalletdbEncryption->TxnAbort();
                delete pwalletdbEncryption;
            }
            // We now probably have half of our keys encrypted in memory, and half not...
            // die and let the user reload their unencrypted wallet.
            assert(false);
        }

        // Encryption was introduced in version 0.4.0
        SetMinVersion(FEATURE_WALLETCRYPT, pwalletdbEncryption, true);

        if (fFileBacked) {
            if (!pwalletdbEncryption->TxnCommit()) {
                delete pwalletdbEncryption;
                // We now have keys encrypted in memory, but not on disk...
                // die to avoid confusion and let the user reload their unencrypted wallet.
                assert(false);
            }

            delete pwalletdbEncryption;
            pwalletdbEncryption = NULL;
        }

        Lock();
        
        // Need to completely rewrite the wallet file; if we don't, bdb might keep
        // bits of the unencrypted private key in slack space in the database file.
        CDB::Rewrite(strWalletFile);
    }
    NotifyStatusChanged(this);

    return true;
}

int64_t CWallet::IncOrderPosNext(CWalletDB* pwalletdb)
{
    AssertLockHeld(cs_wallet); // nOrderPosNext
    int64_t nRet = nOrderPosNext++;
    if (pwalletdb) {
        pwalletdb->WriteOrderPosNext(nOrderPosNext);
    } else {
        CWalletDB(strWalletFile).WriteOrderPosNext(nOrderPosNext);
    }
    return nRet;
}

CWallet::TxItems CWallet::OrderedTxItems(std::list<CAccountingEntry>& acentries, std::string strAccount)
{
    AssertLockHeld(cs_wallet); // mapWallet
    CWalletDB walletdb(strWalletFile);

    // First: get all CWalletTx and CAccountingEntry into a sorted-by-order multimap.
    TxItems txOrdered;

    // Note: maintaining indices in the database of (account,time) --> txid and (account, time) --> acentry
    // would make this much faster for applications that do this a lot.
    for (map<uint256, CWalletTx>::iterator it = mapWallet.begin(); it != mapWallet.end(); ++it) {
        CWalletTx* wtx = &((*it).second);
        txOrdered.insert(make_pair(wtx->nOrderPos, TxPair(wtx, (CAccountingEntry*)0)));
    }
    acentries.clear();
    walletdb.ListAccountCreditDebit(strAccount, acentries);
    BOOST_FOREACH (CAccountingEntry& entry, acentries) {
        txOrdered.insert(make_pair(entry.nOrderPos, TxPair((CWalletTx*)0, &entry)));
    }

    return txOrdered;
}

void CWallet::MarkDirty()
{
    {
        LOCK(cs_wallet);
        BOOST_FOREACH (PAIRTYPE(const uint256, CWalletTx) & item, mapWallet)
        item.second.MarkDirty();
    }
}

bool CWallet::AddToWallet(const CWalletTx& wtxIn, bool fFromLoadWallet)
{
    uint256 hash = wtxIn.GetHash();
    const uint256& hashBlock = wtxIn.hashBlock;
    CBlockIndex* p = mapBlockIndex[hashBlock];
    if (p) {
        for (CTxIn in: wtxIn.vin) {
            pblocktree->WriteKeyImage(in.keyImage.GetHex(), hashBlock);
        }
    }

    CWalletDB db(strWalletFile);
    for (size_t i = 0; i < wtxIn.vout.size(); i++) {
    	std::string outpoint = hash.GetHex() + std::to_string(i);
    	if (outpointToKeyImages.count(outpoint) == 1 && outpointToKeyImages[outpoint].IsValid()) continue;
		CKeyImage ki;
		//reading key image
    	if (db.ReadKeyImage(outpoint, ki)) {
    		if (ki.IsFullyValid()) {
    			outpointToKeyImages[outpoint] = ki;
    			continue;
    		}
    	}
    	if (IsMine(wtxIn.vout[i])) {
    		if (generateKeyImage(wtxIn.vout[i].scriptPubKey, ki)) {
    			outpointToKeyImages[outpoint] = ki;
    			db.WriteKeyImage(outpoint, ki);
    		}
    	}
    }

    if (fFromLoadWallet) {
        mapWallet[hash] = wtxIn;
        mapWallet[hash].BindWallet(this);
        AddToSpends(hash);
    } else {
        LOCK(cs_wallet);
        // Inserts only if not already there, returns tx inserted or tx found
        pair<map<uint256, CWalletTx>::iterator, bool> ret = mapWallet.insert(make_pair(hash, wtxIn));
        CWalletTx& wtx = (*ret.first).second;
        wtx.BindWallet(this);
        bool fInsertedNew = ret.second;
        if (fInsertedNew) {
            wtx.nTimeReceived = GetAdjustedTime();
            wtx.nOrderPos = IncOrderPosNext();

            wtx.nTimeSmart = wtx.nTimeReceived;
            if (wtxIn.hashBlock != 0) {
                if (mapBlockIndex.count(wtxIn.hashBlock)) {
                    int64_t latestNow = wtx.nTimeReceived;
                    int64_t latestEntry = 0;
                    {
                        // Tolerate times up to the last timestamp in the wallet not more than 5 minutes into the future
                        int64_t latestTolerated = latestNow + 300;
                        std::list<CAccountingEntry> acentries;
                        TxItems txOrdered = OrderedTxItems(acentries);
                        for (TxItems::reverse_iterator it = txOrdered.rbegin(); it != txOrdered.rend(); ++it) {
                            CWalletTx* const pwtx = (*it).second.first;
                            if (pwtx == &wtx)
                                continue;
                            CAccountingEntry* const pacentry = (*it).second.second;
                            int64_t nSmartTime;
                            if (pwtx) {
                                nSmartTime = pwtx->nTimeSmart;
                                if (!nSmartTime)
                                    nSmartTime = pwtx->nTimeReceived;
                            } else
                                nSmartTime = pacentry->nTime;
                            if (nSmartTime <= latestTolerated) {
                                latestEntry = nSmartTime;
                                if (nSmartTime > latestNow)
                                    latestNow = nSmartTime;
                                break;
                            }
                        }
                    }

                    int64_t blocktime = mapBlockIndex[wtxIn.hashBlock]->GetBlockTime();
                    wtx.nTimeSmart = std::max(latestEntry, std::min(blocktime, latestNow));
                } else
                    LogPrintf("AddToWallet() : found %s in block %s not in index\n",
                              wtxIn.GetHash().ToString(),
                              wtxIn.hashBlock.ToString());
            }
            AddToSpends(hash);
        }

        bool fUpdated = false;
        if (!fInsertedNew) {
            // Merge
            if (wtxIn.hashBlock != 0 && wtxIn.hashBlock != wtx.hashBlock) {
                wtx.hashBlock = wtxIn.hashBlock;
                fUpdated = true;
            }
            if (wtxIn.nIndex != -1 && (wtxIn.vMerkleBranch != wtx.vMerkleBranch || wtxIn.nIndex != wtx.nIndex)) {
                wtx.vMerkleBranch = wtxIn.vMerkleBranch;
                wtx.nIndex = wtxIn.nIndex;
                fUpdated = true;
            }
            if (wtxIn.fFromMe && wtxIn.fFromMe != wtx.fFromMe) {
                wtx.fFromMe = wtxIn.fFromMe;
                fUpdated = true;
            }
        }

        //// debug print
        LogPrintf("AddToWallet %s  %s%s\n", wtxIn.GetHash().ToString(), (fInsertedNew ? "new" : ""), (fUpdated ? "update" : ""));

        // Write to disk
        if (fInsertedNew || fUpdated)
            if (!wtx.WriteToDisk())
                return false;

        // Break debit/credit balance caches:
        wtx.MarkDirty();
        LogPrintf("MarkDirty %s  %s%s\n", wtxIn.GetHash().ToString(), (fInsertedNew ? "new" : ""), (fUpdated ? "update" : ""));

        // Notify UI of new or updated transaction
        NotifyTransactionChanged(this, hash, fInsertedNew ? CT_NEW : CT_UPDATED);

        // notify an external script when a wallet transaction comes in or is updated
        std::string strCmd = GetArg("-walletnotify", "");

        if (!strCmd.empty()) {
            boost::replace_all(strCmd, "%s", wtxIn.GetHash().GetHex());
            boost::thread t(runCommand, strCmd); // thread runs free
        }
    }
    return true;
}

/**
 * Add a transaction to the wallet, or update it.
 * pblock is optional, but should be provided if the transaction is known to be in a block.
 * If fUpdate is true, existing transactions will be updated.
 */
bool CWallet::AddToWalletIfInvolvingMe(const CTransaction& tx, const CBlock* pblock, bool fUpdate)
{
    {
        AssertLockHeld(cs_wallet);
        bool fExisted = mapWallet.count(tx.GetHash()) != 0;
        if (fExisted && !fUpdate) return false;
        IsTransactionForMe(tx);
        if (pblock && mapBlockIndex.count(pblock->GetHash()) == 1) {
        	if (!IsCrypted() || !IsLocked()) {
        		try {
        			CWalletDB(strWalletFile).WriteScannedBlockHeight(mapBlockIndex[pblock->GetHash()]->nHeight);
        		} catch (std::exception &e) {
        			LogPrintf("\nCannot open data base or wallet is locked\n");
        		}
        	}
        }
        if (fExisted || IsMine(tx) || IsFromMe(tx)) {
            CWalletTx wtx(this, tx);
            // Get merkle branch if transaction was found in a block
            if (pblock)
                wtx.SetMerkleBranch(*pblock);
            return AddToWallet(wtx);
        }
    }
    return false;
}

void CWallet::SyncTransaction(const CTransaction& tx, const CBlock* pblock)
{
    LOCK2(cs_main, cs_wallet);
    if (!AddToWalletIfInvolvingMe(tx, pblock, true)) {
        return; // Not one of ours
    }
    // If a transaction changes 'conflicted' state, that changes the balance
    // available of the outputs it spends. So force those to be
    // recomputed, also:
    BOOST_FOREACH (const CTxIn& txin, tx.vin) {
    	COutPoint prevout = findMyOutPoint(txin);
        if (mapWallet.count(prevout.hash))
            mapWallet[prevout.hash].MarkDirty();
    }
}

void CWallet::EraseFromWallet(const uint256& hash)
{
    if (!fFileBacked)
        return;
    {
        LOCK(cs_wallet);
        if (mapWallet.erase(hash))
            CWalletDB(strWalletFile).EraseTx(hash);
    }
    return;
}


isminetype CWallet::IsMine(const CTxIn& txin) const
{
    {
        LOCK(cs_wallet);
        COutPoint prevout = findMyOutPoint(txin);
        map<uint256, CWalletTx>::const_iterator mi = mapWallet.find(prevout.hash);
        if (mi != mapWallet.end()) {
            const CWalletTx& prev = (*mi).second;
            if (prevout.n < prev.vout.size())
                return IsMine(prev.vout[prevout.n]);
        }
    }
    return ISMINE_NO;
}

COutPoint CWallet::findMyOutPoint(const CTxIn& txin) const
{
	std::string prevout = txin.prevout.hash.GetHex() + std::to_string(txin.prevout.n);
	if (outpointToKeyImages.count(prevout) == 1 && outpointToKeyImages[prevout] == txin.keyImage) return txin.prevout;

	for(size_t i = 0; i < txin.decoys.size(); i++) {
		std::string out = txin.decoys[i].hash.GetHex() + std::to_string(txin.decoys[i].n);
		if (outpointToKeyImages.count(out) == 1 && outpointToKeyImages[out] == txin.keyImage) return txin.decoys[i];
	}

	COutPoint outpoint;
	{
		LOCK(cs_wallet);
		bool ret = false;
		CWalletTx prev;
		if (mapWallet.count(txin.prevout.hash))
			prev = mapWallet[txin.prevout.hash];
		if (txin.prevout.n < prev.vout.size())
			ret = IsMine(prev.vout[txin.prevout.n]);
		if (ret) {
			CKeyImage ki;
			if (generateKeyImage(prev.vout[txin.prevout.n].scriptPubKey, ki)) {
				if (ki == txin.keyImage) {
					outpoint = txin.prevout;
					prevout = txin.prevout.hash.GetHex() + std::to_string(txin.prevout.n);
					outpointToKeyImages[prevout] = ki;
					return outpoint;
				}
			}
		}

		for (size_t i = 0; i < txin.decoys.size(); i++) {
			if (mapWallet.count(txin.decoys[i].hash))
				prev = mapWallet[txin.decoys[i].hash];
			else continue;
			if (txin.decoys[i].n < prev.vout.size())
				ret = IsMine(prev.vout[txin.decoys[i].n]);
			if (ret) {
				CKeyImage ki;
				if (generateKeyImage(prev.vout[txin.decoys[i].n].scriptPubKey, ki)) {
					if (ki == txin.keyImage) {
						outpoint = txin.decoys[i];
						std::string out = txin.decoys[i].hash.GetHex() + std::to_string(txin.decoys[i].n);
						outpointToKeyImages[out] = ki;
						return outpoint;
					}
				}
			}
		}
	}
	return outpoint;
}

CAmount CWallet::GetDebit(const CTxIn& txin, const isminefilter& filter) const
{
    {
        LOCK(cs_wallet);
        if (txin.prevout.IsNull()) return 0;
        COutPoint prevout = findMyOutPoint(txin);
        map<uint256, CWalletTx>::const_iterator mi = mapWallet.find(prevout.hash);
        if (mi != mapWallet.end()) {
            const CWalletTx& prev = (*mi).second;
            if (prevout.n < prev.vout.size())
                if (IsMine(prev.vout[prevout.n]) & filter)
                    return getCTxOutValue(prev, prev.vout[prevout.n]);
        }
    }
    return 0;
}

// Recursively determine the rounds of a given input (How deep is the Obfuscation chain for a given input)
int CWallet::GetRealInputObfuscationRounds(CTxIn in, int rounds) const
{
    static std::map<uint256, CMutableTransaction> mDenomWtxes;

    if (rounds >= 16) return 15; // 16 rounds max

    uint256 hash = in.prevout.hash;
    unsigned int nout = in.prevout.n;

    const CWalletTx* wtx = GetWalletTx(hash);
    if (wtx != NULL) {
        std::map<uint256, CMutableTransaction>::const_iterator mdwi = mDenomWtxes.find(hash);
        // not known yet, let's add it
        if (mdwi == mDenomWtxes.end()) {
            LogPrint("obfuscation", "GetInputObfuscationRounds INSERTING %s\n", hash.ToString());
            mDenomWtxes[hash] = CMutableTransaction(*wtx);
        }
            // found and it's not an initial value, just return it
        else if (mDenomWtxes[hash].vout[nout].nRounds != -10) {
            return mDenomWtxes[hash].vout[nout].nRounds;
        }


        // bounds check
        if (nout >= wtx->vout.size()) {
            // should never actually hit this
            LogPrint("obfuscation", "GetInputObfuscationRounds UPDATED   %s %3d %3d\n", hash.ToString(), nout, -4);
            return -4;
        }

        if (pwalletMain->IsCollateralAmount(pwalletMain->getCTxOutValue(*wtx, wtx->vout[nout]))) {
            mDenomWtxes[hash].vout[nout].nRounds = -3;
            LogPrint("obfuscation", "GetInputObfuscationRounds UPDATED   %s %3d %3d\n", hash.ToString(), nout, mDenomWtxes[hash].vout[nout].nRounds);
            return mDenomWtxes[hash].vout[nout].nRounds;
        }

        //make sure the final output is non-denominate
        if (!IsDenominatedAmount(pwalletMain->getCTxOutValue(*wtx, wtx->vout[nout]))) //NOT DENOM
        {
            mDenomWtxes[hash].vout[nout].nRounds = -2;
            LogPrint("obfuscation", "GetInputObfuscationRounds UPDATED   %s %3d %3d\n", hash.ToString(), nout, mDenomWtxes[hash].vout[nout].nRounds);
            return mDenomWtxes[hash].vout[nout].nRounds;
        }

        bool fAllDenoms = true;
        BOOST_FOREACH (CTxOut out, wtx->vout) {
            fAllDenoms = fAllDenoms && IsDenominatedAmount(pwalletMain->getCTxOutValue(*wtx, out));
        }
        // this one is denominated but there is another non-denominated output found in the same tx
        if (!fAllDenoms) {
            mDenomWtxes[hash].vout[nout].nRounds = 0;
            LogPrint("obfuscation", "GetInputObfuscationRounds UPDATED   %s %3d %3d\n", hash.ToString(), nout, mDenomWtxes[hash].vout[nout].nRounds);
            return mDenomWtxes[hash].vout[nout].nRounds;
        }

        int nShortest = -10; // an initial value, should be no way to get this by calculations
        bool fDenomFound = false;
        // only denoms here so let's look up
        BOOST_FOREACH (CTxIn in2, wtx->vin) {
            if (IsMine(in2)) {
                int n = GetRealInputObfuscationRounds(in2, rounds + 1);
                // denom found, find the shortest chain or initially assign nShortest with the first found value
                if (n >= 0 && (n < nShortest || nShortest == -10)) {
                    nShortest = n;
                    fDenomFound = true;
                }
            }
        }
        mDenomWtxes[hash].vout[nout].nRounds = fDenomFound ? (nShortest >= 15 ? 16 : nShortest + 1) // good, we a +1 to the shortest one but only 16 rounds max allowed
                                                           :
                                               0; // too bad, we are the fist one in that chain
        LogPrint("obfuscation", "GetInputObfuscationRounds UPDATED   %s %3d %3d\n", hash.ToString(), nout, mDenomWtxes[hash].vout[nout].nRounds);
        return mDenomWtxes[hash].vout[nout].nRounds;
    }

    return rounds - 1;
}

// respect current settings
int CWallet::GetInputObfuscationRounds(CTxIn in) const
{
    LOCK(cs_wallet);
    int realObfuscationRounds = GetRealInputObfuscationRounds(in, 0);
    return realObfuscationRounds > 0 ? 0 : realObfuscationRounds;
}

bool CWallet::IsDenominated(const CTxIn& txin) const
{
    {
        LOCK(cs_wallet);
        COutPoint prevout = findMyOutPoint(txin);
        map<uint256, CWalletTx>::const_iterator mi = mapWallet.find(prevout.hash);
        if (mi != mapWallet.end()) {
            const CWalletTx& prev = (*mi).second;
            if (prevout.n < prev.vout.size()) return IsDenominatedAmount(getCTxOutValue(prev, prev.vout[prevout.n]));
        }
    }
    return false;
}

bool CWallet::IsDenominated(const CTransaction& tx) const
{
    /*
        Return false if ANY inputs are non-denom
    */
    bool ret = true;
    BOOST_FOREACH (const CTxIn& txin, tx.vin) {
        if (!IsDenominated(txin)) {
            ret = false;
        }
    }
    return ret;
}


bool CWallet::IsDenominatedAmount(CAmount nInputAmount) const
{
    BOOST_FOREACH (CAmount d, obfuScationDenominations)
    if (nInputAmount == d)
        return true;
    return false;
}

bool CWallet::IsChange(const CTxOut& txout) const
{
    // TODO: fix handling of 'change' outputs. The assumption is that any
    // payment to a script that is ours, but is not in the address book
    // is change. That assumption is likely to break when we implement multisignature
    // wallets that return change back into a multi-signature-protected address;
    // a better way of identifying which outputs are 'the send' and which are
    // 'the change' will need to be implemented (maybe extend CWalletTx to remember
    // which output, if any, was change).
    if (::IsMine(*this, txout.scriptPubKey)) {
        CTxDestination address;
        if (!ExtractDestination(txout.scriptPubKey, address))
            return true;

        LOCK(cs_wallet);
        if (!mapAddressBook.count(address))
            return true;
    }
    return false;
}

int64_t CWalletTx::GetTxTime() const
{
    int64_t n = nTimeSmart;
    return n ? n : nTimeReceived;
}

int64_t CWalletTx::GetComputedTxTime() const
{
    int64_t nTime = GetTxTime();
    return nTime;
}

int CWalletTx::GetRequestCount() const
{
    // Returns -1 if it wasn't being tracked
    int nRequests = -1;
    {
        LOCK(pwallet->cs_wallet);
        if (IsCoinBase()) {
            // Generated block
            if (hashBlock != 0) {
                map<uint256, int>::const_iterator mi = pwallet->mapRequestCount.find(hashBlock);
                if (mi != pwallet->mapRequestCount.end())
                    nRequests = (*mi).second;
            }
        } else {
            // Did anyone request this transaction?
            map<uint256, int>::const_iterator mi = pwallet->mapRequestCount.find(GetHash());
            if (mi != pwallet->mapRequestCount.end()) {
                nRequests = (*mi).second;

                // How about the block it's in?
                if (nRequests == 0 && hashBlock != 0) {
                    map<uint256, int>::const_iterator mi = pwallet->mapRequestCount.find(hashBlock);
                    if (mi != pwallet->mapRequestCount.end())
                        nRequests = (*mi).second;
                    else
                        nRequests = 1; // If it's in someone else's block it must have got out
                }
            }
        }
    }
    return nRequests;
}

void CWalletTx::GetAmounts(list<COutputEntry>& listReceived,
                           list<COutputEntry>& listSent,
                           CAmount& nFee,
                           string& strSentAccount,
                           const isminefilter& filter) const
{
    nFee = 0;
    listReceived.clear();
    listSent.clear();
    strSentAccount = strFromAccount;

    // Compute fee:
    CAmount nDebit = GetDebit(filter);
    if (nDebit > 0) // debit>0 means we signed/sent this transaction
    {
        CAmount nValueOut = GetValueOut();
        nFee = nDebit - nValueOut;
    }

    // Sent/received.
    for (unsigned int i = 0; i < vout.size(); ++i) {
        const CTxOut& txout = vout[i];
        isminetype fIsMine = pwallet->IsMine(txout);
        // Only need to handle txouts if AT LEAST one of these is true:
        //   1) they debit from us (sent)
        //   2) the output is to us (received)
        if (nDebit > 0) {
            // Don't report 'change' txouts
            if (pwallet->IsChange(txout))
                continue;
        } else if (!(fIsMine & filter))
            continue;

        // In either case, we need to get the destination address
        CTxDestination address;
        if (!ExtractDestination(txout.scriptPubKey, address)) {
            if (!IsCoinStake() && !IsCoinBase()) {
                LogPrintf("CWalletTx::GetAmounts: Unknown transaction type found, txid %s\n", this->GetHash().ToString());
            }
            address = CNoDestination();
        }

        COutputEntry output = {address, pwallet->getCTxOutValue(*this, txout), (int)i};

        // If we are debited by the transaction, add the output as a "sent" entry
        if (nDebit > 0)
            listSent.push_back(output);

        // If we are receiving the output, add it as a "received" entry
        if (fIsMine & filter)
            listReceived.push_back(output);
    }
}

void CWalletTx::GetAccountAmounts(const string& strAccount, CAmount& nReceived, CAmount& nSent, CAmount& nFee, const isminefilter& filter) const
{
    nReceived = nSent = nFee = 0;

    CAmount allFee;
    string strSentAccount;
    list<COutputEntry> listReceived;
    list<COutputEntry> listSent;
    GetAmounts(listReceived, listSent, allFee, strSentAccount, filter);

    if (strAccount == strSentAccount) {
        BOOST_FOREACH (const COutputEntry& s, listSent)
        nSent += s.amount;
        nFee = allFee;
    }
    {
        LOCK(pwallet->cs_wallet);
        BOOST_FOREACH (const COutputEntry& r, listReceived) {
            if (pwallet->mapAddressBook.count(r.destination)) {
                map<CTxDestination, CAddressBookData>::const_iterator mi = pwallet->mapAddressBook.find(r.destination);
                if (mi != pwallet->mapAddressBook.end() && (*mi).second.name == strAccount)
                    nReceived += r.amount;
            } else if (strAccount.empty()) {
                nReceived += r.amount;
            }
        }
    }
}


bool CWalletTx::WriteToDisk()
{
    return CWalletDB(pwallet->strWalletFile).WriteTx(GetHash(), *this);
}

/**
 * Scan the block chain (starting in pindexStart) for transactions
 * from or to us. If fUpdate is true, found transactions that already
 * exist in the wallet will be updated.
 */
int CWallet::ScanForWalletTransactions(CBlockIndex* pindexStart, bool fUpdate, int height)
{
    int ret = 0;
    int64_t nNow = GetTime();

    CBlockIndex* pindex = pindexStart;
    {
        LOCK2(cs_main, cs_wallet);

        // no need to read and scan block, if block was created before
        // our wallet birthday (as adjusted for block time variability)
        while (pindex && nTimeFirstKey && (pindex->GetBlockTime() < (nTimeFirstKey - 7200))) {
            pindex = chainActive.Next(pindex);
        }

        ShowProgress(_("Rescanning..."), 0); // show rescan progress in GUI as dialog or on splashscreen, if -rescan on startup
        double dProgressStart = Checkpoints::GuessVerificationProgress(pindex, false);
        double dProgressTip = Checkpoints::GuessVerificationProgress(chainActive.Tip(), false);
        while (pindex) {
            if (pindex->nHeight % 100 == 0 && dProgressTip - dProgressStart > 0.0)
                ShowProgress(_("Rescanning..."), std::max(1, std::min(99, (int)((Checkpoints::GuessVerificationProgress(pindex, false) - dProgressStart) / (dProgressTip - dProgressStart) * 100))));

            CBlock block;
            ReadBlockFromDisk(block, pindex);
            BOOST_FOREACH (CTransaction& tx, block.vtx) {
                if (AddToWalletIfInvolvingMe(tx, &block, fUpdate))
                    ret++;
            }
            pindex = chainActive.Next(pindex);
            if (GetTime() >= nNow + 60) {
                nNow = GetTime();
                LogPrintf("Still rescanning. At block %d. Progress=%f\n", pindex->nHeight, Checkpoints::GuessVerificationProgress(pindex));
            }
        }
        ShowProgress(_("Rescanning..."), 100); // hide progress dialog in GUI
    }
    return ret;
}

void CWallet::ReacceptWalletTransactions()
{
    LOCK2(cs_main, cs_wallet);
    BOOST_FOREACH (PAIRTYPE(const uint256, CWalletTx) & item, mapWallet) {
        const uint256& wtxid = item.first;
        CWalletTx& wtx = item.second;
        assert(wtx.GetHash() == wtxid);

        int nDepth = wtx.GetDepthInMainChain();

        if (!wtx.IsCoinBase() && nDepth < 0) {
            // Try to add to memory pool
            LOCK(mempool.cs);
            wtx.AcceptToMemoryPool(false);
        }
    }
}

bool CWalletTx::InMempool() const
{
    LOCK(mempool.cs);
    if (mempool.exists(GetHash())) {
        return true;
    }
    return false;
}

void CWalletTx::RelayWalletTransaction(std::string strCommand)
{
    if (!IsCoinBase()) {
        if (GetDepthInMainChain() == 0) {
            uint256 hash = GetHash();
            LogPrintf("Relaying wtx %s\n", hash.ToString());

            if (strCommand == "ix") {
                mapTxLockReq.insert(make_pair(hash, (CTransaction) * this));
                CreateNewLock(((CTransaction) * this));
                RelayTransactionLockReq((CTransaction) * this, true);
            } else {
                RelayTransaction((CTransaction) * this);
            }
        }
    }
}

set<uint256> CWalletTx::GetConflicts() const
{
    set<uint256> result;
    if (pwallet != NULL) {
        uint256 myHash = GetHash();
        result = pwallet->GetConflicts(myHash);
        result.erase(myHash);
    }
    return result;
}

void CWallet::ResendWalletTransactions()
{
    // Do this infrequently and randomly to avoid giving away
    // that these are our transactions.
    if (GetTime() < nNextResend)
        return;
    bool fFirst = (nNextResend == 0);
    nNextResend = GetTime() + GetRand(30 * 60);
    if (fFirst)
        return;

    // Only do it if there's been a new block since last time
    if (nTimeBestReceived < nLastResend)
        return;
    nLastResend = GetTime();

    // Rebroadcast any of our txes that aren't in a block yet
    LogPrintf("ResendWalletTransactions()\n");
    {
        LOCK(cs_wallet);
        // Sort them in chronological order
        multimap<unsigned int, CWalletTx*> mapSorted;
        BOOST_FOREACH (PAIRTYPE(const uint256, CWalletTx) & item, mapWallet) {
            CWalletTx& wtx = item.second;
            // Don't rebroadcast until it's had plenty of time that
            // it should have gotten in already by now.
            if (nTimeBestReceived - (int64_t)wtx.nTimeReceived > 5 * 60)
                mapSorted.insert(make_pair(wtx.nTimeReceived, &wtx));
        }
        BOOST_FOREACH (PAIRTYPE(const unsigned int, CWalletTx*) & item, mapSorted) {
            CWalletTx& wtx = *item.second;
            wtx.RelayWalletTransaction();
        }
    }
}

/** @} */ // end of mapWallet


/** @defgroup Actions
 *
 * @{
 */

CAmount CWallet::GetBalance()
{
    CAmount nTotal = 0;
    {
        LOCK2(cs_main, cs_wallet);
        for (map<uint256, CWalletTx>::const_iterator it = mapWallet.begin(); it != mapWallet.end(); ++it) {
            const CWalletTx* pcoin = &(*it).second;
            if (pcoin->IsTrusted()) {
                CAmount ac = pcoin->GetAvailableCredit();
                nTotal += ac;
            }
        }
    }

    LogPrintf("\n%s: Balance: %d\n", __func__, nTotal);

    return nTotal;
}

CAmount CWallet::GetSpendableBalance() {
    CAmount nTotal = 0;
    {
        LOCK2(cs_main, cs_wallet);
        for (map<uint256, CWalletTx>::const_iterator it = mapWallet.begin(); it != mapWallet.end(); ++it) {
            const CWalletTx* pcoin = &(*it).second;
            if (pcoin->IsTrusted()) {
                if (!((pcoin->IsCoinBase() || pcoin->IsCoinStake()) && pcoin->GetBlocksToMaturity() > 0 && pcoin->IsInMainChain())) {
                    nTotal += pcoin->GetAvailableCredit();
                }
            }
        }
    }

    return nTotal;
}


CAmount CWallet::GetUnlockedCoins() const
{
    if (fLiteMode) return 0;

    CAmount nTotal = 0;
    {
        LOCK2(cs_main, cs_wallet);
        for (map<uint256, CWalletTx>::const_iterator it = mapWallet.begin(); it != mapWallet.end(); ++it) {
            const CWalletTx* pcoin = &(*it).second;

            if (pcoin->IsTrusted() && pcoin->GetDepthInMainChain() > 0)
                nTotal += pcoin->GetUnlockedCredit();
        }
    }

    return nTotal;
}

CAmount CWallet::GetLockedCoins() const
{
    if (fLiteMode) return 0;

    CAmount nTotal = 0;
    {
        LOCK2(cs_main, cs_wallet);
        for (map<uint256, CWalletTx>::const_iterator it = mapWallet.begin(); it != mapWallet.end(); ++it) {
            const CWalletTx* pcoin = &(*it).second;

            if (pcoin->IsTrusted() && pcoin->GetDepthInMainChain() > 0)
                nTotal += pcoin->GetLockedCredit();
        }
    }

    return nTotal;
}


CAmount CWallet::GetAnonymizableBalance() const
{
    if (fLiteMode) return 0;

    CAmount nTotal = 0;
    {
        LOCK2(cs_main, cs_wallet);
        for (map<uint256, CWalletTx>::const_iterator it = mapWallet.begin(); it != mapWallet.end(); ++it) {
            const CWalletTx* pcoin = &(*it).second;

            if (pcoin->IsTrusted())
                nTotal += pcoin->GetAnonymizableCredit();
        }
    }

    return nTotal;
}

CAmount CWallet::GetAnonymizedBalance() const
{
    if (fLiteMode) return 0;

    CAmount nTotal = 0;
    {
        LOCK2(cs_main, cs_wallet);
        for (map<uint256, CWalletTx>::const_iterator it = mapWallet.begin(); it != mapWallet.end(); ++it) {
            const CWalletTx* pcoin = &(*it).second;

            if (pcoin->IsTrusted())
                nTotal += pcoin->GetAnonymizedCredit();
        }
    }

    return nTotal;
}

// Note: calculated including unconfirmed,
// that's ok as long as we use it for informational purposes only
double CWallet::GetAverageAnonymizedRounds()
{
    if (fLiteMode) return 0;

    double fTotal = 0;
    double fCount = 0;

    {
        LOCK2(cs_main, cs_wallet);
        for (map<uint256, CWalletTx>::const_iterator it = mapWallet.begin(); it != mapWallet.end(); ++it) {
            const CWalletTx* pcoin = &(*it).second;

            uint256 hash = (*it).first;

            for (unsigned int i = 0; i < pcoin->vout.size(); i++) {
                CTxIn vin = CTxIn(hash, i);

                if (IsSpent(hash, i) || IsMine(pcoin->vout[i]) != ISMINE_SPENDABLE || !IsDenominated(vin)) continue;

                int rounds = GetInputObfuscationRounds(vin);
                fTotal += (float)rounds;
                fCount += 1;
            }
        }
    }

    if (fCount == 0) return 0;

    return fTotal / fCount;
}

// Note: calculated including unconfirmed,
// that's ok as long as we use it for informational purposes only
CAmount CWallet::GetNormalizedAnonymizedBalance()
{
    if (fLiteMode) return 0;

    CAmount nTotal = 0;

    {
        LOCK2(cs_main, cs_wallet);
        for (map<uint256, CWalletTx>::const_iterator it = mapWallet.begin(); it != mapWallet.end(); ++it) {
            const CWalletTx* pcoin = &(*it).second;

            uint256 hash = (*it).first;

            for (unsigned int i = 0; i < pcoin->vout.size(); i++) {
                CTxIn vin = CTxIn(hash, i);

                if (IsSpent(hash, i) || IsMine(pcoin->vout[i]) != ISMINE_SPENDABLE || !IsDenominated(vin)) continue;
                if (pcoin->GetDepthInMainChain() < 0) continue;
            }
        }
    }

    return nTotal;
}

CAmount CWallet::GetDenominatedBalance(bool unconfirmed) const
{
    if (fLiteMode) return 0;

    CAmount nTotal = 0;
    {
        LOCK2(cs_main, cs_wallet);
        for (map<uint256, CWalletTx>::const_iterator it = mapWallet.begin(); it != mapWallet.end(); ++it) {
            const CWalletTx* pcoin = &(*it).second;

            nTotal += pcoin->GetDenominatedCredit(unconfirmed);
        }
    }

    return nTotal;
}

CAmount CWallet::GetUnconfirmedBalance() const
{
    CAmount nTotal = 0;
    {
        LOCK2(cs_main, cs_wallet);
        for (map<uint256, CWalletTx>::const_iterator it = mapWallet.begin(); it != mapWallet.end(); ++it) {
            const CWalletTx* pcoin = &(*it).second;
            if (!IsFinalTx(*pcoin) || (!pcoin->IsTrusted() && pcoin->GetDepthInMainChain() == 0))
                nTotal += pcoin->GetAvailableCredit(false);
        }
    }
    return nTotal;
}

CAmount CWallet::GetImmatureBalance() const
{
    CAmount nTotal = 0;
    {
        LOCK2(cs_main, cs_wallet);
        for (map<uint256, CWalletTx>::const_iterator it = mapWallet.begin(); it != mapWallet.end(); ++it) {
            const CWalletTx* pcoin = &(*it).second;
            nTotal += pcoin->GetImmatureCredit(false);
        }
    }
    return nTotal;
}

CAmount CWallet::GetWatchOnlyBalance() const
{
    CAmount nTotal = 0;
    {
        LOCK2(cs_main, cs_wallet);
        for (map<uint256, CWalletTx>::const_iterator it = mapWallet.begin(); it != mapWallet.end(); ++it) {
            const CWalletTx* pcoin = &(*it).second;
            if (pcoin->IsTrusted())
                nTotal += pcoin->GetAvailableWatchOnlyCredit();
        }
    }

    return nTotal;
}

CAmount CWallet::GetUnconfirmedWatchOnlyBalance() const
{
    CAmount nTotal = 0;
    {
        LOCK2(cs_main, cs_wallet);
        for (map<uint256, CWalletTx>::const_iterator it = mapWallet.begin(); it != mapWallet.end(); ++it) {
            const CWalletTx* pcoin = &(*it).second;
            if (!IsFinalTx(*pcoin) || (!pcoin->IsTrusted() && pcoin->GetDepthInMainChain() == 0))
                nTotal += pcoin->GetAvailableWatchOnlyCredit();
        }
    }
    return nTotal;
}

CAmount CWallet::GetImmatureWatchOnlyBalance() const
{
    CAmount nTotal = 0;
    {
        LOCK2(cs_main, cs_wallet);
        for (map<uint256, CWalletTx>::const_iterator it = mapWallet.begin(); it != mapWallet.end(); ++it) {
            const CWalletTx* pcoin = &(*it).second;
            nTotal += pcoin->GetImmatureWatchOnlyCredit();
        }
    }
    return nTotal;
}

/**
 * populate vCoins with vector of available COutputs.
 */
void CWallet::AvailableCoins(vector<COutput>& vCoins, bool fOnlyConfirmed, const CCoinControl* coinControl, bool fIncludeZeroValue, AvailableCoinsType nCoinType, bool fUseIX)
{
    vCoins.clear();

    {
        LOCK2(cs_main, cs_wallet);
        for (map<uint256, CWalletTx>::const_iterator it = mapWallet.begin(); it != mapWallet.end(); ++it) {
            const uint256& wtxid = it->first;
            const CWalletTx* pcoin = &(*it).second;

            int cannotSpend = 0;
            AvailableCoins(wtxid, pcoin, vCoins, cannotSpend, fOnlyConfirmed, coinControl, fIncludeZeroValue, nCoinType, fUseIX);
        }
    }
}

bool CWallet::AvailableCoins(const uint256 wtxid, const CWalletTx* pcoin, vector<COutput>& vCoins, int cannotSpend, bool fOnlyConfirmed, const CCoinControl* coinControl, bool fIncludeZeroValue, AvailableCoinsType nCoinType, bool fUseIX)
{
    cannotSpend = 0;
    {
        if (!CheckFinalTx(*pcoin))
            return false;

        if (fOnlyConfirmed && !pcoin->IsTrusted())
            return false;

        if ((pcoin->IsCoinBase() || pcoin->IsCoinStake()) && pcoin->GetBlocksToMaturity() > 0)
            return false;
        int nDepth = pcoin->GetDepthInMainChain(false);
        // do not use IX for inputs that have less then 6 blockchain confirmations
        if (fUseIX && nDepth < 6)
            return false;
        // We should not consider coins which aren't at least in our mempool
        // It's possible for these to be conflicted via ancestors which we may never be able to detect
        if (nDepth <= 0)
            return false;
        for (unsigned int i = 0; i < pcoin->vout.size(); i++) {
            if (pcoin->vout[i].IsEmpty()) {
                cannotSpend++;
                continue;
            }
            bool found = false;
            CAmount value = getCTxOutValue(*pcoin, pcoin->vout[i]);
            if (nCoinType == ONLY_DENOMINATED) {
                found = IsDenominatedAmount(value);
            } else if (nCoinType == ONLY_NOT1000000IFMN) {
                found = !(fMasterNode && value == 1000000 * COIN);
            } else if (nCoinType == ONLY_NONDENOMINATED_NOT1000000IFMN) {
                if (IsCollateralAmount(value)) return false; // do not use collateral amounts
                found = !IsDenominatedAmount(value);
                if (found && fMasterNode) found = value != 1000000 * COIN; // do not use Hot MN funds
            } else if (nCoinType == ONLY_1000000) {
                found = value == 1000000 * COIN;
            } else {
                found = true;
            }
            if (!found) continue;

            isminetype mine = IsMine(pcoin->vout[i]);
            if (mine == ISMINE_NO)
                continue;
            if (mine == ISMINE_WATCH_ONLY)
                continue;
            if (IsLockedCoin(wtxid, i) && nCoinType != ONLY_1000000)
                continue;
            if (value <= 0 && !fIncludeZeroValue)
                continue;
            if (coinControl && coinControl->HasSelected() && !coinControl->fAllowOtherInputs &&
                !coinControl->IsSelected(wtxid, i))
                continue;

            bool fIsSpendable = false;
            if ((mine & ISMINE_SPENDABLE) != ISMINE_NO)
                fIsSpendable = true;
            if ((mine & ISMINE_MULTISIG) != ISMINE_NO)
                fIsSpendable = true;

            if (IsSpent(wtxid, i)) {
                cannotSpend++;
                continue;
            }

            vCoins.emplace_back(COutput(pcoin, i, nDepth, fIsSpendable));
        }

    }
    return true;
}

map<CBitcoinAddress, vector<COutput> > CWallet::AvailableCoinsByAddress(bool fConfirmed, CAmount maxCoinValue)
{
    vector<COutput> vCoins;
    AvailableCoins(vCoins, fConfirmed);

    map<CBitcoinAddress, vector<COutput> > mapCoins;
    BOOST_FOREACH (COutput out, vCoins) {
        CAmount value = getCOutPutValue(out);
        if (maxCoinValue > 0 && value > maxCoinValue)
            continue;

        CTxDestination address;
        if (!ExtractDestination(out.tx->vout[out.i].scriptPubKey, address))
            continue;

        mapCoins[CBitcoinAddress(address)].push_back(out);
    }

    return mapCoins;
}

static void ApproximateBestSubset(vector<pair<CAmount, pair<const CWalletTx*, unsigned int> > > vValue, const CAmount& nTotalLower, const CAmount& nTargetValue, vector<char>& vfBest, CAmount& nBest, int iterations = 1000)
{
    vector<char> vfIncluded;

    vfBest.assign(vValue.size(), true);
    nBest = nTotalLower;

    seed_insecure_rand();

    for (int nRep = 0; nRep < iterations && nBest != nTargetValue; nRep++) {
        vfIncluded.assign(vValue.size(), false);
        CAmount nTotal = 0;
        bool fReachedTarget = false;
        for (int nPass = 0; nPass < 2 && !fReachedTarget; nPass++) {
            for (unsigned int i = 0; i < vValue.size(); i++) {
                //The solver here uses a randomized algorithm,
                //the randomness serves no real security purpose but is just
                //needed to prevent degenerate behavior and it is important
                //that the rng is fast. We do not use a constant random sequence,
                //because there may be some privacy improvement by making
                //the selection random.
                if (nPass == 0 ? insecure_rand() & 1 : !vfIncluded[i]) {
                    nTotal += vValue[i].first;
                    vfIncluded[i] = true;
                    if (nTotal >= nTargetValue) {
                        fReachedTarget = true;
                        if (nTotal < nBest) {
                            nBest = nTotal;
                            vfBest = vfIncluded;
                        }
                        nTotal -= vValue[i].first;
                        vfIncluded[i] = false;
                    }
                }
            }
        }
    }
}


// TODO: find appropriate place for this sort function
// move denoms down
bool less_then_denom(const COutput& out1, const COutput& out2)
{
    const CWalletTx* pcoin1 = out1.tx;
    const CWalletTx* pcoin2 = out2.tx;

    bool found1 = false;
    bool found2 = false;
    BOOST_FOREACH (CAmount d, obfuScationDenominations) // loop through predefined denoms
    {
        if (pwalletMain->getCTxOutValue(*pcoin1, pcoin1->vout[out1.i]) == d) found1 = true;
        if (pwalletMain->getCTxOutValue(*pcoin2, pcoin2->vout[out2.i]) == d) found2 = true;
    }
    return (!found1 && found2);
}

bool CWallet::SelectStakeCoins(std::set<std::pair<const CWalletTx*, unsigned int> >& setCoins, CAmount nTargetAmount)
{
    vector<COutput> vCoins;
    AvailableCoins(vCoins, true, NULL, false, STAKABLE_COINS);
    CAmount nAmountSelected = 0;

    for (const COutput& out : vCoins) {
        //make sure not to outrun target amount
        CAmount value = getCOutPutValue(out);
        if (nAmountSelected + value > nTargetAmount)
            continue;

        int64_t nTxTime = out.tx->GetTxTime();

        //check for min age
        if (GetAdjustedTime() - nTxTime < nStakeMinAge)
            continue;

        //check that it is matured
        if (out.nDepth < (out.tx->IsCoinStake() ? Params().COINBASE_MATURITY() : 10))
            continue;

        //add to our stake set
        setCoins.insert(make_pair(out.tx, out.i));
        nAmountSelected += value;
    }
    return true;
}

bool CWallet::MintableCoins()
{
    vector<COutput> vCoins;

    {
    	LOCK2(cs_main, cs_wallet);
    	for (map<uint256, CWalletTx>::const_iterator it = mapWallet.begin(); it != mapWallet.end(); ++it) {
    		const uint256& wtxid = it->first;
    		const CWalletTx* pcoin = &(*it).second;

    		int cannotSpend = 0;
    		{
    			AvailableCoins(wtxid, pcoin, vCoins, cannotSpend, true);
    			if (!vCoins.empty()) {
    				for (const COutput& out : vCoins) {
    					int64_t nTxTime = out.tx->GetTxTime();

    					if (GetAdjustedTime() - nTxTime > nStakeMinAge)
    						return true;
    				}
    			}
    		}
    	}
    }

    return false;
}

bool CWallet::SelectCoinsMinConf(const CAmount& nTargetValue, int nConfMine, int nConfTheirs, vector<COutput> vCoins, set<pair<const CWalletTx*, unsigned int> >& setCoinsRet, CAmount& nValueRet)
{
    setCoinsRet.clear();
    nValueRet = 0;

    // List of values less than target
    pair<CAmount, pair<const CWalletTx*, unsigned int> > coinLowestLarger;
    coinLowestLarger.first = std::numeric_limits<CAmount>::max();
    coinLowestLarger.second.first = NULL;
    vector<pair<CAmount, pair<const CWalletTx*, unsigned int> > > vValue;
    CAmount nTotalLower = 0;

    random_shuffle(vCoins.begin(), vCoins.end(), GetRandInt);

    // move denoms down on the list
    sort(vCoins.begin(), vCoins.end(), less_then_denom);

    // try to find nondenom first to prevent unneeded spending of mixed coins
    for (unsigned int tryDenom = 0; tryDenom < 2; tryDenom++) {
        if (fDebug) LogPrint("selectcoins", "tryDenom: %d\n", tryDenom);
        vValue.clear();
        nTotalLower = 0;
        BOOST_FOREACH (const COutput& output, vCoins) {
            if (!output.fSpendable)
                continue;

            const CWalletTx* pcoin = output.tx;
            CAmount n = 0;
            if (output.nDepth < (pcoin->IsFromMe(ISMINE_ALL) ? nConfMine : nConfTheirs))
                continue;
            
            if (!IsSpent(pcoin->GetHash(), output.i)) {
                n = getCTxOutValue(*pcoin, pcoin->vout[output.i]);
            }
            int i = output.i;
            if (tryDenom == 0 && IsDenominatedAmount(n)) continue; // we don't want denom values on first run

            pair<CAmount, pair<const CWalletTx*, unsigned int> > coin = make_pair(n, make_pair(pcoin, i));

            if (n == nTargetValue) {
                setCoinsRet.insert(coin.second);
                nValueRet += coin.first;
                return true;
            } else if (n < nTargetValue + CENT) {
                vValue.push_back(coin);
                nTotalLower += n;
            } else if (n < coinLowestLarger.first) {
                coinLowestLarger = coin;
            }
        }

        if (nTotalLower == nTargetValue) {
            for (unsigned int i = 0; i < vValue.size(); ++i) {
                setCoinsRet.insert(vValue[i].second);
                nValueRet += vValue[i].first;
            }
            return true;
        }

        if (nTotalLower < nTargetValue) {
            if (coinLowestLarger.second.first == NULL) // there is no input larger than nTargetValue
            {
                if (tryDenom == 0)
                    // we didn't look at denom yet, let's do it
                    continue;
                else
                    // we looked at everything possible and didn't find anything, no luck
                    return false;
            }
            setCoinsRet.insert(coinLowestLarger.second);
            nValueRet += coinLowestLarger.first;
            return true;
        }

        break;
    }

    // Solve subset sum by stochastic approximation
    sort(vValue.rbegin(), vValue.rend(), CompareValueOnly());
    vector<char> vfBest;
    CAmount nBest;

    ApproximateBestSubset(vValue, nTotalLower, nTargetValue, vfBest, nBest, 1000);
    if (nBest != nTargetValue && nTotalLower >= nTargetValue + CENT)
        ApproximateBestSubset(vValue, nTotalLower, nTargetValue + CENT, vfBest, nBest, 1000);

    // If we have a bigger coin and (either the stochastic approximation didn't find a good solution,
    //                                   or the next bigger coin is closer), return the bigger coin
    if (coinLowestLarger.second.first &&
        ((nBest != nTargetValue && nBest < nTargetValue + CENT) || coinLowestLarger.first <= nBest)) {
        setCoinsRet.insert(coinLowestLarger.second);
        nValueRet += coinLowestLarger.first;
    } else {
        string s = "CWallet::SelectCoinsMinConf best subset: ";
        for (unsigned int i = 0; i < vValue.size(); i++) {
            if (vfBest[i]) {
                setCoinsRet.insert(vValue[i].second);
                nValueRet += vValue[i].first;
                s += FormatMoney(vValue[i].first) + " ";
            }
        }
        LogPrintf("%s - total %s\n", s, FormatMoney(nBest));
    }

    return true;
}

bool CWallet::SelectCoins(const CAmount& nTargetValue, set<pair<const CWalletTx*, unsigned int> >& setCoinsRet, CAmount& nValueRet, const CCoinControl* coinControl, AvailableCoinsType coin_type, bool useIX)
{
    // Note: this function should never be used for "always free" tx types like dstx

    vector<COutput> vCoins;
    vCoins.clear();

    {
        LOCK2(cs_main, cs_wallet);
        for (map<uint256, CWalletTx>::const_iterator it = mapWallet.begin(); it != mapWallet.end(); ++it) {
            const uint256& wtxid = it->first;
            const CWalletTx* pcoin = &(*it).second;

            int nDepth = pcoin->GetDepthInMainChain(false);
            if ((pcoin->IsCoinBase() || pcoin->IsCoinStake()) && pcoin->GetBlocksToMaturity() > 0)
                continue;
            if (nDepth == 0 && !pcoin->InMempool())
                continue;
            for(size_t i = 0; i < pcoin->vout.size(); i++) {
                if (pcoin->vout[i].IsEmpty()) continue;
                isminetype mine = IsMine(pcoin->vout[i]);
                if (mine == ISMINE_NO)
                    continue;
                if (mine == ISMINE_WATCH_ONLY)
                    continue;
                CAmount decodedAmount;
                CKey decodedBlind;
                RevealTxOutAmount(*pcoin, pcoin->vout[i], decodedAmount, decodedBlind);
                if (decodedAmount == 1000000 * COIN && coin_type != ONLY_1000000) {
                	continue;
                }

                std::vector<unsigned char> commitment;
                if (!decodedBlind.IsValid()) {
                	unsigned char blind[32];
                	CreateCommitmentWithZeroBlind(decodedAmount, blind, commitment);
                } else {
                    CreateCommitment(decodedBlind.begin(), decodedAmount, commitment);
                }
                if (pcoin->vout[i].commitment != commitment) {
                	LogPrintf("\n%s: Commitment not match hash = %s, i = %d, commitment = %s, recomputed = %s, revealed mask = %s", __func__, pcoin->GetHash().GetHex(), i, HexStr(&pcoin->vout[i].commitment[0], &pcoin->vout[i].commitment[0] + 33), HexStr(&commitment[0], &commitment[0] + 33), HexStr(decodedBlind.begin(), decodedBlind.begin() + 32));
                	continue;
                }

                LOCK(mempool.cs); // protect pool.mapNextTx
                {
                	COutPoint outpoint(wtxid, i);
                	if (mapTxSpends.count(outpoint)) continue;
                	if (inSpendQueueOutpoints.count(outpoint)) {
                		continue;
                	}
					if (mempool.mapNextTx.count(outpoint)) {
						// Disable replacement feature for now
						continue;
					}
					CCoinsView dummy;
					CCoinsViewCache view(&dummy);
		            CCoinsViewMemPool viewMemPool(pcoinsTip, mempool);
					view.SetBackend(viewMemPool);
		            const CCoins* coins = view.AccessCoins(wtxid);

		            if (!coins || !coins->IsAvailable(i)) {
		                continue;
		            }
                }
                vCoins.push_back(COutput(pcoin, i, nDepth, true));
            }
        }
    }

    // coin control -> return all selected outputs (we want all selected to go into the transaction for sure)
    if (coinControl && coinControl->HasSelected()) {
        BOOST_FOREACH (const COutput& out, vCoins) {
            if (!out.fSpendable)
                continue;

            if (coin_type == ONLY_DENOMINATED) {
                CTxIn vin = CTxIn(out.tx->GetHash(), out.i);
                int rounds = GetInputObfuscationRounds(vin);
                // make sure it's actually anonymized
                if (rounds < 0) continue;
            }

            nValueRet += getCOutPutValue(out);
            setCoinsRet.insert(make_pair(out.tx, out.i));
            if (nValueRet >= nTargetValue)
                break;
        }
        return (nValueRet >= nTargetValue);
    }

    //if we're doing only denominated, we need to round up to the nearest .1 DAPS
    if (coin_type == ONLY_DENOMINATED) {
        // Make outputs by looping through denominations, from large to small
        BOOST_FOREACH (CAmount v, obfuScationDenominations) {
            BOOST_FOREACH (const COutput& out, vCoins) {
                CAmount outValue = getCOutPutValue(out);
                if (outValue == v                                               //make sure it's the denom we're looking for
                    && nValueRet + outValue < nTargetValue + (0.1 * COIN) + 100 //round the amount up to .1 DAPS over
                        ) {
                    CTxIn vin = CTxIn(out.tx->GetHash(), out.i);
                    // make sure it's actually anonymized
                    nValueRet += outValue;
                    setCoinsRet.insert(make_pair(out.tx, out.i));
                }
            }
        }
        return (nValueRet >= nTargetValue);
    }

    return (SelectCoinsMinConf(nTargetValue, 1, 6, vCoins, setCoinsRet, nValueRet) ||
            SelectCoinsMinConf(nTargetValue, 1, 1, vCoins, setCoinsRet, nValueRet) ||
            (bSpendZeroConfChange && SelectCoinsMinConf(nTargetValue, 0, 1, vCoins, setCoinsRet, nValueRet)));
}

struct CompareByPriority {
    bool operator()(const COutput& t1,
                    const COutput& t2) const
    {
        return t1.Priority() > t2.Priority();
    }
};

bool CWallet::SelectCoinsByDenominations(int nDenom, CAmount nValueMin, CAmount nValueMax, std::vector<CTxIn>& vCoinsRet, std::vector<COutput>& vCoinsRet2, CAmount& nValueRet, int nObfuscationRoundsMin, int nObfuscationRoundsMax)
{
    vCoinsRet.clear();
    nValueRet = 0;

    vCoinsRet2.clear();
    vector<COutput> vCoins;
    AvailableCoins(vCoins, true, NULL, ONLY_DENOMINATED);

    std::random_shuffle(vCoins.rbegin(), vCoins.rend());

    //keep track of each denomination that we have
    bool fFound10000 = false;
    bool fFound1000 = false;
    bool fFound100 = false;
    bool fFound10 = false;
    bool fFound1 = false;
    bool fFoundDot1 = false;

    //Check to see if any of the denomination are off, in that case mark them as fulfilled
    if (!(nDenom & (1 << 0))) fFound10000 = true;
    if (!(nDenom & (1 << 1))) fFound1000 = true;
    if (!(nDenom & (1 << 2))) fFound100 = true;
    if (!(nDenom & (1 << 3))) fFound10 = true;
    if (!(nDenom & (1 << 4))) fFound1 = true;
    if (!(nDenom & (1 << 5))) fFoundDot1 = true;

    BOOST_FOREACH (const COutput& out, vCoins) {
        // masternode-like input should not be selected by AvailableCoins now anyway
        if (nValueRet + getCTxOutValue(*out.tx, out.tx->vout[out.i]) <= nValueMax) {
            bool fAccepted = false;

            // Function returns as follows:
            //
            // bit 0 - 10000 DAPS+1 ( bit on if present )
            // bit 1 - 1000 DAPS+1
            // bit 2 - 100 DAPS+1
            // bit 3 - 10 DAPS+1
            // bit 4 - 1 DAPS+1
            // bit 5 - .1 DAPS+1

            CTxIn vin = CTxIn(out.tx->GetHash(), out.i);

            int rounds = GetInputObfuscationRounds(vin);
            if (rounds >= nObfuscationRoundsMax) continue;
            if (rounds < nObfuscationRoundsMin) continue;
            CAmount outValue = getCTxOutValue(*out.tx, out.tx->vout[out.i]);
            if (fFound10000 && fFound1000 && fFound100 && fFound10 && fFound1 && fFoundDot1) { //if fulfilled
                //we can return this for submission
                if (nValueRet >= nValueMin) {
                    //random reduce the max amount we'll submit for anonymity
                    nValueMax -= (rand() % (nValueMax / 5));
                    //on average use 50% of the inputs or less
                    int r = (rand() % (int)vCoins.size());
                    if ((int)vCoinsRet.size() > r) return true;
                }
                //Denomination criterion has been met, we can take any matching denominations
                if ((nDenom & (1 << 0)) && getCTxOutValue(*out.tx, out.tx->vout[out.i]) == ((10000 * COIN) + 10000000)) {
                    fAccepted = true;
                } else if ((nDenom & (1 << 1)) && getCTxOutValue(*out.tx, out.tx->vout[out.i]) == ((1000 * COIN) + 1000000)) {
                    fAccepted = true;
                } else if ((nDenom & (1 << 2)) && getCTxOutValue(*out.tx, out.tx->vout[out.i]) == ((100 * COIN) + 100000)) {
                    fAccepted = true;
                } else if ((nDenom & (1 << 3)) && getCTxOutValue(*out.tx, out.tx->vout[out.i]) == ((10 * COIN) + 10000)) {
                    fAccepted = true;
                } else if ((nDenom & (1 << 4)) && getCTxOutValue(*out.tx, out.tx->vout[out.i]) == ((1 * COIN) + 1000)) {
                    fAccepted = true;
                } else if ((nDenom & (1 << 5)) && getCTxOutValue(*out.tx, out.tx->vout[out.i]) == ((.1 * COIN) + 100)) {
                    fAccepted = true;
                }
            } else {
                //Criterion has not been satisfied, we will only take 1 of each until it is.
                if ((nDenom & (1 << 0)) && outValue == ((10000 * COIN) + 10000000)) {
                    fAccepted = true;
                    fFound10000 = true;
                } else if ((nDenom & (1 << 1)) && outValue == ((1000 * COIN) + 1000000)) {
                    fAccepted = true;
                    fFound1000 = true;
                } else if ((nDenom & (1 << 2)) && outValue == ((100 * COIN) + 100000)) {
                    fAccepted = true;
                    fFound100 = true;
                } else if ((nDenom & (1 << 3)) && outValue == ((10 * COIN) + 10000)) {
                    fAccepted = true;
                    fFound10 = true;
                } else if ((nDenom & (1 << 4)) && outValue == ((1 * COIN) + 1000)) {
                    fAccepted = true;
                    fFound1 = true;
                } else if ((nDenom & (1 << 5)) && outValue == ((.1 * COIN) + 100)) {
                    fAccepted = true;
                    fFoundDot1 = true;
                }
            }
            if (!fAccepted) continue;

            vin.prevPubKey = out.tx->vout[out.i].scriptPubKey; // the inputs PubKey
            nValueRet += outValue;
            vCoinsRet.push_back(vin);
            vCoinsRet2.push_back(out);
        }
    }

    return (nValueRet >= nValueMin && fFound10000 && fFound1000 && fFound100 && fFound10 && fFound1 && fFoundDot1);
}

bool CWallet::SelectCoinsDark(CAmount nValueMin, CAmount nValueMax, std::vector<CTxIn>& setCoinsRet, CAmount& nValueRet, int nObfuscationRoundsMin, int nObfuscationRoundsMax)
{
    CCoinControl* coinControl = NULL;

    setCoinsRet.clear();
    nValueRet = 0;

    vector<COutput> vCoins;
    AvailableCoins(vCoins, true, coinControl, nObfuscationRoundsMin < 0 ? ONLY_NONDENOMINATED_NOT1000000IFMN : ONLY_DENOMINATED);

    set<pair<const CWalletTx*, unsigned int> > setCoinsRet2;

    //order the array so largest nondenom are first, then denominations, then very small inputs.
    sort(vCoins.rbegin(), vCoins.rend(), CompareByPriority());

    BOOST_FOREACH (const COutput& out, vCoins) {
        //do not allow inputs less than 1 CENT
        CAmount outValue = getCTxOutValue(*out.tx, out.tx->vout[out.i]);
        if (outValue < CENT) continue;
        //do not allow collaterals to be selected

        if (IsCollateralAmount(getCTxOutValue(*out.tx, out.tx->vout[out.i]))) continue;
        if (fMasterNode && getCTxOutValue(*out.tx, out.tx->vout[out.i]) == 1000000 * COIN) continue; //masternode input

        if (nValueRet + outValue <= nValueMax) {
            CTxIn vin = CTxIn(out.tx->GetHash(), out.i);

            int rounds = GetInputObfuscationRounds(vin);
            if (rounds >= nObfuscationRoundsMax) continue;
            if (rounds < nObfuscationRoundsMin) continue;

            vin.prevPubKey = out.tx->vout[out.i].scriptPubKey; // the inputs PubKey
            nValueRet += outValue;
            setCoinsRet.push_back(vin);
            setCoinsRet2.insert(make_pair(out.tx, out.i));
        }
    }

    // if it's more than min, we're good to return
    if (nValueRet >= nValueMin) return true;

    return false;
}

bool CWallet::SelectCoinsCollateral(std::vector<CTxIn>& setCoinsRet, CAmount& nValueRet)
{
    vector<COutput> vCoins;

    AvailableCoins(vCoins);

    set<pair<const CWalletTx*, unsigned int> > setCoinsRet2;

    BOOST_FOREACH (const COutput& out, vCoins) {
        // collateral inputs will always be a multiple of DARSEND_COLLATERAL, up to five
        CAmount outValue = getCTxOutValue(*out.tx, out.tx->vout[out.i]);
        if (IsCollateralAmount(outValue)) {
            CTxIn vin = CTxIn(out.tx->GetHash(), out.i);

            vin.prevPubKey = out.tx->vout[out.i].scriptPubKey; // the inputs PubKey
            nValueRet += outValue;
            setCoinsRet.push_back(vin);
            setCoinsRet2.insert(make_pair(out.tx, out.i));
            return true;
        }
    }

    return false;
}

int CWallet::CountInputsWithAmount(CAmount nInputAmount)
{
    CAmount nTotal = 0;
    {
        LOCK(cs_wallet);
        for (map<uint256, CWalletTx>::const_iterator it = mapWallet.begin(); it != mapWallet.end(); ++it) {
            const CWalletTx* pcoin = &(*it).second;
            if (pcoin->IsTrusted()) {
                int nDepth = pcoin->GetDepthInMainChain(false);

                for (unsigned int i = 0; i < pcoin->vout.size(); i++) {
                    COutput out = COutput(pcoin, i, nDepth, true);
                    CTxIn vin = CTxIn(out.tx->GetHash(), out.i);

                    if (getCOutPutValue(out) != nInputAmount) continue;
                    if (!IsDenominatedAmount(getCTxOutValue(*pcoin, pcoin->vout[i]))) continue;
                    if (IsSpent(out.tx->GetHash(), i) || IsMine(pcoin->vout[i]) != ISMINE_SPENDABLE || !IsDenominated(vin)) continue;

                    nTotal++;
                }
            }
        }
    }

    return nTotal;
}

bool CWallet::HasCollateralInputs(bool fOnlyConfirmed)
{
    vector<COutput> vCoins;
    AvailableCoins(vCoins, fOnlyConfirmed);

    int nFound = 0;
    BOOST_FOREACH (const COutput& out, vCoins)
    if (IsCollateralAmount(getCOutPutValue(out))) nFound++;

    return nFound > 0;
}

bool CWallet::IsCollateralAmount(CAmount nInputAmount) const
{
    return nInputAmount != 0 && nInputAmount % OBFUSCATION_COLLATERAL == 0 && nInputAmount < OBFUSCATION_COLLATERAL * 5 && nInputAmount > OBFUSCATION_COLLATERAL;
}

bool CWallet::CreateCollateralTransaction(CMutableTransaction& txCollateral, std::string& strReason)
{
    /*
        To doublespend a collateral transaction, it will require a fee higher than this. So there's
        still a significant cost.
    */
    CAmount nFeeRet = 1 * COIN;

    txCollateral.vin.clear();
    txCollateral.vout.clear();

    CReserveKey reservekey(this);
    CAmount nValueIn2 = 0;
    std::vector<CTxIn> vCoinsCollateral;

    if (!SelectCoinsCollateral(vCoinsCollateral, nValueIn2)) {
        strReason = "Error: Obfuscation requires a collateral transaction and could not locate an acceptable input!";
        return false;
    }

    // make our change address
    CScript scriptChange;
    CPubKey vchPubKey;
    assert(reservekey.GetReservedKey(vchPubKey)); // should never fail, as we just unlocked
    scriptChange = GetScriptForDestination(vchPubKey);
    reservekey.KeepKey();

    BOOST_FOREACH (CTxIn v, vCoinsCollateral)
    txCollateral.vin.push_back(v);

    if (nValueIn2 - OBFUSCATION_COLLATERAL - nFeeRet > 0) {
        //pay collateral charge in fees
        CTxOut vout3 = CTxOut(nValueIn2 - OBFUSCATION_COLLATERAL, scriptChange);
        CPubKey sharedSec;
        CKey view;
        myViewPrivateKey(view);
        //FIXME: Collateral transaction needs to be confidential?
        EncodeTxOutAmount(vout3, vout3.nValue, 0);
        txCollateral.vout.push_back(vout3);
    }

    int vinNumber = 0;
    BOOST_FOREACH (CTxIn v, txCollateral.vin) {
        if (!SignSignature(*this, v.prevPubKey, txCollateral, vinNumber, int(SIGHASH_ALL | SIGHASH_ANYONECANPAY))) {
            BOOST_FOREACH (CTxIn v, vCoinsCollateral)
            UnlockCoin(v.prevout);

            strReason = "CObfuscationPool::Sign - Unable to sign collateral transaction! \n";
            return false;
        }
        vinNumber++;
    }

    return true;
}

bool CWallet::GetBudgetSystemCollateralTX(CTransaction& tx, uint256 hash, bool useIX)
{
    CWalletTx wtx;
    if (GetBudgetSystemCollateralTX(wtx, hash, useIX)) {
        tx = (CTransaction)wtx;
        return true;
    }
    return false;
}

bool CWallet::GetBudgetSystemCollateralTX(CWalletTx& tx, uint256 hash, bool useIX)
{
    // make our change address
    CReserveKey reservekey(pwalletMain);

    CScript scriptChange;
    scriptChange << OP_RETURN << ToByteVector(hash);

    CAmount nFeeRet = 0;
    std::string strFail = "";
    vector<pair<CScript, CAmount> > vecSend;
    vecSend.push_back(make_pair(scriptChange, BUDGET_FEE_TX));

    CCoinControl* coinControl = NULL;
    bool success = CreateTransaction(vecSend, tx, reservekey, nFeeRet, strFail, coinControl, ALL_COINS, useIX, (CAmount)0);
    if (!success) {
        LogPrintf("GetBudgetSystemCollateralTX: Error - %s\n", strFail);
        return false;
    }

    return true;
}


bool CWallet::ConvertList(std::vector<CTxIn> vCoins, std::vector<CAmount>& vecAmounts)
{
    BOOST_FOREACH (CTxIn i, vCoins) {
    	COutPoint prevout = findMyOutPoint(i);
        if (mapWallet.count(prevout.hash)) {
            CWalletTx& wtx = mapWallet[prevout.hash];
            if (prevout.n < wtx.vout.size()) {
                vecAmounts.push_back(getCTxOutValue(wtx, wtx.vout[prevout.n]));
            }
        } else {
            LogPrintf("ConvertList -- Couldn't find transaction\n");
        }
    }
    return true;
}

bool CWallet::CreateCommitment(const CAmount val, CKey& blind, std::vector<unsigned char>& commitment) {
    blind.MakeNewKey(true);
    return CreateCommitment(blind.begin(), val, commitment);
}

bool CWallet::CreateCommitmentWithZeroBlind(const CAmount val, unsigned char* pBlind, std::vector<unsigned char>& commitment)
{
	memset(pBlind, 0, 32);
	return CreateCommitment(pBlind, val, commitment);
}

bool CWallet::CreateCommitment(const unsigned char* blind, CAmount val, std::vector<unsigned char>& commitment) {
    secp256k1_context2 *both = GetContext();
    secp256k1_pedersen_commitment commitmentD;
    if (!secp256k1_pedersen_commit(both, &commitmentD, blind, val, &secp256k1_generator_const_h, &secp256k1_generator_const_g)) {
        return false;
    }
    unsigned char output[33];
    if (!secp256k1_pedersen_commitment_serialize(both, output, &commitmentD)) {
        return false;
    }
    std::copy(output, output + 33, std::back_inserter(commitment));
    return true;
}

bool CWallet::CreateTransactionBulletProof(const CKey& txPrivDes, const CPubKey &recipientViewKey, CScript scriptPubKey, const CAmount &nValue,
                                           CWalletTx &wtxNew, CReserveKey &reservekey, CAmount &nFeeRet,
                                           std::string &strFailReason, const CCoinControl *coinControl,
                                           AvailableCoinsType coin_type, bool useIX,
                                           CAmount nFeePay, int ringSize, bool sendtoMyself, bool combineDust) {
    vector<pair<CScript, CAmount> > vecSend;
    vecSend.push_back(make_pair(scriptPubKey, nValue));
    return CreateTransactionBulletProof(txPrivDes, recipientViewKey, vecSend, wtxNew, reservekey, nFeeRet, strFailReason, coinControl, coin_type, useIX, nFeePay, ringSize, sendtoMyself, combineDust);
}

bool CWallet::CreateTransactionBulletProof(const CKey& txPrivDes, const CPubKey& recipientViewKey, const std::vector<std::pair<CScript, CAmount> >& vecSend,
                                  CWalletTx& wtxNew,
                                  CReserveKey& reservekey,
                                  CAmount& nFeeRet,
                                  std::string& strFailReason,
                                  const CCoinControl* coinControl,
                                  AvailableCoinsType coin_type,
                                  bool useIX,
                                  CAmount nFeePay, int ringSize, bool sendtoMyself, bool combineDust)
{
    if (useIX && nFeePay < CENT) nFeePay = CENT;

    if (ringSize < 6 || ringSize > 12) {
    	strFailReason = _("Ring Size should be in between 6 and 12");
    	return false;
    }

    //randomize ring size

    ringSize = 6 + rand() % 6;

    //Currently we only allow transaction with one or two recipients
    //If two, the second recipient is a change output
    if (vecSend.size() > 1) {
        strFailReason = _("Currently the Number of supported recipients must be 1");
        return false;
    }

    CAmount nValue = 0;

    BOOST_FOREACH (const PAIRTYPE(CScript, CAmount) & s, vecSend) {
        if (nValue < 0) {
            strFailReason = _("Transaction amounts must be positive");
            return false;
        }
        nValue += s.second;
    }
    if (vecSend.empty() || nValue < 0) {
        strFailReason = _("Transaction amounts must be positive");
        return false;
    }

    wtxNew.fTimeReceivedIsTxTime = true;
    wtxNew.BindWallet(this);
    CMutableTransaction txNew;
    txNew.hasPaymentID = wtxNew.hasPaymentID;
    txNew.paymentID = wtxNew.paymentID;
    {
        LOCK2(cs_main, cs_wallet);
        {
            nFeeRet = 0;
            if (nFeePay > 0) nFeeRet = nFeePay;
            unsigned int nBytes = 0;
            while (true) {
                txNew.vin.clear();
                txNew.vout.clear();
                wtxNew.fFromMe = true;

                CAmount nTotalValue = nValue + nFeeRet;
                double dPriority = 0;

                // vouts to the payees
                BOOST_FOREACH (const PAIRTYPE(CScript, CAmount) & s, vecSend) {
                	CTxOut txout(s.second, s.first);
                	CPubKey txPub = txPrivDes.GetPubKey();
                	txPrivKeys.push_back(txPrivDes);
                	std::copy(txPub.begin(), txPub.end(), std::back_inserter(txout.txPub));
                	if (txout.IsDust(::minRelayTxFee)) {
                		strFailReason = _("Transaction amount too small");
                		return false;
                	}
                	CPubKey sharedSec;
                	ECDHInfo::ComputeSharedSec(txPrivDes, recipientViewKey, sharedSec);
                	EncodeTxOutAmount(txout, txout.nValue, sharedSec.begin());
                	txNew.vout.push_back(txout);
                	nBytes += ::GetSerializeSize(*(CTxOut*)&txout, SER_NETWORK, PROTOCOL_VERSION);
                }

                // Choose coins to use
                set<pair<const CWalletTx*, unsigned int> > setCoins;
                CAmount nValueIn = 0;
                nTotalValue += 1 * COIN; //reserver 1 DAPS for transaction fee
                if (!SelectCoins(nTotalValue, setCoins, nValueIn, coinControl, coin_type, useIX)) {
                    if (coin_type == ALL_COINS) {
                        strFailReason = _("Insufficient funds.");
                    } else if (coin_type == ONLY_NOT1000000IFMN) {
                        strFailReason = _("Unable to locate enough funds for this transaction that are not equal 10000 DAPS.");
                    } else if (coin_type == ONLY_NONDENOMINATED_NOT1000000IFMN) {
                        strFailReason = _("Unable to locate enough Obfuscation non-denominated funds for this transaction that are not equal 1000000 DAPS.");
                    } else {
                        strFailReason = _("Unable to locate enough Obfuscation denominated funds for this transaction.");
                        strFailReason += " " + _("Obfuscation uses exact denominated amounts to send funds, you might simply need to anonymize some more coins.");
                    }

                    if (useIX) {
                        strFailReason += " " + _("SwiftX requires inputs with at least 6 confirmations, you might need to wait a few minutes and try again.");
                    }

                    return false;
                }

                CAmount nChange = nValueIn - nValue - nFeeRet;

                if (nChange >= 0) {
                    // Fill a vout to ourself
                    // TODO: pass in scriptChange instead of reservekey so
                    // change transaction isn't always pay-to-dapscoin-address
                    CScript scriptChange;

                    // coin control: send change to custom address
                    //TODO: change transaction output needs to be stealth as well: add code for stealth transaction here
                    scriptChange = GetScriptForDestination(coinControl->receiver);
                    
                    CTxOut newTxOut(nChange, scriptChange);
                    txPrivKeys.push_back(coinControl->txPriv);
                    CPubKey txPubChange = coinControl->txPriv.GetPubKey();
                    std::copy(txPubChange.begin(), txPubChange.end(), std::back_inserter(newTxOut.txPub));
                    nBytes += ::GetSerializeSize(*(CTxOut*)&newTxOut, SER_NETWORK, PROTOCOL_VERSION);
                    //formulae for ring signature size
                    int rsSize = (setCoins.size() + 2) * (ringSize + 1) * 32 /*SIJ*/ + 32 /*C*/ + (txNew.vout.size() + 2) * 33 /*key images*/ + 768 + setCoins.size() * sizeof(CTxIn) + setCoins.size() * ringSize * sizeof(COutPoint);
                    nBytes += rsSize;
                    CAmount nFeeNeeded = max(nFeePay, GetMinimumFee(nBytes, nTxConfirmTarget, mempool));
                    newTxOut.nValue -= nFeeNeeded;
                    txNew.nTxFee = nFeeNeeded;
                                        // Never create
                    CPubKey shared;
                    computeSharedSec(txNew, newTxOut, shared);
                    EncodeTxOutAmount(newTxOut, newTxOut.nValue, shared.begin());
<<<<<<< HEAD
                    //dust outputs; if we would, just
                    // add the dust to the fee.
                    if (newTxOut.IsDust(::minRelayTxFee)) {
                        nFeeRet += nChange;
                        nChange = 0;
                        reservekey.ReturnKey();
                    } else {
                        txNew.vout.push_back(newTxOut);
                    }
=======
                    vector<CTxOut>::iterator position = txNew.vout.begin() + GetRandInt(txNew.vout.size() + 1);
                    txNew.vout.insert(position, newTxOut);
>>>>>>> 43ae777d
                } else {
                    return false;
                }

                // Fill vin
                BOOST_FOREACH (const PAIRTYPE(const CWalletTx*, unsigned int) & coin, setCoins)
                	txNew.vin.push_back(CTxIn(coin.first->GetHash(), coin.second));

                // Embed the constructed transaction data in wtxNew.
                *static_cast<CTransaction*>(&wtxNew) = CTransaction(txNew);

                dPriority = wtxNew.ComputePriority(nBytes);

                CAmount nFeeNeeded = max(nFeePay, GetMinimumFee(nBytes, nTxConfirmTarget, mempool));

                // If we made it here and we aren't even able to meet the relay fee on the next pass, give up
                // because we must be at the maximum allowed fee.
                if (nFeeNeeded <= 0) {
                    strFailReason = _("Transaction too large for fee policy");
                    return false;
                }
                nFeeRet = nFeeNeeded;
                    break;
            }
        }
    }
    if (!makeRingCT(wtxNew, ringSize, strFailReason)) {
    	strFailReason = _("Failed to generate RingCT");
    	return false;
    }

    if (!generateBulletProofAggregate(wtxNew)) {
    	strFailReason = _("Failed to generate bulletproof");
    	return false;
    }

    //check whether this is a reveal amount transaction
    //only create transaction with reveal amount if it is a masternode collateral transaction
    //set transaction output amounts as 0
    for (size_t i = 0; i < wtxNew.vout.size(); i++) {
    	wtxNew.vout[i].nValue = 0;
    }

    return true;
}

bool CWallet::CreateTransaction(const vector<pair<CScript, CAmount> >& vecSend,
                                CWalletTx& wtxNew,
                                CReserveKey& reservekey,
                                CAmount& nFeeRet,
                                std::string& strFailReason,
                                const CCoinControl* coinControl,
                                AvailableCoinsType coin_type,
                                bool useIX,
                                CAmount nFeePay)
{
    if (useIX && nFeePay < CENT) nFeePay = CENT;

    CAmount nValue = 0;

    BOOST_FOREACH (const PAIRTYPE(CScript, CAmount) & s, vecSend) {
        if (nValue < 0) {
            strFailReason = _("Transaction amounts must be positive");
            return false;
        }
        nValue += s.second;
    }
    if (vecSend.empty() || nValue < 0) {
        strFailReason = _("Transaction amounts must be positive");
        return false;
    }

    wtxNew.fTimeReceivedIsTxTime = true;
    wtxNew.BindWallet(this);
    CMutableTransaction txNew;
    txNew.hasPaymentID = wtxNew.hasPaymentID;
    txNew.paymentID = wtxNew.paymentID;
    wtxNew.txType = TX_TYPE_REVEAL_AMOUNT;
    txNew.txType = TX_TYPE_REVEAL_AMOUNT;
    txNew.nTxFee = wtxNew.nTxFee;

    {
        LOCK2(cs_main, cs_wallet);
        {
            nFeeRet = txNew.nTxFee;
            if (nFeePay > 0) nFeeRet = nFeePay;
            while (true) {
                txNew.vin.clear();
                txNew.vout.clear();
                wtxNew.fFromMe = true;

                CAmount nTotalValue = nValue + nFeeRet;
                double dPriority = 0;

                // vouts to the payees
                if (coinControl && !coinControl->fSplitBlock) {
                    BOOST_FOREACH (const PAIRTYPE(CScript, CAmount) & s, vecSend) {
                        CTxOut txout(s.second, s.first);
                        if (txout.IsDust(::minRelayTxFee)) {
                            strFailReason = _("Transaction amount too small");
                            return false;
                        }
                        txNew.vout.push_back(txout);
                    }
                } else //UTXO Splitter Transaction
                {
                    int nSplitBlock;

                    if (coinControl)
                        nSplitBlock = coinControl->nSplitBlock;
                    else
                        nSplitBlock = 1;

                    BOOST_FOREACH (const PAIRTYPE(CScript, CAmount) & s, vecSend) {
                        for (int i = 0; i < nSplitBlock; i++) {
                            if (i == nSplitBlock - 1) {
                                uint64_t nRemainder = s.second % nSplitBlock;
                                txNew.vout.push_back(CTxOut((s.second / nSplitBlock) + nRemainder, s.first));
                            } else
                                txNew.vout.push_back(CTxOut(s.second / nSplitBlock, s.first));
                        }
                    }
                }

                // Choose coins to use
                set<pair<const CWalletTx*, unsigned int> > setCoins;
                CAmount nValueIn = 0;

                if (!SelectCoins(nTotalValue, setCoins, nValueIn, coinControl, coin_type, useIX)) {
                    if (coin_type == ALL_COINS) {
                        strFailReason = _("Insufficient funds.");
                    } else if (coin_type == ONLY_NOT1000000IFMN) {
                        strFailReason = _("Unable to locate enough funds for this transaction that are not equal 10000 DAPS.");
                    } else if (coin_type == ONLY_NONDENOMINATED_NOT1000000IFMN) {
                        strFailReason = _("Unable to locate enough Obfuscation non-denominated funds for this transaction that are not equal 10000 DAPS.");
                    } else {
                        strFailReason = _("Unable to locate enough Obfuscation denominated funds for this transaction.");
                        strFailReason += " " + _("Obfuscation uses exact denominated amounts to send funds, you might simply need to anonymize some more coins.");
                    }

                    if (useIX) {
                        strFailReason += " " + _("SwiftX requires inputs with at least 6 confirmations, you might need to wait a few minutes and try again.");
                    }

                    return false;
                }


                BOOST_FOREACH (PAIRTYPE(const CWalletTx*, unsigned int) pcoin, setCoins) {
                    CAmount nCredit = pcoin.first->vout[pcoin.second].nValue;
                    //The coin age after the next block (depth+1) is used instead of the current,
                    //reflecting an assumption the user would accept a bit more delay for
                    //a chance at a free transaction.
                    //But mempool inputs might still be in the mempool, so their age stays 0
                    int age = pcoin.first->GetDepthInMainChain();
                    if (age != 0)
                        age += 1;
                    dPriority += (double)nCredit * age;
                }

                CAmount nChange = nValueIn - nValue - nFeeRet;

                //over pay for denominated transactions
                if (coin_type == ONLY_DENOMINATED) {
                    nFeeRet += nChange;
                    nChange = 0;
                    wtxNew.mapValue["DS"] = "1";
                }

                if (nChange > 0) {
                    // Fill a vout to ourself
                    // TODO: pass in scriptChange instead of reservekey so
                    // change transaction isn't always pay-to-dapscoin-address
                    CScript scriptChange;
                    

                    // no coin control: send change to newly generated address
                    
                    // Note: We use a new key here to keep it from being obvious which side is the change.
                    //  The drawback is that by not reusing a previous key, the change may be lost if a
                    //  backup is restored, if the backup doesn't have the new private key for the change.
                    //  If we reused the old key, it would be possible to add code to look for and
                    //  rediscover unknown transactions that were written with keys of ours to recover
                    //  post-backup change.

                    // Reserve a new key pair from key pool
                    CPubKey vchPubKey;
                    bool ret;
                    ret = reservekey.GetReservedKey(vchPubKey);
                    assert(ret); // should never fail, as we just unlocked


                    scriptChange = GetScriptForDestination(vchPubKey);

                    CTxOut newTxOut(nChange, scriptChange);

                    // Never create dust outputs; if we would, just
                    // add the dust to the fee.
                    if (newTxOut.IsDust(::minRelayTxFee)) {
                        nFeeRet += nChange;
                        nChange = 0;
                        reservekey.ReturnKey();
                    } else {
                        // Insert change txn at random position:
                        vector<CTxOut>::iterator position = txNew.vout.begin() + GetRandInt(txNew.vout.size() + 1);
                        txNew.vout.insert(position, newTxOut);
                    }
                } else
                    reservekey.ReturnKey();

                // Fill vin
                BOOST_FOREACH (const PAIRTYPE(const CWalletTx*, unsigned int) & coin, setCoins)
                txNew.vin.push_back(CTxIn(coin.first->GetHash(), coin.second));

                // Sign
                int nIn = 0;
                BOOST_FOREACH (const PAIRTYPE(const CWalletTx*, unsigned int) & coin, setCoins)
                if (!SignSignature(*this, *coin.first, txNew, nIn++)) {
                    strFailReason = _("Signing transaction failed");
                    return false;
                }
                // Embed the constructed transaction data in wtxNew.
                *static_cast<CTransaction*>(&wtxNew) = CTransaction(txNew);

                // Limit size
                unsigned int nBytes = ::GetSerializeSize(*(CTransaction*)&wtxNew, SER_NETWORK, PROTOCOL_VERSION);
                if (nBytes >= MAX_STANDARD_TX_SIZE) {
                    strFailReason = _("Transaction too large");
                    return false;
                }
                dPriority = wtxNew.ComputePriority(nBytes);

                // Can we complete this as a free transaction?
                if (fSendFreeTransactions && nBytes <= MAX_FREE_TRANSACTION_CREATE_SIZE) {
                    // Not enough fee: enough priority?
                    double dPriorityNeeded = mempool.estimatePriority(nTxConfirmTarget);
                    // Not enough mempool history to estimate: use hard-coded AllowFree.
                    if (dPriorityNeeded <= 0 && AllowFree(dPriority))
                        break;

                    // Small enough, and priority high enough, to send for free
                    if (dPriorityNeeded > 0 && dPriority >= dPriorityNeeded)
                        break;
                }

                CAmount nFeeNeeded = max(nFeePay, GetMinimumFee(nBytes, nTxConfirmTarget, mempool));

                // If we made it here and we aren't even able to meet the relay fee on the next pass, give up
                // because we must be at the maximum allowed fee.
                if (nFeeNeeded < ::minRelayTxFee.GetFee(nBytes)) {
                    strFailReason = _("Transaction too large for fee policy");
                    return false;
                }

                break;
            }
        }
    }
    return true;
}

bool CWallet::generateBulletProofAggregate(CTransaction& tx)
{
	unsigned char proof[2000];
	size_t len = 2000;
	const size_t MAX_VOUT = 5;
	unsigned char nonce[32];
	GetRandBytes(nonce, 32);
	unsigned char blinds[MAX_VOUT][32];
	memset(blinds, 0, tx.vout.size() * 32);
	uint64_t values[MAX_VOUT];
	size_t i = 0;
	const unsigned char *blind_ptr[MAX_VOUT];
	if (tx.vout.size() > MAX_VOUT) return false;
	for (i = 0; i < tx.vout.size(); i++) {
		memcpy(&blinds[i][0], tx.vout[i].maskValue.inMemoryRawBind.begin(), 32);
		blind_ptr[i] = blinds[i];
		values[i] = tx.vout[i].nValue;
	}
	int ret = secp256k1_bulletproof_rangeproof_prove(GetContext(), GetScratch(), GetGenerator(), proof, &len, values, NULL, blind_ptr, tx.vout.size(), &secp256k1_generator_const_h, 64, nonce, NULL, 0);
	std::copy(proof, proof + len, std::back_inserter(tx.bulletproofs));
	return ret;
}

bool CWallet::makeRingCT(CTransaction& wtxNew, int ringSize, std::string& strFailReason)
{
	int myIndex;
	if (!selectDecoysAndRealIndex(wtxNew, myIndex, ringSize)) {
		return false;
	}
	secp256k1_context2 *both = GetContext();

	for(CTxOut& out: wtxNew.vout) {
		if (!out.IsEmpty()) {
			secp256k1_pedersen_commitment commitment;
			CKey blind;
			blind.Set(out.maskValue.inMemoryRawBind.begin(), out.maskValue.inMemoryRawBind.end(), true);
			if (!secp256k1_pedersen_commit(both, &commitment, blind.begin(), out.nValue, &secp256k1_generator_const_h, &secp256k1_generator_const_g))
				throw runtime_error("Cannot commit commitment");
			unsigned char output[33];
			if (!secp256k1_pedersen_commitment_serialize(both, output, &commitment))
				throw runtime_error("Cannot serialize commitment");
			out.commitment.clear();
			std::copy(output, output + 33, std::back_inserter(out.commitment));
		}
	}

	if (wtxNew.vin.size() >= 30) {
		strFailReason = _("Failed due to transaction size too large");
		return false;
	}

	const size_t MAX_VIN = 32;
	const size_t MAX_DECOYS = 13;	//padding 1 for safety reasons
	const size_t MAX_VOUT = 5;

	std::vector<secp256k1_pedersen_commitment> myInputCommiments;
	int totalCommits = wtxNew.vin.size() + wtxNew.vout.size();
	int npositive = wtxNew.vin.size();
	unsigned char myBlinds[MAX_VIN + MAX_VIN + MAX_VOUT + 1][32];	//myBlinds is used for compuitng additional private key in the ring =
	memset(myBlinds, 0, (MAX_VIN + MAX_VIN + MAX_VOUT + 1) * 32);
	const unsigned char *bptr[MAX_VIN + MAX_VIN + MAX_VOUT + 1];
	//all in pubkeys + an additional public generated from commitments
	unsigned char allInPubKeys[MAX_VIN + 1][MAX_DECOYS + 1][33];
	unsigned char allKeyImages[MAX_VIN + 1][33];
	unsigned char allInCommitments[MAX_VIN][MAX_DECOYS + 1][33];
	unsigned char allOutCommitments[MAX_VOUT][33];

	int myBlindsIdx = 0;
	//additional member in the ring = Sum of All input public keys + sum of all input commitments - sum of all output commitments
	for (size_t j = 0; j < wtxNew.vin.size(); j++) {
		COutPoint myOutpoint;
		if (myIndex == -1) {
			myOutpoint = wtxNew.vin[j].prevout;
		} else {
			myOutpoint = wtxNew.vin[j].decoys[myIndex];
		}
		CTransaction& inTx = mapWallet[myOutpoint.hash];
		CKey tmp;
		if (!findCorrespondingPrivateKey(inTx.vout[myOutpoint.n], tmp))
			throw runtime_error("Cannot find private key corresponding to the input");
		memcpy(&myBlinds[myBlindsIdx][0], tmp.begin(), 32);
		bptr[myBlindsIdx] = &myBlinds[myBlindsIdx][0];
		myBlindsIdx++;
	}

	//Collecting input commitments blinding factors
	for(CTxIn& in: wtxNew.vin) {
		COutPoint myOutpoint;
		if (myIndex == -1) {
			myOutpoint = in.prevout;
		} else {
			myOutpoint = in.decoys[myIndex];
		}
		CTransaction& inTx = mapWallet[myOutpoint.hash];
		secp256k1_pedersen_commitment inCommitment;
		if (!secp256k1_pedersen_commitment_parse(both, &inCommitment, &(inTx.vout[myOutpoint.n].commitment[0]))) {
			strFailReason = _("Cannot parse the commitment for inputs");
			return false;
		}

		myInputCommiments.push_back(inCommitment);
		CAmount tempAmount;
		CKey tmp;
		RevealTxOutAmount(inTx, inTx.vout[myOutpoint.n], tempAmount, tmp);
		if (tmp.IsValid()) memcpy(&myBlinds[myBlindsIdx][0], tmp.begin(), 32);
		//verify input commitments
		std::vector<unsigned char> recomputedCommitment;
		if (!CreateCommitment(&myBlinds[myBlindsIdx][0], tempAmount, recomputedCommitment))
			throw runtime_error("Cannot create pedersen commitment");
		if (recomputedCommitment != inTx.vout[myOutpoint.n].commitment) {
			strFailReason = _("Input commitments are not correct");
			return false;
		}

		bptr[myBlindsIdx] = myBlinds[myBlindsIdx];
		myBlindsIdx++;
	}

	//collecting output commitment blinding factors
	for(CTxOut& out: wtxNew.vout) {
		if (!out.IsEmpty()) {
			if (out.maskValue.inMemoryRawBind.IsValid()) {
				memcpy(&myBlinds[myBlindsIdx][0], out.maskValue.inMemoryRawBind.begin(), 32);
			}
			bptr[myBlindsIdx] = &myBlinds[myBlindsIdx][0];
			myBlindsIdx++;
		}
	}
	CKey newBlind;
	newBlind.MakeNewKey(true);
	memcpy(&myBlinds[myBlindsIdx][0], newBlind.begin(), 32);
	bptr[myBlindsIdx] = &myBlinds[myBlindsIdx][0];

	int myRealIndex = 0;
	if (myIndex != -1) {
		myRealIndex = myIndex + 1;
	}

	int PI = myRealIndex;
	unsigned char SIJ[MAX_VIN + 1][MAX_DECOYS + 1][32];
	unsigned char LIJ[MAX_VIN + 1][MAX_DECOYS + 1][33];
	unsigned char RIJ[MAX_VIN + 1][MAX_DECOYS + 1][33];
	unsigned char ALPHA[MAX_VIN + 1][32];
	unsigned char AllPrivKeys[MAX_VIN + 1][32];

	//generating LIJ and RIJ at PI: LIJ[j][PI], RIJ[j][PI], j=0..wtxNew.vin.size()
	for (size_t j = 0; j < wtxNew.vin.size(); j++) {
		COutPoint myOutpoint;
		if (myIndex == -1) {
			myOutpoint = wtxNew.vin[j].prevout;
		} else {
			myOutpoint = wtxNew.vin[j].decoys[myIndex];
		}
		CTransaction& inTx = mapWallet[myOutpoint.hash];
		CKey tempPk;
		//looking for private keys corresponding to my real inputs
		if (!findCorrespondingPrivateKey(inTx.vout[myOutpoint.n], tempPk)) {
			strFailReason = _("Cannot find corresponding private key");
			return false;
		}
		memcpy(AllPrivKeys[j], tempPk.begin(), 32);
		//copying corresponding key images
		memcpy(allKeyImages[j], wtxNew.vin[j].keyImage.begin(), 33);
		//copying corresponding in public keys
		CPubKey tempPubKey = tempPk.GetPubKey();
		memcpy(allInPubKeys[j][PI], tempPubKey.begin(), 33);

		memcpy(allInCommitments[j][PI], &(inTx.vout[myOutpoint.n].commitment[0]), 33);
		CKey alpha;
		alpha.MakeNewKey(true);
		memcpy(ALPHA[j], alpha.begin(), 32);
		CPubKey LIJ_PI = alpha.GetPubKey();
		memcpy(LIJ[j][PI], LIJ_PI.begin(), 33);
		PointHashingSuccessively(tempPubKey, alpha.begin(), RIJ[j][PI]);
	}

	//computing additional input pubkey and key images
	//additional private key = sum of all existing private keys + sum of all blinds in - sum of all blind outs
	unsigned char outSum[32];
	if (!secp256k1_pedersen_blind_sum(both, outSum, (const unsigned char * const *)bptr, npositive + totalCommits, 2 * npositive))
		throw runtime_error("Cannot compute pedersen blind sum");
	memcpy(myBlinds[myBlindsIdx], outSum, 32);
	memcpy(AllPrivKeys[wtxNew.vin.size()], outSum, 32);
	CKey additionalPkKey;
	additionalPkKey.Set(myBlinds[myBlindsIdx], myBlinds[myBlindsIdx] + 32, true);
	CPubKey additionalPubKey = additionalPkKey.GetPubKey();
	memcpy(allInPubKeys[wtxNew.vin.size()][PI], additionalPubKey.begin(), 33);
	PointHashingSuccessively(additionalPubKey, myBlinds[myBlindsIdx], allKeyImages[wtxNew.vin.size()]);

	//verify that additional public key = sum of wtx.vin.size() real public keys + sum of wtx.vin.size() commitments - sum of wtx.vout.size() commitments - commitment to zero of transction fee

	//filling LIJ & RIJ at [j][PI]
	CKey alpha_additional;
	alpha_additional.MakeNewKey(true);
	memcpy(ALPHA[wtxNew.vin.size()], alpha_additional.begin(), 32);
	CPubKey LIJ_PI_additional = alpha_additional.GetPubKey();
	memcpy(LIJ[wtxNew.vin.size()][PI], LIJ_PI_additional.begin(), 33);
	PointHashingSuccessively(additionalPubKey, alpha_additional.begin(), RIJ[wtxNew.vin.size()][PI]);

	//Initialize SIJ except S[..][PI]
	for (int i = 0; i < (int)wtxNew.vin.size() + 1; i++) {
		for (int j = 0; j < (int)wtxNew.vin[0].decoys.size() + 1; j++) {
			if (j != PI) {
				CKey randGen;
				randGen.MakeNewKey(true);
				memcpy(SIJ[i][j], randGen.begin(), 32);
			}
		}
	}

	//extract all public keys
	for (int i = 0; i < (int)wtxNew.vin.size(); i++) {
		std::vector<COutPoint> decoysForIn;
		decoysForIn.push_back(wtxNew.vin[i].prevout);
		for(int j = 0; j < (int)wtxNew.vin[i].decoys.size(); j++) {
			decoysForIn.push_back(wtxNew.vin[i].decoys[j]);
		}
		for (int j = 0; j < (int)wtxNew.vin[0].decoys.size() + 1; j++) {
			if (j != PI) {
				CTransaction txPrev;
				uint256 hashBlock;
				if (!GetTransaction(decoysForIn[j].hash, txPrev, hashBlock)) {
					return false;
				}
				CPubKey extractedPub;
				if (!ExtractPubKey(txPrev.vout[decoysForIn[j].n].scriptPubKey, extractedPub)) {
					strFailReason = _("Cannot extract public key from script pubkey");
					return false;
				}
				memcpy(allInPubKeys[i][j], extractedPub.begin(), 33);
				memcpy(allInCommitments[i][j], &(txPrev.vout[decoysForIn[j].n].commitment[0]), 33);
			}
		}
	}

	secp256k1_pedersen_commitment allInCommitmentsPacked[MAX_VIN][MAX_DECOYS + 1];
	secp256k1_pedersen_commitment allOutCommitmentsPacked[MAX_VOUT + 1]; //+1 for tx fee

	for (size_t i = 0; i < wtxNew.vout.size(); i++) {
		memcpy(&(allOutCommitments[i][0]), &(wtxNew.vout[i].commitment[0]), 33);
		if (!secp256k1_pedersen_commitment_parse(both, &allOutCommitmentsPacked[i], allOutCommitments[i])) {
			strFailReason = _("Cannot parse the commitment for inputs");
			return false;
		}
	}

	//commitment to tx fee, blind = 0
	unsigned char txFeeBlind[32];
	memset(txFeeBlind, 0, 32);
	if (!secp256k1_pedersen_commit(both, &allOutCommitmentsPacked[wtxNew.vout.size()], txFeeBlind, wtxNew.nTxFee, &secp256k1_generator_const_h, &secp256k1_generator_const_g)) {
		strFailReason = _("Cannot parse the commitment for transaction fee");
		return false;
	}

	//filling the additional pubkey elements for decoys: allInPubKeys[wtxNew.vin.size()][..]
	//allInPubKeys[wtxNew.vin.size()][j] = sum of allInPubKeys[..][j] + sum of allInCommitments[..][j] - sum of allOutCommitments
	const secp256k1_pedersen_commitment *outCptr[MAX_VOUT + 1];
	for(size_t i = 0; i < wtxNew.vout.size() + 1; i++) {
		outCptr[i] = &allOutCommitmentsPacked[i];
	}
	secp256k1_pedersen_commitment inPubKeysToCommitments[MAX_VIN][MAX_DECOYS + 1];
	for(int i = 0; i < (int)wtxNew.vin.size(); i++) {
		for (int j = 0; j < (int)wtxNew.vin[0].decoys.size() + 1; j++) {
			secp256k1_pedersen_serialized_pubkey_to_commitment(allInPubKeys[i][j], 33, &inPubKeysToCommitments[i][j]);
		}
	}

	for (int j = 0; j < (int)wtxNew.vin[0].decoys.size() + 1; j++) {
		if (j != PI) {
			const secp256k1_pedersen_commitment *inCptr[MAX_VIN * 2];
			for (int k = 0; k < (int)wtxNew.vin.size(); k++) {
				if (!secp256k1_pedersen_commitment_parse(both, &allInCommitmentsPacked[k][j], allInCommitments[k][j])) {
					strFailReason = _("Cannot parse the commitment for inputs");
					return false;
				}
				inCptr[k] = &allInCommitmentsPacked[k][j];
			}
			for (size_t k = wtxNew.vin.size(); k < 2*wtxNew.vin.size(); k++) {
				inCptr[k] = &inPubKeysToCommitments[k - wtxNew.vin.size()][j];
			}
			secp256k1_pedersen_commitment out;
			size_t length;
			//convert allInPubKeys to pederson commitment to compute sum of all in public keys
			if (!secp256k1_pedersen_commitment_sum(both, inCptr, wtxNew.vin.size()*2, outCptr, wtxNew.vout.size() + 1, &out))
				throw runtime_error("Cannot compute sum of commitment");
			if (!secp256k1_pedersen_commitment_to_serialized_pubkey(&out, allInPubKeys[wtxNew.vin.size()][j], &length))
				throw runtime_error("Cannot covert from commitment to public key");
		}
	}

	//Computing C
	int PI_interator = PI + 1; //PI_interator: PI + 1 .. wtxNew.vin[0].decoys.size() + 1 .. PI
	//unsigned char SIJ[wtxNew.vin.size() + 1][wtxNew.vin[0].decoys.size() + 1][32];
	//unsigned char LIJ[wtxNew.vin.size() + 1][wtxNew.vin[0].decoys.size() + 1][33];
	//unsigned char RIJ[wtxNew.vin.size() + 1][wtxNew.vin[0].decoys.size() + 1][33];
	unsigned char CI[MAX_DECOYS + 1][32];
	unsigned char tempForHash[2 * (MAX_VIN + 1) * 33 + 32];
	unsigned char* tempForHashPtr = tempForHash;
	for (size_t i = 0; i < wtxNew.vin.size() + 1; i++) {
		memcpy(tempForHashPtr, &LIJ[i][PI][0], 33);
		tempForHashPtr += 33;
		memcpy(tempForHashPtr, &RIJ[i][PI][0], 33);
		tempForHashPtr += 33;
	}
	uint256 ctsHash = GetTxSignatureHash(wtxNew);
	memcpy(tempForHashPtr, ctsHash.begin(), 32);

	if (PI_interator == (int)wtxNew.vin[0].decoys.size() + 1) PI_interator = 0;
	uint256 temppi1 = Hash(tempForHash, tempForHash + 2 * (wtxNew.vin.size() + 1) * 33 + 32);
	if (PI_interator == 0) {
		memcpy(CI[0], temppi1.begin(), 32);
	} else {
		memcpy(CI[PI_interator], temppi1.begin(), 32);
	}

	while (PI_interator != PI) {
		for (int j = 0; j < (int)wtxNew.vin.size() + 1; j++) {
			//compute LIJ
			unsigned char CP[33];
			memcpy(CP, allInPubKeys[j][PI_interator], 33);
			if (!secp256k1_ec_pubkey_tweak_mul(CP, 33, CI[PI_interator])) {
				strFailReason = _("Cannot compute LIJ for ring signature in secp256k1_ec_pubkey_tweak_mul");
				return false;
			}
			if (!secp256k1_ec_pubkey_tweak_add(CP, 33, SIJ[j][PI_interator])) {
				strFailReason = _("Cannot compute LIJ for ring signature in secp256k1_ec_pubkey_tweak_add");
				return false;
			}
			memcpy(LIJ[j][PI_interator], CP, 33);

			//compute RIJ
			//first compute CI * I
			memcpy(RIJ[j][PI_interator], allKeyImages[j], 33);
			if (!secp256k1_ec_pubkey_tweak_mul(RIJ[j][PI_interator], 33, CI[PI_interator])) {
				strFailReason = _("Cannot compute RIJ for ring signature in secp256k1_ec_pubkey_tweak_mul");
				return false;
			}

			//compute S*H(P)
			unsigned char SHP[33];
			CPubKey tempP;
			tempP.Set(allInPubKeys[j][PI_interator], allInPubKeys[j][PI_interator] + 33);
			PointHashingSuccessively(tempP, SIJ[j][PI_interator], SHP);
			//convert shp into commitment
			secp256k1_pedersen_commitment SHP_commitment;
			secp256k1_pedersen_serialized_pubkey_to_commitment(SHP, 33, &SHP_commitment);

			//convert CI*I into commitment
			secp256k1_pedersen_commitment cii_commitment;
			secp256k1_pedersen_serialized_pubkey_to_commitment(RIJ[j][PI_interator], 33, &cii_commitment);

			const secp256k1_pedersen_commitment *twoElements[2];
			twoElements[0] = &SHP_commitment;
			twoElements[1] = &cii_commitment;

			secp256k1_pedersen_commitment sum;
			if (!secp256k1_pedersen_commitment_sum_pos(both, twoElements, 2, &sum))
				throw  runtime_error("Cannot compute sum of commitments");
			size_t tempLength;
			if (!secp256k1_pedersen_commitment_to_serialized_pubkey(&sum, RIJ[j][PI_interator], &tempLength)) {
				strFailReason = _("Cannot compute two elements and serialize it to pubkey");
			}
		}

		PI_interator++;
		if (PI_interator == (int)wtxNew.vin[0].decoys.size() + 1) PI_interator = 0;

		int prev, ciIdx;
		if (PI_interator == 0) {
			prev = wtxNew.vin[0].decoys.size();
			ciIdx = 0;
		} else {
			prev = PI_interator - 1;
			ciIdx = PI_interator;
		}

		tempForHashPtr = tempForHash;
		for (int i = 0; i < (int)wtxNew.vin.size() + 1; i++) {
			memcpy(tempForHashPtr, LIJ[i][prev], 33);
			tempForHashPtr += 33;
			memcpy(tempForHashPtr, RIJ[i][prev], 33);
			tempForHashPtr += 33;
		}
		memcpy(tempForHashPtr, ctsHash.begin(), 32);
		uint256 ciHashTmp = Hash(tempForHash, tempForHash + 2 * (wtxNew.vin.size() + 1) * 33 + 32);
		memcpy(CI[ciIdx], ciHashTmp.begin(), 32);
	}

	//compute S[j][PI] = alpha_j - c_pi * x_j, x_j = private key corresponding to key image I
	for (size_t j = 0; j < wtxNew.vin.size() + 1; j++) {
		unsigned char cx[32];
		memcpy(cx, CI[PI], 32);
		if (!secp256k1_ec_privkey_tweak_mul(cx, AllPrivKeys[j]))
			throw runtime_error("Cannot compute EC mul");
		const unsigned char *sumArray[2];
		sumArray[0] = ALPHA[j];
		sumArray[1] = cx;
		if (!secp256k1_pedersen_blind_sum(both, SIJ[j][PI], sumArray, 2, 1))
			throw runtime_error("Cannot compute pedersen blind sum");
	}
	memcpy(wtxNew.c.begin(), CI[0], 32);
	//i for decoy index => PI
	for (int i = 0; i < (int)wtxNew.vin[0].decoys.size() + 1; i++) {
		std::vector<uint256> S_column;
		for (int j = 0; j < (int)wtxNew.vin.size() + 1; j++) {
			uint256 t;
			memcpy(t.begin(), SIJ[j][i], 32);
			S_column.push_back(t);
		}
		wtxNew.S.push_back(S_column);
	}
	wtxNew.ntxFeeKeyImage.Set(allKeyImages[wtxNew.vin.size()], allKeyImages[wtxNew.vin.size()] + 33);
	return true;
}

bool CWallet::MakeShnorrSignature(CTransaction& wtxNew)
{
	if (wtxNew.IsCoinAudit() || wtxNew.IsCoinBase()) return true;
	//this only generates shnorr signature if either wtxNew is a staking transaction or wtxNew only spends collateralized
	if (!wtxNew.IsCoinStake()) return true;

	//generate shnorr per input
	uint256 ctsHash = GetTxInSignatureHash(wtxNew.vin[0]);

	return MakeShnorrSignatureTxIn(wtxNew.vin[0], ctsHash);
}

bool CWallet::MakeShnorrSignatureTxIn(CTxIn& txin, uint256 cts)
{
	COutPoint prevout = txin.prevout;
	const CTransaction& prev = mapWallet[prevout.hash];
	CTxOut out = prev.vout[prevout.n];
	CKey pk;
	if (!findCorrespondingPrivateKey(out, pk)) {
		return false;
	}
	CPubKey P = pk.GetPubKey();

	unsigned char R[33];
	CKey r;
	r.MakeNewKey(true);
	PointHashingSuccessively(P, r.begin(), R);
	unsigned char buff[33 + 32];
	memcpy(buff, R, 33);
	memcpy(buff + 33, cts.begin(), 32);
	uint256 e = Hash(buff, buff + 65);
	//compute s = r + e * pk (private key)

	unsigned char ex[32];
	memcpy(ex, e.begin(), 32);
	if (!secp256k1_ec_privkey_tweak_mul(ex, pk.begin())) return false;
	if (!secp256k1_ec_privkey_tweak_add(ex, r.begin())) return false;
	std::copy(ex, ex + 32, std::back_inserter(txin.s));
	//copy R to masternodeStealthAddress
	std::copy(R, R + 33, std::back_inserter(txin.R));
	return true;
}

bool CWallet::selectDecoysAndRealIndex(CTransaction& tx, int& myIndex, int ringSize)
{
	if (coinbaseDecoysPool.size() <= 14) {
		for (int i = chainActive.Height() - Params().COINBASE_MATURITY(); i > 0; i --) {
			if (coinbaseDecoysPool.size() > 14) break;
			CBlockIndex* p= chainActive[i];
			CBlock b;
			if (ReadBlockFromDisk(b, p)) {
				int coinbaseIdx = 0;
				if (p->IsProofOfStake()) {
					coinbaseIdx = 1;
				}
				CTransaction& coinbase = b.vtx[coinbaseIdx];

				for (size_t i = 0; i < coinbase.vout.size(); i++) {
					if (!coinbase.vout[i].IsNull() && !coinbase.vout[i].IsEmpty()) {
						if ((rand() % 100) <= CWallet::PROBABILITY_NEW_COIN_SELECTED) {
							COutPoint newOutPoint(coinbase.GetHash(), i);
							if(std::find(pwalletMain->coinbaseDecoysPool.begin(), pwalletMain->coinbaseDecoysPool.end(), newOutPoint) != pwalletMain->coinbaseDecoysPool.end()) {
								continue;
							}
							//add new coinbase transaction to the pool
							if (pwalletMain->coinbaseDecoysPool.size() >= CWallet::MAX_DECOY_POOL) {
								int selected = rand() % CWallet::MAX_DECOY_POOL;
								pwalletMain->coinbaseDecoysPool[selected] = newOutPoint;
							} else {
								pwalletMain->coinbaseDecoysPool.push_back(newOutPoint);
							}
						}
					}
				}
			}

		}
	}

    //Choose decoys
    myIndex = -1;
    for(size_t i = 0; i < tx.vin.size(); i++) {
        //generate key images and choose decoys
        CTransaction txPrev;
        uint256 hashBlock;
        if (!GetTransaction(tx.vin[i].prevout.hash, txPrev, hashBlock)) {
            return false;
        }
        CKeyImage ki;
        if (!generateKeyImage(txPrev.vout[tx.vin[i].prevout.n].scriptPubKey, ki)) {
            LogPrintf("Cannot generate key image");
            return false;
        } else {
            tx.vin[i].keyImage = ki;
        }

        pendingKeyImages.push_back(ki.GetHex());
        int numDecoys = 0;
        if (txPrev.IsCoinAudit() || txPrev.IsCoinBase() || txPrev.IsCoinStake()) {
        	if ((int)coinbaseDecoysPool.size() >= ringSize * 5) {
        		while(numDecoys < ringSize) {
        			bool duplicated = false;
        			COutPoint outpoint = coinbaseDecoysPool[rand() % coinbaseDecoysPool.size()];
        			for (size_t d = 0; d < tx.vin[i].decoys.size(); d++) {
        				if (tx.vin[i].decoys[d] == outpoint) {
        					duplicated = true;
        					break;
        				}
        			}
        			if (duplicated) {
        				continue;
        			}
        			tx.vin[i].decoys.push_back(outpoint);
        			numDecoys++;
        		}
        	} else if ((int)coinbaseDecoysPool.size() >= ringSize) {
        		for (size_t j = 0; j < coinbaseDecoysPool.size(); j++) {
        			tx.vin[i].decoys.push_back(coinbaseDecoysPool[j]);
        			numDecoys++;
        			if (numDecoys == ringSize) break;
        		}
        	} else {
        		LogPrintf("\nDont have enough decoys, please wait for around 10 minutes and re-try\n");
        		return false;
        	}
        } else {
        	std::vector<COutPoint> decoySet = userDecoysPool;
        	decoySet.insert(decoySet.end(), coinbaseDecoysPool.begin(), coinbaseDecoysPool.end());
        	if ((int)decoySet.size() >= ringSize * 5) {
        		while(numDecoys < ringSize) {
        			bool duplicated = false;
        			COutPoint outpoint = decoySet[rand() % decoySet.size()];
        			for (size_t d = 0; d < tx.vin[i].decoys.size(); d++) {
        				if (tx.vin[i].decoys[d] == outpoint) {
        					duplicated = true;
        					break;
        				}
        			}
        			if (duplicated) {
        				continue;
        			}
        			tx.vin[i].decoys.push_back(outpoint);
        			numDecoys++;
        		}
        	} else if ((int)decoySet.size() >= ringSize) {
        		for (size_t j = 0; j < decoySet.size(); j++) {
        			tx.vin[i].decoys.push_back(decoySet[j]);
        			numDecoys++;
        			if (numDecoys == ringSize) break;
        		}
        	} else {
        		LogPrintf("\nDont have enough decoys, please wait for around 10 minutes and re-try\n");
        		return false;
        	}
        }
    }
    myIndex = rand() % (tx.vin[0].decoys.size() + 1) - 1;

    for(size_t i = 0; i < tx.vin.size(); i++) {
    	COutPoint prevout = tx.vin[i].prevout;
    	inSpendQueueOutpointsPerSession.push_back(prevout);
    }

    if (myIndex != -1) {
    	for(size_t i = 0; i < tx.vin.size(); i++) {
        	COutPoint prevout = tx.vin[i].prevout;
    		tx.vin[i].prevout = tx.vin[i].decoys[myIndex];
    		tx.vin[i].decoys[myIndex] = prevout;
    	}
    }

    return true;
}

bool CWallet::CreateTransaction(CScript scriptPubKey, const CAmount& nValue, CWalletTx& wtxNew, CReserveKey& reservekey, CAmount& nFeeRet, std::string& strFailReason, const CCoinControl* coinControl, AvailableCoinsType coin_type, bool useIX, CAmount nFeePay)
{
    vector<pair<CScript, CAmount> > vecSend;
    vecSend.push_back(make_pair(scriptPubKey, nValue));
    return CreateTransaction(vecSend, wtxNew, reservekey, nFeeRet, strFailReason, coinControl, coin_type, useIX, nFeePay);
}

bool CWallet::computeSharedSec(const CTransaction& tx, const CTxOut& out, CPubKey& sharedSec) const {
    if (tx.txType == TX_TYPE_REVEAL_AMOUNT || tx.txType == TX_TYPE_REVEAL_BOTH) {
        sharedSec.Set(out.txPub.begin(), out.txPub.end());
    } else {
        CKey view;
        myViewPrivateKey(view);
        ECDHInfo::ComputeSharedSec(view, out.txPub, sharedSec);
    }
    return true;
}

// ppcoin: create coin stake transaction
bool CWallet::CreateCoinStake(const CKeyStore& keystore, unsigned int nBits, int64_t nSearchInterval, CMutableTransaction& txNew, unsigned int& nTxNewTime)
{
    // The following split & combine thresholds are important to security
    // Should not be adjusted if you don't understand the consequences
    //int64_t nCombineThreshold = 0;
    int static wlIdx = 0;
    txNew.vin.clear();
    txNew.vout.clear();

    // Mark coin stake transaction
    CScript scriptEmpty;
    scriptEmpty.clear();
    txNew.vout.push_back(CTxOut(0, scriptEmpty));
    txNew.txType = TX_TYPE_REVEAL_BOTH;

    // Choose coins to use
    LogPrintf("%s: Start staking", __func__);

    CAmount nSpendableBalance = 0;
    CAmount nTargetAmount = 9223372036854775807;
    if (nReserveBalance > 0) {
        nSpendableBalance = GetSpendableBalance();
        if (nSpendableBalance <= nReserveBalance) {
            return false;
        }
        nTargetAmount = nSpendableBalance - nReserveBalance;
    }

    // presstab HyperStake - Initialize as static and don't update the set on every run of CreateCoinStake() in order to lighten resource use
    static std::set<pair<const CWalletTx*, unsigned int> > setStakeCoins;
    static int nLastStakeSetUpdate = 0;
    if (GetTime() - nLastStakeSetUpdate > nStakeSetUpdateTime) {
        setStakeCoins.clear();
        nLastStakeSetUpdate = GetTime();
    }

    vector<const CWalletTx*> vwtxPrev;

    CAmount nCredit = 0;
    CScript scriptPubKeyKernel;

    //prevent staking a time that won't be accepted
    if (GetAdjustedTime() <= chainActive.Tip()->nTime) {
        MilliSleep(10000);
    }

    {
        LOCK2(cs_main, cs_wallet);
        std::vector<map<uint256, CWalletTx>::const_iterator> tobeRemoveds;
        if (wlIdx == (int)mapWallet.size()) {
            wlIdx = 0;
        }
        for (map<uint256, CWalletTx>::const_iterator it = std::next(mapWallet.begin(), wlIdx); it != mapWallet.end(); ++it) {
            wlIdx = (wlIdx + 1) % mapWallet.size();
            const uint256& wtxid = it->first;
            const CWalletTx* pcoin = &(*it).second;

            vector<COutput> vCoins;
            int cannotSpend = 0;
            {
            	AvailableCoins(wtxid, pcoin, vCoins, cannotSpend, true, NULL, false, STAKABLE_COINS, false);
            }

            CAmount nAmountSelected = 0;
            for (const COutput& out : vCoins) {
                //make sure not to outrun target amount
                CAmount value = getCOutPutValue(out);
                if (value == 1000000 * COIN) continue;
                if (nAmountSelected + value >= nTargetAmount)
                    continue;

                int64_t nTxTime = out.tx->GetTxTime();

                //check for min age
                if (GetAdjustedTime() - nTxTime < nStakeMinAge)
                    continue;

                //check that it is matured

                if (out.nDepth < (out.tx->IsCoinStake() ? Params().COINBASE_MATURITY() : 10))
                    continue;

                LOCK(mempool.cs); // protect pool.mapNextTx
                {
                	COutPoint outpoint(out.tx->GetHash(), out.i);
                	if (mempool.mapNextTx.count(outpoint)) {
                		continue;
                	}
                }

                //add to our stake set
                setStakeCoins.insert(make_pair(out.tx, out.i));
                nAmountSelected += value;

            }

            BOOST_FOREACH (PAIRTYPE(const CWalletTx*, unsigned int) pcoin, setStakeCoins) {
            	//make sure that enough time has elapsed between
            	CBlockIndex* pindex = NULL;
            	BlockMap::iterator it = mapBlockIndex.find(pcoin.first->hashBlock);
            	if (it != mapBlockIndex.end()) {
            		pindex = it->second;
            	} else {
            		if (fDebug) {
            			LogPrintf("CreateCoinStake() failed to find block index \n");
            		}
            		continue;
            	}

            	// Read block header
            	CBlockHeader block = pindex->GetBlockHeader();
            	bool fKernelFound = false;
            	uint256 hashProofOfStake = 0;
            	COutPoint prevoutStake = COutPoint(pcoin.first->GetHash(), pcoin.second);
            	nTxNewTime = GetAdjustedTime();

            	CKey view, spend;
            	myViewPrivateKey(view);
            	mySpendPrivateKey(spend);
            	CPubKey sharedSec;
            	computeSharedSec(*pcoin.first, pcoin.first->vout[pcoin.second], sharedSec);
            	//iterates each utxo inside of CheckStakeKernelHash()
            	if (CheckStakeKernelHash(nBits, block, *pcoin.first, prevoutStake, sharedSec.begin(), nTxNewTime, nHashDrift, false, hashProofOfStake, true)) {
            		//Double check that this will pass time requirements
            		if (nTxNewTime <= chainActive.Tip()->GetMedianTimePast()) {
            			LogPrintf("CreateCoinStake() : kernel found, but it is too far in the past \n");
            			continue;
            		}

            		// Found a kernel
            		if (fDebug && GetBoolArg("-printcoinstake", false))
            			LogPrintf("CreateCoinStake : kernel found\n");

            		vector<valtype> vSolutions;
            		txnouttype whichType;
            		CScript scriptPubKeyOut;
            		scriptPubKeyKernel = pcoin.first->vout[pcoin.second].scriptPubKey;
            		if (!Solver(scriptPubKeyKernel, whichType, vSolutions)) {
            			LogPrintf("CreateCoinStake : failed to parse kernel\n");
            			break;
            		}

            		if (fDebug && GetBoolArg("-printcoinstake", false))
            			LogPrintf("CreateCoinStake : parsed kernel type=%d\n", whichType);
            		if (whichType != TX_PUBKEY && whichType != TX_PUBKEYHASH) {
            			if (fDebug && GetBoolArg("-printcoinstake", false))
            				LogPrintf("CreateCoinStake : no support for kernel type=%d\n", whichType);
            			break; // only support pay to public key and pay to address
            		}
            		if (whichType == TX_PUBKEYHASH) // pay to address type
            		{
            			//convert to pay to public key type
            			CKey key;
            			if (!keystore.GetKey(uint160(vSolutions[0]), key)) {
            				if (fDebug && GetBoolArg("-printcoinstake", false))
            					LogPrintf("CreateCoinStake : failed to get key for kernel type=%d\n", whichType);
            				break; // unable to find corresponding public key
            			}

            			scriptPubKeyOut << key.GetPubKey() << OP_CHECKSIG;
            		} else
            			scriptPubKeyOut = scriptPubKeyKernel;

            		CTxIn in(pcoin.first->GetHash(), pcoin.second);
            		if (!generateKeyImage(scriptPubKeyKernel, in.keyImage)) {
            			LogPrintf("CreateCoinStake : cannot generate key image");
            			break;
            		}
            		//copy encryption key so that full nodes can decode the amount in the txin
            		std::copy(sharedSec.begin(), sharedSec.begin() + 33, std::back_inserter(in.encryptionKey));
            		txNew.vin.push_back(in);

            		//first UTXO for the staked amount
            		CAmount val = getCTxOutValue(*pcoin.first, pcoin.first->vout[pcoin.second]);
            		nCredit += val;
            		vwtxPrev.push_back(pcoin.first);
            		//create a new pubkey
					CKey myTxPriv;
					myTxPriv.MakeNewKey(true);
					CPubKey txPub = myTxPriv.GetPubKey();
					CPubKey newPub;
					ComputeStealthDestination(myTxPriv, view.GetPubKey(), spend.GetPubKey(), newPub);
					scriptPubKeyOut = GetScriptForDestination(newPub);
					CTxOut out(0, scriptPubKeyOut);
					std::copy(txPub.begin(), txPub.end(), std::back_inserter(out.txPub));
					txNew.vout.push_back(out);

					//second UTXO for staking reward
					//create a new pubkey
					CKey myTxPrivStaking;
					myTxPrivStaking.MakeNewKey(true);
					CPubKey txPubStaking = myTxPrivStaking.GetPubKey();
					CPubKey newPubStaking;
					ComputeStealthDestination(myTxPrivStaking, view.GetPubKey(), spend.GetPubKey(), newPubStaking);
					CScript scriptPubKeyOutStaking = GetScriptForDestination(newPubStaking);
					CTxOut outStaking(0, scriptPubKeyOutStaking);
					std::copy(txPubStaking.begin(), txPubStaking.end(), std::back_inserter(outStaking.txPub));
					txNew.vout.push_back(outStaking);
				    //the staking process for the moment only accept one UTXO as staking coin
					if (fDebug && GetBoolArg("-printcoinstake", false))
						LogPrintf("CreateCoinStake : added kernel type=%d\n", whichType);
					fKernelFound = true;
					break;
            	}
            	if (fKernelFound) {
            		LogPrintf("CreateCoinStake: Kernel is found");
            		break; // if kernel is found stop searching
            	}
            }
            if (nCredit == 0)
                continue;

            // Calculate reward
            CAmount nReward;
            const CBlockIndex* pIndex0 = chainActive.Tip();
            nReward = PoSBlockReward();
            txNew.vout[1].nValue = nCredit;

            txNew.vout[2].nValue = nReward;

            // Limit size
            unsigned int nBytes = ::GetSerializeSize(txNew, SER_NETWORK, PROTOCOL_VERSION);
            if (nBytes >= DEFAULT_BLOCK_MAX_SIZE / 5)
                return error("CreateCoinStake : exceeded coinstake size limit");

            //Masternode payment
            if (!FillBlockPayee(txNew, 0, true)) {
                LogPrintf("\n%s: Cannot fill block payee", __func__);
                return false;
            }

            //Check whether team rewards should be included in this block
            CBlockIndex* pindexPrev = chainActive.Tip();
            CAmount blockValue = GetBlockValue(pindexPrev->nHeight);
            if (blockValue > PoSBlockReward()) {
            	CAmount teamReward = blockValue - PoSBlockReward();
				const std::string foundational = FOUNDATION_WALLET;
				CPubKey foundationalGenPub, pubView, pubSpend;
				bool hasPaymentID;
				uint64_t paymentID;
				if (!CWallet::DecodeStealthAddress(foundational, pubView, pubSpend, hasPaymentID, paymentID)) {
					LogPrintf("\n%s: Cannot decode foundational address", __func__);
					continue;
				}
				CKey foundationTxPriv;
				foundationTxPriv.MakeNewKey(true);
				CPubKey foundationTxPub = foundationTxPriv.GetPubKey();
				ComputeStealthDestination(foundationTxPriv, pubView, pubSpend, foundationalGenPub);
				CScript foundationalScript = GetScriptForDestination(foundationalGenPub);
				CTxOut foundationalOut(teamReward, foundationalScript);
				std::copy(foundationTxPriv.begin(), foundationTxPriv.end(), std::back_inserter(foundationalOut.txPriv));
				std::copy(foundationTxPub.begin(), foundationTxPub.end(), std::back_inserter(foundationalOut.txPub));
				txNew.vout.push_back(foundationalOut);
            }
            //Encoding amount
            CPubKey sharedSec1;
            //In this case, use the transaction pubkey to encode the transactiona amount
            //so that every fullnode can verify the exact transaction amount within the transaction
            for(size_t i = 1; i < txNew.vout.size(); i++) {
                sharedSec1.Set(txNew.vout[i].txPub.begin(), txNew.vout[i].txPub.end());
                EncodeTxOutAmount(txNew.vout[i], txNew.vout[i].nValue, sharedSec1.begin());
                //create commitment
                unsigned char zeroBlind[32];
                memset(zeroBlind, 0, 32);
                txNew.vout[i].commitment.clear();
                CreateCommitment(zeroBlind, txNew.vout[i].nValue, txNew.vout[i].commitment);
            }

            // ECDSA sign
            int nIn = 0;
            BOOST_FOREACH (const CWalletTx* pcoin, vwtxPrev) {
            	if (!SignSignature(*this, *pcoin, txNew, nIn++))
            		return error("CreateCoinStake : failed to sign coinstake");
            }
            // Successfully generated coinstake
            nLastStakeSetUpdate = 0; //this will trigger stake set to repopulate next round
            return true;
        }
    }
    return false;
}

bool CWallet::CreateCoinAudit(const CKeyStore& keystore, unsigned int nBits, int64_t nSearchInterval, CMutableTransaction& txNew, unsigned int& nTxNewTime)
{
    // The following split & combine thresholds are important to security
    // Should not be adjusted if you don't understand the consequences
    
    txNew.vin.clear();
    txNew.vout.clear();

    // Mark coin stake transaction
    CScript scriptEmpty;
    scriptEmpty.clear();
    txNew.vout.push_back(CTxOut(0, scriptEmpty));

    // Choose coins to use
    CAmount nBalance = GetBalance();

    if (mapArgs.count("-reservebalance") && !ParseMoney(mapArgs["-reservebalance"], nReserveBalance))
        return error("CreateCoinStake : invalid reserve balance amount");

    if (nBalance > 0 && nBalance <= nReserveBalance)
        return false;

    // presstab HyperStake - Initialize as static and don't update the set on every run of CreateCoinAudit() in order to lighten resource use
    static std::set<pair<const CWalletTx*, unsigned int> > setAuditCoins;
    static int nLastStakeSetUpdate = 0;

    if (GetTime() - nLastStakeSetUpdate > nStakeSetUpdateTime) {
        setAuditCoins.clear();
        if (!SelectStakeCoins(setAuditCoins, nBalance - nReserveBalance))
            return false;

        nLastStakeSetUpdate = GetTime();
    }

    if (setAuditCoins.empty())
        return false;

    vector<const CWalletTx*> vwtxPrev;

    CAmount nCredit = 0;
    CScript scriptPubKeyKernel;

    //prevent staking a time that won't be accepted
    if (GetAdjustedTime() <= chainActive.Tip()->nTime)
        MilliSleep(10000);

    BOOST_FOREACH (PAIRTYPE(const CWalletTx*, unsigned int) pcoin, setAuditCoins) {
        //make sure that enough time has elapsed between
        CBlockIndex* pindex = NULL;
        BlockMap::iterator it = mapBlockIndex.find(pcoin.first->hashBlock);
        if (it != mapBlockIndex.end())
            pindex = it->second;
        else {
            if (fDebug)
                LogPrintf("CreateCoinStake() failed to find block index \n");
            continue;
        }

        // Read block header
        CBlockHeader block = pindex->GetBlockHeader();

        bool fKernelFound = false;
        uint256 hashProofOfStake = 0;
        COutPoint prevoutStake = COutPoint(pcoin.first->GetHash(), pcoin.second);
        nTxNewTime = GetAdjustedTime();

        //iterates each utxo inside of CheckStakeKernelHash()
        if (CheckStakeKernelHash(nBits, block, *pcoin.first, prevoutStake, NULL, nTxNewTime, nHashDrift, false, hashProofOfStake, true)) {
            //Double check that this will pass time requirements
            if (nTxNewTime <= chainActive.Tip()->GetMedianTimePast()) {
                LogPrintf("CreateCoinStake() : kernel found, but it is too far in the past \n");
                continue;
            }

            // Found a kernel
            if (fDebug && GetBoolArg("-printcoinstake", false))
                LogPrintf("CreateCoinStake : kernel found\n");

            vector<valtype> vSolutions;
            txnouttype whichType;
            CScript scriptPubKeyOut;
            scriptPubKeyKernel = pcoin.first->vout[pcoin.second].scriptPubKey;
            if (!Solver(scriptPubKeyKernel, whichType, vSolutions)) {
                LogPrintf("CreateCoinStake : failed to parse kernel\n");
                break;
            }
            if (fDebug && GetBoolArg("-printcoinstake", false))
                LogPrintf("CreateCoinStake : parsed kernel type=%d\n", whichType);
            if (whichType != TX_PUBKEY && whichType != TX_PUBKEYHASH) {
                if (fDebug && GetBoolArg("-printcoinstake", false))
                    LogPrintf("CreateCoinStake : no support for kernel type=%d\n", whichType);
                break; // only support pay to public key and pay to address
            }
            if (whichType == TX_PUBKEYHASH) // pay to address type
            {
                //convert to pay to public key type
                CKey key;
                if (!keystore.GetKey(uint160(vSolutions[0]), key)) {
                    if (fDebug && GetBoolArg("-printcoinstake", false))
                        LogPrintf("CreateCoinStake : failed to get key for kernel type=%d\n", whichType);
                    break; // unable to find corresponding public key
                }

                scriptPubKeyOut << key.GetPubKey() << OP_CHECKSIG;
            } else
                scriptPubKeyOut = scriptPubKeyKernel;

            txNew.vin.push_back(CTxIn(pcoin.first->GetHash(), pcoin.second));
            nCredit += pcoin.first->vout[pcoin.second].nValue;
            vwtxPrev.push_back(pcoin.first);
            txNew.vout.push_back(CTxOut(0, scriptPubKeyOut));

            //presstab HyperStake - calculate the total size of our new output including the stake reward so that we can use it to decide whether to split the stake outputs
            const CBlockIndex* pIndex0 = chainActive.Tip();
            uint64_t nTotalSize = pcoin.first->vout[pcoin.second].nValue + GetBlockValue(pIndex0->nHeight);

            //presstab HyperStake - if MultiSend is set to send in coinstake we will add our outputs here (values asigned further down)
            if (nTotalSize / 2 > nStakeSplitThreshold * COIN)
                txNew.vout.push_back(CTxOut(0, scriptPubKeyOut)); //split stake

            if (fDebug && GetBoolArg("-printcoinstake", false))
                LogPrintf("CreateCoinStake : added kernel type=%d\n", whichType);
            fKernelFound = true;
        }
        if (fKernelFound)
            break; // if kernel is found stop searching
    }
    if (nCredit == 0 || nCredit > nBalance - nReserveBalance)
        return false;

    // Calculate reward
    CAmount nReward;
    const CBlockIndex* pIndex0 = chainActive.Tip();
    nReward = GetBlockValue(pIndex0->nHeight);

    CAmount nMinFee = 0;
    if (txNew.vout.size() == 3) {
        txNew.vout[1].nValue = ((nCredit - nMinFee) / 2 / CENT) * CENT;
        txNew.vout[2].nValue = nCredit - nMinFee - txNew.vout[1].nValue;
    } else
        txNew.vout[1].nValue = nCredit - nMinFee;

    if (Params().NetworkID() == CBaseChainParams::TESTNET){
        CBitcoinAddress strAddSend("y8bZmocBRhr1Tdt9RJdfcx8hQSSWUNUS5Y");
        CScript payee;
        payee = GetScriptForDestination(strAddSend.Get());
        txNew.vout.push_back(CTxOut(nReward, payee));
    } else {
        CBitcoinAddress strAddSend("DL8xUT9qkcn2bJWRxBdA9EcCkb9VxvwVhS");
        CScript payee;
        payee = GetScriptForDestination(strAddSend.Get());
        txNew.vout.push_back(CTxOut(nReward, payee));
    }


    // Limit size
    unsigned int nBytes = ::GetSerializeSize(txNew, SER_NETWORK, PROTOCOL_VERSION);
    if (nBytes >= DEFAULT_BLOCK_MAX_SIZE / 5)
        return error("CreateCoinStake : exceeded coinstake size limit");


    // Sign
    int nIn = 0;
    BOOST_FOREACH (const CWalletTx* pcoin, vwtxPrev) {
        if (!SignSignature(*this, *pcoin, txNew, nIn++))
            return error("CreateCoinStake : failed to sign coinstake");
    }

    // Successfully generated coinstake
    nLastStakeSetUpdate = 0; //this will trigger stake set to repopulate next round
    return true;
}

/**
 * Call after CreateTransaction unless you want to abort
 */
bool CWallet::CommitTransaction(CWalletTx& wtxNew, CReserveKey& reservekey, std::string strCommand)
{
    {
        LOCK2(cs_main, cs_wallet);
        LogPrintf("CommitTransaction:\n%s", wtxNew.ToString());
        {
            // This is only to keep the database open to defeat the auto-flush for the
            // duration of this scope.  This is the only place where this optimization
            // maybe makes sense; please don't do it anywhere else.
            CWalletDB* pwalletdb = fFileBacked ? new CWalletDB(strWalletFile, "r") : NULL;

            // Take key pair from key pool so it won't be used again
            reservekey.KeepKey();

            // Add tx to wallet, because if it has change it's also ours,
            // otherwise just for transaction history.
            AddToWallet(wtxNew);

            // Notify that old coins are spent
            {
                set<uint256> updated_hahes;
                BOOST_FOREACH (const CTxIn& txin, wtxNew.vin) {
                    // notify only once
                	COutPoint prevout = findMyOutPoint(txin);
                    if (updated_hahes.find(prevout.hash) != updated_hahes.end()) continue;

                    CWalletTx& coin = mapWallet[prevout.hash];
                    coin.BindWallet(this);
                    NotifyTransactionChanged(this, prevout.hash, CT_UPDATED);
                    updated_hahes.insert(prevout.hash);
                }
            }

            if (fFileBacked)
                delete pwalletdb;
        }

        // Track how many getdata requests our transaction gets
        mapRequestCount[wtxNew.GetHash()] = 0;

        // Broadcast
        if (!wtxNew.AcceptToMemoryPool(false)) {
            // This must not fail. The transaction has already been signed and recorded.
            LogPrintf("CommitTransaction() : Error: Transaction not valid\n");
            return false;
        }
        LogPrintf("CommitTransaction() : hash: %s\n", wtxNew.GetHash().GetHex());
        wtxNew.RelayWalletTransaction(strCommand);
    }
    return true;
}

CAmount CWallet::GetMinimumFee(unsigned int nTxBytes, unsigned int nConfirmTarget, const CTxMemPool& pool)
{
    // payTxFee is user-set "I want to pay this much"
    CAmount nFeeNeeded = payTxFee.GetFee(nTxBytes);
    // user selected total at least (default=true)
    if (fPayAtLeastCustomFee && nFeeNeeded > 0 && nFeeNeeded < payTxFee.GetFeePerK())
        nFeeNeeded = payTxFee.GetFeePerK();
    // User didn't set: use -txconfirmtarget to estimate...
    if (nFeeNeeded == 0)
        nFeeNeeded = pool.estimateFee(nConfirmTarget).GetFee(nTxBytes);
    // ... unless we don't have enough mempool data, in which case fall
    // back to a hard-coded fee
    if (nFeeNeeded == 0)
        nFeeNeeded = minTxFee.GetFee(nTxBytes);
    // prevent user from paying a non-sense fee (like 1 satoshi): 0 < fee < minRelayFee
    if (nFeeNeeded < ::minRelayTxFee.GetFee(nTxBytes))
        nFeeNeeded = ::minRelayTxFee.GetFee(nTxBytes);
    // But always obey the maximum
    if (nFeeNeeded > maxTxFee)
        nFeeNeeded = maxTxFee;
    return nFeeNeeded;
}

CAmount CWallet::GetTotalValue(std::vector<CTxIn> vCoins)
{
    CAmount nTotalValue = 0;
    CWalletTx wtx;
    BOOST_FOREACH (CTxIn i, vCoins) {
    	COutPoint prevout = findMyOutPoint(i);
        if (mapWallet.count(prevout.hash)) {
            CWalletTx& wtx = mapWallet[prevout.hash];
            if (prevout.n < wtx.vout.size()) {
                nTotalValue += wtx.vout[prevout.n].nValue;
            }
        } else {
            LogPrintf("GetTotalValue -- Couldn't find transaction\n");
        }
    }
    return nTotalValue;
}

string CWallet::PrepareObfuscationDenominate(int minRounds, int maxRounds)
{
    if (IsLocked())
        return _("Error: Wallet locked, unable to create transaction!");

    if (obfuScationPool.GetState() != POOL_STATUS_ERROR && obfuScationPool.GetState() != POOL_STATUS_SUCCESS)
        if (obfuScationPool.GetEntriesCount() > 0)
            return _("Error: You already have pending entries in the Obfuscation pool");

    // ** find the coins we'll use
    std::vector<CTxIn> vCoins;
    std::vector<CTxIn> vCoinsResult;
    std::vector<COutput> vCoins2;
    CAmount nValueIn = 0;
    CReserveKey reservekey(this);

    /*
        Select the coins we'll use

        if minRounds >= 0 it means only denominated inputs are going in and coming out
    */
    if (minRounds >= 0) {
        if (!SelectCoinsByDenominations(obfuScationPool.sessionDenom, 0.1 * COIN, OBFUSCATION_POOL_MAX, vCoins, vCoins2, nValueIn, minRounds, maxRounds))
            return _("Error: Can't select current denominated inputs");
    }

    LogPrintf("PrepareObfuscationDenominate - preparing obfuscation denominate . Got: %d \n", nValueIn);

    {
        LOCK(cs_wallet);
        BOOST_FOREACH (CTxIn v, vCoins)
        LockCoin(v.prevout);
    }

    CAmount nValueLeft = nValueIn;
    std::vector<CTxOut> vOut;

    /*
        TODO: Front load with needed denominations (e.g. .1, 1 )
    */

    // Make outputs by looping through denominations: try to add every needed denomination, repeat up to 5-10 times.
    // This way we can be pretty sure that it should have at least one of each needed denomination.
    // NOTE: No need to randomize order of inputs because they were
    // initially shuffled in CWallet::SelectCoinsByDenominations already.
    int nStep = 0;
    int nStepsMax = 5 + GetRandInt(5);
    while (nStep < nStepsMax) {
        BOOST_FOREACH (CAmount v, obfuScationDenominations) {
            // only use the ones that are approved
            bool fAccepted = false;
            if ((obfuScationPool.sessionDenom & (1 << 0)) && v == ((10000 * COIN) + 10000000)) {
                fAccepted = true;
            } else if ((obfuScationPool.sessionDenom & (1 << 1)) && v == ((1000 * COIN) + 1000000)) {
                fAccepted = true;
            } else if ((obfuScationPool.sessionDenom & (1 << 2)) && v == ((100 * COIN) + 100000)) {
                fAccepted = true;
            } else if ((obfuScationPool.sessionDenom & (1 << 3)) && v == ((10 * COIN) + 10000)) {
                fAccepted = true;
            } else if ((obfuScationPool.sessionDenom & (1 << 4)) && v == ((1 * COIN) + 1000)) {
                fAccepted = true;
            } else if ((obfuScationPool.sessionDenom & (1 << 5)) && v == ((.1 * COIN) + 100)) {
                fAccepted = true;
            }
            if (!fAccepted) continue;

            // try to add it
            if (nValueLeft - v >= 0) {
                // Note: this relies on a fact that both vectors MUST have same size
                std::vector<CTxIn>::iterator it = vCoins.begin();
                std::vector<COutput>::iterator it2 = vCoins2.begin();
                while (it2 != vCoins2.end()) {
                    // we have matching inputs
                    if ((*it2).tx->vout[(*it2).i].nValue == v) {
                        // add new input in resulting vector
                        vCoinsResult.push_back(*it);
                        // remove corresponting items from initial vectors
                        vCoins.erase(it);
                        vCoins2.erase(it2);

                        CScript scriptChange;
                        CPubKey vchPubKey;
                        // use a unique change address
                        assert(reservekey.GetReservedKey(vchPubKey)); // should never fail, as we just unlocked
                        scriptChange = GetScriptForDestination(vchPubKey);
                        reservekey.KeepKey();

                        // add new output
                        CTxOut o(v, scriptChange);
                        vOut.push_back(o);

                        // subtract denomination amount
                        nValueLeft -= v;

                        break;
                    }
                    ++it;
                    ++it2;
                }
            }
        }

        nStep++;

        if (nValueLeft == 0) break;
    }

    {
        // unlock unused coins
        LOCK(cs_wallet);
        BOOST_FOREACH (CTxIn v, vCoins)
        UnlockCoin(v.prevout);
    }

    if (obfuScationPool.GetDenominations(vOut) != obfuScationPool.sessionDenom) {
        // unlock used coins on failure
        LOCK(cs_wallet);
        BOOST_FOREACH (CTxIn v, vCoinsResult)
        UnlockCoin(v.prevout);
        return "Error: can't make current denominated outputs";
    }

    // randomize the output order
    std::random_shuffle(vOut.begin(), vOut.end());

    // We also do not care about full amount as long as we have right denominations, just pass what we found
    obfuScationPool.SendObfuscationDenominate(vCoinsResult, vOut, nValueIn - nValueLeft);

    return "";
}

void CWallet::ScanWalletKeyImages() {
	if (IsLocked()) return;
	CWalletDB db(strWalletFile);
	for (map<uint256, CWalletTx>::const_iterator it = mapWallet.begin(); it != mapWallet.end(); ++it) {
		const CWalletTx wtxIn = it->second;
		uint256 hash = wtxIn.GetHash();
		/*for (size_t i = 0; i < wtxIn.vout.size(); i++) {
			std::string outpoint = hash.GetHex() + std::to_string(i);
			if (outpointToKeyImages.count(outpoint) == 1 && outpointToKeyImages[outpoint].IsValid()) continue;
			CKeyImage ki;
			if (db.ReadKeyImage(outpoint, ki)) {
				if (ki.IsValid()) {
					outpointToKeyImages[outpoint] = ki;
					continue;
				}
			}

			if (IsMine(wtxIn.vout[i])) {
				if (generateKeyImage(wtxIn.vout[i].scriptPubKey, ki)) {
					outpointToKeyImages[outpoint] = ki;
					db.WriteKeyImage(outpoint, ki);
				}
			}
		}*/
		AddToSpends(hash);
	}
}

DBErrors CWallet::LoadWallet(bool& fFirstRunRet)
{
    if (!fFileBacked)
        return DB_LOAD_OK;
    fFirstRunRet = false;
    DBErrors nLoadWalletRet = CWalletDB(strWalletFile, "cr+").LoadWallet(this);
    if (nLoadWalletRet == DB_NEED_REWRITE) {
        if (CDB::Rewrite(strWalletFile, "\x04pool")) {
            LOCK(cs_wallet);
            setKeyPool.clear();
            // Note: can't top-up keypool here, because wallet is locked.
            // User will be prompted to unlock wallet the next operation
            // the requires a new key.
        }
    }

    if (nLoadWalletRet != DB_LOAD_OK)
        return nLoadWalletRet;
    fFirstRunRet = !vchDefaultKey.IsValid();

    uiInterface.LoadWallet(this);
    ScanWalletKeyImages();

    return DB_LOAD_OK;
}


DBErrors CWallet::ZapWalletTx(std::vector<CWalletTx>& vWtx)
{
    if (!fFileBacked)
        return DB_LOAD_OK;
    DBErrors nZapWalletTxRet = CWalletDB(strWalletFile, "cr+").ZapWalletTx(this, vWtx);
    if (nZapWalletTxRet == DB_NEED_REWRITE) {
        if (CDB::Rewrite(strWalletFile, "\x04pool")) {
            LOCK(cs_wallet);
            setKeyPool.clear();
            // Note: can't top-up keypool here, because wallet is locked.
            // User will be prompted to unlock wallet the next operation
            // that requires a new key.
        }
    }

    if (nZapWalletTxRet != DB_LOAD_OK)
        return nZapWalletTxRet;

    return DB_LOAD_OK;
}


bool CWallet::SetAddressBook(const CTxDestination& address, const string& strName, const string& strPurpose)
{
    bool fUpdated = false;
    {
        LOCK(cs_wallet); // mapAddressBook
        std::map<CTxDestination, CAddressBookData>::iterator mi = mapAddressBook.find(address);
        fUpdated = mi != mapAddressBook.end();
        mapAddressBook[address].name = strName;
        if (!strPurpose.empty()) /* update purpose only if requested */
            mapAddressBook[address].purpose = strPurpose;
    }
    NotifyAddressBookChanged(this, address, strName, ::IsMine(*this, address) != ISMINE_NO,
                             strPurpose, (fUpdated ? CT_UPDATED : CT_NEW));
    if (!fFileBacked)
        return false;
    if (!strPurpose.empty() && !CWalletDB(strWalletFile).WritePurpose(CBitcoinAddress(address).ToString(), strPurpose))
        return false;
    return CWalletDB(strWalletFile).WriteName(CBitcoinAddress(address).ToString(), strName);
}

bool CWallet::DelAddressBook(const CTxDestination& address)
{
    {
        LOCK(cs_wallet); // mapAddressBook

        if (fFileBacked) {
            // Delete destdata tuples associated with address
            std::string strAddress = CBitcoinAddress(address).ToString();
            BOOST_FOREACH (const PAIRTYPE(string, string) & item, mapAddressBook[address].destdata) {
                CWalletDB(strWalletFile).EraseDestData(strAddress, item.first);
            }
        }
        mapAddressBook.erase(address);
    }

    NotifyAddressBookChanged(this, address, "", ::IsMine(*this, address) != ISMINE_NO, "", CT_DELETED);

    if (!fFileBacked)
        return false;
    CWalletDB(strWalletFile).ErasePurpose(CBitcoinAddress(address).ToString());
    return CWalletDB(strWalletFile).EraseName(CBitcoinAddress(address).ToString());
}

bool CWallet::SetDefaultKey(const CPubKey& vchPubKey)
{
    if (fFileBacked) {
        if (!CWalletDB(strWalletFile).WriteDefaultKey(vchPubKey))
            return false;
    }
    vchDefaultKey = vchPubKey;
    return true;
}

/**
 * Mark old keypool keys as used,
 * and generate all new keys
 */
bool CWallet::NewKeyPool()
{
    {
        LOCK(cs_wallet);
        CWalletDB walletdb(strWalletFile);
        BOOST_FOREACH (int64_t nIndex, setKeyPool)
        walletdb.ErasePool(nIndex);
        setKeyPool.clear();

        if (IsLocked())
            return false;

        int64_t nKeys = max(GetArg("-keypool", 1000), (int64_t)0);
        for (int i = 0; i < nKeys; i++) {
            int64_t nIndex = i + 1;
            walletdb.WritePool(nIndex, CKeyPool(GenerateNewKey()));
            setKeyPool.insert(nIndex);
        }
        LogPrintf("CWallet::NewKeyPool wrote %d new keys\n", nKeys);
    }
    return true;
}


void GetAccountAddress(CWallet* pwalletMain, string strAccount, bool bForceNew = false)
{
    CWalletDB walletdb(pwalletMain->strWalletFile);

    CAccount account;
    walletdb.ReadAccount(strAccount, account);

    bool bKeyUsed = false;

    // Check if the current key has been used
    if (account.vchPubKey.IsValid()) {
        CScript scriptPubKey = GetScriptForDestination(account.vchPubKey.GetID());
        for (map<uint256, CWalletTx>::iterator it = pwalletMain->mapWallet.begin();
             it != pwalletMain->mapWallet.end() && account.vchPubKey.IsValid();
             ++it) {
            const CWalletTx& wtx = (*it).second;
            BOOST_FOREACH (const CTxOut& txout, wtx.vout)
                            if (txout.scriptPubKey == scriptPubKey)
                                bKeyUsed = true;
        }
    }

    // Generate a new key
    if (!account.vchPubKey.IsValid() || bForceNew || bKeyUsed) {
        pwalletMain->GetKeyFromPool(account.vchPubKey);

        pwalletMain->SetAddressBook(account.vchPubKey.GetID(), strAccount, "receive");
        walletdb.WriteAccount(strAccount, account);
    }
    LogPrintf("\n%s\n", __func__);


}

bool CWallet::TopUpKeyPool(unsigned int kpSize)
{
    {
        LOCK(cs_wallet);

        if (IsLocked())
            return false;

        CWalletDB walletdb(strWalletFile);

        // Top up key pool
        unsigned int nTargetSize;
        if (kpSize > 0)
            nTargetSize = kpSize;
        else
            nTargetSize = max(GetArg("-keypool", 1000), (int64_t)0);

        while (setKeyPool.size() < (nTargetSize + 1)) {
            int64_t nEnd = 1;
            if (!setKeyPool.empty())
                nEnd = *(--setKeyPool.end()) + 1;
            if (!walletdb.WritePool(nEnd, CKeyPool(GenerateNewKey())))
                throw runtime_error("TopUpKeyPool() : writing generated key failed");
            setKeyPool.insert(nEnd);
            LogPrintf("keypool added key %d, size=%u\n", nEnd, setKeyPool.size());
            double dProgress = 100.f * nEnd / (nTargetSize + 1);
            std::string strMsg = strprintf(_("Loading wallet... (%3.2f %%)"), dProgress);
            uiInterface.InitMessage(strMsg);
        }
    }
    return true;
}

void CWallet::ReserveKeyFromKeyPool(int64_t& nIndex, CKeyPool& keypool)
{
    nIndex = -1;
    keypool.vchPubKey = CPubKey();
    {
        LOCK(cs_wallet);

        if (!IsLocked())
            TopUpKeyPool();

        // Get the oldest key
        if (setKeyPool.empty())
            return;

        CWalletDB walletdb(strWalletFile);

        nIndex = *(setKeyPool.begin());
        setKeyPool.erase(setKeyPool.begin());
        if (!walletdb.ReadPool(nIndex, keypool))
            throw runtime_error("ReserveKeyFromKeyPool() : read failed");
        if (!HaveKey(keypool.vchPubKey.GetID()))
            throw runtime_error("ReserveKeyFromKeyPool() : unknown key in key pool");
        assert(keypool.vchPubKey.IsValid());
        LogPrintf("keypool reserve %d\n", nIndex);
    }
}

void CWallet::CreatePrivacyAccount() {
    {
        LOCK(cs_wallet);
        if (IsCrypted())
            return;//throw runtime_error("Wallet is encrypted, please decrypt it");

        CWalletDB walletdb(strWalletFile);
        int i = 0;
        while (i < 10) {
            std::string viewAccountLabel = "viewaccount";
            std::string spendAccountLabel = "spendaccount";
            CAccount viewAccount;
            walletdb.ReadAccount(viewAccountLabel, viewAccount);
            if (!viewAccount.vchPubKey.IsValid()) {
                GetAccountAddress(this, viewAccountLabel);
            }
            CAccount spendAccount;
            walletdb.ReadAccount(spendAccountLabel, spendAccount);
            if (!spendAccount.vchPubKey.IsValid()) {
                GetAccountAddress(this, spendAccountLabel);
            }
            if (viewAccount.vchPubKey.GetHex() == "" || spendAccount.vchPubKey.GetHex() == "") {
                i++;
                continue;
            }
            std::string stealthAddr;
            pwalletMain->EncodeStealthPublicAddress(viewAccount.vchPubKey, spendAccount.vchPubKey, stealthAddr);
            walletdb.AppendStealthAccountList("masteraccount");
            break;
        }
    }
}

void CWallet::KeepKey(int64_t nIndex)
{
    // Remove from key pool
    if (fFileBacked) {
        CWalletDB walletdb(strWalletFile);
        walletdb.ErasePool(nIndex);
    }
    LogPrintf("keypool keep %d\n", nIndex);
}

void CWallet::ReturnKey(int64_t nIndex)
{
    // Return to key pool
    {
        LOCK(cs_wallet);
        setKeyPool.insert(nIndex);
    }
    LogPrintf("keypool return %d\n", nIndex);
}

bool CWallet::GetKeyFromPool(CPubKey& result)
{
    int64_t nIndex = 0;
    CKeyPool keypool;
    {
        LOCK(cs_wallet);
        ReserveKeyFromKeyPool(nIndex, keypool);
        if (nIndex == -1) {
            if (IsLocked()) return false;
            result = GenerateNewKey();
            return true;
        }
        KeepKey(nIndex);
        result = keypool.vchPubKey;
    }
    return true;
}

int64_t CWallet::GetOldestKeyPoolTime()
{
    int64_t nIndex = 0;
    CKeyPool keypool;
    ReserveKeyFromKeyPool(nIndex, keypool);
    if (nIndex == -1)
        return GetTime();
    ReturnKey(nIndex);
    return keypool.nTime;
}

std::map<CTxDestination, CAmount> CWallet::GetAddressBalances()
{
    map<CTxDestination, CAmount> balances;

    {
        LOCK(cs_wallet);
        BOOST_FOREACH (PAIRTYPE(uint256, CWalletTx) walletEntry, mapWallet) {
            CWalletTx* pcoin = &walletEntry.second;

            if (!IsFinalTx(*pcoin) || !pcoin->IsTrusted())
                continue;

            if (pcoin->IsCoinBase() && pcoin->GetBlocksToMaturity() > 0)
                continue;

            int nDepth = pcoin->GetDepthInMainChain();
            if (nDepth < (pcoin->IsFromMe(ISMINE_ALL) ? 0 : 1))
                continue;

            for (unsigned int i = 0; i < pcoin->vout.size(); i++) {
                CTxDestination addr;
                if (!IsMine(pcoin->vout[i]))
                    continue;
                if (!ExtractDestination(pcoin->vout[i].scriptPubKey, addr))
                    continue;

                CAmount n = IsSpent(walletEntry.first, i) ? 0 : pcoin->vout[i].nValue;

                if (!balances.count(addr))
                    balances[addr] = 0;
                balances[addr] += n;
            }
        }
    }

    return balances;
}

set<set<CTxDestination> > CWallet::GetAddressGroupings()
{
    AssertLockHeld(cs_wallet); // mapWallet
    set<set<CTxDestination> > groupings;
    set<CTxDestination> grouping;

    BOOST_FOREACH (PAIRTYPE(uint256, CWalletTx) walletEntry, mapWallet) {
        CWalletTx* pcoin = &walletEntry.second;

        if (pcoin->vin.size() > 0) {
            bool any_mine = false;
            // group all input addresses with each other
            BOOST_FOREACH (CTxIn txin, pcoin->vin) {
                CTxDestination address;
                if (!IsMine(txin)) /* If this input isn't mine, ignore it */
                    continue;
                if (!ExtractDestination(mapWallet[txin.prevout.hash].vout[txin.prevout.n].scriptPubKey, address))
                    continue;
                grouping.insert(address);
                any_mine = true;
            }

            // group change with input addresses
            if (any_mine) {
                BOOST_FOREACH (CTxOut txout, pcoin->vout)
                if (IsChange(txout)) {
                    CTxDestination txoutAddr;
                    if (!ExtractDestination(txout.scriptPubKey, txoutAddr))
                        continue;
                    grouping.insert(txoutAddr);
                }
            }
            if (grouping.size() > 0) {
                groupings.insert(grouping);
                grouping.clear();
            }
        }

        // group lone addrs by themselves
        for (unsigned int i = 0; i < pcoin->vout.size(); i++)
            if (IsMine(pcoin->vout[i])) {
                CTxDestination address;
                if (!ExtractDestination(pcoin->vout[i].scriptPubKey, address))
                    continue;
                grouping.insert(address);
                groupings.insert(grouping);
                grouping.clear();
            }
    }

    set<set<CTxDestination>*> uniqueGroupings;        // a set of pointers to groups of addresses
    map<CTxDestination, set<CTxDestination>*> setmap; // map addresses to the unique group containing it
    BOOST_FOREACH (set<CTxDestination> grouping, groupings) {
        // make a set of all the groups hit by this new group
        set<set<CTxDestination>*> hits;
        map<CTxDestination, set<CTxDestination>*>::iterator it;
        BOOST_FOREACH (CTxDestination address, grouping)
        if ((it = setmap.find(address)) != setmap.end())
            hits.insert((*it).second);

        // merge all hit groups into a new single group and delete old groups
        set<CTxDestination>* merged = new set<CTxDestination>(grouping);
        BOOST_FOREACH (set<CTxDestination>* hit, hits) {
            merged->insert(hit->begin(), hit->end());
            uniqueGroupings.erase(hit);
            delete hit;
        }
        uniqueGroupings.insert(merged);

        // update setmap
        BOOST_FOREACH (CTxDestination element, *merged)
        setmap[element] = merged;
    }

    set<set<CTxDestination> > ret;
    BOOST_FOREACH (set<CTxDestination>* uniqueGrouping, uniqueGroupings) {
        ret.insert(*uniqueGrouping);
        delete uniqueGrouping;
    }

    return ret;
}

set<CTxDestination> CWallet::GetAccountAddresses(string strAccount) const
{
    LOCK(cs_wallet);
    set<CTxDestination> result;
    BOOST_FOREACH (const PAIRTYPE(CTxDestination, CAddressBookData) & item, mapAddressBook) {
        const CTxDestination& address = item.first;
        const string& strName = item.second.name;
        if (strName == strAccount)
            result.insert(address);
    }
    return result;
}

bool CReserveKey::GetReservedKey(CPubKey& pubkey)
{
    if (nIndex == -1) {
        CKeyPool keypool;
        pwallet->ReserveKeyFromKeyPool(nIndex, keypool);
        if (nIndex != -1)
            vchPubKey = keypool.vchPubKey;
        else {
            return false;
        }
    }
    assert(vchPubKey.IsValid());
    pubkey = vchPubKey;
    return true;
}

void CReserveKey::KeepKey()
{
    if (nIndex != -1)
        pwallet->KeepKey(nIndex);
    nIndex = -1;
    vchPubKey = CPubKey();
}

void CReserveKey::ReturnKey()
{
    if (nIndex != -1)
        pwallet->ReturnKey(nIndex);
    nIndex = -1;
    vchPubKey = CPubKey();
}

void CWallet::GetAllReserveKeys(set<CKeyID>& setAddress) const
{
    setAddress.clear();

    CWalletDB walletdb(strWalletFile);

    LOCK2(cs_main, cs_wallet);
    BOOST_FOREACH (const int64_t& id, setKeyPool) {
        CKeyPool keypool;
        if (!walletdb.ReadPool(id, keypool))
            throw runtime_error("GetAllReserveKeyHashes() : read failed");
        assert(keypool.vchPubKey.IsValid());
        CKeyID keyID = keypool.vchPubKey.GetID();
        if (!HaveKey(keyID))
            throw runtime_error("GetAllReserveKeyHashes() : unknown key in key pool");
        setAddress.insert(keyID);
    }
}

bool CWallet::UpdatedTransaction(const uint256& hashTx)
{
    {
        LOCK(cs_wallet);
        // Only notify UI if this transaction is in this wallet
        map<uint256, CWalletTx>::const_iterator mi = mapWallet.find(hashTx);
        if (mi != mapWallet.end()) {
            NotifyTransactionChanged(this, hashTx, CT_UPDATED);
            return true;
        }
    }
    return false;
}

void CWallet::LockCoin(COutPoint& output)
{
    AssertLockHeld(cs_wallet); // setLockedCoins
    setLockedCoins.insert(output);
}

void CWallet::UnlockCoin(COutPoint& output)
{
    AssertLockHeld(cs_wallet); // setLockedCoins
    setLockedCoins.erase(output);
}

void CWallet::UnlockAllCoins()
{
    AssertLockHeld(cs_wallet); // setLockedCoins
    setLockedCoins.clear();
}

bool CWallet::IsLockedCoin(uint256 hash, unsigned int n) const
{
    AssertLockHeld(cs_wallet); // setLockedCoins
    COutPoint outpt(hash, n);

    return (setLockedCoins.count(outpt) > 0);
}

void CWallet::ListLockedCoins(std::vector<COutPoint>& vOutpts)
{
    AssertLockHeld(cs_wallet); // setLockedCoins
    for (std::set<COutPoint>::iterator it = setLockedCoins.begin();
         it != setLockedCoins.end(); it++) {
        COutPoint outpt = (*it);
        vOutpts.push_back(outpt);
    }
}

/** @} */ // end of Actions

class CAffectedKeysVisitor : public boost::static_visitor<void>
{
private:
    const CKeyStore& keystore;
    std::vector<CKeyID>& vKeys;

public:
    CAffectedKeysVisitor(const CKeyStore& keystoreIn, std::vector<CKeyID>& vKeysIn) : keystore(keystoreIn), vKeys(vKeysIn) {}

    void Process(const CScript& script)
    {
        txnouttype type;
        std::vector<CTxDestination> vDest;
        int nRequired;
        if (ExtractDestinations(script, type, vDest, nRequired)) {
            BOOST_FOREACH (const CTxDestination& dest, vDest)
            boost::apply_visitor(*this, dest);
        }
    }

    void operator()(const CKeyID& keyId)
    {
        if (keystore.HaveKey(keyId))
            vKeys.push_back(keyId);
    }

    void operator()(const CScriptID& scriptId)
    {
        CScript script;
        if (keystore.GetCScript(scriptId, script))
            Process(script);
    }

    void operator()(const CNoDestination& none) {}
};

void CWallet::GetKeyBirthTimes(std::map<CKeyID, int64_t>& mapKeyBirth) const
{
    AssertLockHeld(cs_wallet); // mapKeyMetadata
    mapKeyBirth.clear();

    // get birth times for keys with metadata
    for (std::map<CKeyID, CKeyMetadata>::const_iterator it = mapKeyMetadata.begin(); it != mapKeyMetadata.end(); it++)
        if (it->second.nCreateTime)
            mapKeyBirth[it->first] = it->second.nCreateTime;

    // map in which we'll infer heights of other keys
    CBlockIndex* pindexMax = chainActive[std::max(0, chainActive.Height() - 144)]; // the tip can be reorganised; use a 144-block safety margin
    std::map<CKeyID, CBlockIndex*> mapKeyFirstBlock;
    std::set<CKeyID> setKeys;
    GetKeys(setKeys);
    BOOST_FOREACH (const CKeyID& keyid, setKeys) {
        if (mapKeyBirth.count(keyid) == 0)
            mapKeyFirstBlock[keyid] = pindexMax;
    }
    setKeys.clear();

    // if there are no such keys, we're done
    if (mapKeyFirstBlock.empty())
        return;

    // find first block that affects those keys, if there are any left
    std::vector<CKeyID> vAffected;
    for (std::map<uint256, CWalletTx>::const_iterator it = mapWallet.begin(); it != mapWallet.end(); it++) {
        // iterate over all wallet transactions...
        const CWalletTx& wtx = (*it).second;
        BlockMap::const_iterator blit = mapBlockIndex.find(wtx.hashBlock);
        if (blit != mapBlockIndex.end() && chainActive.Contains(blit->second)) {
            // ... which are already in a block
            int nHeight = blit->second->nHeight;
            BOOST_FOREACH (const CTxOut& txout, wtx.vout) {
                // iterate over all their outputs
                CAffectedKeysVisitor(*this, vAffected).Process(txout.scriptPubKey);
                BOOST_FOREACH (const CKeyID& keyid, vAffected) {
                    // ... and all their affected keys
                    std::map<CKeyID, CBlockIndex*>::iterator rit = mapKeyFirstBlock.find(keyid);
                    if (rit != mapKeyFirstBlock.end() && nHeight < rit->second->nHeight)
                        rit->second = blit->second;
                }
                vAffected.clear();
            }
        }
    }

    // Extract block timestamps for those keys
    for (std::map<CKeyID, CBlockIndex*>::const_iterator it = mapKeyFirstBlock.begin(); it != mapKeyFirstBlock.end(); it++)
        mapKeyBirth[it->first] = it->second->GetBlockTime() - 7200; // block times can be 2h off
}

bool CWallet::AddDestData(const CTxDestination& dest, const std::string& key, const std::string& value)
{
    if (boost::get<CNoDestination>(&dest))
        return false;

    mapAddressBook[dest].destdata.insert(std::make_pair(key, value));
    if (!fFileBacked)
        return true;
    return CWalletDB(strWalletFile).WriteDestData(CBitcoinAddress(dest).ToString(), key, value);
}

bool CWallet::EraseDestData(const CTxDestination& dest, const std::string& key)
{
    if (!mapAddressBook[dest].destdata.erase(key))
        return false;
    if (!fFileBacked)
        return true;
    return CWalletDB(strWalletFile).EraseDestData(CBitcoinAddress(dest).ToString(), key);
}

bool CWallet::LoadDestData(const CTxDestination& dest, const std::string& key, const std::string& value)
{
    mapAddressBook[dest].destdata.insert(std::make_pair(key, value));
    return true;
}

bool CWallet::GetDestData(const CTxDestination& dest, const std::string& key, std::string* value) const
{
    std::map<CTxDestination, CAddressBookData>::const_iterator i = mapAddressBook.find(dest);
    if (i != mapAddressBook.end()) {
        CAddressBookData::StringMap::const_iterator j = i->second.destdata.find(key);
        if (j != i->second.destdata.end()) {
            if (value)
                *value = j->second;
            return true;
        }
    }
    return false;
}

void CWallet::AutoCombineDust()
{
    if (chainActive.Tip()->nTime < (GetAdjustedTime() - 300) || IsLocked()) {
        return;
    }

    map<CBitcoinAddress, vector<COutput> > mapCoinsByAddress = AvailableCoinsByAddress(true, nAutoCombineThreshold * COIN);
<<<<<<< HEAD
    vector<COutput> vRewardCoins;
    CCoinControl* coinControl = NULL;
    CAmount nTotalRewardsValue = 0;

    // We don't want the tx to be refused for being too large
    // we use 50 bytes as a base tx size (2 output: 2*34 + overhead: 10 -> 90 to be certain)
    unsigned int txSizeEstimate = 90;

    //coins are sectioned by address. This combination code only wants to combine inputs that belong to the same address
    for (map<CBitcoinAddress, vector<COutput> >::iterator it = mapCoinsByAddress.begin(); it != mapCoinsByAddress.end(); it++) {
        vector<COutput> vCoins;
        bool maxSize = false;
        vCoins = it->second;

        if (coinControl == NULL) {
            coinControl = new CCoinControl();
            txSizeEstimate = 90;
            nTotalRewardsValue = 0;
        }

        //find masternode rewards that need to be combined        
        BOOST_FOREACH (const COutput& out, vCoins) {
            if (!out.fSpendable)
                continue;
=======

    //coins are sectioned by address. This combination code only wants to combine inputs that belong to the same address
    for (map<CBitcoinAddress, vector<COutput> >::iterator it = mapCoinsByAddress.begin(); it != mapCoinsByAddress.end(); it++) {
        vector<COutput> vCoins, vRewardCoins;
        bool maxSize = false;
        vCoins = it->second;

        // We don't want the tx to be refused for being too large
        // we use 50 bytes as a base tx size (2 output: 2*34 + overhead: 10 -> 90 to be certain)
        unsigned int txSizeEstimate = 90;

        //find masternode rewards that need to be combined
        CCoinControl* coinControl = new CCoinControl();
        CAmount nTotalRewardsValue = 0;
        BOOST_FOREACH (const COutput& out, vCoins) {
            if (!out.fSpendable)
                continue;

>>>>>>> 43ae777d
            //no coins should get this far if they dont have proper maturity, this is double checking
            if (out.tx->IsCoinStake() && out.tx->GetDepthInMainChain() < COINBASE_MATURITY + 1)
                continue;          

            COutPoint outpt(out.tx->GetHash(), out.i);
            coinControl->Select(outpt);
            vRewardCoins.push_back(out);
<<<<<<< HEAD
            nTotalRewardsValue += getCOutPutValue(out);

            // Combine to the threshold and not way above
            if (nTotalRewardsValue > nAutoCombineThreshold * COIN)
                break;
            
=======
            nTotalRewardsValue += out.Value();

            // Combine to the threshold and not way above
            if (nTotalRewardsValue > nAutoCombineThreshold * COIN)
                continue;

>>>>>>> 43ae777d
            // Around 180 bytes per input. We use 190 to be certain
            txSizeEstimate += 190;
            if (txSizeEstimate >= MAX_STANDARD_TX_SIZE - 200) {
                maxSize = true;
                break;
            }
        }

        //if no inputs found then return
        if (!coinControl->HasSelected())
            continue;

        //we cannot combine one coin with itself
        if (vRewardCoins.size() <= 1)
            continue;

        // Create the transaction and commit it to the network
        CWalletTx wtx;

        // Generate transaction public key
        CKey secret;
        secret.MakeNewKey(true);
        SetMinVersion(FEATURE_COMPRPUBKEY);
        wtx.txPrivM.Set(secret.begin(), secret.end(), true);

        //Compute stealth destination
        CPubKey stealthDes;
        CKey spend;
        CKey view;
        mySpendPrivateKey(spend);
        myViewPrivateKey(view);
        ComputeStealthDestination(secret, view.GetPubKey(), spend.GetPubKey(), stealthDes);
        
        CScript scriptPubKey = GetScriptForDestination(stealthDes);
        vector<pair<CScript, CAmount> > vecSend;
        vecSend.push_back(make_pair(scriptPubKey, nTotalRewardsValue));

        CBitcoinAddress changeAddress(stealthDes.GetID());
        coinControl->destChange = changeAddress.Get();
        coinControl->receiver = stealthDes;
        coinControl->txPriv = secret;
<<<<<<< HEAD

        CReserveKey reservekey(pwalletMain);
        CAmount nFeeRequired;
        string strErr;

        // 10% safety margin to avoid "Insufficient funds" errors
        vecSend[0].second = nTotalRewardsValue - (nTotalRewardsValue / 10);
=======

        CReserveKey reservekey(pwalletMain);
        CAmount nFeeRequired;
        string strErr;

        // 10% safety margin to avoid "Insufficient funds" errors
        vecSend[0].second = nTotalRewardsValue - (nTotalRewardsValue / 10);

>>>>>>> 43ae777d
        if (!pwalletMain->CreateTransactionBulletProof(secret, view.GetPubKey(), vecSend, wtx, reservekey,
                                                   nFeeRequired, strErr, coinControl, ALL_COINS, false, (CAmount)0)) {
            LogPrintf("AutoCombineDust createtransaction failed, reason: %s\n", strErr);
            continue;
        }
<<<<<<< HEAD
        //we don't combine below the threshold unless the fees are 0 to avoid paying fees over fees over fees
        if (!maxSize && nTotalRewardsValue < nAutoCombineThreshold * COIN && nFeeRequired > 0) {
=======

        //we don't combine below the threshold unless the fees are 0 to avoid paying fees over fees over fees
        if (!maxSize && nTotalRewardsValue < nAutoCombineThreshold * COIN && nFeeRequired > 0)
            continue;

        if (!pwalletMain->CommitTransaction(wtx, reservekey)) {
            LogPrintf("AutoCombineDust transaction commit failed\n");
>>>>>>> 43ae777d
            continue;
        }
        if (!pwalletMain->CommitTransaction(wtx, reservekey)) {
            LogPrintf("AutoCombineDust transaction commit failed\n");
            break;
            // continue;
        }
        LogPrintf("AutoCombineDust sent transaction\n");

        delete coinControl;
        coinControl = NULL;
        vRewardCoins.clear();
    }
}

bool CWallet::MultiSend()
{
    if (IsInitialBlockDownload() || IsLocked()) {
        return false;
    }

    if (chainActive.Tip()->nHeight <= nLastMultiSendHeight) {
        LogPrintf("Multisend: lastmultisendheight is higher than current best height\n");
        return false;
    }

    std::vector<COutput> vCoins;
    AvailableCoins(vCoins);
    int stakeSent = 0;
    int mnSent = 0;
    BOOST_FOREACH (const COutput& out, vCoins) {
        //need output with precise confirm count - this is how we identify which is the output to send
        if (out.tx->GetDepthInMainChain() != COINBASE_MATURITY + 1)
            continue;

        COutPoint outpoint(out.tx->GetHash(), out.i);
        bool sendMSonMNReward = fMultiSendMasternodeReward && outpoint.IsMasternodeReward(out.tx);
        bool sendMSOnStake = fMultiSendStake && out.tx->IsCoinStake() && !sendMSonMNReward; //output is either mnreward or stake reward, not both

        if (!(sendMSOnStake || sendMSonMNReward))
            continue;

        CTxDestination destMyAddress;
        if (!ExtractDestination(out.tx->vout[out.i].scriptPubKey, destMyAddress)) {
            LogPrintf("Multisend: failed to extract destination\n");
            continue;
        }

        //Disabled Addresses won't send MultiSend transactions
        if (vDisabledAddresses.size() > 0) {
            for (unsigned int i = 0; i < vDisabledAddresses.size(); i++) {
                if (vDisabledAddresses[i] == CBitcoinAddress(destMyAddress).ToString()) {
                    LogPrintf("Multisend: disabled address preventing multisend\n");
                    return false;
                }
            }
        }

        // create new coin control, populate it with the selected utxo, create sending vector
        CCoinControl* cControl = new CCoinControl();
        COutPoint outpt(out.tx->GetHash(), out.i);
        cControl->Select(outpt);
        cControl->destChange = destMyAddress;

        CWalletTx wtx;
        CReserveKey keyChange(this); // this change address does not end up being used, because change is returned with coin control switch
        CAmount nFeeRet = 0;
        vector<pair<CScript, CAmount> > vecSend;

        // loop through multisend vector and add amounts and addresses to the sending vector
        const isminefilter filter = ISMINE_SPENDABLE;
        CAmount nAmount = 0;
        for (unsigned int i = 0; i < vMultiSend.size(); i++) {
            // MultiSend vector is a pair of 1)Address as a std::string 2) Percent of stake to send as an int
            nAmount = ((out.tx->GetCredit(filter) - out.tx->GetDebit(filter)) * vMultiSend[i].second) / 100;
            CBitcoinAddress strAddSend(vMultiSend[i].first);
            CScript scriptPubKey;
            scriptPubKey = GetScriptForDestination(strAddSend.Get());
            vecSend.push_back(make_pair(scriptPubKey, nAmount));
        }

        //get the fee amount
        CWalletTx wtxdummy;
        string strErr;
        CreateTransaction(vecSend, wtxdummy, keyChange, nFeeRet, strErr, cControl, ALL_COINS, false, CAmount(0));
        CAmount nLastSendAmount = vecSend[vecSend.size() - 1].second;
        if (nLastSendAmount < nFeeRet + 500) {
            LogPrintf("%s: fee of %d is too large to insert into last output\n", __func__, nFeeRet + 500);
            return false;
        }
        vecSend[vecSend.size() - 1].second = nLastSendAmount - nFeeRet - 500;

        // Create the transaction and commit it to the network
        if (!CreateTransaction(vecSend, wtx, keyChange, nFeeRet, strErr, cControl, ALL_COINS, false, CAmount(0))) {
            LogPrintf("MultiSend createtransaction failed\n");
            return false;
        }

        if (!CommitTransaction(wtx, keyChange)) {
            LogPrintf("MultiSend transaction commit failed\n");
            return false;
        } else
            fMultiSendNotify = true;

        delete cControl;

        //write nLastMultiSendHeight to DB
        CWalletDB walletdb(strWalletFile);
        nLastMultiSendHeight = chainActive.Tip()->nHeight;
        if (!walletdb.WriteMSettings(fMultiSendStake, fMultiSendMasternodeReward, nLastMultiSendHeight))
            LogPrintf("Failed to write MultiSend setting to DB\n");

        LogPrintf("MultiSend successfully sent\n");
        if (sendMSOnStake)
            stakeSent++;
        else
            mnSent++;

        //stop iterating if we are done
        if (mnSent > 0 && stakeSent > 0)
            return true;
        if (stakeSent > 0 && !fMultiSendMasternodeReward)
            return true;
        if (mnSent > 0 && !fMultiSendStake)
            return true;
    }

    return true;
}

CKeyPool::CKeyPool()
{
    nTime = GetTime();
}

CKeyPool::CKeyPool(const CPubKey& vchPubKeyIn)
{
    nTime = GetTime();
    vchPubKey = vchPubKeyIn;
}

CWalletKey::CWalletKey(int64_t nExpires)
{
    nTimeCreated = (nExpires ? GetTime() : 0);
    nTimeExpires = nExpires;
}

int CMerkleTx::SetMerkleBranch(const CBlock& block)
{
    AssertLockHeld(cs_main);
    CBlock blockTmp;

    // Update the tx's hashBlock
    hashBlock = block.GetHash();

    // Locate the transaction
    for (nIndex = 0; nIndex < (int)block.vtx.size(); nIndex++)
        if (block.vtx[nIndex] == *(CTransaction*)this)
            break;
    if (nIndex == (int)block.vtx.size()) {
        vMerkleBranch.clear();
        nIndex = -1;
        LogPrintf("ERROR: SetMerkleBranch() : couldn't find tx in block\n");
        return 0;
    }

    // Fill in merkle branch
    vMerkleBranch = block.GetMerkleBranch(nIndex);

    // Is the tx in a block that's in the main chain
    BlockMap::iterator mi = mapBlockIndex.find(hashBlock);
    if (mi == mapBlockIndex.end())
        return 0;
    const CBlockIndex* pindex = (*mi).second;
    if (!pindex || !chainActive.Contains(pindex))
        return 0;

    return chainActive.Height() - pindex->nHeight + 1;
}

int CMerkleTx::GetDepthInMainChainINTERNAL(const CBlockIndex*& pindexRet) const
{
    if (hashBlock == 0 || nIndex == -1)
        return 0;
    AssertLockHeld(cs_main);

    // Find the block it claims to be in
    BlockMap::iterator mi = mapBlockIndex.find(hashBlock);
    if (mi == mapBlockIndex.end())
        return 0;
    CBlockIndex* pindex = (*mi).second;
    if (!pindex || !chainActive.Contains(pindex))
        return 0;

    // Make sure the merkle branch connects to this block
    if (!fMerkleVerified) {
        if (CBlock::CheckMerkleBranch(GetHash(), vMerkleBranch, nIndex) != pindex->hashMerkleRoot)
            return 0;
        fMerkleVerified = true;
    }

    pindexRet = pindex;
    return chainActive.Height() - pindex->nHeight + 1;
}

int CMerkleTx::GetDepthInMainChain(const CBlockIndex*& pindexRet, bool enableIX) const
{
    AssertLockHeld(cs_main);
    int nResult = GetDepthInMainChainINTERNAL(pindexRet);
    if (nResult == 0 && !mempool.exists(GetHash()))
        return -1; // Not in chain, not in mempool

    if (enableIX) {
        if (nResult < 6) {
            int signatures = GetTransactionLockSignatures();
            if (signatures >= SWIFTTX_SIGNATURES_REQUIRED) {
                return nSwiftTXDepth + nResult;
            }
        }
    }

    return nResult;
}

int CMerkleTx::GetBlocksToMaturity() const
{
    if (!(IsCoinBase() || IsCoinStake()))
        return 0;
    return max(0, (Params().COINBASE_MATURITY() + 1) - GetDepthInMainChain());
}


bool CMerkleTx::AcceptToMemoryPool(bool fLimitFree, bool fRejectInsaneFee, bool ignoreFees)
{
    CValidationState state;
    bool fAccepted = ::AcceptToMemoryPool(mempool, state, *this, fLimitFree, NULL, fRejectInsaneFee, ignoreFees);
    if (!fAccepted)
        LogPrintf("%s : %s\n", __func__, state.GetRejectReason());
    return fAccepted;
}

int CMerkleTx::GetTransactionLockSignatures() const
{
    if (fLargeWorkForkFound || fLargeWorkInvalidChainFound) return -2;
    if (!IsSporkActive(SPORK_2_SWIFTTX)) return -3;
    if (!fEnableSwiftTX) return -1;

    //compile consessus vote
    std::map<uint256, CTransactionLock>::iterator i = mapTxLocks.find(GetHash());
    if (i != mapTxLocks.end()) {
        return (*i).second.CountSignatures();
    }

    return -1;
}

bool CMerkleTx::IsTransactionLockTimedOut() const
{
    if (!fEnableSwiftTX) return 0;

    //compile consessus vote
    std::map<uint256, CTransactionLock>::iterator i = mapTxLocks.find(GetHash());
    if (i != mapTxLocks.end()) {
        return GetTime() > (*i).second.nTimeout;
    }

    return false;
}

bool CWallet::ReadAccountList(std::string& accountList) {
    return CWalletDB(strWalletFile).ReadStealthAccountList(accountList);
}

bool CWallet::ReadStealthAccount(const std::string& strAccount, CStealthAccount& account) {
    return CWalletDB(strWalletFile).ReadStealthAccount(strAccount, account);
}

bool CWallet::ComputeStealthPublicAddress(const std::string& accountName, std::string& pubAddress) {
    CStealthAccount account;
    if (CWalletDB(strWalletFile).ReadStealthAccount(accountName, account)) {
        return EncodeStealthPublicAddress(account.viewAccount.vchPubKey, account.spendAccount.vchPubKey, pubAddress);
    }
    return false;
}

bool CWallet::ComputeIntegratedPublicAddress(const uint64_t paymentID, const std::string& accountName, std::string& pubAddress) {
    CStealthAccount account;
    if (CWalletDB(strWalletFile).ReadStealthAccount(accountName, account)) {
        return EncodeIntegratedAddress(account.viewAccount.vchPubKey, account.spendAccount.vchPubKey, paymentID, pubAddress);
    }
    return false;
}

void add1s(std::string& s, int wantedSize) {
    int currentLength = s.length();
    for(int i = 0; i < wantedSize - currentLength; i++) {
        s = "1" + s;
    }
}


bool CWallet::encodeStealthBase58(const std::vector<unsigned char>& raw, std::string& stealth) {
    //in monero, the size is 69 and 77, respectively
    if (raw.size() != 71 && raw.size() != 79) {
        return false;
    }
    stealth = "";

    //Encoding Base58 using block=8 bytes
    int i = 0;
    while(i < (int)raw.size()) {
        std::vector<unsigned char> input8;
        std::copy(raw.begin() + i, raw.begin() + i + 8, std::back_inserter(input8));//copy 8 bytes
        std::string out = EncodeBase58(input8);
        if (out.length() < 11) {
            add1s(out, 11);
        }
        stealth += out;
        i += 8;
        if (i + 8 > (int)raw.size()) {
            //the last block of 7
            std::vector<unsigned char> input7;
            std::copy(raw.begin() + i, raw.begin() + i + 7, std::back_inserter(input7));//copy 7 bytes
            std::string out11 = EncodeBase58(input7);
            add1s(out11, 11);
            stealth += out11;
            i += 7;
        }
    }
    return true;
}

bool CWallet::EncodeStealthPublicAddress(const std::vector<unsigned char>& pubViewKey, const std::vector<unsigned char>& pubSpendKey, std::string& pubAddrb58) {
    std::vector<unsigned char> pubAddr;
    pubAddr.push_back(18);  //1 byte
    std::copy(pubSpendKey.begin(), pubSpendKey.begin() + 33, std::back_inserter(pubAddr));//copy 33 bytes
    std::copy(pubViewKey.begin(), pubViewKey.begin() + 33, std::back_inserter(pubAddr));//copy 33 bytes
    uint256 h = Hash(pubAddr.begin(), pubAddr.end());
    unsigned char* begin = h.begin();
    pubAddr.push_back(*(begin));
    pubAddr.push_back(*(begin + 1));
    pubAddr.push_back(*(begin + 2));
    pubAddr.push_back(*(begin + 3));//total 71 bytes intead of 69 bytes as monero

    encodeStealthBase58(pubAddr, pubAddrb58);

    return true;
}

bool CWallet::EncodeIntegratedAddress(const std::vector<unsigned char>& pubViewKey, const std::vector<unsigned char>& pubSpendKey, uint64_t paymentID, std::string& pubAddrb58) {
    std::vector<unsigned char> pubAddr;
    pubAddr.push_back(19);  //1 byte 19 for integrated address
    std::copy(pubSpendKey.begin(), pubSpendKey.begin() + 33, std::back_inserter(pubAddr));//copy 33 bytes
    std::copy(pubViewKey.begin(), pubViewKey.begin() + 33, std::back_inserter(pubAddr));//copy 33 bytes
    std::copy((char*)&paymentID, (char*)&paymentID + sizeof(paymentID), std::back_inserter(pubAddr));//8 bytes of payment id
    uint256 h = Hash(pubAddr.begin(), pubAddr.end());
    unsigned char* begin = h.begin();
    pubAddr.push_back(*(begin));
    pubAddr.push_back(*(begin + 1));
    pubAddr.push_back(*(begin + 2));
    pubAddr.push_back(*(begin + 3));//total 71 bytes intead of 69 bytes as monero

    encodeStealthBase58(pubAddr, pubAddrb58);

    return true;
}

bool CWallet::EncodeStealthPublicAddress(const CPubKey& pubViewKey, const CPubKey& pubSpendKey, std::string& pubAddr) {
    if (pubViewKey.IsCompressed() && pubSpendKey.IsCompressed()) {
        return EncodeStealthPublicAddress(pubViewKey.Raw(), pubSpendKey.Raw(), pubAddr);
    }
    return false;
}

bool CWallet::EncodeIntegratedAddress(const CPubKey& pubViewKey, const CPubKey& pubSpendKey, uint64_t paymentID, std::string& pubAddr) {
    if (pubViewKey.IsCompressed() && pubSpendKey.IsCompressed()) {
        return EncodeIntegratedAddress(pubViewKey.Raw(), pubSpendKey.Raw(), paymentID, pubAddr);
    }
    return false;
}

bool CWallet::GenerateIntegratedAddress(const std::string& accountName, std::string& pubAddr) {
    CStealthAccount account;
    if (CWalletDB(strWalletFile).ReadStealthAccount(accountName, account)) {
        return GenerateIntegratedAddress(account.viewAccount.vchPubKey, account.spendAccount.vchPubKey, pubAddr);
    }
    return false;
}

bool CWallet::GenerateIntegratedAddress(const CPubKey& pubViewKey, const CPubKey& pubSpendKey, std::string& pubAddr) {
    uint64_t paymentID = GetRand(0xFFFFFFFFFFFFFFFF);
    return EncodeIntegratedAddress(pubViewKey, pubSpendKey, paymentID, pubAddr);
}

bool CWallet::DecodeStealthAddress(const std::string& stealth, CPubKey& pubViewKey, CPubKey& pubSpendKey, bool& hasPaymentID, uint64_t& paymentID) {
    if (stealth.length() != 99 && stealth.length() != 110) {
        return false;
    }
    std::vector<unsigned char> raw;
    size_t i = 0;
    while (i < stealth.length()) {
        int npos = 11;
        std::string sub = stealth.substr(i, npos);
        std::vector<unsigned char> decoded;
        if (DecodeBase58(sub, decoded) &&
                ((decoded.size() == 8 && i + 11 < stealth.length() - 1) || (decoded.size() == 7 && i + 11 == stealth.length() - 1))) {
            std::copy(decoded.begin(), decoded.end(), std::back_inserter(raw));
        } else if (sub[0] == '1') {
            //find the last padding character
            size_t lastPad = 0;
            while (lastPad < sub.length() - 1) {
                if (sub[lastPad + 1] != '1') {
                    break;
                }
                lastPad++;
            }
            //check whether '1' is padding
            int padIdx = lastPad;
            while (padIdx >= 0 && sub[padIdx] == '1') {
                std::string str_without_pads = sub.substr(padIdx + 1, sub.length() - padIdx - 1);
                decoded.clear();
                if (DecodeBase58(str_without_pads, decoded)) {
                    if ((decoded.size() == 8 && i + 11 < stealth.length()) || (decoded.size() == 7 && i + 11 == stealth.length())) {
                        std::copy(decoded.begin(), decoded.end(), std::back_inserter(raw));
                        break;
                    } else {
                        decoded.clear();
                    }
                }
                padIdx--;
            }
            if (decoded.size() == 0) {
                //cannot decode this block of stealth address
                return false;
            }
        } else {
            return false;
        }
        i = i + npos;
    }

    if (raw.size() != 71 && raw.size() != 79) {
        return false;
    }
    hasPaymentID = false;
    if (raw.size() == 79) {
        hasPaymentID = true;
    }

    //Check checksum
    uint256 h = Hash(raw.begin(), raw.begin() + raw.size() - 4);
    unsigned char *h_begin = h.begin();
    unsigned char *p_raw = &raw[raw.size() - 4];
    if (memcmp(h_begin, p_raw, 4) != 0) {
        return false;
    }

    std::vector<unsigned char> vchSpend, vchView;
    std::copy(raw.begin() + 1, raw.begin() + 34,std::back_inserter(vchSpend));
    std::copy(raw.begin() + 34, raw.begin() + 67,std::back_inserter(vchView));
    if (hasPaymentID) {
        memcpy((char*)&paymentID, &raw[0] + 67, sizeof(paymentID));
    }
    pubSpendKey.Set(vchSpend.begin(), vchSpend.end());
    pubViewKey.Set(vchView.begin(), vchView.end());

    return true;
}

bool computeStealthDestination(const CKey& secret, const CPubKey& pubViewKey, const CPubKey& pubSpendKey, CPubKey& des) {
    //generate transaction destination: P = Hs(rA)G+B, A = view pub, B = spend pub, r = secret
    //1. Compute rA
    unsigned char rA[65];
    unsigned char B[65];
    memcpy(rA, pubViewKey.begin(), pubViewKey.size());
    if (!secp256k1_ec_pubkey_tweak_mul(rA, pubViewKey.size(), secret.begin())) {
        return false;
    }
    uint256 HS = Hash(rA, rA + pubViewKey.size());

    memcpy(B, pubSpendKey.begin(), pubSpendKey.size());

    if (!secp256k1_ec_pubkey_tweak_add(B, pubSpendKey.size(), HS.begin()))
    	throw runtime_error("Cannot compute stealth destination");
    des.Set(B, B + pubSpendKey.size());
    return true;
}

bool CWallet::ComputeStealthDestination(const CKey& secret, const CPubKey& pubViewKey, const CPubKey& pubSpendKey, CPubKey& des) {
    return computeStealthDestination(secret, pubViewKey, pubSpendKey, des);
}

bool CWallet::GenerateAddress(CPubKey& pub, CPubKey& txPub, CKey& txPriv) const {
    CKey view, spend;
    if (IsLocked()) {
    	LogPrintf("\n%s:Wallet is locked\n", __func__);
    	return false;
    }
    myViewPrivateKey(view);
    mySpendPrivateKey(spend);
    txPriv.MakeNewKey(true);
    txPub = txPriv.GetPubKey();
    return computeStealthDestination(txPriv, view.GetPubKey(), spend.GetPubKey(), pub);
}

bool CWallet::SendToStealthAddress(const std::string& stealthAddr, const CAmount nValue, CWalletTx& wtxNew, bool fUseIX, int ringSize) {
    // Check amount
    if (nValue <= 0)
        throw runtime_error("Invalid amount");

    string strError;
    if (this->IsLocked()) {
        strError = "Error: Wallet locked, unable to create transaction!";
        throw runtime_error(strError);
    }

    if (this->GetSpendableBalance() <= nValue) {
    	strError = "Insufficient spendable funds!";
    	throw runtime_error(strError);
    }

    std::string myAddress;
    ComputeStealthPublicAddress("masteraccount", myAddress);

    //Parse stealth address
    CPubKey pubViewKey, pubSpendKey;
    bool hasPaymentID;
    uint64_t paymentID;
    if (!CWallet::DecodeStealthAddress(stealthAddr, pubViewKey, pubSpendKey, hasPaymentID, paymentID)) {
        throw runtime_error("Stealth address mal-formatted");
    }

    // Generate transaction public key
    CKey secret;
    secret.MakeNewKey(true);
    SetMinVersion(FEATURE_COMPRPUBKEY);
    wtxNew.txPrivM.Set(secret.begin(), secret.end(), true);

    wtxNew.hasPaymentID = 0;
    if (hasPaymentID) {
        wtxNew.hasPaymentID = 1;
        wtxNew.paymentID = paymentID;
    }

    //Compute stealth destination
    CPubKey stealthDes;
    CKey spend;
    mySpendPrivateKey(spend);
    computeStealthDestination(secret, pubViewKey, pubSpendKey, stealthDes);

    CScript scriptPubKey = GetScriptForDestination(stealthDes);
    CReserveKey reservekey(pwalletMain);

    CPubKey changeDes;
    CKey view;
    myViewPrivateKey(view);
    CKey secretChange;
    secretChange.MakeNewKey(true);
    computeStealthDestination(secretChange, view.GetPubKey(), spend.GetPubKey(), changeDes);
    CBitcoinAddress changeAddress(changeDes.GetID());
    CCoinControl control;
    control.destChange = changeAddress.Get();
    control.receiver = changeDes;
    control.txPriv = secretChange;
    CAmount nFeeRequired;
    if (!pwalletMain->CreateTransactionBulletProof(secret, pubViewKey, scriptPubKey, nValue, wtxNew, reservekey,
                                                   nFeeRequired, strError, &control, ALL_COINS, fUseIX, (CAmount)0, stealthAddr == myAddress)) {
        if (nValue + nFeeRequired > pwalletMain->GetBalance())
            strError = strprintf("Error: This transaction requires a transaction fee of at least %s because of its amount, complexity, or use of recently received funds!, nfee=%d, nValue=%d", FormatMoney(nFeeRequired), nFeeRequired, nValue);
        LogPrintf("SendToStealthAddress() : Not enough! %s\n", strError);
        throw runtime_error(strError);
    }
    if (!pwalletMain->CommitTransaction(wtxNew, reservekey, (!fUseIX ? "tx" : "ix"))) {
    	inSpendQueueOutpointsPerSession.clear();
        throw runtime_error(
                "Error: The transaction was rejected! This might happen if some of the coins in your wallet were already spent, such as if you used a copy of wallet.dat and coins were spent in the copy but not marked as spent here.");
    }
    for(size_t i = 0; i < inSpendQueueOutpointsPerSession.size(); i++) {
    	inSpendQueueOutpoints[inSpendQueueOutpointsPerSession[i]] = true;
    	inSpendQueueOutpointsPerSession.clear();
    }
    uint256 hash = wtxNew.GetHash();
    int maxTxPrivKeys = txPrivKeys.size() > wtxNew.vout.size() ? wtxNew.vout.size() : txPrivKeys.size();
    for (int i = 0; i < maxTxPrivKeys; i++) {
    	std::string key = hash.GetHex() + std::to_string(i);
    	CWalletDB(strWalletFile).WriteTxPrivateKey(key, CBitcoinSecret(txPrivKeys[i]).ToString());
    }
    txPrivKeys.clear();
    return true;
}

bool CWallet::IsTransactionForMe(const CTransaction& tx) {
    std::vector<CKey> spends, views;
    if (!allMyPrivateKeys(spends, views) || spends.size() != views.size()) {
        return false;
    }
    for (const CTxOut& out: tx.vout) {
        if (out.IsEmpty()) {
            continue;
        }
        CPubKey txPub(out.txPub);
        for (size_t i = 0; i < spends.size(); i++) {
            CKey& spend = spends[i];
            CKey& view = views[i];
            const CPubKey& pubSpendKey = spend.GetPubKey();
            bool ret = false;

            //compute the tx destination
            //P' = Hs(aR)G+B, a = view private, B = spend pub, R = tx public key
            unsigned char aR[65];
            //copy R into a
            memcpy(aR, txPub.begin(), txPub.size());
            if (!secp256k1_ec_pubkey_tweak_mul(aR, txPub.size(), view.begin())) {
                return false;
            }
            uint256 HS = Hash(aR, aR + txPub.size());
            unsigned char *pHS = HS.begin();
            unsigned char expectedDestination[65];
            memcpy(expectedDestination, pubSpendKey.begin(), pubSpendKey.size());
            if (!secp256k1_ec_pubkey_tweak_add(expectedDestination, pubSpendKey.size(), pHS)) {
            	continue;
            }
            CPubKey expectedDes(expectedDestination, expectedDestination + 33);
            CScript scriptPubKey = GetScriptForDestination(expectedDes);

            if (scriptPubKey == out.scriptPubKey) {
                ret = true;
            }

            if (ret) {
                LOCK(cs_wallet);
                //Compute private key to spend
                //x = Hs(aR) + b, b = spend private key
                unsigned char HStemp[32];
                unsigned char spendTemp[32];
                memcpy(HStemp, HS.begin(), 32);
                memcpy(spendTemp, spend.begin(), 32);
                if (!secp256k1_ec_privkey_tweak_add(HStemp, spendTemp))
                	throw runtime_error("Failed to do secp256k1_ec_privkey_tweak_add");
                CKey privKey;
                privKey.Set(HStemp, HStemp + 32, true);
                CPubKey computed = privKey.GetPubKey();

                //put in map from address to txHash used for qt wallet
                CKeyID tempKeyID = computed.GetID();
                addrToTxHashMap[CBitcoinAddress(tempKeyID).ToString()] = tx.GetHash().GetHex();
                AddKey(privKey);
                CAmount c;
                CKey blind;
                RevealTxOutAmount(tx, out, c, blind);
            }
        }
    }
    return true;
}

bool CWallet::AllMyPublicAddresses(std::vector<std::string>& addresses, std::vector<std::string>& accountNames)
{
    std::string labelList;
    if (!ReadAccountList(labelList)) {
        return true;
    }

    std::vector<std::string> results;
    boost::split(results, labelList, [](char c){return c == ',';});
    std::string masterAddr;
    ComputeStealthPublicAddress("masteraccount", masterAddr);
    accountNames.push_back("Master Account");
    results.push_back(masterAddr);
    for(size_t i = 0; i < results.size(); i++) {
        std::string& accountName = results[i];
        std::string stealthAddr;
        if (ComputeStealthPublicAddress(accountName, stealthAddr)) {
            addresses.push_back(stealthAddr);
            accountNames.push_back(accountName);
        }
    }
    return true;
}

bool CWallet::allMyPrivateKeys(std::vector<CKey>& spends, std::vector<CKey>& views)
{
	if (IsLocked()) {
		return false;
	}
    std::string labelList;
    CKey spend, view;
    mySpendPrivateKey(spend);
    myViewPrivateKey(view);
    spends.push_back(spend);
    views.push_back(view);

    if (!ReadAccountList(labelList)) {
        return true;
    }
    std::vector<std::string> results;
    boost::split(results, labelList, [](char c){return c == ',';});
    for(size_t i = 0; i < results.size(); i++) {
        std::string& accountName = results[i];
        CStealthAccount stealthAcc;
        if (ReadStealthAccount(accountName, stealthAcc)) {
            CKey accSpend, accView;
            GetKey(stealthAcc.spendAccount.vchPubKey.GetID(), accSpend);
            GetKey(stealthAcc.viewAccount.vchPubKey.GetID(), accView);
            spends.push_back(accSpend);
            views.push_back(accView);
        }
    }
    return true;
}

CBitcoinAddress GetAccountAddress(string strAccount, CWallet* pwalletMain)
{
    CWalletDB walletdb(pwalletMain->strWalletFile);

    CAccount account;

    // Generate a new key
    if (!pwalletMain->GetKeyFromPool(account.vchPubKey))
        throw runtime_error("Error: Keypool ran out, please call keypoolrefill first");

    pwalletMain->SetAddressBook(account.vchPubKey.GetID(), strAccount, "receive");
    walletdb.WriteAccount(strAccount, account);

    return CBitcoinAddress(account.vchPubKey.GetID());
}

void CWallet::createMasterKey() const {
    int i = 0;
    CWalletDB pDB(strWalletFile);
    {   
        LOCK(cs_wallet);
        while (i < 10) {
            std::string viewAccountLabel = "viewaccount";
            std::string spendAccountLabel = "spendaccount";

            CAccount viewAccount;
            pDB.ReadAccount(viewAccountLabel, viewAccount);
            if (!viewAccount.vchPubKey.IsValid()) {
                std::string viewAccountAddress = GetAccountAddress(viewAccountLabel, (CWallet*)this).ToString();
            }

            CAccount spendAccount;
            pDB.ReadAccount(spendAccountLabel, spendAccount);
            if (!spendAccount.vchPubKey.IsValid()) {
                std::string spendAccountAddress = GetAccountAddress(spendAccountLabel, (CWallet*)this).ToString();
            }
            if (viewAccount.vchPubKey.GetHex() == "" || spendAccount.vchPubKey.GetHex() == "") {
                i++;
                continue;
            }
            LogPrintf("Created master account");
            break;
        }
    }
}

bool CWallet::mySpendPrivateKey(CKey& spend) const {
	{
		LOCK2(cs_main, cs_wallet);
		if (IsLocked()) {
			LogPrintf("\n%s:Wallet is locked\n", __func__);
			return false;
		}
		std::string spendAccountLabel = "spendaccount";
		CAccount spendAccount;
		CWalletDB pDB(strWalletFile);
		if (!pDB.ReadAccount(spendAccountLabel, spendAccount)) {
			LogPrintf("Cannot Load Spend private key, now create the master keys");
			createMasterKey();
			pDB.ReadAccount(spendAccountLabel, spendAccount);
		}
		const CKeyID& keyID = spendAccount.vchPubKey.GetID();
		GetKey(keyID, spend);
	}
    return true;
}
bool CWallet::myViewPrivateKey(CKey& view) const {
	{
		LOCK2(cs_main, cs_wallet);
		if (IsLocked()) {
			LogPrintf("\n%s:Wallet is locked\n", __func__);
			return false;
		}
		std::string viewAccountLabel = "viewaccount";
		CAccount viewAccount;
		CWalletDB pDB(strWalletFile);
		if (!pDB.ReadAccount(viewAccountLabel, viewAccount)) {
			LogPrintf("Cannot Load view private key, now create the master keys");
			createMasterKey();
			pDB.ReadAccount(viewAccountLabel, viewAccount);
		}
		const CKeyID& keyID = viewAccount.vchPubKey.GetID();
		GetKey(keyID, view);
	}
    return true;
}

bool CWallet::RevealTxOutAmount(const CTransaction &tx, const CTxOut &out, CAmount &amount, CKey& blind) const {
    if (tx.IsCoinBase()) {
        //Coinbase transaction output is not hidden, not need to decrypt
        amount = out.nValue;
        return true;
    }

    if (tx.IsCoinStake()) {
    	if (out.nValue > 0) {
    		amount = out.nValue;
    		return true;
    	}
    }

    if (amountMap.count(out.scriptPubKey) == 1) {
        amount = amountMap[out.scriptPubKey];
        blind.Set(blindMap[out.scriptPubKey].begin(), blindMap[out.scriptPubKey].end(), true);
        return true;
    }

    if (IsLocked()) {
    	return true;
    }

    std::set<CKeyID> keyIDs;
    GetKeys(keyIDs);
    CPubKey sharedSec;
    BOOST_FOREACH(const CKeyID &keyID, keyIDs) {
        CKey privKey;
        GetKey(keyID, privKey);
        CScript scriptPubKey = GetScriptForDestination(privKey.GetPubKey());
        if (scriptPubKey == out.scriptPubKey) {
            CPubKey txPub(&(out.txPub[0]), &(out.txPub[0]) + 33);
            CKey view;
            if (myViewPrivateKey(view)) {
                computeSharedSec(tx, out, sharedSec);
                uint256 val = out.maskValue.amount;
                uint256 mask = out.maskValue.mask;
                CKey decodedMask;
                ECDHInfo::Decode(mask.begin(), val.begin(), sharedSec, decodedMask, amount);
                amountMap[out.scriptPubKey] = amount;
                blindMap[out.scriptPubKey] = decodedMask;
                blind.Set(blindMap[out.scriptPubKey].begin(), blindMap[out.scriptPubKey].end(), true);
                return true;
            }
        }
    }
    //Do we need to reconstruct the private to spend the tx out put?
    amount = 0;
    return false;
}

bool CWallet::findCorrespondingPrivateKey(const CTxOut &txout, CKey &key) const {
    std::set<CKeyID> keyIDs;
    GetKeys(keyIDs);
    BOOST_FOREACH(const CKeyID &keyID, keyIDs) {
        CBitcoinAddress address(keyID);
        GetKey(keyID, key);
        CPubKey pub = key.GetPubKey();
        CScript script = GetScriptForDestination(pub);
        if (script == txout.scriptPubKey) {
            return true;
        }
    }
    return false;
}

bool CWallet::generateKeyImage(const CScript& scriptPubKey, CKeyImage& img) const {
    std::set<CKeyID> keyIDs;
    GetKeys(keyIDs);
    CKey key;
    unsigned char pubData[65];
    BOOST_FOREACH(const CKeyID &keyID, keyIDs) {
        CBitcoinAddress address(keyID);
        GetKey(keyID, key);
        CPubKey pub = key.GetPubKey();
        CScript script = GetScriptForDestination(pub);
        if (script == scriptPubKey) {
            uint256 hash = pub.GetHash();
            pubData[0] = *(pub.begin());
            memcpy(pubData + 1, hash.begin(), 32);
            CPubKey newPubKey(pubData, pubData + 33);
            //P' = Hs(aR)G+B, a = view private, B = spend pub, R = tx public key
            unsigned char ki[65];
            //copy newPubKey into ki
            memcpy(ki, newPubKey.begin(), newPubKey.size());
            while (!secp256k1_ec_pubkey_tweak_mul(ki, newPubKey.size(), key.begin())) {
                hash = newPubKey.GetHash();
                pubData[0] = *(newPubKey.begin());
                memcpy(pubData + 1, hash.begin(), 32);
                newPubKey.Set(pubData, pubData + 33);
                memcpy(ki, newPubKey.begin(), newPubKey.size());
            }

            img = CKeyImage(ki, ki + 33);
            return true;
        }
    }
    return false;
}

bool CWallet::generateKeyImage(const CPubKey& pub, CKeyImage& img) const {
    CScript script = GetScriptForDestination(pub);
    return generateKeyImage(script, img);
}

bool CWallet::EncodeTxOutAmount(CTxOut &out, const CAmount &amount, const unsigned char *sharedSec, bool isCoinstake) {
    if (amount < 0) {
        return false;
    }
    //generate random mask
    if (!isCoinstake) {
		out.maskValue.inMemoryRawBind.MakeNewKey(true);
		memcpy(out.maskValue.mask.begin(), out.maskValue.inMemoryRawBind.begin(), 32);
		uint256 tempAmount((uint64_t) amount);
		memcpy(out.maskValue.amount.begin(), tempAmount.begin(), 32);
		CPubKey sharedPub(sharedSec, sharedSec + 33);
		ECDHInfo::Encode(out.maskValue.inMemoryRawBind, amount, sharedPub, out.maskValue.mask, out.maskValue.amount);
		out.maskValue.hashOfKey = Hash(sharedSec, sharedSec + 33);
    } else {
    	uint256 tempAmount((uint64_t) amount);
    	out.maskValue.amount.SetNull();
    	memcpy(out.maskValue.amount.begin(), tempAmount.begin(), 32);
    	CPubKey sharedPub(sharedSec, sharedSec + 33);
    	ecdhEncode(out.maskValue.mask.begin(), out.maskValue.amount.begin(), sharedPub.begin(), sharedPub.size());
    	out.maskValue.hashOfKey = Hash(sharedSec, sharedSec + 33);
    }
    return true;
}

CAmount CWallet::getCOutPutValue(const COutput &output) const {
    const CTxOut &out = output.tx->vout[output.i];
    CAmount amount = 0;
    CKey blind;
    RevealTxOutAmount((const CTransaction&)(*output.tx), out, amount, blind);
    return amount;
}

CAmount CWallet::getCTxOutValue(const CTransaction &tx, const CTxOut &out) const {
    CAmount amount = 0;
    CKey blind;
    RevealTxOutAmount(tx, out, amount, blind);
    return amount;
}<|MERGE_RESOLUTION|>--- conflicted
+++ resolved
@@ -2667,7 +2667,7 @@
                     // coin control: send change to custom address
                     //TODO: change transaction output needs to be stealth as well: add code for stealth transaction here
                     scriptChange = GetScriptForDestination(coinControl->receiver);
-                    
+
                     CTxOut newTxOut(nChange, scriptChange);
                     txPrivKeys.push_back(coinControl->txPriv);
                     CPubKey txPubChange = coinControl->txPriv.GetPubKey();
@@ -2679,24 +2679,15 @@
                     CAmount nFeeNeeded = max(nFeePay, GetMinimumFee(nBytes, nTxConfirmTarget, mempool));
                     newTxOut.nValue -= nFeeNeeded;
                     txNew.nTxFee = nFeeNeeded;
+
+                    LogPrintf("\n%s: nFeeNeeded=%d\n", __func__, txNew.nTxFee);
                                         // Never create
                     CPubKey shared;
                     computeSharedSec(txNew, newTxOut, shared);
                     EncodeTxOutAmount(newTxOut, newTxOut.nValue, shared.begin());
-<<<<<<< HEAD
-                    //dust outputs; if we would, just
-                    // add the dust to the fee.
-                    if (newTxOut.IsDust(::minRelayTxFee)) {
-                        nFeeRet += nChange;
-                        nChange = 0;
-                        reservekey.ReturnKey();
-                    } else {
-                        txNew.vout.push_back(newTxOut);
-                    }
-=======
+
                     vector<CTxOut>::iterator position = txNew.vout.begin() + GetRandInt(txNew.vout.size() + 1);
                     txNew.vout.insert(position, newTxOut);
->>>>>>> 43ae777d
                 } else {
                     return false;
                 }
@@ -4955,7 +4946,6 @@
     }
 
     map<CBitcoinAddress, vector<COutput> > mapCoinsByAddress = AvailableCoinsByAddress(true, nAutoCombineThreshold * COIN);
-<<<<<<< HEAD
     vector<COutput> vRewardCoins;
     CCoinControl* coinControl = NULL;
     CAmount nTotalRewardsValue = 0;
@@ -4980,26 +4970,6 @@
         BOOST_FOREACH (const COutput& out, vCoins) {
             if (!out.fSpendable)
                 continue;
-=======
-
-    //coins are sectioned by address. This combination code only wants to combine inputs that belong to the same address
-    for (map<CBitcoinAddress, vector<COutput> >::iterator it = mapCoinsByAddress.begin(); it != mapCoinsByAddress.end(); it++) {
-        vector<COutput> vCoins, vRewardCoins;
-        bool maxSize = false;
-        vCoins = it->second;
-
-        // We don't want the tx to be refused for being too large
-        // we use 50 bytes as a base tx size (2 output: 2*34 + overhead: 10 -> 90 to be certain)
-        unsigned int txSizeEstimate = 90;
-
-        //find masternode rewards that need to be combined
-        CCoinControl* coinControl = new CCoinControl();
-        CAmount nTotalRewardsValue = 0;
-        BOOST_FOREACH (const COutput& out, vCoins) {
-            if (!out.fSpendable)
-                continue;
-
->>>>>>> 43ae777d
             //no coins should get this far if they dont have proper maturity, this is double checking
             if (out.tx->IsCoinStake() && out.tx->GetDepthInMainChain() < COINBASE_MATURITY + 1)
                 continue;          
@@ -5007,21 +4977,12 @@
             COutPoint outpt(out.tx->GetHash(), out.i);
             coinControl->Select(outpt);
             vRewardCoins.push_back(out);
-<<<<<<< HEAD
             nTotalRewardsValue += getCOutPutValue(out);
 
             // Combine to the threshold and not way above
             if (nTotalRewardsValue > nAutoCombineThreshold * COIN)
                 break;
             
-=======
-            nTotalRewardsValue += out.Value();
-
-            // Combine to the threshold and not way above
-            if (nTotalRewardsValue > nAutoCombineThreshold * COIN)
-                continue;
-
->>>>>>> 43ae777d
             // Around 180 bytes per input. We use 190 to be certain
             txSizeEstimate += 190;
             if (txSizeEstimate >= MAX_STANDARD_TX_SIZE - 200) {
@@ -5063,7 +5024,6 @@
         coinControl->destChange = changeAddress.Get();
         coinControl->receiver = stealthDes;
         coinControl->txPriv = secret;
-<<<<<<< HEAD
 
         CReserveKey reservekey(pwalletMain);
         CAmount nFeeRequired;
@@ -5071,33 +5031,13 @@
 
         // 10% safety margin to avoid "Insufficient funds" errors
         vecSend[0].second = nTotalRewardsValue - (nTotalRewardsValue / 10);
-=======
-
-        CReserveKey reservekey(pwalletMain);
-        CAmount nFeeRequired;
-        string strErr;
-
-        // 10% safety margin to avoid "Insufficient funds" errors
-        vecSend[0].second = nTotalRewardsValue - (nTotalRewardsValue / 10);
-
->>>>>>> 43ae777d
         if (!pwalletMain->CreateTransactionBulletProof(secret, view.GetPubKey(), vecSend, wtx, reservekey,
                                                    nFeeRequired, strErr, coinControl, ALL_COINS, false, (CAmount)0)) {
             LogPrintf("AutoCombineDust createtransaction failed, reason: %s\n", strErr);
             continue;
         }
-<<<<<<< HEAD
         //we don't combine below the threshold unless the fees are 0 to avoid paying fees over fees over fees
         if (!maxSize && nTotalRewardsValue < nAutoCombineThreshold * COIN && nFeeRequired > 0) {
-=======
-
-        //we don't combine below the threshold unless the fees are 0 to avoid paying fees over fees over fees
-        if (!maxSize && nTotalRewardsValue < nAutoCombineThreshold * COIN && nFeeRequired > 0)
-            continue;
-
-        if (!pwalletMain->CommitTransaction(wtx, reservekey)) {
-            LogPrintf("AutoCombineDust transaction commit failed\n");
->>>>>>> 43ae777d
             continue;
         }
         if (!pwalletMain->CommitTransaction(wtx, reservekey)) {
