--- conflicted
+++ resolved
@@ -96,27 +96,13 @@
     }
 }
 
-void ECDHInfo::ComputeSharedSec(const CKey& priv, const CPubKey& pubKey, CPubKey& sharedSec, int currentHeight) {
+void ECDHInfo::ComputeSharedSec(const CKey& priv, const CPubKey& pubKey, CPubKey& sharedSec) {
     sharedSec.Set(pubKey.begin(), pubKey.end());
     unsigned char temp[65];
     memcpy(temp, sharedSec.begin(), sharedSec.size());
-<<<<<<< HEAD
     secp256k1_ec_pubkey_tweak_mul(temp, sharedSec.size(), priv.begin());
     sharedSec.Set(temp, temp + 33);
     std::cout << "Shared sec size = " << sharedSec.size() << std::endl;
-=======
-    if (!secp256k1_ec_pubkey_tweak_mul(temp, sharedSec.size(), priv.begin())) {
-        return;
-    }
-
-    /*if (currentHeight != -1 && currentHeight <= 32000) {
-        sharedSec.Set(temp, temp + 65);
-    } if (currentHeight == -1 && chainActive.Tip()->nHeight <= 32000) {
-        sharedSec.Set(temp, temp + 65);
-    } else {*/
-    sharedSec.Set(temp, temp + 33);
-    //}
->>>>>>> d555f5fa
 }
 
 void ECDHInfo::Encode(const CKey& mask, const CAmount& amount, const CPubKey& sharedSec, uint256& encodedMask, uint256& encodedAmount)
@@ -145,7 +131,6 @@
         memcpy(tempDecoded, decodedMask.begin(), 32);
         ecdhDecode(tempDecoded, tempAmount, constantKey.begin(), constantKey.size());
     }
-
     decodedMask.Set(tempDecoded, tempDecoded + 32, 32);
     memcpy(&decodedAmount, tempAmount, 8);
 }
@@ -2747,11 +2732,7 @@
                             //so that every fullnode can verify the exact transaction amount within the transaction
                             sharedSec.Set(txout.txPub.begin(), txout.txPub.end());
                         } else {
-<<<<<<< HEAD
                             ECDHInfo::ComputeSharedSec(txPrivDes, recipientViewKey, sharedSec);
-=======
-                            ECDHInfo::ComputeSharedSec(wtxNew.txPrivM, recipientViewKey, sharedSec, chainActive.Tip()->nHeight);
->>>>>>> d555f5fa
                         }
                         EncodeTxOutAmount(txout, txout.nValue, sharedSec.begin());
                         txNew.vout.push_back(txout);
@@ -2786,11 +2767,7 @@
                                 //so that every fullnode can verify the exact transaction amount within the transaction
                                 sharedSec.Set(out.txPub.begin(), out.txPub.end());
                             } else {
-<<<<<<< HEAD
                                 ECDHInfo::ComputeSharedSec(txPrivDes, recipientViewKey, sharedSec);
-=======
-                                ECDHInfo::ComputeSharedSec(wtxNew.txPrivM, recipientViewKey, sharedSec, chainActive.Tip()->nHeight);
->>>>>>> d555f5fa
                             }
                             EncodeTxOutAmount(out, out.nValue, sharedSec.begin());
                             txNew.vout.push_back(out);
@@ -2835,10 +2812,7 @@
                 }
 
                 CAmount nChange = nValueIn - nValue - nFeeRet;
-<<<<<<< HEAD
                 //std::cout << "change = " << nChange << std::endl;
-=======
->>>>>>> d555f5fa
 
                 //over pay for denominated transactions
                 if (coin_type == ONLY_DENOMINATED) {
@@ -2883,11 +2857,7 @@
                     CPubKey shared;
                     //CKey view;
                     //myViewPrivateKey(view);
-<<<<<<< HEAD
                     computeSharedSec(txNew, newTxOut, shared);
-=======
-                    computeSharedSec(txNew, shared, chainActive.Tip()->nHeight);
->>>>>>> d555f5fa
                     EncodeTxOutAmount(newTxOut, nChange, shared.begin());
                     // Never create dust outputs; if we would, just
                     // add the dust to the fee.
@@ -2986,6 +2956,8 @@
     //all in pubkeys + an additional public generated from commitments
     unsigned char allInPubKeys[wtxNew.vin.size() + 1][wtxNew.vin[0].decoys.size() + 1][33];
     unsigned char allKeyImages[wtxNew.vin.size() + 1][33];
+    unsigned char allInCommitments[wtxNew.vin.size()][wtxNew.vin[0].decoys.size() + 1][33];
+    unsigned char allOutCommitments[wtxNew.vout.size()][33];
 
     int myBlindsIdx = 0;
 
@@ -3074,8 +3046,8 @@
     secp256k1_pedersen_blind_sum(both, outSum, (const unsigned char * const *)bptr, npositive + totalCommits, 2 * npositive);
     myBlinds[myBlindsIdx].Set(outSum, outSum + 32, true);
     CPubKey additionalPubKey = myBlinds[myBlindsIdx].GetPubKey();
-    memcpy(allInPubKeys[wtxNew.vin.size()][PI], tempPubKey.begin(), 33);
-    PointHashingSuccessively(additionalPubKey, myBlinds[myBlindsIdx].begin(), allKeyImages[wtxNew.vin.size()][PI]);
+    memcpy(allInPubKeys[wtxNew.vin.size()][PI], additionalPubKey.begin(), 33);
+    PointHashingSuccessively(additionalPubKey, myBlinds[myBlindsIdx].begin(), allKeyImages[wtxNew.vin.size()]);
 
     CKey alpha_additional;
     alpha_additional.MakeNewKey(true);
@@ -3089,23 +3061,43 @@
             if (j != PI) {
                 CKey randGen;
                 randGen.MakeNewKey(true);
-                memcpy(S[i][j], randGen.begin(), 32);
+                memcpy(SIJ[i][j], randGen.begin(), 32);
             }
         }
     }
 
     //extract all public keys
     for (int i = 0; i < wtxNew.vin.size(); i++) {
-        for (int j = 0; j < PI; j++) {
-
-        }
-    }
-
-    for (int i = 0; i < wtxNew.vin.size(); i++) {
-        for (int j = PI + 1; j < wtxNew.vin[0].decoys.size() + 1; j++) {
-
-        }
-    }
+        std::vector<COutPoint> decoysForIn;
+        decoysForIn.push_back(wtxNew.vin[i].prevout);
+        for(int j = 0; j < wtxNew.vin[i].decoys.size(); j++) {
+            decoysForIn.push_back(wtxNew.vin[i].decoys[j]);
+        }
+        for (int j = 0; j < wtxNew.vin[0].decoys.size() + 1; j++) {
+            if (j != PI) {
+                CTransaction txPrev;
+                uint256 hashBlock;
+                if (!GetTransaction(decoysForIn[j].hash, txPrev, hashBlock)) {
+                    return false;
+                }
+                CPubKey extractedPub;
+                if (!ExtractPubKey(txPrev.vout[decoysForIn[j].n].scriptPubKey, extractedPub)) {
+                    strFailReason = _("Cannot extract public key from script pubkey");
+                    return false;
+                }
+                memcpy(allInPubKeys[i][j], extractedPub.begin(), 33);
+                memcpy(allInCommitments[i][j], &(txPrev.vout[decoysForIn[j].n].commitment[0]), 33);
+            }
+        }
+    }
+
+    for (int i = 0; i < wtxNew.vout.size(); i++) {
+        memcpy(allOutCommitments[i], &(wtxNew.vout[i].commitment[0]), 33);
+    }
+
+    //filling the additional pubkey elements for decoys: allInPubKeys[wtxNew.vin.size()][..]
+    //allInPubKeys[wtxNew.vin.size()][j] = sum of allInPubKeys[..][j] + sum of allInCommitments[..][j] + sum of allOutCommitments
+    unsigned char sumOfOutCommiments;
 
     //check whether this is a reveal amount transaction
     //only create transaction with reveal amount if it is a masternode collateral transaction
@@ -3461,21 +3453,13 @@
     return CreateTransaction(vecSend, wtxNew, reservekey, nFeeRet, strFailReason, coinControl, coin_type, useIX, nFeePay);
 }
 
-<<<<<<< HEAD
 bool CWallet::computeSharedSec(const CTransaction& tx, const CTxOut& out, CPubKey& sharedSec) const {
-=======
-bool CWallet::computeSharedSec(const CTransaction& tx, CPubKey& sharedSec, int currentHeight) const {
->>>>>>> d555f5fa
     if (tx.txType == TX_TYPE_REVEAL_AMOUNT || tx.txType == TX_TYPE_REVEAL_BOTH) {
         sharedSec.Set(out.txPub.begin(), out.txPub.end());
     } else {
         CKey view;
         myViewPrivateKey(view);
-<<<<<<< HEAD
         ECDHInfo::ComputeSharedSec(view, out.txPub, sharedSec);
-=======
-        ECDHInfo::ComputeSharedSec(view, tx.txPub, sharedSec, currentHeight);
->>>>>>> d555f5fa
     }
     return true;
 }
@@ -3617,11 +3601,7 @@
                             myViewPrivateKey(view);
                             mySpendPrivateKey(spend);
                             CPubKey sharedSec;
-<<<<<<< HEAD
                             computeSharedSec(*pcoin.first, pcoin.first->vout[pcoin.second], sharedSec);
-=======
-                            computeSharedSec(*pcoin.first, sharedSec, pcoin.first->GetBlockHeight());
->>>>>>> d555f5fa
                             //iterates each utxo inside of CheckStakeKernelHash()
                             if (CheckStakeKernelHash(nBits, block, *pcoin.first, prevoutStake, sharedSec.begin(), nTxNewTime, nHashDrift, false, hashProofOfStake, true)) {
                                 LogPrintf("%s: Checking kernel success", __func__);
@@ -6557,55 +6537,25 @@
     GetKeys(keyIDs);
     CPubKey sharedSec;
     BOOST_FOREACH(const CKeyID &keyID, keyIDs) {
-<<<<<<< HEAD
-                    CKey privKey;
-                    GetKey(keyID, privKey);
-                    CScript scriptPubKey = GetScriptForDestination(privKey.GetPubKey());
-                    if (scriptPubKey == out.scriptPubKey) {
-                        //std::cout << "Revealing tx amout" << std::endl;
-                        CPubKey txPub(&(out.txPub[0]), &(out.txPub[0]) + 33);
-                        CKey view;
-                        if (myViewPrivateKey(view)
-                        ) {
-                            computeSharedSec(tx, out, sharedSec);
-                            uint256 val = out.maskValue.amount;
-                            uint256 mask = out.maskValue.mask;
-                            CKey decodedMask;
-                            ECDHInfo::Decode(mask.begin(), val.begin(), sharedSec, decodedMask, amount);
-                            amountMap[out.scriptPubKey] = amount;
-                            blindMap[out.scriptPubKey] = decodedMask;
-                            return true;
-=======
         CKey privKey;
         GetKey(keyID, privKey);
         CScript scriptPubKey = GetScriptForDestination(privKey.GetPubKey());
         if (scriptPubKey == out.scriptPubKey) {
-            CPubKey txPub(&(tx.txPub[0]), &(tx.txPub[0]) + 33);
-            CKey view;        
-            LOCK(cs_wallet);
+            //std::cout << "Revealing tx amout" << std::endl;
+            CPubKey txPub(&(out.txPub[0]), &(out.txPub[0]) + 33);
+            CKey view;
             if (myViewPrivateKey(view)) {
-                CTransaction temp;
-                uint256 hashBlock;
-                int h = chainActive.Tip()->nHeight;
-                /*if (GetTransaction(tx.GetHash(), temp, hashBlock, true)) {
-                    if (mapBlockIndex.count(hashBlock) == 1) {
-                        if (mapBlockIndex[hashBlock] != NULL) {
-                            h = mapBlockIndex[hashBlock]->nHeight;
->>>>>>> d555f5fa
-                        }
-                    }
-                }*/
-                computeSharedSec(tx, sharedSec, h);
+                computeSharedSec(tx, out, sharedSec);
                 uint256 val = out.maskValue.amount;
                 uint256 mask = out.maskValue.mask;
                 CKey decodedMask;
                 ECDHInfo::Decode(mask.begin(), val.begin(), sharedSec, decodedMask, amount);
                 amountMap[out.scriptPubKey] = amount;
+                blindMap[out.scriptPubKey] = decodedMask;
                 return true;
             }
         }
     }
-
     //Do we need to reconstruct the private to spend the tx out put?
     amount = 0;
     return false;
