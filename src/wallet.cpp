--- conflicted
+++ resolved
@@ -5718,14 +5718,8 @@
                             vCoins.push_back(lowestLarger);
                             total += currentLowestLargerAmount;
                         } else {
-<<<<<<< HEAD
-                            if (vCoins.size() < MIN_TX_INPUTS_FOR_SWEEPING) {
-                                return false;
-                            }
-=======
                             LogPrintf("No set of UTXOs to combine into a stakaeble coin =>  autocombine any way if minimum UTXOs satisfied");
                             if (vCoins.size() < MIN_TX_INPUTS_FOR_SWEEPING) return false;
->>>>>>> 168da179
                         }
                     }
                 }
