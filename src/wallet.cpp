// Copyright (c) 2009-2010 Satoshi Nakamoto
// Copyright (c) 2009-2014 The Bitcoin developers
// Copyright (c) 2014-2015 The Dash developers
// Copyright (c) 2015-2018 The PIVX developers
// Copyright (c) 2018-2019 The DAPS Project developers
// Distributed under the MIT software license, see the accompanying
// file COPYING or http://www.opensource.org/licenses/mit-license.php.

#include "wallet.h"

#include "base58.h"
#include "checkpoints.h"
#include "coincontrol.h"
#include "kernel.h"
#include "masternode-budget.h"
#include "net.h"
#include "primitives/transaction.h"
#include "script/script.h"
#include "script/sign.h"
#include "swifttx.h"
#include "timedata.h"
#include "util.h"
#include "utilmoneystr.h"

#include "secp256k1.h"
#include <assert.h>
#include <boost/algorithm/string.hpp>

#include "ecdhutil.h"
#include "obfuscation.h"
#include "secp256k1_bulletproofs.h"
#include "secp256k1_commitment.h"
#include "secp256k1_generator.h"
#include "txdb.h"
#include <boost/algorithm/string/replace.hpp>
#include <boost/filesystem/operations.hpp>
#include <boost/thread.hpp>
#include "masternodeconfig.h"


using namespace std;


/**
 * Settings
 */
CFeeRate payTxFee(DEFAULT_TRANSACTION_FEE);
CAmount maxTxFee = DEFAULT_TRANSACTION_MAXFEE;
unsigned int nTxConfirmTarget = 1;
bool bSpendZeroConfChange = true;
bool bdisableSystemnotifications = false; // Those bubbles can be annoying and slow down the UI when you get lots of trx
bool fSendFreeTransactions = false;
bool fPayAtLeastCustomFee = true;


#include "uint256.h"

//Elliptic Curve Diffie Helman: encodes and decodes the amount b and mask a
void ecdhEncode(unsigned char* unmasked, unsigned char* amount, const unsigned char* sharedSec, int size)
{
    uint256 sharedSec1 = Hash(sharedSec, sharedSec + size);
    uint256 sharedSec2 = Hash(sharedSec1.begin(), sharedSec1.end());

    for (int i = 0; i < 32; i++) {
        unmasked[i] ^= *(sharedSec1.begin() + i);
    }
    unsigned char temp[32];
    memcpy(temp, amount, 32);
    for (int i = 0; i < 32; i++) {
        amount[i] = temp[i % 8] ^ *(sharedSec2.begin() + i);
    }
}
void ecdhDecode(unsigned char* masked, unsigned char* amount, const unsigned char* sharedSec, int size)
{
    uint256 sharedSec1 = Hash(sharedSec, sharedSec + size);
    uint256 sharedSec2 = Hash(sharedSec1.begin(), sharedSec1.end());

    for (int i = 0; i < 32; i++) {
        masked[i] ^= *(sharedSec1.begin() + i);
    }

    unsigned char temp[32];
    memcpy(temp, amount, 32);
    memset(amount, 0, 8);
    for (int i = 0; i < 32; i++) {
        amount[i] = temp[i % 8] ^ *(sharedSec2.begin() + i);
    }
}

static std::string ValueFromAmountToString(const CAmount &amount) {
    bool sign = amount < 0;
    int64_t n_abs = (sign ? -amount : amount);
    int64_t quotient = n_abs / COIN;
    int64_t remainder = n_abs % COIN;
    std::string ret(strprintf("%s%d.%08d", sign ? "-" : "", quotient, remainder));
    return ret;
}

void ECDHInfo::ComputeSharedSec(const CKey& priv, const CPubKey& pubKey, CPubKey& sharedSec)
{
    sharedSec.Set(pubKey.begin(), pubKey.end());
    unsigned char temp[65];
    memcpy(temp, sharedSec.begin(), sharedSec.size());
    if (!secp256k1_ec_pubkey_tweak_mul(temp, sharedSec.size(), priv.begin()))
        throw runtime_error("Cannot compute EC multiplication: secp256k1_ec_pubkey_tweak_mul");
    sharedSec.Set(temp, temp + 33);
}

void ECDHInfo::Encode(const CKey& mask, const CAmount& amount, const CPubKey& sharedSec, uint256& encodedMask, uint256& encodedAmount)
{
    memcpy(encodedMask.begin(), mask.begin(), 32);
    memcpy(encodedAmount.begin(), &amount, 32);
    ecdhEncode(encodedMask.begin(), encodedAmount.begin(), sharedSec.begin(), sharedSec.size());
}

void ECDHInfo::Decode(unsigned char* encodedMask, unsigned char* encodedAmount, const CPubKey& sharedSec, CKey& decodedMask, CAmount& decodedAmount)
{
    unsigned char tempAmount[32], tempDecoded[32];
    memcpy(tempDecoded, encodedMask, 32);
    decodedMask.Set(tempDecoded, tempDecoded + 32, 32);
    memcpy(tempAmount, encodedAmount, 32);
    memcpy(tempDecoded, decodedMask.begin(), 32);
    ecdhDecode(tempDecoded, tempAmount, sharedSec.begin(), sharedSec.size());
    memcpy(&decodedAmount, tempAmount, 8);

    decodedMask.Set(tempDecoded, tempDecoded + 32, true);
    memcpy(&decodedAmount, tempAmount, 8);
}


/**
 * Fees smaller than this (in duffs) are considered zero fee (for transaction creation)
 * We are ~100 times smaller then bitcoin now (2015-06-23), set minTxFee 10 times higher
 * so it's still 10 times lower comparing to bitcoin.
 * Override with -mintxfee
 */
CFeeRate CWallet::minTxFee = CFeeRate(10000);
int64_t nStartupTime = GetAdjustedTime();

/** @defgroup mapWallet
 *
 * @{
 */

struct CompareValueOnly {
    bool operator()(const pair<CAmount, pair<const CWalletTx*, unsigned int> >& t1,
        const pair<CAmount, pair<const CWalletTx*, unsigned int> >& t2) const
    {
        return t1.first < t2.first;
    }
};

std::string COutput::ToString() const
{
    return strprintf("COutput(%s, %d, %d) [%s]", tx->GetHash().ToString(), i, nDepth, FormatMoney(tx->vout[i].nValue));
}

const CWalletTx* CWallet::GetWalletTx(const uint256& hash) const
{
    LOCK(cs_wallet);
    std::map<uint256, CWalletTx>::const_iterator it = mapWallet.find(hash);
    if (it == mapWallet.end())
        return NULL;
    return &(it->second);
}

bool CWallet::checkPassPhraseRule(const char* pass)
{
    bool upper = false;
    bool lower = false;
    bool digit = false;
    bool symbol = false;
    std::string passphrase(pass);
    for (int i = 0; i < passphrase.size(); i++) {
        if (isupper(passphrase[i])) {
            upper = true;
            continue;
        } else if (islower(passphrase[i])) {
            lower = true;
            continue;
        } else if (isdigit(passphrase[i])) {
            digit = true;
            continue;
        } else if (!symbol) {
            symbol = true;
            continue;
        }

        if (upper && lower && digit && symbol)
            break;
    }

    return upper && lower && digit && symbol;
}
CPubKey CWallet::GenerateNewKey()
{
    AssertLockHeld(cs_wallet);                                 // mapKeyMetadata
    bool fCompressed = CanSupportFeature(FEATURE_COMPRPUBKEY); // default to compressed public keys if we want 0.6.0 wallets

    RandAddSeedPerfmon();
    CKey secret;
    secret.MakeNewKey(fCompressed);

    // Compressed public keys were introduced in version 0.6.0
    if (fCompressed)
        SetMinVersion(FEATURE_COMPRPUBKEY);
    CPubKey pubkey = secret.GetPubKey();
    assert(secret.VerifyPubKey(pubkey));

    // Create new metadata
    int64_t nCreationTime = GetTime();
    mapKeyMetadata[pubkey.GetID()] = CKeyMetadata(nCreationTime);
    if (!nTimeFirstKey || nCreationTime < nTimeFirstKey)
        nTimeFirstKey = nCreationTime;

    if (!AddKeyPubKey(secret, pubkey))
        throw std::runtime_error("CWallet::GenerateNewKey() : AddKey failed");
    return pubkey;
}

bool CWallet::AddKeyPubKey(const CKey& secret, const CPubKey& pubkey)
{
    AssertLockHeld(cs_wallet); // mapKeyMetadata
    if (!CCryptoKeyStore::AddKeyPubKey(secret, pubkey))
        return false;

    // check if we need to remove from watch-only
    CScript script;
    script = GetScriptForDestination(pubkey);
    if (HaveWatchOnly(script))
        RemoveWatchOnly(script);

    if (!fFileBacked)
        return true;
    if (!IsCrypted()) {
        return CWalletDB(strWalletFile).WriteKey(pubkey, secret.GetPrivKey(), mapKeyMetadata[pubkey.GetID()]);
    }
    return true;
}

void CWallet::GenerateMultisigWallet(int numSigners) {
    LOCK(cs_wallet);
	if (multiSigPrivView.IsValid() && multiSigPubSpend.IsFullyValid()) return;
	if (IsLocked()) {
		LogPrintf("Wallet need to be unlocked");
		return;
	}
	if (ReadNumSigners() != numSigners) return;

	if (IsWalletGenerated()) {
		LogPrintf("Multisig wallet is already generated");
		return;
	}
	if (numSigners != comboKeys.comboKeys.size()) {
		LogPrintf("numSigners should be equal to the number of signers");
		return;
	}
	if (numSigners <= 0) {
		LogPrintf("multisig not configured yet");
		return;
	}
	unsigned char view[32];
	unsigned char pubSpend[33];
	memcpy(view, &(comboKeys.comboKeys[0].privView[0]), 32);
	secp256k1_pedersen_commitment pubkeysCommitment[numSigners];
	const secp256k1_pedersen_commitment *elements[numSigners];
	secp256k1_pedersen_serialized_pubkey_to_commitment(comboKeys.comboKeys[0].pubSpend.begin(), 33, &pubkeysCommitment[0]);
	elements[0] = &pubkeysCommitment[0];
	for(size_t i = 1; i < comboKeys.comboKeys.size(); i++) {
		if (!secp256k1_ec_privkey_tweak_add(view, &(comboKeys.comboKeys[i].privView[0]))) {
			LogPrintf("Cannot compute private view key");
			return;
		}
		secp256k1_pedersen_serialized_pubkey_to_commitment(comboKeys.comboKeys[i].pubSpend.begin(), 33, &pubkeysCommitment[i]);
		elements[i] = &pubkeysCommitment[i];
	}
	secp256k1_pedersen_commitment out;
	secp256k1_pedersen_commitment_sum_pos(GetContext(), elements, numSigners, &out);
	size_t length;
	secp256k1_pedersen_commitment_to_serialized_pubkey(&out, pubSpend, &length);

	multiSigPrivView.Set(view, view + 32, true);
	multiSigPubSpend.Set(pubSpend, pubSpend + 33);
	AddKey(multiSigPrivView);

    CWalletDB pDB(strWalletFile);
	std::string viewMultisigKeyLabel = "viewmultisig";
	std::string spendMultisigPubLabel = "spendmultisigpub";
	CAccount viewAccount;
	viewAccount.vchPubKey = multiSigPrivView.GetPubKey();
	SetAddressBook(viewAccount.vchPubKey.GetID(), viewMultisigKeyLabel, "receive");
	pDB.WriteAccount(viewMultisigKeyLabel, viewAccount);

	CAccount spendAccount;
	spendAccount.vchPubKey = multiSigPubSpend;
	SetAddressBook(spendAccount.vchPubKey.GetID(), spendMultisigPubLabel, "receive");
	pDB.WriteAccount(spendMultisigPubLabel, spendAccount);
}
bool CWallet::SetHDChain(const CHDChain& chain, bool memonly)
{
    LOCK(cs_wallet);

    if (!CCryptoKeyStore::SetHDChain(chain))
        return false;

    if (!memonly && !CWalletDB(strWalletFile).WriteHDChain(chain))
        throw std::runtime_error(std::string(__func__) + ": WriteHDChain failed");

    return true;
}

bool CWallet::SetCryptedHDChain(const CHDChain& chain, bool memonly)
{
    LOCK(cs_wallet);

    if (!CCryptoKeyStore::SetCryptedHDChain(chain))
        return false;

    if (!memonly) {
        if (!fFileBacked)
            return false;
        if (pwalletdbEncryption) {
            if (!pwalletdbEncryption->WriteCryptedHDChain(chain))
                throw std::runtime_error(std::string(__func__) + ": WriteCryptedHDChain failed");
        } else {
            if (!CWalletDB(strWalletFile).WriteCryptedHDChain(chain))
                throw std::runtime_error(std::string(__func__) + ": WriteCryptedHDChain failed");
        }
    }

    return true;
}

bool CWallet::GetDecryptedHDChain(CHDChain& hdChainRet)
{
    LOCK(cs_wallet);

    CHDChain hdChainTmp;

    if (!GetHDChain(hdChainTmp)) {
        return false;
    }

    if (!DecryptHDChain(hdChainTmp))
        return false;

    // make sure seed matches this chain
    if (hdChainTmp.GetID() != hdChainTmp.GetSeedHash())
        return false;

    hdChainRet = hdChainTmp;

    return true;
}

void CWallet::GenerateNewHDChain(std::string* phrase)
{
    CHDChain newHdChain;

    // NOTE: empty mnemonic means "generate a new one for me"
    std::string strMnemonic = GetArg("-mnemonic", "");
    // NOTE: default mnemonic passphrase is an empty string
    std::string strMnemonicPassphrase = GetArg("-mnemonicpassphrase", "");

    if (phrase) {
        strMnemonic = *phrase;
        strMnemonicPassphrase = "";
    }

    SecureVector vchMnemonic(strMnemonic.begin(), strMnemonic.end());
    SecureVector vchMnemonicPassphrase(strMnemonicPassphrase.begin(), strMnemonicPassphrase.end());

    if (!newHdChain.SetMnemonic(vchMnemonic, vchMnemonicPassphrase, true))
        throw std::runtime_error(std::string(__func__) + ": SetMnemonic failed");

    if (!SetHDChain(newHdChain, false))
        throw std::runtime_error(std::string(__func__) + ": SetHDChain failed");

    if (phrase) {
        CreatePrivacyAccount(true);
    }
}

bool CWallet::IsHDEnabled()
{
    CHDChain hdChainCurrent;
    return GetHDChain(hdChainCurrent);
}

bool CWallet::WriteStakingStatus(bool status)
{
    walletStakingInProgress = true;
    return CWalletDB(strWalletFile).WriteStakingStatus(status);
}
bool CWallet::ReadStakingStatus()
{
    return CWalletDB(strWalletFile).ReadStakingStatus();
}

void CWallet::SetNumSigners(int numSigners)
{
	CWalletDB(strWalletFile).WriteNumSigners(numSigners);
}

int CWallet::ReadNumSigners() const
{
	return CWalletDB(strWalletFile).ReadNumSigners();
}

void CWallet::WriteScreenIndex(int index) const
{
	CWalletDB(strWalletFile).WriteScreenIndex(index);
}
int CWallet::ReadScreenIndex() const
{
	return 	CWalletDB(strWalletFile).ReadScreenIndex();
}

bool CWallet::Write2FA(bool status)
{
    return CWalletDB(strWalletFile).Write2FA(status);
}
bool CWallet::Read2FA()
{
    return CWalletDB(strWalletFile).Read2FA();
}

bool CWallet::Write2FASecret(std::string secret)
{
    return CWalletDB(strWalletFile).Write2FASecret(secret);
}
std::string CWallet::Read2FASecret()
{
    return CWalletDB(strWalletFile).Read2FASecret();
}

bool CWallet::Write2FAPeriod(int period)
{
    return CWalletDB(strWalletFile).Write2FAPeriod(period);
}
int CWallet::Read2FAPeriod()
{
    return CWalletDB(strWalletFile).Read2FAPeriod();
}

bool CWallet::Write2FALastTime(uint64_t lastTime)
{
    return CWalletDB(strWalletFile).Write2FALastTime(lastTime);
}
uint64_t CWallet::Read2FALastTime()
{
    return CWalletDB(strWalletFile).Read2FALastTime();
}

bool CWallet::AddCryptedKey(const CPubKey& vchPubKey,
    const vector<unsigned char>& vchCryptedSecret)
{
    if (!CCryptoKeyStore::AddCryptedKey(vchPubKey, vchCryptedSecret))
        return false;
    if (!fFileBacked)
        return true;
    {
        LOCK(cs_wallet);
        if (pwalletdbEncryption)
            return pwalletdbEncryption->WriteCryptedKey(vchPubKey,
                vchCryptedSecret,
                mapKeyMetadata[vchPubKey.GetID()]);
        else
            return CWalletDB(strWalletFile).WriteCryptedKey(vchPubKey, vchCryptedSecret, mapKeyMetadata[vchPubKey.GetID()]);
    }
    return false;
}

bool CWallet::LoadKeyMetadata(const CPubKey& pubkey, const CKeyMetadata& meta)
{
    AssertLockHeld(cs_wallet); // mapKeyMetadata
    if (meta.nCreateTime && (!nTimeFirstKey || meta.nCreateTime < nTimeFirstKey))
        nTimeFirstKey = meta.nCreateTime;

    mapKeyMetadata[pubkey.GetID()] = meta;
    return true;
}

bool CWallet::LoadCryptedKey(const CPubKey& vchPubKey, const std::vector<unsigned char>& vchCryptedSecret)
{
    return CCryptoKeyStore::AddCryptedKey(vchPubKey, vchCryptedSecret);
}

bool CWallet::AddCScript(const CScript& redeemScript)
{
    if (!CCryptoKeyStore::AddCScript(redeemScript))
        return false;
    if (!fFileBacked)
        return true;
    return CWalletDB(strWalletFile).WriteCScript(Hash160(redeemScript), redeemScript);
}

bool CWallet::LoadCScript(const CScript& redeemScript)
{
    /* A sanity check was added in pull #3843 to avoid adding redeemScripts
     * that never can be redeemed. However, old wallets may still contain
     * these. Do not add them to the wallet and warn. */
    if (redeemScript.size() > MAX_SCRIPT_ELEMENT_SIZE) {
        std::string strAddr = CBitcoinAddress(CScriptID(redeemScript)).ToString();
        LogPrintf("%s: Warning: This wallet contains a redeemScript of size %i which exceeds maximum size %i thus can never be redeemed. Do not use address %s.\n",
            __func__, redeemScript.size(), MAX_SCRIPT_ELEMENT_SIZE, strAddr);
        return true;
    }

    return CCryptoKeyStore::AddCScript(redeemScript);
}

bool CWallet::AddWatchOnly(const CScript& dest)
{
    if (!CCryptoKeyStore::AddWatchOnly(dest))
        return false;
    nTimeFirstKey = 1; // No birthday information for watch-only keys.
    NotifyWatchonlyChanged(true);
    if (!fFileBacked)
        return true;
    return CWalletDB(strWalletFile).WriteWatchOnly(dest);
}

bool CWallet::RemoveWatchOnly(const CScript& dest)
{
    AssertLockHeld(cs_wallet);
    if (!CCryptoKeyStore::RemoveWatchOnly(dest))
        return false;
    if (!HaveWatchOnly())
        NotifyWatchonlyChanged(false);
    if (fFileBacked)
        if (!CWalletDB(strWalletFile).EraseWatchOnly(dest))
            return false;

    return true;
}

bool CWallet::LoadWatchOnly(const CScript& dest)
{
    return CCryptoKeyStore::AddWatchOnly(dest);
}

bool CWallet::AddMultiSig(const CScript& dest)
{
    if (!CCryptoKeyStore::AddMultiSig(dest))
        return false;
    nTimeFirstKey = 1; // No birthday information
    NotifyMultiSigChanged(true);
    if (!fFileBacked)
        return true;
    return CWalletDB(strWalletFile).WriteMultiSig(dest);
}

bool CWallet::RemoveMultiSig(const CScript& dest)
{
    AssertLockHeld(cs_wallet);
    if (!CCryptoKeyStore::RemoveMultiSig(dest))
        return false;
    if (!HaveMultiSig())
        NotifyMultiSigChanged(false);
    if (fFileBacked)
        if (!CWalletDB(strWalletFile).EraseMultiSig(dest))
            return false;

    return true;
}

bool CWallet::LoadMultiSig(const CScript& dest)
{
    return CCryptoKeyStore::AddMultiSig(dest);
}

bool CWallet::RescanAfterUnlock(int fromHeight)
{
    if (IsLocked()) {
        return false;
    }

    if (fImporting || fReindex) {
        return false;
    }
    CBlockIndex* pindex;
    
    if (fromHeight == 0) {
        LOCK2(cs_main, cs_wallet);
        //rescan from scanned position stored in database
        int scannedHeight = 0;
        CWalletDB(strWalletFile).ReadScannedBlockHeight(scannedHeight);
        if (scannedHeight > chainActive.Height() || scannedHeight == 0) {
            pindex = chainActive.Genesis();
        } else {
            pindex = chainActive[scannedHeight];
        }

        {
            if (mapWallet.size() > 0) {
                //looking for highest blocks
                for (map<uint256, CWalletTx>::iterator it = mapWallet.begin(); it != mapWallet.end(); ++it) {
                    CWalletTx* wtx = &((*it).second);
                    uint256 wtxid = (*it).first;
                    if (mapBlockIndex.count(wtx->hashBlock) == 1) {
                        CBlockIndex* pForTx = mapBlockIndex[wtx->hashBlock];
                        if (pForTx != NULL && pForTx->nHeight > pindex->nHeight) {
                            if (chainActive.Contains(pForTx)) {
                                pindex = pForTx;
                            }
                        }
                    }
                }
            }
        }
    } else {
        LOCK2(cs_main, cs_wallet);
        //scan from a specific block height
        if (fromHeight > chainActive.Height()) {
            pindex = chainActive[chainActive.Height()];
        } else {
            pindex = chainActive[fromHeight];
        }
    }

    ScanForWalletTransactions(pindex, true, fromHeight != 0?pindex->nHeight:-1);
    return true;
}

bool CWallet::Unlock(const SecureString& strWalletPassphrase, bool anonymizeOnly)
{
    CCrypter crypter;
    CKeyingMaterial vMasterKey;
    bool rescanNeeded = false;

    {
        LOCK(cs_wallet);
        for (const MasterKeyMap::value_type& pMasterKey : mapMasterKeys) {
            if (!crypter.SetKeyFromPassphrase(strWalletPassphrase, pMasterKey.second.vchSalt, pMasterKey.second.nDeriveIterations, pMasterKey.second.nDerivationMethod))
                return false;
            if (!crypter.Decrypt(pMasterKey.second.vchCryptedKey, vMasterKey))
                continue; // try another master key
            if (CCryptoKeyStore::Unlock(vMasterKey)) {
                fWalletUnlockAnonymizeOnly = anonymizeOnly;
                rescanNeeded = true;
                break;
            }
        }
    }

    if (rescanNeeded) {
        pwalletMain->RescanAfterUnlock(0);
        walletUnlockCountStatus++;
        return true;
    }

    return false;
}

bool CWallet::ChangeWalletPassphrase(const SecureString& strOldWalletPassphrase, const SecureString& strNewWalletPassphrase)
{
    bool fWasLocked = IsLocked();
    bool rescanNeeded = false;
    SecureString strOldWalletPassphraseFinal = strOldWalletPassphrase;

    {
        LOCK(cs_wallet);
        Lock();

        CCrypter crypter;
        CKeyingMaterial vMasterKey;
        for (MasterKeyMap::value_type& pMasterKey : mapMasterKeys) {
            if (!crypter.SetKeyFromPassphrase(strOldWalletPassphraseFinal, pMasterKey.second.vchSalt, pMasterKey.second.nDeriveIterations, pMasterKey.second.nDerivationMethod))
                return false;
            if (!crypter.Decrypt(pMasterKey.second.vchCryptedKey, vMasterKey))
                return false;
            if (CCryptoKeyStore::Unlock(vMasterKey)) {
                int64_t nStartTime = GetTimeMillis();
                crypter.SetKeyFromPassphrase(strNewWalletPassphrase, pMasterKey.second.vchSalt, pMasterKey.second.nDeriveIterations, pMasterKey.second.nDerivationMethod);
                pMasterKey.second.nDeriveIterations = pMasterKey.second.nDeriveIterations * (100 / ((double)(GetTimeMillis() - nStartTime)));

                nStartTime = GetTimeMillis();
                crypter.SetKeyFromPassphrase(strNewWalletPassphrase, pMasterKey.second.vchSalt, pMasterKey.second.nDeriveIterations, pMasterKey.second.nDerivationMethod);
                pMasterKey.second.nDeriveIterations = (pMasterKey.second.nDeriveIterations + pMasterKey.second.nDeriveIterations * 100 / ((double)(GetTimeMillis() - nStartTime))) / 2;

                if (pMasterKey.second.nDeriveIterations < 25000)
                    pMasterKey.second.nDeriveIterations = 25000;

                LogPrintf("Wallet passphrase changed to an nDeriveIterations of %i\n", pMasterKey.second.nDeriveIterations);

                if (!crypter.SetKeyFromPassphrase(strNewWalletPassphrase, pMasterKey.second.vchSalt, pMasterKey.second.nDeriveIterations, pMasterKey.second.nDerivationMethod))
                    return false;
                if (!crypter.Encrypt(vMasterKey, pMasterKey.second.vchCryptedKey))
                    return false;
                CWalletDB(strWalletFile).WriteMasterKey(pMasterKey.first, pMasterKey.second);
                if (fWasLocked)
                    Lock();

                nTimeFirstKey = 1;
                rescanNeeded = true;
                break;
            }
        }
    }

    if (rescanNeeded) {
        pwalletMain->RescanAfterUnlock(0);
        return true;
    }

    return false;
}

void CWallet::SetBestChain(const CBlockLocator& loc)
{
    CWalletDB walletdb(strWalletFile);
    walletdb.WriteBestBlock(loc);
}

bool CWallet::SetMinVersion(enum WalletFeature nVersion, CWalletDB* pwalletdbIn, bool fExplicit)
{
    LOCK(cs_wallet); // nWalletVersion
    if (nWalletVersion >= nVersion)
        return true;

    // when doing an explicit upgrade, if we pass the max version permitted, upgrade all the way
    if (fExplicit && nVersion > nWalletMaxVersion)
        nVersion = FEATURE_LATEST;

    nWalletVersion = nVersion;

    if (nVersion > nWalletMaxVersion)
        nWalletMaxVersion = nVersion;

    if (fFileBacked) {
        CWalletDB* pwalletdb = pwalletdbIn ? pwalletdbIn : new CWalletDB(strWalletFile);
        if (nWalletVersion > 40000)
            pwalletdb->WriteMinVersion(nWalletVersion);
        if (!pwalletdbIn)
            delete pwalletdb;
    }

    return true;
}

bool CWallet::SetMaxVersion(int nVersion)
{
    LOCK(cs_wallet); // nWalletVersion, nWalletMaxVersion
    // cannot downgrade below current version
    if (nWalletVersion > nVersion)
        return false;

    nWalletMaxVersion = nVersion;

    return true;
}

set<uint256> CWallet::GetConflicts(const uint256& txid) const
{
    set<uint256> result;
    AssertLockHeld(cs_wallet);

    std::map<uint256, CWalletTx>::const_iterator it = mapWallet.find(txid);
    if (it == mapWallet.end())
        return result;
    const CWalletTx& wtx = it->second;

    std::pair<TxSpends::const_iterator, TxSpends::const_iterator> range;

    for (const CTxIn& txin : wtx.vin) {
        COutPoint prevout = findMyOutPoint(txin);
        if (mapTxSpends.count(prevout) <= 1)
            continue; // No conflict if zero or one spends
        range = mapTxSpends.equal_range(prevout);
        for (TxSpends::const_iterator it = range.first; it != range.second; ++it)
            result.insert(it->second);
    }
    return result;
}

void CWallet::SyncMetaData(pair<TxSpends::iterator, TxSpends::iterator> range)
{
    // We want all the wallet transactions in range to have the same metadata as
    // the oldest (smallest nOrderPos).
    // So: find smallest nOrderPos:

    int nMinOrderPos = std::numeric_limits<int>::max();
    const CWalletTx* copyFrom = NULL;
    for (TxSpends::iterator it = range.first; it != range.second; ++it) {
        const uint256& hash = it->second;
        int n = mapWallet[hash].nOrderPos;
        if (n < nMinOrderPos) {
            nMinOrderPos = n;
            copyFrom = &mapWallet[hash];
        }
    }
    // Now copy data from copyFrom to rest:
    for (TxSpends::iterator it = range.first; it != range.second; ++it) {
        const uint256& hash = it->second;
        CWalletTx* copyTo = &mapWallet[hash];
        if (copyFrom == copyTo) continue;
        copyTo->mapValue = copyFrom->mapValue;
        copyTo->vOrderForm = copyFrom->vOrderForm;
        // fTimeReceivedIsTxTime not copied on purpose
        // nTimeReceived not copied on purpose
        copyTo->nTimeSmart = copyFrom->nTimeSmart;
        copyTo->fFromMe = copyFrom->fFromMe;
        copyTo->strFromAccount = copyFrom->strFromAccount;
        // nOrderPos not copied on purpose
        // cached members not copied on purpose
    }
}

/**
 * Outpoint is spent if any non-conflicted transaction
 * spends it:
 */
bool CWallet::IsSpent(const uint256& hash, unsigned int n)
{
    const COutPoint outpoint(hash, n);
    std::string keyImageHex;

    pair<TxSpends::const_iterator, TxSpends::const_iterator> range;
    range = mapTxSpends.equal_range(outpoint);
    for (TxSpends::const_iterator it = range.first; it != range.second; ++it) {
        const uint256& wtxid = it->second;
        std::map<uint256, CWalletTx>::const_iterator mit = mapWallet.find(wtxid);
        if (mit != mapWallet.end() && int(mit->second.GetDepthInMainChain()) > int(0)) {
            keyImagesSpends[keyImageHex] = true;
            return true; // Spent
        }
    }

    std::string outString = outpoint.hash.GetHex() + std::to_string(outpoint.n);
    CKeyImage ki = outpointToKeyImages[outString];
    if (IsKeyImageSpend1(ki.GetHex(), uint256())) {
        return true;
    }

    return false;
}

void CWallet::AddToSpends(const COutPoint& outpoint, const uint256& wtxid)
{
    mapTxSpends.insert(make_pair(outpoint, wtxid));
    pair<TxSpends::iterator, TxSpends::iterator> range;
    range = mapTxSpends.equal_range(outpoint);
    SyncMetaData(range);
    inSpendQueueOutpoints.erase(outpoint);
}

std::string CWallet::GetTransactionType(const CTransaction& tx)
{
    if (mapWallet.count(tx.GetHash()) < 1) return "other";
    if (tx.IsCoinBase() || tx.IsCoinStake() || tx.IsCoinAudit()) return "other";
    bool fAllFromMe = true;
    bool fToMe = false;
    bool fAllToMe = true;
    for(size_t i = 0; i < tx.vin.size(); i++) {
        if (!IsMine(tx.vin[i])) {
            fAllFromMe = false;
            break;
        }
    }

    if (fAllFromMe) return "withdrawal";
    for(size_t i = 0; i < tx.vout.size(); i++) {
        if (IsMine(tx.vout[i])) {
            fToMe = true;
        } else {
            fAllToMe = false;
        }
    }

    if (fToMe) return "deposit";
}

void CWallet::AddToSpends(const uint256& wtxid)
{
    assert(mapWallet.count(wtxid));
    CWalletTx& thisTx = mapWallet[wtxid];
    if (thisTx.IsCoinBase()) // Coinbases don't spend anything!
        return;
    for (const CTxIn& txin : thisTx.vin) {
        CKeyImage ki = txin.keyImage;
        COutPoint prevout = findMyOutPoint(txin);
        if (!prevout.IsNull() && isMatchMyKeyImage(ki, prevout)) {
            AddToSpends(prevout, wtxid);
            continue;
        }
    }

    if (thisTx.IsCoinStake()) {
        COutPoint prevout = thisTx.vin[0].prevout;
        AddToSpends(prevout, wtxid);
        std::string outpoint = prevout.hash.GetHex() + std::to_string(prevout.n);
        outpointToKeyImages[outpoint] = thisTx.vin[0].keyImage;
    }
}

bool CWallet::isMatchMyKeyImage(const CKeyImage& ki, const COutPoint& out)
{
    if (mapWallet.count(out.hash) == 0) return false;
    std::string outpoint = out.hash.GetHex() + std::to_string(out.n);
    CKeyImage computed = outpointToKeyImages[outpoint];
    bool ret = (computed == ki);
    return ret;
}

bool CWallet::GetMasternodeVinAndKeys(CTxIn& txinRet, CPubKey& pubKeyRet, CKey& keyRet, std::string strTxHash, std::string strOutputIndex)
{
    // wait for reindex and/or import to finish
    if (fImporting || fReindex) return false;

    // Find possible candidates
    std::vector<COutput> vPossibleCoins;
    AvailableCoins(vPossibleCoins, true, NULL, false, ONLY_1000000);
    if (vPossibleCoins.empty()) {
        LogPrintf("CWallet::GetMasternodeVinAndKeys -- Could not locate any valid masternode vin\n");
        return false;
    }

    if (strTxHash.empty()) // No output specified, select the first one
        return GetVinAndKeysFromOutput(vPossibleCoins[0], txinRet, pubKeyRet, keyRet);

    // Find specific vin
    uint256 txHash = uint256S(strTxHash);

    int nOutputIndex;
    try {
        nOutputIndex = std::stoi(strOutputIndex.c_str());
    } catch (const std::exception& e) {
        LogPrintf("%s: %s on strOutputIndex\n", __func__, e.what());
        return false;
    }

    for (COutput& out : vPossibleCoins)
        if (out.tx->GetHash() == txHash && out.i == nOutputIndex) // found it!
            return GetVinAndKeysFromOutput(out, txinRet, pubKeyRet, keyRet);

    LogPrintf("CWallet::GetMasternodeVinAndKeys -- Could not locate specified masternode vin\n");
    return false;
}

bool CWallet::GetVinAndKeysFromOutput(COutput out, CTxIn& txinRet, CPubKey& pubKeyRet, CKey& keyRet)
{
    // wait for reindex and/or import to finish
    if (fImporting || fReindex) return false;

    CScript pubScript;

    txinRet = CTxIn(out.tx->GetHash(), out.i);
    pubScript = out.tx->vout[out.i].scriptPubKey; // the inputs PubKey

    CTxDestination address1;
    ExtractDestination(pubScript, address1);
    CBitcoinAddress address2(address1);

    CKeyID keyID;
    if (!address2.GetKeyID(keyID)) {
        LogPrintf("CWallet::GetVinAndKeysFromOutput -- Address does not refer to a key\n");
        return false;
    }

    if (!GetKey(keyID, keyRet)) {
        LogPrintf("CWallet::GetVinAndKeysFromOutput -- Private key for address is not known\n");
        return false;
    }

    pubKeyRet = keyRet.GetPubKey();
    return true;
}

bool CWallet::EncryptWallet(const SecureString& strWalletPassphrase)
{
    if (IsCrypted())
        return false;

    CKeyingMaterial vMasterKey;
    RandAddSeedPerfmon();

    vMasterKey.resize(WALLET_CRYPTO_KEY_SIZE);
    GetRandBytes(&vMasterKey[0], WALLET_CRYPTO_KEY_SIZE);

    CMasterKey kMasterKey;
    RandAddSeedPerfmon();

    kMasterKey.vchSalt.resize(WALLET_CRYPTO_SALT_SIZE);
    GetRandBytes(&kMasterKey.vchSalt[0], WALLET_CRYPTO_SALT_SIZE);

    CCrypter crypter;
    int64_t nStartTime = GetTimeMillis();
    crypter.SetKeyFromPassphrase(strWalletPassphrase, kMasterKey.vchSalt, 25000, kMasterKey.nDerivationMethod);
    kMasterKey.nDeriveIterations = 2500000 / ((double)(GetTimeMillis() - nStartTime));

    nStartTime = GetTimeMillis();
    crypter.SetKeyFromPassphrase(strWalletPassphrase, kMasterKey.vchSalt, kMasterKey.nDeriveIterations, kMasterKey.nDerivationMethod);
    kMasterKey.nDeriveIterations = (kMasterKey.nDeriveIterations + kMasterKey.nDeriveIterations * 100 / ((double)(GetTimeMillis() - nStartTime))) / 2;

    if (kMasterKey.nDeriveIterations < 25000)
        kMasterKey.nDeriveIterations = 25000;

    LogPrintf("Encrypting Wallet with an nDeriveIterations of %i\n", kMasterKey.nDeriveIterations);

    if (!crypter.SetKeyFromPassphrase(strWalletPassphrase, kMasterKey.vchSalt, kMasterKey.nDeriveIterations, kMasterKey.nDerivationMethod))
        return false;
    if (!crypter.Encrypt(vMasterKey, kMasterKey.vchCryptedKey))
        return false;

    {
        LOCK(cs_wallet);
        mapMasterKeys[++nMasterKeyMaxID] = kMasterKey;
        if (fFileBacked) {
            assert(!pwalletdbEncryption);
            pwalletdbEncryption = new CWalletDB(strWalletFile);
            if (!pwalletdbEncryption->TxnBegin()) {
                delete pwalletdbEncryption;
                pwalletdbEncryption = NULL;
                return false;
            }
            pwalletdbEncryption->WriteMasterKey(nMasterKeyMaxID, kMasterKey);
        }

        // must get current HD chain before EncryptKeys
        CHDChain hdChainCurrent;
        GetHDChain(hdChainCurrent);

        if (!EncryptKeys(vMasterKey)) {
            if (fFileBacked) {
                pwalletdbEncryption->TxnAbort();
                delete pwalletdbEncryption;
            }
            // We now probably have half of our keys encrypted in memory, and half not...
            // die and let the user reload their unencrypted wallet.
            assert(false);
        }

        if (!hdChainCurrent.IsNull()) {
            assert(EncryptHDChain(vMasterKey));

            CHDChain hdChainCrypted;
            assert(GetHDChain(hdChainCrypted));

            // ids should match, seed hashes should not
            assert(hdChainCurrent.GetID() == hdChainCrypted.GetID());
            assert(hdChainCurrent.GetSeedHash() != hdChainCrypted.GetSeedHash());

            assert(SetCryptedHDChain(hdChainCrypted, false));
        }

        // Encryption was introduced in version 0.4.0
        SetMinVersion(FEATURE_WALLETCRYPT, pwalletdbEncryption, true);

        if (fFileBacked) {
            if (!pwalletdbEncryption->TxnCommit()) {
                delete pwalletdbEncryption;
                // We now have keys encrypted in memory, but not on disk...
                // die to avoid confusion and let the user reload their unencrypted wallet.
                assert(false);
            }

            delete pwalletdbEncryption;
            pwalletdbEncryption = NULL;
        }

        Lock();

        // Need to completely rewrite the wallet file; if we don't, bdb might keep
        // bits of the unencrypted private key in slack space in the database file.
        CDB::Rewrite(strWalletFile);
    }
    NotifyStatusChanged(this);

    return true;
}

int64_t CWallet::IncOrderPosNext(CWalletDB* pwalletdb)
{
    AssertLockHeld(cs_wallet); // nOrderPosNext
    int64_t nRet = nOrderPosNext++;
    if (pwalletdb) {
        pwalletdb->WriteOrderPosNext(nOrderPosNext);
    } else {
        CWalletDB(strWalletFile).WriteOrderPosNext(nOrderPosNext);
    }
    return nRet;
}

CWallet::TxItems CWallet::OrderedTxItems(std::list<CAccountingEntry>& acentries, std::string strAccount)
{
    AssertLockHeld(cs_wallet); // mapWallet
    CWalletDB walletdb(strWalletFile);

    // First: get all CWalletTx and CAccountingEntry into a sorted-by-order multimap.
    TxItems txOrdered;

    // Note: maintaining indices in the database of (account,time) --> txid and (account, time) --> acentry
    // would make this much faster for applications that do this a lot.
    for (map<uint256, CWalletTx>::iterator it = mapWallet.begin(); it != mapWallet.end(); ++it) {
        CWalletTx* wtx = &((*it).second);
        txOrdered.insert(make_pair(wtx->nOrderPos, TxPair(wtx, (CAccountingEntry*)0)));
    }
    acentries.clear();
    walletdb.ListAccountCreditDebit(strAccount, acentries);
    for (CAccountingEntry& entry : acentries) {
        txOrdered.insert(make_pair(entry.nOrderPos, TxPair((CWalletTx*)0, &entry)));
    }

    return txOrdered;
}

void CWallet::MarkDirty()
{
    {
        LOCK(cs_wallet);
        for (PAIRTYPE(const uint256, CWalletTx) & item : mapWallet)
            item.second.MarkDirty();
    }
}

bool CWallet::AddToWallet(const CWalletTx& wtxIn, bool fFromLoadWallet)
{
    uint256 hash = wtxIn.GetHash();
    const uint256& hashBlock = wtxIn.hashBlock;
    CBlockIndex* p = mapBlockIndex[hashBlock];
    if (p) {
        for (CTxIn in : wtxIn.vin) {
            pblocktree->WriteKeyImage(in.keyImage.GetHex(), hashBlock);
        }
    }

    CWalletDB db(strWalletFile);
    for (size_t i = 0; i < wtxIn.vout.size(); i++) {
    	std::string outpoint = hash.GetHex() + std::to_string(i);
    	if (outpointToKeyImages.count(outpoint) == 1 && outpointToKeyImages[outpoint].IsValid()) continue;
		CKeyImage ki;
		//reading key image
    	if (db.ReadKeyImage(outpoint, ki)) {
    		if (ki.IsFullyValid()) {
    			outpointToKeyImages[outpoint] = ki;
    			continue;
    		}
    	}
    	if (IsMine(wtxIn.vout[i])) {
    			//outpointToKeyImages[outpoint] = ki;
    	}
    }

    if (fFromLoadWallet) {
        mapWallet[hash] = wtxIn;
        mapWallet[hash].BindWallet(this);
        AddToSpends(hash);
    } else {
        LOCK(cs_wallet);
        // Inserts only if not already there, returns tx inserted or tx found
        pair<map<uint256, CWalletTx>::iterator, bool> ret = mapWallet.insert(make_pair(hash, wtxIn));
        CWalletTx& wtx = (*ret.first).second;
        wtx.BindWallet(this);
        bool fInsertedNew = ret.second;
        if (fInsertedNew) {
            wtx.nTimeReceived = GetAdjustedTime();
            wtx.nOrderPos = IncOrderPosNext();

            wtx.nTimeSmart = wtx.nTimeReceived;
            if (wtxIn.hashBlock != 0) {
                if (mapBlockIndex.count(wtxIn.hashBlock)) {
                    int64_t latestNow = wtx.nTimeReceived;
                    int64_t latestEntry = 0;
                    {
                        // Tolerate times up to the last timestamp in the wallet not more than 5 minutes into the future
                        int64_t latestTolerated = latestNow + 300;
                        std::list<CAccountingEntry> acentries;
                        TxItems txOrdered = OrderedTxItems(acentries);
                        for (TxItems::reverse_iterator it = txOrdered.rbegin(); it != txOrdered.rend(); ++it) {
                            CWalletTx* const pwtx = (*it).second.first;
                            if (pwtx == &wtx)
                                continue;
                            CAccountingEntry* const pacentry = (*it).second.second;
                            int64_t nSmartTime;
                            if (pwtx) {
                                nSmartTime = pwtx->nTimeSmart;
                                if (!nSmartTime)
                                    nSmartTime = pwtx->nTimeReceived;
                            } else
                                nSmartTime = pacentry->nTime;
                            if (nSmartTime <= latestTolerated) {
                                latestEntry = nSmartTime;
                                if (nSmartTime > latestNow)
                                    latestNow = nSmartTime;
                                break;
                            }
                        }
                    }

                    int64_t blocktime = mapBlockIndex[wtxIn.hashBlock]->GetBlockTime();
                    wtx.nTimeSmart = std::max(latestEntry, std::min(blocktime, latestNow));
                } else
                    LogPrintf("AddToWallet() : found %s in block %s not in index\n",
                        wtxIn.GetHash().ToString(),
                        wtxIn.hashBlock.ToString());
            }
            AddToSpends(hash);
        }

        bool fUpdated = false;
        if (!fInsertedNew) {
            // Merge
            if (wtxIn.hashBlock != 0 && wtxIn.hashBlock != wtx.hashBlock) {
                wtx.hashBlock = wtxIn.hashBlock;
                fUpdated = true;
            }
            if (wtxIn.nIndex != -1 && (wtxIn.vMerkleBranch != wtx.vMerkleBranch || wtxIn.nIndex != wtx.nIndex)) {
                wtx.vMerkleBranch = wtxIn.vMerkleBranch;
                wtx.nIndex = wtxIn.nIndex;
                fUpdated = true;
            }
            if (wtxIn.fFromMe && wtxIn.fFromMe != wtx.fFromMe) {
                wtx.fFromMe = wtxIn.fFromMe;
                fUpdated = true;
            }
        }

        //// debug print
        //LogPrintf("AddToWallet %s  %s%s\n", wtxIn.GetHash().ToString(), (fInsertedNew ? "new" : ""), (fUpdated ? "update" : ""));

        // Write to disk
        if (fInsertedNew || fUpdated)
            if (!wtx.WriteToDisk())
                return false;

        // Break debit/credit balance caches:
        wtx.MarkDirty();
        //LogPrintf("MarkDirty %s  %s%s\n", wtxIn.GetHash().ToString(), (fInsertedNew ? "new" : ""), (fUpdated ? "update" : ""));

        // Notify UI of new or updated transaction
        NotifyTransactionChanged(this, hash, fInsertedNew ? CT_NEW : CT_UPDATED);

        // notify an external script when a wallet transaction comes in or is updated
        std::string strCmd = GetArg("-walletnotify", "");

        if (!strCmd.empty()) {
            boost::replace_all(strCmd, "%s", wtxIn.GetHash().GetHex());
            boost::thread t(runCommand, strCmd); // thread runs free
        }
    }
    return true;
}

/**
 * Add a transaction to the wallet, or update it.
 * pblock is optional, but should be provided if the transaction is known to be in a block.
 * If fUpdate is true, existing transactions will be updated.
 */
bool CWallet::AddToWalletIfInvolvingMe(const CTransaction& tx, const CBlock* pblock, bool fUpdate)
{
    {
        AssertLockHeld(cs_wallet);
        bool fExisted = mapWallet.count(tx.GetHash()) != 0;
        if (fExisted && !fUpdate) return false;
        IsTransactionForMe(tx);
        if (pblock && mapBlockIndex.count(pblock->GetHash()) == 1) {
            if (!IsLocked()) {
                try {
                    CWalletDB(strWalletFile).WriteScannedBlockHeight(mapBlockIndex[pblock->GetHash()]->nHeight);
                } catch (std::exception& e) {
                    LogPrintf("Cannot open data base or wallet is locked\n");
                }
            }
        }
        if (fExisted || IsMine(tx) || IsFromMe(tx)) {
            CWalletTx wtx(this, tx);
            // Get merkle branch if transaction was found in a block
            if (pblock)
                wtx.SetMerkleBranch(*pblock);
            return AddToWallet(wtx);
        }
    }
    return false;
}

void CWallet::SyncTransaction(const CTransaction& tx, const CBlock* pblock)
{
    if (IsLocked()) return;
    LOCK2(cs_main, cs_wallet);
    if (!AddToWalletIfInvolvingMe(tx, pblock, true)) {
        return; // Not one of ours
    }
    // If a transaction changes 'conflicted' state, that changes the balance
    // available of the outputs it spends. So force those to be
    // recomputed, also:
    for (const CTxIn& txin : tx.vin) {
        COutPoint prevout = findMyOutPoint(txin);
        if (mapWallet.count(prevout.hash))
            mapWallet[prevout.hash].MarkDirty();
    }
}

void CWallet::EraseFromWallet(const uint256& hash)
{
    if (!fFileBacked)
        return;
    {
        LOCK(cs_wallet);
        if (mapWallet.erase(hash))
            CWalletDB(strWalletFile).EraseTx(hash);
    }
    return;
}


isminetype CWallet::IsMine(const CTxIn& txin) const
{
    {
        LOCK(cs_wallet);
        COutPoint prevout = findMyOutPoint(txin);
        map<uint256, CWalletTx>::const_iterator mi = mapWallet.find(prevout.hash);
        if (mi != mapWallet.end()) {
            const CWalletTx& prev = (*mi).second;
            if (prevout.n < prev.vout.size())
                return IsMine(prev.vout[prevout.n]);
        }
    }
    return ISMINE_NO;
}

COutPoint CWallet::findMyOutPoint(const CTxIn& txin) const
{
	int myIndex = findMultisigInputIndex(txin);
	COutPoint outpoint;
	if (myIndex == -1) {
		outpoint = txin.prevout;
	} else {
		outpoint = txin.decoys[myIndex];
	}
	std::string prevout = outpoint.hash.GetHex() + std::to_string(outpoint.n);
	outpointToKeyImages[prevout] = txin.keyImage;
	return outpoint;
}

CAmount CWallet::GetDebit(const CTxIn& txin, const isminefilter& filter) const
{
    {
        LOCK(cs_wallet);
        if (txin.prevout.IsNull()) return 0;
        COutPoint prevout = findMyOutPoint(txin);
        map<uint256, CWalletTx>::const_iterator mi = mapWallet.find(prevout.hash);
        if (mi != mapWallet.end()) {
            const CWalletTx& prev = (*mi).second;
            if (prevout.n < prev.vout.size())
                if (IsMine(prev.vout[prevout.n]) & filter)
                    return getCTxOutValue(prev, prev.vout[prevout.n]);
        }
    }
    return 0;
}

// Recursively determine the rounds of a given input (How deep is the Obfuscation chain for a given input)
int CWallet::GetRealInputObfuscationRounds(CTxIn in, int rounds) const
{
    static std::map<uint256, CMutableTransaction> mDenomWtxes;

    if (rounds >= 16) return 15; // 16 rounds max

    uint256 hash = in.prevout.hash;
    unsigned int nout = in.prevout.n;

    const CWalletTx* wtx = GetWalletTx(hash);
    if (wtx != NULL) {
        std::map<uint256, CMutableTransaction>::const_iterator mdwi = mDenomWtxes.find(hash);
        // not known yet, let's add it
        if (mdwi == mDenomWtxes.end()) {
            LogPrint("obfuscation", "GetInputObfuscationRounds INSERTING %s\n", hash.ToString());
            mDenomWtxes[hash] = CMutableTransaction(*wtx);
        }
        // found and it's not an initial value, just return it
        else if (mDenomWtxes[hash].vout[nout].nRounds != -10) {
            return mDenomWtxes[hash].vout[nout].nRounds;
        }


        // bounds check
        if (nout >= wtx->vout.size()) {
            // should never actually hit this
            LogPrint("obfuscation", "GetInputObfuscationRounds UPDATED   %s %3d %3d\n", hash.ToString(), nout, -4);
            return -4;
        }

        if (pwalletMain->IsCollateralAmount(pwalletMain->getCTxOutValue(*wtx, wtx->vout[nout]))) {
            mDenomWtxes[hash].vout[nout].nRounds = -3;
            LogPrint("obfuscation", "GetInputObfuscationRounds UPDATED   %s %3d %3d\n", hash.ToString(), nout, mDenomWtxes[hash].vout[nout].nRounds);
            return mDenomWtxes[hash].vout[nout].nRounds;
        }

        //make sure the final output is non-denominate
        if (!IsDenominatedAmount(pwalletMain->getCTxOutValue(*wtx, wtx->vout[nout]))) //NOT DENOM
        {
            mDenomWtxes[hash].vout[nout].nRounds = -2;
            LogPrint("obfuscation", "GetInputObfuscationRounds UPDATED   %s %3d %3d\n", hash.ToString(), nout, mDenomWtxes[hash].vout[nout].nRounds);
            return mDenomWtxes[hash].vout[nout].nRounds;
        }

        bool fAllDenoms = true;
        for (CTxOut out : wtx->vout) {
            fAllDenoms = fAllDenoms && IsDenominatedAmount(pwalletMain->getCTxOutValue(*wtx, out));
        }
        // this one is denominated but there is another non-denominated output found in the same tx
        if (!fAllDenoms) {
            mDenomWtxes[hash].vout[nout].nRounds = 0;
            LogPrint("obfuscation", "GetInputObfuscationRounds UPDATED   %s %3d %3d\n", hash.ToString(), nout, mDenomWtxes[hash].vout[nout].nRounds);
            return mDenomWtxes[hash].vout[nout].nRounds;
        }

        int nShortest = -10; // an initial value, should be no way to get this by calculations
        bool fDenomFound = false;
        // only denoms here so let's look up
        for (CTxIn in2 : wtx->vin) {
            if (IsMine(in2)) {
                int n = GetRealInputObfuscationRounds(in2, rounds + 1);
                // denom found, find the shortest chain or initially assign nShortest with the first found value
                if (n >= 0 && (n < nShortest || nShortest == -10)) {
                    nShortest = n;
                    fDenomFound = true;
                }
            }
        }
        mDenomWtxes[hash].vout[nout].nRounds = fDenomFound ? (nShortest >= 15 ? 16 : nShortest + 1) // good, we a +1 to the shortest one but only 16 rounds max allowed
                                                             :
                                                             0; // too bad, we are the fist one in that chain
        LogPrint("obfuscation", "GetInputObfuscationRounds UPDATED   %s %3d %3d\n", hash.ToString(), nout, mDenomWtxes[hash].vout[nout].nRounds);
        return mDenomWtxes[hash].vout[nout].nRounds;
    }

    return rounds - 1;
}

// respect current settings
int CWallet::GetInputObfuscationRounds(CTxIn in) const
{
    LOCK(cs_wallet);
    int realObfuscationRounds = GetRealInputObfuscationRounds(in, 0);
    return realObfuscationRounds > 0 ? 0 : realObfuscationRounds;
}

bool CWallet::IsDenominated(const CTxIn& txin) const
{
    {
        LOCK(cs_wallet);
        COutPoint prevout = findMyOutPoint(txin);
        map<uint256, CWalletTx>::const_iterator mi = mapWallet.find(prevout.hash);
        if (mi != mapWallet.end()) {
            const CWalletTx& prev = (*mi).second;
            if (prevout.n < prev.vout.size()) return IsDenominatedAmount(getCTxOutValue(prev, prev.vout[prevout.n]));
        }
    }
    return false;
}

bool CWallet::IsDenominated(const CTransaction& tx) const
{
    /*
        Return false if ANY inputs are non-denom
    */
    bool ret = true;
    for (const CTxIn& txin : tx.vin) {
        if (!IsDenominated(txin)) {
            ret = false;
        }
    }
    return ret;
}


bool CWallet::IsDenominatedAmount(CAmount nInputAmount) const
{
    for (CAmount d : obfuScationDenominations)
        if (nInputAmount == d)
            return true;
    return false;
}

bool CWallet::IsChange(const CTxOut& txout) const
{
    if (::IsMine(*this, txout.scriptPubKey)) {
        CTxDestination address;
        if (!ExtractDestination(txout.scriptPubKey, address))
            return true;

        LOCK(cs_wallet);
        if (!mapAddressBook.count(address))
            return true;
    }
    return false;
}

int64_t CWalletTx::GetTxTime() const
{
    int64_t n = nTimeSmart;
    return n ? n : nTimeReceived;
}

int64_t CWalletTx::GetComputedTxTime() const
{
    LOCK(cs_main);
    int64_t nTime = GetTxTime();
    return nTime;
}

int CWalletTx::GetRequestCount() const
{
    // Returns -1 if it wasn't being tracked
    int nRequests = -1;
    {
        LOCK(pwallet->cs_wallet);
        if (IsCoinBase()) {
            // Generated block
            if (hashBlock != 0) {
                map<uint256, int>::const_iterator mi = pwallet->mapRequestCount.find(hashBlock);
                if (mi != pwallet->mapRequestCount.end())
                    nRequests = (*mi).second;
            }
        } else {
            // Did anyone request this transaction?
            map<uint256, int>::const_iterator mi = pwallet->mapRequestCount.find(GetHash());
            if (mi != pwallet->mapRequestCount.end()) {
                nRequests = (*mi).second;

                // How about the block it's in?
                if (nRequests == 0 && hashBlock != 0) {
                    map<uint256, int>::const_iterator mi = pwallet->mapRequestCount.find(hashBlock);
                    if (mi != pwallet->mapRequestCount.end())
                        nRequests = (*mi).second;
                    else
                        nRequests = 1; // If it's in someone else's block it must have got out
                }
            }
        }
    }
    return nRequests;
}

void CWalletTx::GetAmounts(list<COutputEntry>& listReceived,
    list<COutputEntry>& listSent,
    CAmount& nFee,
    string& strSentAccount,
    const isminefilter& filter) const
{
    nFee = 0;
    listReceived.clear();
    listSent.clear();
    strSentAccount = strFromAccount;

    // Compute fee:
    CAmount nDebit = GetDebit(filter);
    nFee = nTxFee;

    // Sent/received.
    for (unsigned int i = 0; i < vout.size(); ++i) {
        const CTxOut& txout = vout[i];
        isminetype fIsMine = pwallet->IsMine(txout);
        // Only need to handle txouts if AT LEAST one of these is true:
        //   1) they debit from us (sent)
        //   2) the output is to us (received)
        if (nDebit > 0) {
            // Don't report 'change' txouts
            if (pwallet->IsChange(txout))
                continue;
        } else if (!(fIsMine & filter))
            continue;

        // In either case, we need to get the destination address
        CTxDestination address;
        if (!ExtractDestination(txout.scriptPubKey, address)) {
            if (!IsCoinStake() && !IsCoinBase()) {
                LogPrintf("CWalletTx::GetAmounts: Unknown transaction type found, txid %s\n", this->GetHash().ToString());
            }
            address = CNoDestination();
        }

        COutputEntry output = {address, pwallet->getCTxOutValue(*this, txout), (int)i};

        // If we are debited by the transaction, add the output as a "sent" entry
        if (nDebit > 0)
            listSent.push_back(output);

        // If we are receiving the output, add it as a "received" entry
        if (fIsMine & filter)
            listReceived.push_back(output);
    }
}

void CWalletTx::GetAccountAmounts(const string& strAccount, CAmount& nReceived, CAmount& nSent, CAmount& nFee, const isminefilter& filter) const
{
    nReceived = nSent = nFee = 0;

    CAmount allFee;
    string strSentAccount;
    list<COutputEntry> listReceived;
    list<COutputEntry> listSent;
    GetAmounts(listReceived, listSent, allFee, strSentAccount, filter);

    if (strAccount == strSentAccount) {
        for (const COutputEntry& s : listSent)
            nSent += s.amount;
        nFee = allFee;
    }
    {
        LOCK(pwallet->cs_wallet);
        for (const COutputEntry& r : listReceived) {
            if (pwallet->mapAddressBook.count(r.destination)) {
                map<CTxDestination, CAddressBookData>::const_iterator mi = pwallet->mapAddressBook.find(r.destination);
                if (mi != pwallet->mapAddressBook.end() && (*mi).second.name == strAccount)
                    nReceived += r.amount;
            } else if (strAccount.empty()) {
                nReceived += r.amount;
            }
        }
    }
}


bool CWalletTx::WriteToDisk()
{
    return CWalletDB(pwallet->strWalletFile).WriteTx(GetHash(), *this);
}

/**
 * Scan the block chain (starting in pindexStart) for transactions
 * from or to us. If fUpdate is true, found transactions that already
 * exist in the wallet will be updated.
 */
int CWallet::ScanForWalletTransactions(CBlockIndex* pindexStart, bool fUpdate, int height)
{
    int ret = 0;
    int64_t nNow = GetTime();
    CBlockIndex* pindex = pindexStart;
    {
        LOCK2(cs_main, cs_wallet);

        if (height == -1) {
            // no need to read and scan block, if block was created before
            // our wallet birthday (as adjusted for block time variability)
            while (pindex && nTimeFirstKey && (pindex->GetBlockTime() < (nTimeFirstKey - 7200))) {
                pindex = chainActive.Next(pindex);
            }
        }

        ShowProgress(_("Rescanning..."), 0); // show rescan progress in GUI as dialog or on splashscreen, if -rescan on startup
        double dProgressStart = Checkpoints::GuessVerificationProgress(pindex, false);
        double dProgressTip = Checkpoints::GuessVerificationProgress(chainActive.Tip(), false);
        while (!IsLocked() && pindex) {
            if (pindex->nHeight % 100 == 0 && dProgressTip - dProgressStart > 0.0)
                ShowProgress(_("Rescanning..."), std::max(1, std::min(99, (int)((Checkpoints::GuessVerificationProgress(pindex, false) - dProgressStart) / (dProgressTip - dProgressStart) * 100))));

            CBlock block;
            ReadBlockFromDisk(block, pindex);
            for (CTransaction& tx : block.vtx) {
                if (AddToWalletIfInvolvingMe(tx, &block, fUpdate))
                    ret++;
            }
            pindex = chainActive.Next(pindex);
            if (GetTime() >= nNow + 60) {
                nNow = GetTime();
                LogPrintf("Still rescanning. At block %d. Progress=%f\n", pindex->nHeight, Checkpoints::GuessVerificationProgress(pindex));
            }
        }
        ShowProgress(_("Rescanning... Please do not interrupt this process as it could lead to a corrupt wallet."), 100); // hide progress dialog in GUI
    }
    return ret;
}

void CWallet::ReacceptWalletTransactions()
{
    LOCK2(cs_main, cs_wallet);
    for (PAIRTYPE(const uint256, CWalletTx) & item : mapWallet) {
        const uint256& wtxid = item.first;
        CWalletTx& wtx = item.second;
        assert(wtx.GetHash() == wtxid);

        int nDepth = wtx.GetDepthInMainChain();

        if (!wtx.IsCoinBase() && nDepth < 0) {
            // Try to add to memory pool
            LOCK(mempool.cs);
            wtx.AcceptToMemoryPool(false);
        }
    }
}

bool CWalletTx::InMempool() const
{
    LOCK(mempool.cs);
    if (mempool.exists(GetHash())) {
        return true;
    }
    return false;
}

CKey CWallet::GeneratePartialKey(const COutPoint& out)
{
	if (mapWallet.count(out.hash) < 1) throw runtime_error("Outpoint not found");
	return GeneratePartialKey(mapWallet[out.hash].vout[out.n]);
}

CKey CWallet::GeneratePartialKey(const CTxOut& out)
{
	CKey ret;
	CPubKey txPub(out.txPub);
	CPubKey pubSpendKey = GetMultisigPubSpendKey();
	CKey view = MyMultisigViewKey();
	//compute the tx destination
	//P' = Hs(aR)G+B, a = view private, B = spend pub, R = tx public key
	unsigned char aR[65];
	//copy R into a
	memcpy(aR, txPub.begin(), txPub.size());
	if (!secp256k1_ec_pubkey_tweak_mul(aR, txPub.size(), view.begin())) {
		return ret;
	}
	uint256 HS = Hash(aR, aR + txPub.size());
	ret.Set(HS.begin(), HS.end(), true);
	return ret;
}

CKey CWallet::generateAdditionalPartialAlpha(const CPartialTransaction& tx)
{
	uint256 hashOfInOuts = generateHashOfAllIns(tx);
	CKey mySpend;
	mySpendPrivateKey(mySpend);
	uint256 alpha = Hash(mySpend.begin(), mySpend.end(), hashOfInOuts.begin(), hashOfInOuts.end());
	CKey alphaKey;
	alphaKey.Set(alpha.begin(), alpha.end(), true);
	return alphaKey;
}
void CWallet::generateAdditionalPartialAlpha(const CPartialTransaction& tx, CPKeyImageAlpha& combo, const uint256& hashOfInOuts)
{
	CKey mySpend;
	mySpendPrivateKey(mySpend);
	uint256 alpha = Hash(mySpend.begin(), mySpend.end(), hashOfInOuts.begin(), hashOfInOuts.end());
	CKey alphaKey;
	alphaKey.Set(alpha.begin(), alpha.end(), true);
	CPubKey alphaPub = alphaKey.GetPubKey();
	combo.LIJ.Set(alphaPub.begin(), alphaPub.end());
	unsigned char rij[33];

	CPubKey ADDPUB = generateAdditonalPubKey(tx);

	PointHashingSuccessively(ADDPUB, alphaKey.begin(), rij);
	combo.RIJ.Set(rij, rij + 33);

	unsigned char partialAdditionalKeyImage[33];
	PointHashingSuccessively(ADDPUB, mySpend.begin(), partialAdditionalKeyImage);
	combo.ki.Set(partialAdditionalKeyImage, partialAdditionalKeyImage + 33);
}

void CWallet::GeneratePKeyImageAlpha(const COutPoint& op, CPKeyImageAlpha& combo)
{
	unsigned char alpha[32];
	GenerateAlphaFromOutpoint(op, alpha);
	CKey alphaKey;
	alphaKey.Set(alpha, alpha + 32, true);
	CPubKey alphaPub = alphaKey.GetPubKey();
	combo.LIJ.Set(alphaPub.begin(), alphaPub.end());
	unsigned char rij[33];
	const CTxOut txout = mapWallet[op.hash].vout[op.n];
	CPubKey destKey;
	if (!ExtractPubKey(txout.scriptPubKey, destKey)) {
		throw runtime_error("cannot extract public key from destination script");
	}
	PointHashingSuccessively(destKey, alpha, rij);
	combo.RIJ.Set(rij, rij + 33);
	combo.ki = GeneratePartialKeyImage(op);

	CKey myViewMultisig = MyMultisigViewKey();
	unsigned char data[64];
	uint256 opHash = ((COutPoint)op).GetHash();
	memcpy(data, opHash.begin(), 32);
	memcpy(data, myViewMultisig.begin(), 32);
	combo.outPointHash = Hash(data, data + 64);
}

void CWallet::GenerateAlphaFromOutpoint(const COutPoint& op, unsigned char* alpha) const
{
	if (!alpha) return;
	CKey spend;
	mySpendPrivateKey(spend);
	uint256 h = ((COutPoint)op).GetHash();
	unsigned char data[64];
	memcpy(data, spend.begin(), 32);
	memcpy(data + 32, h.begin(), 32);
	uint256 hash = Hash(data, data + 64);
	memcpy(alpha, hash.begin(), 32);
}

CKeyImage CWallet::GeneratePartialKeyImage(const COutPoint& out)
{
	if (mapWallet.count(out.hash) < 1) throw runtime_error("Outpoint not found");
	return GeneratePartialKeyImage(mapWallet[out.hash].vout[out.n]);
}
CPubKey CWallet::computeDestination(const COutPoint& out)
{
	if (mapWallet.count(out.hash) < 1) throw runtime_error("Outpoint not found");
	return computeDestination(mapWallet[out.hash].vout[out.n]);
}
CPubKey CWallet::computeDestination(const CTxOut& out)
{
	CPubKey txPub(out.txPub);
	CPubKey pubSpendKey = GetMultisigPubSpendKey();
	CKey view = MyMultisigViewKey();
	//compute the tx destination
	//P' = Hs(aR)G+B, a = view private, B = spend pub, R = tx public key
	unsigned char aR[65];
	//copy R into a
	memcpy(aR, txPub.begin(), txPub.size());
	if (!secp256k1_ec_pubkey_tweak_mul(aR, txPub.size(), view.begin())) {
		CKeyImage ret;
		return ret;
	}
	uint256 HS = Hash(aR, aR + txPub.size());
	unsigned char *pHS = HS.begin();
	unsigned char expectedDestination[65];
	memcpy(expectedDestination, pubSpendKey.begin(), pubSpendKey.size());
	if (!secp256k1_ec_pubkey_tweak_add(expectedDestination, pubSpendKey.size(), pHS)) {
		throw runtime_error("Error in secp256k1_ec_pubkey_tweak_add");
	}
	CPubKey expectedDes(expectedDestination, expectedDestination + 33);
	return expectedDes;
}

CKeyImage CWallet::GeneratePartialKeyImage(const CTxOut& out)
{
	if (myPartialKeyImages.count(out.scriptPubKey) == 1) return myPartialKeyImages[out.scriptPubKey];

	CPubKey expectedDes = computeDestination(out);

	CKey mySpend;
	mySpendPrivateKey(mySpend);
	//partial private key = mySpend
	//full private key = HS + sum of all spend keys of others
	//partial key images = mySpend*H(expectedDes)
	unsigned char outKi[33];
	PointHashingSuccessively(expectedDes, mySpend.begin(), outKi);
	CKeyImage ki(outKi, outKi + 33);
	return ki;
}

bool CWallet::GeneratePartialKeyImages(const std::vector<COutPoint>& outpoints, std::vector<CKeyImage>& out)
{
	for(size_t i = 0; i < outpoints.size(); i++) {
		out.push_back(GeneratePartialKeyImage(outpoints[i]));
	}
	return true;
}

bool CWallet::GeneratePartialKeyImages(const std::vector<CTxOut>& outputs, std::vector<CKeyImage>& out)
{
	for(size_t i = 0; i < outputs.size(); i++) {
		out.push_back(GeneratePartialKeyImage(outputs[i]));
	}
	return true;
}
bool CWallet::GenerateAllPartialImages(std::vector<CKeyImage>& out)
{
	{
		LOCK2(cs_main, cs_wallet);
		for (map<uint256, CWalletTx>::const_iterator it = mapWallet.begin(); it != mapWallet.end(); ++it) {
			const CWalletTx* pcoin = &(*it).second;
			for (unsigned int i = 0; i < pcoin->vout.size(); i++) {
				if (IsMine(pcoin->vout[i])) {
					out.push_back(GeneratePartialKeyImage(pcoin->vout[i]));
				}
			}
		}
	}
	return true;
}

void CWalletTx::RelayWalletTransaction(std::string strCommand)
{
    LOCK(cs_main);
    if (!IsCoinBase()) {
        if (GetDepthInMainChain() == 0) {
            uint256 hash = GetHash();
            LogPrintf("Relaying wtx %s\n", hash.ToString());

            if (strCommand == "ix") {
                mapTxLockReq.insert(make_pair(hash, (CTransaction) * this));
                CreateNewLock(((CTransaction) * this));
                RelayTransactionLockReq((CTransaction) * this, true);
            } else {
                RelayTransaction((CTransaction) * this);
            }
        }
    }
}

set<uint256> CWalletTx::GetConflicts() const
{
    set<uint256> result;
    if (pwallet != NULL) {
        uint256 myHash = GetHash();
        result = pwallet->GetConflicts(myHash);
        result.erase(myHash);
    }
    return result;
}

void CWallet::ResendWalletTransactions()
{
    // Do this infrequently and randomly to avoid giving away
    // that these are our transactions.
    if (GetTime() < nNextResend)
        return;
    bool fFirst = (nNextResend == 0);
    nNextResend = GetTime() + GetRand(30 * 60);
    if (fFirst)
        return;

    // Only do it if there's been a new block since last time
    if (nTimeBestReceived < nLastResend)
        return;
    nLastResend = GetTime();

    // Rebroadcast any of our txes that aren't in a block yet
    LogPrintf("ResendWalletTransactions()\n");
    {
        LOCK(cs_wallet);
        // Sort them in chronological order
        multimap<unsigned int, CWalletTx*> mapSorted;
        for (PAIRTYPE(const uint256, CWalletTx) & item : mapWallet) {
            CWalletTx& wtx = item.second;
            // Don't rebroadcast until it's had plenty of time that
            // it should have gotten in already by now.
            if (nTimeBestReceived - (int64_t)wtx.nTimeReceived > 5 * 60)
                mapSorted.insert(make_pair(wtx.nTimeReceived, &wtx));
        }
        for (PAIRTYPE(const unsigned int, CWalletTx*) & item : mapSorted) {
            CWalletTx& wtx = *item.second;
            wtx.RelayWalletTransaction();
        }
    }
}

/** @} */ // end of mapWallet


/** @defgroup Actions
 *
 * @{
 */

CAmount CWallet::GetBalance()
{
    CAmount nTotal = 0;
    {
        LOCK2(cs_main, cs_wallet);
        for (map<uint256, CWalletTx>::const_iterator it = mapWallet.begin(); it != mapWallet.end(); ++it) {
            const CWalletTx* pcoin = &(*it).second;
            if (pcoin->IsTrusted()) {
                CAmount ac = pcoin->GetAvailableCredit();
                nTotal += ac;
            }
        }
    }
    return nTotal;
}

CAmount CWallet::GetSpendableBalance()
{
    CAmount nTotal = 0;
    {
        LOCK2(cs_main, cs_wallet);
        for (map<uint256, CWalletTx>::const_iterator it = mapWallet.begin(); it != mapWallet.end(); ++it) {
            const CWalletTx* pcoin = &(*it).second;
            if (pcoin->IsTrusted()) {
                if (!((pcoin->IsCoinBase() || pcoin->IsCoinStake()) && pcoin->GetBlocksToMaturity() > 0 && pcoin->IsInMainChain())) {
                    nTotal += pcoin->GetAvailableCredit();
                }
            }
        }
    }

    return nTotal;
}


CAmount CWallet::GetUnlockedCoins() const
{
    if (fLiteMode) return 0;

    CAmount nTotal = 0;
    {
        LOCK2(cs_main, cs_wallet);
        for (map<uint256, CWalletTx>::const_iterator it = mapWallet.begin(); it != mapWallet.end(); ++it) {
            const CWalletTx* pcoin = &(*it).second;

            if (pcoin->IsTrusted() && pcoin->GetDepthInMainChain() > 0)
                nTotal += pcoin->GetUnlockedCredit();
        }
    }

    return nTotal;
}

CAmount CWallet::GetLockedCoins() const
{
    if (fLiteMode) return 0;

    CAmount nTotal = 0;
    {
        LOCK2(cs_main, cs_wallet);
        for (map<uint256, CWalletTx>::const_iterator it = mapWallet.begin(); it != mapWallet.end(); ++it) {
            const CWalletTx* pcoin = &(*it).second;

            if (pcoin->IsTrusted() && pcoin->GetDepthInMainChain() > 0)
                nTotal += pcoin->GetLockedCredit();
        }
    }

    return nTotal;
}


CAmount CWallet::GetAnonymizableBalance() const
{
    if (fLiteMode) return 0;

    CAmount nTotal = 0;
    {
        LOCK2(cs_main, cs_wallet);
        for (map<uint256, CWalletTx>::const_iterator it = mapWallet.begin(); it != mapWallet.end(); ++it) {
            const CWalletTx* pcoin = &(*it).second;

            if (pcoin->IsTrusted())
                nTotal += pcoin->GetAnonymizableCredit();
        }
    }

    return nTotal;
}

CAmount CWallet::GetAnonymizedBalance() const
{
    if (fLiteMode) return 0;

    CAmount nTotal = 0;
    {
        LOCK2(cs_main, cs_wallet);
        for (map<uint256, CWalletTx>::const_iterator it = mapWallet.begin(); it != mapWallet.end(); ++it) {
            const CWalletTx* pcoin = &(*it).second;

            if (pcoin->IsTrusted())
                nTotal += pcoin->GetAnonymizedCredit();
        }
    }

    return nTotal;
}

// Note: calculated including unconfirmed,
// that's ok as long as we use it for informational purposes only
double CWallet::GetAverageAnonymizedRounds()
{
    if (fLiteMode) return 0;

    double fTotal = 0;
    double fCount = 0;

    {
        LOCK2(cs_main, cs_wallet);
        for (map<uint256, CWalletTx>::const_iterator it = mapWallet.begin(); it != mapWallet.end(); ++it) {
            const CWalletTx* pcoin = &(*it).second;

            uint256 hash = (*it).first;

            for (unsigned int i = 0; i < pcoin->vout.size(); i++) {
                CTxIn vin = CTxIn(hash, i);

                if (IsSpent(hash, i) || IsMine(pcoin->vout[i]) != ISMINE_SPENDABLE || !IsDenominated(vin)) continue;

                int rounds = GetInputObfuscationRounds(vin);
                fTotal += (float)rounds;
                fCount += 1;
            }
        }
    }

    if (fCount == 0) return 0;

    return fTotal / fCount;
}

// Note: calculated including unconfirmed,
// that's ok as long as we use it for informational purposes only
CAmount CWallet::GetNormalizedAnonymizedBalance()
{
    if (fLiteMode) return 0;

    CAmount nTotal = 0;

    {
        LOCK2(cs_main, cs_wallet);
        for (map<uint256, CWalletTx>::const_iterator it = mapWallet.begin(); it != mapWallet.end(); ++it) {
            const CWalletTx* pcoin = &(*it).second;

            uint256 hash = (*it).first;

            for (unsigned int i = 0; i < pcoin->vout.size(); i++) {
                CTxIn vin = CTxIn(hash, i);

                if (IsSpent(hash, i) || IsMine(pcoin->vout[i]) != ISMINE_SPENDABLE || !IsDenominated(vin)) continue;
                if (pcoin->GetDepthInMainChain() < 0) continue;
            }
        }
    }

    return nTotal;
}

CAmount CWallet::GetDenominatedBalance(bool unconfirmed) const
{
    if (fLiteMode) return 0;

    CAmount nTotal = 0;
    {
        LOCK2(cs_main, cs_wallet);
        for (map<uint256, CWalletTx>::const_iterator it = mapWallet.begin(); it != mapWallet.end(); ++it) {
            const CWalletTx* pcoin = &(*it).second;

            nTotal += pcoin->GetDenominatedCredit(unconfirmed);
        }
    }

    return nTotal;
}

CAmount CWallet::GetUnconfirmedBalance() const
{
    CAmount nTotal = 0;
    {
        LOCK2(cs_main, cs_wallet);
        for (map<uint256, CWalletTx>::const_iterator it = mapWallet.begin(); it != mapWallet.end(); ++it) {
            const CWalletTx* pcoin = &(*it).second;
            if (!IsFinalTx(*pcoin) || (!pcoin->IsTrusted() && pcoin->GetDepthInMainChain() == 0))
                nTotal += pcoin->GetAvailableCredit(false);
        }
    }
    return nTotal;
}

CAmount CWallet::GetImmatureBalance() const
{
    CAmount nTotal = 0;
    {
        LOCK2(cs_main, cs_wallet);
        for (map<uint256, CWalletTx>::const_iterator it = mapWallet.begin(); it != mapWallet.end(); ++it) {
            const CWalletTx* pcoin = &(*it).second;
            nTotal += pcoin->GetImmatureCredit(false);
        }
    }
    return nTotal;
}

CAmount CWallet::GetWatchOnlyBalance() const
{
    CAmount nTotal = 0;
    {
        LOCK2(cs_main, cs_wallet);
        for (map<uint256, CWalletTx>::const_iterator it = mapWallet.begin(); it != mapWallet.end(); ++it) {
            const CWalletTx* pcoin = &(*it).second;
            if (pcoin->IsTrusted())
                nTotal += pcoin->GetAvailableWatchOnlyCredit();
        }
    }

    return nTotal;
}

CAmount CWallet::GetUnconfirmedWatchOnlyBalance() const
{
    CAmount nTotal = 0;
    {
        LOCK2(cs_main, cs_wallet);
        for (map<uint256, CWalletTx>::const_iterator it = mapWallet.begin(); it != mapWallet.end(); ++it) {
            const CWalletTx* pcoin = &(*it).second;
            if (!IsFinalTx(*pcoin) || (!pcoin->IsTrusted() && pcoin->GetDepthInMainChain() == 0))
                nTotal += pcoin->GetAvailableWatchOnlyCredit();
        }
    }
    return nTotal;
}

CAmount CWallet::GetImmatureWatchOnlyBalance() const
{
    CAmount nTotal = 0;
    {
        LOCK2(cs_main, cs_wallet);
        for (map<uint256, CWalletTx>::const_iterator it = mapWallet.begin(); it != mapWallet.end(); ++it) {
            const CWalletTx* pcoin = &(*it).second;
            nTotal += pcoin->GetImmatureWatchOnlyCredit();
        }
    }
    return nTotal;
}

/**
 * populate vCoins with vector of available COutputs.
 */
void CWallet::AvailableCoins(vector<COutput>& vCoins, bool fOnlyConfirmed, const CCoinControl* coinControl, bool fIncludeZeroValue, AvailableCoinsType nCoinType, bool fUseIX)
{
    vCoins.clear();

    {
        LOCK2(cs_main, cs_wallet);
        for (map<uint256, CWalletTx>::const_iterator it = mapWallet.begin(); it != mapWallet.end(); ++it) {
            const uint256& wtxid = it->first;
            const CWalletTx* pcoin = &(*it).second;

            int cannotSpend = 0;
            AvailableCoins(wtxid, pcoin, vCoins, cannotSpend, fOnlyConfirmed, coinControl, fIncludeZeroValue, nCoinType, fUseIX);
        }
    }
}

bool CWallet::AvailableCoins(const uint256 wtxid, const CWalletTx* pcoin, vector<COutput>& vCoins, int cannotSpend, bool fOnlyConfirmed, const CCoinControl* coinControl, bool fIncludeZeroValue, AvailableCoinsType nCoinType, bool fUseIX)
{
    cannotSpend = 0;
    {
        if (!CheckFinalTx(*pcoin))
            return false;

        if (fOnlyConfirmed && !pcoin->IsTrusted())
            return false;

        if ((pcoin->IsCoinBase() || pcoin->IsCoinStake()) && pcoin->GetBlocksToMaturity() > 0)
            return false;
        int nDepth = pcoin->GetDepthInMainChain(false);
        // do not use IX for inputs that have less then 6 blockchain confirmations
        if (fUseIX && nDepth < 6)
            return false;
        // We should not consider coins which aren't at least in our mempool
        // It's possible for these to be conflicted via ancestors which we may never be able to detect
        if (nDepth <= 0)
            return false;
        for (unsigned int i = 0; i < pcoin->vout.size(); i++) {
            if (pcoin->vout[i].IsEmpty()) {
                cannotSpend++;
                continue;
            }
            bool found = false;
            CAmount value = getCTxOutValue(*pcoin, pcoin->vout[i]);
            if (nCoinType == ONLY_DENOMINATED) {
                found = IsDenominatedAmount(value);
            } else if (nCoinType == ONLY_NOT1000000IFMN) {
                found = !(fMasterNode && value == 1000000 * COIN);
            } else if (nCoinType == ONLY_NONDENOMINATED_NOT1000000IFMN) {
                if (IsCollateralAmount(value)) return false; // do not use collateral amounts
                found = !IsDenominatedAmount(value);
                if (found && fMasterNode) found = value != 1000000 * COIN; // do not use Hot MN funds
            } else if (nCoinType == ONLY_1000000) {
                found = value == 1000000 * COIN;
            } else {
                COutPoint outpoint(pcoin->GetHash(), i);
                if (IsCollateralized(outpoint)) {
                    continue;
                }
                found = true;
            }
            if (!found) continue;

            if (value <= COIN / 10) continue; //dust

            isminetype mine = IsMine(pcoin->vout[i]);
            if (mine == ISMINE_NO)
                continue;
            if (mine == ISMINE_WATCH_ONLY)
                continue;
            if (IsLockedCoin(wtxid, i) && nCoinType != ONLY_1000000)
                continue;
            if (value <= 0 && !fIncludeZeroValue)
                continue;
            if (coinControl && coinControl->HasSelected() && !coinControl->fAllowOtherInputs &&
                !coinControl->IsSelected(wtxid, i))
                continue;

            bool fIsSpendable = false;
            if ((mine & ISMINE_SPENDABLE) != ISMINE_NO)
                fIsSpendable = true;
            if ((mine & ISMINE_MULTISIG) != ISMINE_NO)
                fIsSpendable = true;

            if (IsSpent(wtxid, i)) {
                cannotSpend++;
                continue;
            }

            vCoins.emplace_back(COutput(pcoin, i, nDepth, fIsSpendable));
        }
    }
    return true;
}

map<CBitcoinAddress, vector<COutput> > CWallet::AvailableCoinsByAddress(bool fConfirmed, CAmount maxCoinValue)
{
    vector<COutput> vCoins;
    AvailableCoins(vCoins, fConfirmed);

    map<CBitcoinAddress, vector<COutput> > mapCoins;
    for (COutput out : vCoins) {
        CAmount value = getCOutPutValue(out);
        if (maxCoinValue > 0 && value > maxCoinValue)
            continue;

        CTxDestination address;
        if (!ExtractDestination(out.tx->vout[out.i].scriptPubKey, address))
            continue;

        mapCoins[CBitcoinAddress(address)].push_back(out);
    }

    return mapCoins;
}

static CAmount ApproximateBestSubset(int numOut, int ringSize, vector<pair<CAmount, pair<const CWalletTx*, unsigned int> > > vValue, const CAmount& nTotalLower, const CAmount& nTargetValue, vector<char>& vfBest, CAmount& nBest, int iterations = 1000)
{
    vector<char> vfIncluded;

    vfBest.assign(vValue.size(), true);
    nBest = nTotalLower;
    int estimateTxSize = 0;
    CAmount nFeeNeeded = 0;
    seed_insecure_rand();

    for (int nRep = 0; nRep < iterations && nBest != nTargetValue + nFeeNeeded; nRep++) {
        vfIncluded.assign(vValue.size(), false);
        CAmount nTotal = 0;
        bool fReachedTarget = false;
        for (int nPass = 0; nPass < 2 && !fReachedTarget; nPass++) {
            int numSelected = 0;
            for (unsigned int i = 0; i < vValue.size(); i++) {
                //The solver here uses a randomized algorithm,
                //the randomness serves no real security purpose but is just
                //needed to prevent degenerate behavior and it is important
                //that the rng is fast. We do not use a constant random sequence,
                //because there may be some privacy improvement by making
                //the selection random.
                if (nPass == 0 ? insecure_rand() & 1 : !vfIncluded[i]) {
                    nTotal += vValue[i].first;
                    vfIncluded[i] = true;
                    numSelected++;
                    estimateTxSize = CWallet::ComputeTxSize(numSelected, numOut, ringSize);
                    nFeeNeeded = CWallet::GetMinimumFee(estimateTxSize, nTxConfirmTarget, mempool);
                    nFeeNeeded += BASE_FEE;
                    if (nTotal >= nTargetValue + nFeeNeeded) {
                        fReachedTarget = true;
                        if (nTotal < nBest) {
                            nBest = nTotal;
                            vfBest = vfIncluded;
                        }
                        nTotal -= vValue[i].first;
                        vfIncluded[i] = false;
                        numSelected--;
                    }
                }
            }
        }
    }
    return nFeeNeeded;
}


// TODO: find appropriate place for this sort function
// move denoms down
bool less_then_denom(const COutput& out1, const COutput& out2)
{
    const CWalletTx* pcoin1 = out1.tx;
    const CWalletTx* pcoin2 = out2.tx;

    bool found1 = false;
    bool found2 = false;
    for (CAmount d : obfuScationDenominations) // loop through predefined denoms
    {
        if (pwalletMain->getCTxOutValue(*pcoin1, pcoin1->vout[out1.i]) == d) found1 = true;
        if (pwalletMain->getCTxOutValue(*pcoin2, pcoin2->vout[out2.i]) == d) found2 = true;
    }
    return (!found1 && found2);
}

bool CWallet::SelectStakeCoins(std::set<std::pair<const CWalletTx*, unsigned int> >& setCoins, CAmount nTargetAmount)
{
    vector<COutput> vCoins;
    AvailableCoins(vCoins, true, NULL, false, STAKABLE_COINS);
    CAmount nAmountSelected = 0;

    for (const COutput& out : vCoins) {
        //make sure not to outrun target amount
        CAmount value = getCOutPutValue(out);
        if (nAmountSelected + value > nTargetAmount)
            continue;

        int64_t nTxTime = out.tx->GetTxTime();

        //check for min age
        if (GetAdjustedTime() - nTxTime < nStakeMinAge)
            continue;

        //check that it is matured
        if (out.nDepth < (out.tx->IsCoinStake() ? Params().COINBASE_MATURITY() : 10))
            continue;

        //add to our stake set
        setCoins.insert(make_pair(out.tx, out.i));
        nAmountSelected += value;
    }
    return true;
}

bool CWallet::MintableCoins()
{
    vector<COutput> vCoins;

    {
        LOCK2(cs_main, cs_wallet);
        CAmount nBalance = GetBalance();

        for (map<uint256, CWalletTx>::const_iterator it = mapWallet.begin(); it != mapWallet.end(); ++it) {
            const uint256& wtxid = it->first;
            const CWalletTx* pcoin = &(*it).second;

            int cannotSpend = 0;
            {
                AvailableCoins(wtxid, pcoin, vCoins, cannotSpend, true);
                if (!vCoins.empty()) {
                    for (const COutput& out : vCoins) {
                        int64_t nTxTime = out.tx->GetTxTime();
                        //add in-wallet minimum staking
                        CAmount nVal = getCOutPutValue(out);
                        //nTxTime <= nTime: only stake with UTXOs that are received before nTime time
                        if ((GetAdjustedTime() > nStakeMinAge + nTxTime) && (nVal >= MINIMUM_STAKE_AMOUNT))
                            return true;
                    }
                }
            }
        }
    }

    return false;
}

bool CWallet::SelectCoinsMinConf(bool needFee, CAmount& feeNeeded, int ringSize, int numOut, const CAmount& nTargetValue, int nConfMine, int nConfTheirs, vector<COutput> vCoins, set<pair<const CWalletTx*, unsigned int> >& setCoinsRet, CAmount& nValueRet)
{
    setCoinsRet.clear();
    nValueRet = 0;
    feeNeeded = 0;
    CAmount feeForOneInput = 0;
    // List of values less than target
    pair<CAmount, pair<const CWalletTx*, unsigned int> > coinLowestLarger;
    coinLowestLarger.first = std::numeric_limits<CAmount>::max();
    coinLowestLarger.second.first = NULL;
    vector<pair<CAmount, pair<const CWalletTx*, unsigned int> > > vValue;
    CAmount nTotalLower = 0;

    random_shuffle(vCoins.begin(), vCoins.end(), GetRandInt);
    // move denoms down on the list
    sort(vCoins.begin(), vCoins.end(), less_then_denom);

    // try to find nondenom first to prevent unneeded spending of mixed coins
    for (unsigned int tryDenom = 0; tryDenom < 2; tryDenom++) {
        if (fDebug) LogPrint("selectcoins", "tryDenom: %d\n", tryDenom);
        vValue.clear();
        nTotalLower = 0;
        for (const COutput& output : vCoins) {
            if (!output.fSpendable)
                continue;

            const CWalletTx* pcoin = output.tx;
            CAmount n = 0;
            if (output.nDepth < (pcoin->IsFromMe(ISMINE_ALL) ? nConfMine : nConfTheirs))
                continue;

            if (!IsSpent(pcoin->GetHash(), output.i)) {
                n = getCTxOutValue(*pcoin, pcoin->vout[output.i]);
            }
            if (n == 0) continue;
            int i = output.i;

            pair<CAmount, pair<const CWalletTx*, unsigned int> > coin = make_pair(n, make_pair(pcoin, i));
            if (needFee) {
                feeNeeded = ComputeFee(vValue.size() + 1, numOut, ringSize);
                feeForOneInput = ComputeFee(1, numOut, ringSize);
            }
            if (n == nTargetValue + feeForOneInput) {
                setCoinsRet.clear();
                setCoinsRet.insert(coin.second);
                nValueRet = coin.first;
                feeNeeded = feeForOneInput;
                return true;
            } else if (n < nTargetValue + feeNeeded) {
                vValue.push_back(coin);
                nTotalLower += n;
            } else if (n < coinLowestLarger.first) {
                coinLowestLarger = coin;
            }
        }
        
        if (vValue.size() <= MAX_TX_INPUTS) {
            if (nTotalLower == nTargetValue + feeNeeded) {
                for (unsigned int i = 0; i < vValue.size(); ++i) {
                    setCoinsRet.insert(vValue[i].second);
                    nValueRet += vValue[i].first;
                }
                return true;
            }
        }
        if (nTotalLower < nTargetValue + feeNeeded) {
            if (coinLowestLarger.second.first == NULL) // there is no input larger than nTargetValue
            {
                if (tryDenom == 0)
                    // we didn't look at denom yet, let's do it
                    continue;
                else {
                    // we looked at everything possible and didn't find anything, no luck
                    return false;
                }
            }
            setCoinsRet.insert(coinLowestLarger.second);
            nValueRet += coinLowestLarger.first;
            return true;
        } else {
            CAmount maxFee = ComputeFee(50, numOut, ringSize); 
            if (vValue.size() <= MAX_TX_INPUTS) {
                //putting all into the transaction
                string s = "CWallet::SelectCoinsMinConf best subset: ";
                for (unsigned int i = 0; i < vValue.size(); i++) {
                    setCoinsRet.insert(vValue[i].second);
                    nValueRet += vValue[i].first;
                    s += FormatMoney(vValue[i].first) + " ";
                }
                LogPrintf("%s - total %s\n", s, FormatMoney(nValueRet));
                return true;
            } else {

            }
        }
        break;
    }

    if (vValue.size() <= MAX_TX_INPUTS) {
        //putting all into the transaction
        string s = "CWallet::SelectCoinsMinConf best subset: ";
        for (unsigned int i = 0; i < vValue.size(); i++) {
            setCoinsRet.insert(vValue[i].second);
            nValueRet += vValue[i].first;
            s += FormatMoney(vValue[i].first) + " ";
        }
        LogPrintf("%s - total %s\n", s, FormatMoney(nValueRet));
        return true;
    }    

    // Solve subset sum by stochastic approximation
    sort(vValue.rbegin(), vValue.rend(), CompareValueOnly());
    //fees for 50 inputs
    feeNeeded = ComputeFee(50, numOut, ringSize); 
    //check if the sum of first 50 largest UTXOs > nTargetValue + nfeeNeeded
    for (unsigned int i = 0; i <= MAX_TX_INPUTS; i++) {
        nValueRet += vValue[i].first;                
    }
    if (nValueRet < nTargetValue + feeNeeded) {
        nValueRet = 0;
        for (unsigned int i = 0; i < vValue.size(); i++) {
            setCoinsRet.insert(vValue[i].second);
        }
        return false; //transaction too large
    }
    nValueRet = 0;

    vector<char> vfBest;
    CAmount nBest;
    feeNeeded = ApproximateBestSubset(numOut, ringSize, vValue, nTotalLower, nTargetValue, vfBest, nBest, 1000);

    // If we have a bigger coin and (either the stochastic approximation didn't find a good solution,
    //                                   or the next bigger coin is closer), return the bigger coin
    if (coinLowestLarger.second.first &&
        ((nBest != nTargetValue + feeNeeded && nBest < nTargetValue + feeNeeded) || coinLowestLarger.first <= nBest)) {
        setCoinsRet.insert(coinLowestLarger.second);
        nValueRet += coinLowestLarger.first;
    } else {
        string s = "CWallet::SelectCoinsMinConf best subset: ";
        for (unsigned int i = 0; i < vValue.size(); i++) {
            if (vfBest[i]) {
                setCoinsRet.insert(vValue[i].second);
                nValueRet += vValue[i].first;
                s += FormatMoney(vValue[i].first) + " ";
            }
        }
        LogPrintf("%s - total %s\n", s, FormatMoney(nBest));
    }

    return true;
}

void CWallet::resetPendingOutPoints()
{
    LOCK2(cs_main, cs_wallet);
    if (chainActive.Height() > 0 && !inSpendQueueOutpoints.empty()) return;
    {
        {
            LOCK(mempool.cs);
            {
                inSpendQueueOutpoints.clear();
                for (std::map<uint256, CTxMemPoolEntry>::const_iterator it = mempool.mapTx.begin(); it != mempool.mapTx.end(); ++it) {
                    const CTransaction& tx = it->second.GetTx();
                    for (size_t i = 0; i < tx.vin.size(); i++) {
                        COutPoint prevout = findMyOutPoint(tx.vin[i]);
                        if (prevout.hash.IsNull()) {
                            break;
                        } else {
                            inSpendQueueOutpoints[prevout] = true;
                        }
                    }
                }
            }
        }
    }
}

bool CWallet::SelectCoins(bool needFee, CAmount& estimatedFee, int ringSize, int numOut, const CAmount& nTargetValue, set<pair<const CWalletTx*, unsigned int> >& setCoinsRet, CAmount& nValueRet, const CCoinControl* coinControl, AvailableCoinsType coin_type, bool useIX)
{
    // Note: this function should never be used for "always free" tx types like dstx
    vector<COutput> vCoins;
    vCoins.clear();

    {
        LOCK2(cs_main, cs_wallet);
        for (map<uint256, CWalletTx>::const_iterator it = mapWallet.begin(); it != mapWallet.end(); ++it) {
            const uint256& wtxid = it->first;
            const CWalletTx* pcoin = &(*it).second;

            int nDepth = pcoin->GetDepthInMainChain(false);
            if ((pcoin->IsCoinBase() || pcoin->IsCoinStake()) && pcoin->GetBlocksToMaturity() > 0)
                continue;
            if (nDepth == 0 && !pcoin->InMempool())
                continue;
            for (size_t i = 0; i < pcoin->vout.size(); i++) {
                if (pcoin->vout[i].IsEmpty()) continue;
                isminetype mine = IsMine(pcoin->vout[i]);
                if (mine != ISMINE_WATCH_ONLY)
                    continue;
                CAmount decodedAmount;
                CKey decodedBlind;
                RevealTxOutAmount(*pcoin, pcoin->vout[i], decodedAmount, decodedBlind);
                if (decodedAmount == 1000000 * COIN) {
                    COutPoint outpoint(wtxid, i);
                    if (IsCollateralized(outpoint)) {
                        continue;
                    }
                }

                std::vector<unsigned char> commitment;
                if (!decodedBlind.IsValid()) {
                    unsigned char blind[32];
                    CreateCommitmentWithZeroBlind(decodedAmount, blind, commitment);
                } else {
                    CreateCommitment(decodedBlind.begin(), decodedAmount, commitment);
                }
                if (pcoin->vout[i].commitment != commitment) {
                    LogPrintf("%s: Commitment not match hash = %s, i = %d, commitment = %s, recomputed = %s, revealed mask = %s\n", __func__, pcoin->GetHash().GetHex(), i, HexStr(&pcoin->vout[i].commitment[0], &pcoin->vout[i].commitment[0] + 33), HexStr(&commitment[0], &commitment[0] + 33), HexStr(decodedBlind.begin(), decodedBlind.begin() + 32));
                    continue;
                }

                {
                    COutPoint outpoint(wtxid, i);
                    if (inSpendQueueOutpoints.count(outpoint)) {
                        continue;
                    }
                }
                vCoins.push_back(COutput(pcoin, i, nDepth, true));
            }
        }
    }

    // coin control -> return all selected outputs (we want all selected to go into the transaction for sure)
    if (coinControl && coinControl->HasSelected()) {
        for (const COutput& out : vCoins) {
            if (!out.fSpendable)
                continue;

            if (coin_type == ONLY_DENOMINATED) {
                CTxIn vin = CTxIn(out.tx->GetHash(), out.i);
                int rounds = GetInputObfuscationRounds(vin);
                // make sure it's actually anonymized
                if (rounds < 0) continue;
            }

            nValueRet += getCOutPutValue(out);
            setCoinsRet.insert(make_pair(out.tx, out.i));
        }
        return (nValueRet >= nTargetValue);
    }

    return (SelectCoinsMinConf(needFee, estimatedFee, ringSize, numOut, nTargetValue, 1, 6, vCoins, setCoinsRet, nValueRet) ||
            SelectCoinsMinConf(needFee, estimatedFee, ringSize, numOut, nTargetValue, 1, 1, vCoins, setCoinsRet, nValueRet) ||
            (bSpendZeroConfChange && SelectCoinsMinConf(needFee, estimatedFee, ringSize, numOut, nTargetValue, 0, 1, vCoins, setCoinsRet, nValueRet)));
}

struct CompareByPriority {
    bool operator()(const COutput& t1,
        const COutput& t2) const
    {
        return t1.Priority() > t2.Priority();
    }
};

bool CWallet::SelectCoinsByDenominations(int nDenom, CAmount nValueMin, CAmount nValueMax, std::vector<CTxIn>& vCoinsRet, std::vector<COutput>& vCoinsRet2, CAmount& nValueRet, int nObfuscationRoundsMin, int nObfuscationRoundsMax)
{
    vCoinsRet.clear();
    nValueRet = 0;

    vCoinsRet2.clear();
    vector<COutput> vCoins;
    AvailableCoins(vCoins, true, NULL, false, ONLY_DENOMINATED);

    std::random_shuffle(vCoins.rbegin(), vCoins.rend());

    //keep track of each denomination that we have
    bool fFound10000 = false;
    bool fFound1000 = false;
    bool fFound100 = false;
    bool fFound10 = false;
    bool fFound1 = false;
    bool fFoundDot1 = false;

    //Check to see if any of the denomination are off, in that case mark them as fulfilled
    if (!(nDenom & (1 << 0))) fFound10000 = true;
    if (!(nDenom & (1 << 1))) fFound1000 = true;
    if (!(nDenom & (1 << 2))) fFound100 = true;
    if (!(nDenom & (1 << 3))) fFound10 = true;
    if (!(nDenom & (1 << 4))) fFound1 = true;
    if (!(nDenom & (1 << 5))) fFoundDot1 = true;

    for (const COutput& out : vCoins) {
        // masternode-like input should not be selected by AvailableCoins now anyway
        if (nValueRet + getCTxOutValue(*out.tx, out.tx->vout[out.i]) <= nValueMax) {
            bool fAccepted = false;

            // Function returns as follows:
            //
            // bit 0 - 10000 DAPS+1 ( bit on if present )
            // bit 1 - 1000 DAPS+1
            // bit 2 - 100 DAPS+1
            // bit 3 - 10 DAPS+1
            // bit 4 - 1 DAPS+1
            // bit 5 - .1 DAPS+1

            CTxIn vin = CTxIn(out.tx->GetHash(), out.i);

            int rounds = GetInputObfuscationRounds(vin);
            if (rounds >= nObfuscationRoundsMax) continue;
            if (rounds < nObfuscationRoundsMin) continue;
            CAmount outValue = getCTxOutValue(*out.tx, out.tx->vout[out.i]);
            if (fFound10000 && fFound1000 && fFound100 && fFound10 && fFound1 && fFoundDot1) { //if fulfilled
                //we can return this for submission
                if (nValueRet >= nValueMin) {
                    //random reduce the max amount we'll submit for anonymity
                    nValueMax -= (secp256k1_rand32() % (nValueMax / 5));
                    //on average use 50% of the inputs or less
                    int r = (secp256k1_rand32() % (int)vCoins.size());
                    if ((int)vCoinsRet.size() > r) return true;
                }
                //Denomination criterion has been met, we can take any matching denominations
                if ((nDenom & (1 << 0)) && getCTxOutValue(*out.tx, out.tx->vout[out.i]) == ((10000 * COIN) + 10000000)) {
                    fAccepted = true;
                } else if ((nDenom & (1 << 1)) && getCTxOutValue(*out.tx, out.tx->vout[out.i]) == ((1000 * COIN) + 1000000)) {
                    fAccepted = true;
                } else if ((nDenom & (1 << 2)) && getCTxOutValue(*out.tx, out.tx->vout[out.i]) == ((100 * COIN) + 100000)) {
                    fAccepted = true;
                } else if ((nDenom & (1 << 3)) && getCTxOutValue(*out.tx, out.tx->vout[out.i]) == ((10 * COIN) + 10000)) {
                    fAccepted = true;
                } else if ((nDenom & (1 << 4)) && getCTxOutValue(*out.tx, out.tx->vout[out.i]) == ((1 * COIN) + 1000)) {
                    fAccepted = true;
                } else if ((nDenom & (1 << 5)) && getCTxOutValue(*out.tx, out.tx->vout[out.i]) == ((.1 * COIN) + 100)) {
                    fAccepted = true;
                }
            } else {
                //Criterion has not been satisfied, we will only take 1 of each until it is.
                if ((nDenom & (1 << 0)) && outValue == ((10000 * COIN) + 10000000)) {
                    fAccepted = true;
                    fFound10000 = true;
                } else if ((nDenom & (1 << 1)) && outValue == ((1000 * COIN) + 1000000)) {
                    fAccepted = true;
                    fFound1000 = true;
                } else if ((nDenom & (1 << 2)) && outValue == ((100 * COIN) + 100000)) {
                    fAccepted = true;
                    fFound100 = true;
                } else if ((nDenom & (1 << 3)) && outValue == ((10 * COIN) + 10000)) {
                    fAccepted = true;
                    fFound10 = true;
                } else if ((nDenom & (1 << 4)) && outValue == ((1 * COIN) + 1000)) {
                    fAccepted = true;
                    fFound1 = true;
                } else if ((nDenom & (1 << 5)) && outValue == ((.1 * COIN) + 100)) {
                    fAccepted = true;
                    fFoundDot1 = true;
                }
            }
            if (!fAccepted) continue;

            vin.prevPubKey = out.tx->vout[out.i].scriptPubKey; // the inputs PubKey
            nValueRet += outValue;
            vCoinsRet.push_back(vin);
            vCoinsRet2.push_back(out);
        }
    }

    return (nValueRet >= nValueMin && fFound10000 && fFound1000 && fFound100 && fFound10 && fFound1 && fFoundDot1);
}

bool CWallet::IsCollateralized(const COutPoint& outpoint)
{
    for (CMasternodeConfig::CMasternodeEntry mne : masternodeConfig.getEntries()) {
        if (mne.getTxHash() == outpoint.hash.GetHex() && mne.getOutputIndex() == outpoint.n) {
            return true;
        }
    }
    return false;
}

bool CWallet::IsMasternodeController()
{
    return masternodeConfig.getEntries().size() > 0;
}

bool CWallet::SelectCoinsDark(CAmount nValueMin, CAmount nValueMax, std::vector<CTxIn>& setCoinsRet, CAmount& nValueRet, int nObfuscationRoundsMin, int nObfuscationRoundsMax)
{
    CCoinControl* coinControl = NULL;

    setCoinsRet.clear();
    nValueRet = 0;

    vector<COutput> vCoins;
    AvailableCoins(vCoins, true, coinControl, false, nObfuscationRoundsMin < 0 ? ONLY_NONDENOMINATED_NOT1000000IFMN : ONLY_DENOMINATED);

    set<pair<const CWalletTx*, unsigned int> > setCoinsRet2;

    //order the array so largest nondenom are first, then denominations, then very small inputs.
    sort(vCoins.rbegin(), vCoins.rend(), CompareByPriority());

    for (const COutput& out : vCoins) {
        //do not allow inputs less than 1 CENT
        CAmount outValue = getCTxOutValue(*out.tx, out.tx->vout[out.i]);
        if (outValue < CENT) continue;
        //do not allow collaterals to be selected

        if (IsCollateralAmount(getCTxOutValue(*out.tx, out.tx->vout[out.i]))) continue;
        if (fMasterNode && getCTxOutValue(*out.tx, out.tx->vout[out.i]) == 1000000 * COIN) continue; //masternode input

        if (nValueRet + outValue <= nValueMax) {
            CTxIn vin = CTxIn(out.tx->GetHash(), out.i);

            int rounds = GetInputObfuscationRounds(vin);
            if (rounds >= nObfuscationRoundsMax) continue;
            if (rounds < nObfuscationRoundsMin) continue;

            vin.prevPubKey = out.tx->vout[out.i].scriptPubKey; // the inputs PubKey
            nValueRet += outValue;
            setCoinsRet.push_back(vin);
            setCoinsRet2.insert(make_pair(out.tx, out.i));
        }
    }

    // if it's more than min, we're good to return
    if (nValueRet >= nValueMin) return true;

    return false;
}

bool CWallet::SelectCoinsCollateral(std::vector<CTxIn>& setCoinsRet, CAmount& nValueRet)
{
    vector<COutput> vCoins;

    AvailableCoins(vCoins);

    set<pair<const CWalletTx*, unsigned int> > setCoinsRet2;

    for (const COutput& out : vCoins) {
        // collateral inputs will always be a multiple of DARSEND_COLLATERAL, up to five
        CAmount outValue = getCTxOutValue(*out.tx, out.tx->vout[out.i]);
        if (IsCollateralAmount(outValue)) {
            CTxIn vin = CTxIn(out.tx->GetHash(), out.i);

            vin.prevPubKey = out.tx->vout[out.i].scriptPubKey; // the inputs PubKey
            nValueRet += outValue;
            setCoinsRet.push_back(vin);
            setCoinsRet2.insert(make_pair(out.tx, out.i));
            return true;
        }
    }

    return false;
}

int CWallet::CountInputsWithAmount(CAmount nInputAmount)
{
    CAmount nTotal = 0;
    {
        LOCK(cs_wallet);
        for (map<uint256, CWalletTx>::const_iterator it = mapWallet.begin(); it != mapWallet.end(); ++it) {
            const CWalletTx* pcoin = &(*it).second;
            if (pcoin->IsTrusted()) {
                int nDepth = pcoin->GetDepthInMainChain(false);

                for (unsigned int i = 0; i < pcoin->vout.size(); i++) {
                    COutput out = COutput(pcoin, i, nDepth, true);
                    CTxIn vin = CTxIn(out.tx->GetHash(), out.i);

                    if (getCOutPutValue(out) != nInputAmount) continue;
                    if (!IsDenominatedAmount(getCTxOutValue(*pcoin, pcoin->vout[i]))) continue;
                    if (IsSpent(out.tx->GetHash(), i) || IsMine(pcoin->vout[i]) != ISMINE_SPENDABLE || !IsDenominated(vin)) continue;

                    nTotal++;
                }
            }
        }
    }

    return nTotal;
}

bool CWallet::HasCollateralInputs(bool fOnlyConfirmed)
{
    vector<COutput> vCoins;
    AvailableCoins(vCoins, fOnlyConfirmed);

    int nFound = 0;
    for (const COutput& out : vCoins)
        if (IsCollateralAmount(getCOutPutValue(out))) nFound++;

    return nFound > 0;
}

bool CWallet::IsCollateralAmount(CAmount nInputAmount) const
{
    return nInputAmount != 0 && nInputAmount % OBFUSCATION_COLLATERAL == 0 && nInputAmount < OBFUSCATION_COLLATERAL * 5 && nInputAmount > OBFUSCATION_COLLATERAL;
}

bool CWallet::CreateCollateralTransaction(CMutableTransaction& txCollateral, std::string& strReason)
{
    /*
        To doublespend a collateral transaction, it will require a fee higher than this. So there's
        still a significant cost.
    */
    CAmount nFeeRet = 1 * COIN;

    txCollateral.vin.clear();
    txCollateral.vout.clear();

    CReserveKey reservekey(this);
    CAmount nValueIn2 = 0;
    std::vector<CTxIn> vCoinsCollateral;

    if (!SelectCoinsCollateral(vCoinsCollateral, nValueIn2)) {
        strReason = "Error: Obfuscation requires a collateral transaction and could not locate an acceptable input!";
        return false;
    }

    // make our change address
    CScript scriptChange;
    CPubKey vchPubKey;
    assert(reservekey.GetReservedKey(vchPubKey)); // should never fail, as we just unlocked
    scriptChange = GetScriptForDestination(vchPubKey);
    reservekey.KeepKey();

    for (CTxIn v : vCoinsCollateral)
        txCollateral.vin.push_back(v);

    if (nValueIn2 - OBFUSCATION_COLLATERAL - nFeeRet > 0) {
        //pay collateral charge in fees
        CTxOut vout3 = CTxOut(nValueIn2 - OBFUSCATION_COLLATERAL, scriptChange);
        CPubKey sharedSec;
        CKey view;
        myViewPrivateKey(view);
        EncodeTxOutAmount(vout3, vout3.nValue, 0);
        txCollateral.vout.push_back(vout3);
    }

    int vinNumber = 0;
    for (CTxIn v : txCollateral.vin) {
        if (!SignSignature(*this, v.prevPubKey, txCollateral, vinNumber, int(SIGHASH_ALL | SIGHASH_ANYONECANPAY))) {
            for (CTxIn v : vCoinsCollateral)
                UnlockCoin(v.prevout);

            strReason = "CObfuscationPool::Sign - Unable to sign collateral transaction! \n";
            return false;
        }
        vinNumber++;
    }

    return true;
}

bool CWallet::GetBudgetSystemCollateralTX(CTransaction& tx, uint256 hash, bool useIX)
{
    CWalletTx wtx;
    if (GetBudgetSystemCollateralTX(wtx, hash, useIX)) {
        tx = (CTransaction)wtx;
        return true;
    }
    return false;
}

bool CWallet::GetBudgetSystemCollateralTX(CWalletTx& tx, uint256 hash, bool useIX)
{
    // make our change address
    CReserveKey reservekey(pwalletMain);

    CScript scriptChange;
    scriptChange << OP_RETURN << ToByteVector(hash);

    CAmount nFeeRet = 0;
    std::string strFail = "";
    vector<pair<CScript, CAmount> > vecSend;
    vecSend.push_back(make_pair(scriptChange, BUDGET_FEE_TX));

    CCoinControl* coinControl = NULL;
    bool success = CreateTransaction(vecSend, tx, reservekey, nFeeRet, strFail, coinControl, ALL_COINS, useIX, (CAmount)0);
    if (!success) {
        LogPrintf("GetBudgetSystemCollateralTX: Error - %s\n", strFail);
        return false;
    }

    return true;
}


bool CWallet::ConvertList(std::vector<CTxIn> vCoins, std::vector<CAmount>& vecAmounts)
{
    for (CTxIn i : vCoins) {
        COutPoint prevout = findMyOutPoint(i);
        if (mapWallet.count(prevout.hash)) {
            CWalletTx& wtx = mapWallet[prevout.hash];
            if (prevout.n < wtx.vout.size()) {
                vecAmounts.push_back(getCTxOutValue(wtx, wtx.vout[prevout.n]));
            }
        } else {
            LogPrintf("ConvertList -- Couldn't find transaction\n");
        }
    }
    return true;
}

bool CWallet::CreateCommitment(const CAmount val, CKey& blind, std::vector<unsigned char>& commitment)
{
    blind.MakeNewKey(true);
    return CreateCommitment(blind.begin(), val, commitment);
}

bool CWallet::CreateCommitmentWithZeroBlind(const CAmount val, unsigned char* pBlind, std::vector<unsigned char>& commitment)
{
    memset(pBlind, 0, 32);
    return CreateCommitment(pBlind, val, commitment);
}

bool CWallet::CreateCommitment(const unsigned char* blind, CAmount val, std::vector<unsigned char>& commitment)
{
    secp256k1_context2* both = GetContext();
    secp256k1_pedersen_commitment commitmentD;
    if (!secp256k1_pedersen_commit(both, &commitmentD, blind, val, &secp256k1_generator_const_h, &secp256k1_generator_const_g)) {
        return false;
    }
    unsigned char output[33];
    if (!secp256k1_pedersen_commitment_serialize(both, output, &commitmentD)) {
        return false;
    }
    std::copy(output, output + 33, std::back_inserter(commitment));
    return true;
}

int CWallet::ComputeTxSize(size_t numIn, size_t numOut, size_t ringSize)
{
    int txinSize = 36 + 4 + 33 + 36 * ringSize;
    int txoutSize = 8 + 35 + 33 + 32 + 32 + 32 + 33;
    int bpSize = numOut == 1 ? 675 : 738;
    int txSize = 4 + numIn * txinSize + numOut * txoutSize + 4 + 1 + 8 + 4 + bpSize + 8 + 32 + (numIn + 1) * (ringSize + 1) * 32 + 33;
    return txSize;
}

//compute the amount that let users send reserve balance
CAmount CWallet::ComputeReserveUTXOAmount() {
    CAmount fee = ComputeFee(1, 2, MAX_RING_SIZE);
    return nReserveBalance + fee;
}

int CWallet::ComputeFee(size_t numIn, size_t numOut, size_t ringSize)
{
    int txSize = ComputeTxSize(numIn, numOut, ringSize);
    CAmount nFeeNeeded = GetMinimumFee(txSize, nTxConfirmTarget, mempool);
    nFeeNeeded += BASE_FEE;
    return nFeeNeeded;
}

bool CWallet::CreateTransactionBulletProof(CPartialTransaction& ptx, const CKey& txPrivDes, const CPubKey &recipientViewKey, CScript scriptPubKey, const CAmount &nValue,
                                           CWalletTx &wtxNew, CReserveKey &reservekey, CAmount &nFeeRet,
                                           std::string &strFailReason, const CCoinControl *coinControl,
                                           AvailableCoinsType coin_type, bool useIX,
                                           CAmount nFeePay, int ringSize, bool sendtoMyself) {
    vector<pair<CScript, CAmount> > vecSend;
    vecSend.push_back(make_pair(scriptPubKey, nValue));
    return CreateTransactionBulletProof(ptx, txPrivDes, recipientViewKey, vecSend, wtxNew, reservekey, nFeeRet, strFailReason, coinControl, coin_type, useIX, nFeePay, ringSize, sendtoMyself);
}
bool CWallet::CreateTransactionBulletProof(CPartialTransaction& ptx, const CKey& txPrivDes,
                                    const CPubKey& recipientViewKey,
                                    const std::vector<std::pair<CScript, CAmount> >& vecSend,
                                    CWalletTx& wtxNew,
                                  CReserveKey& reservekey,
                                  CAmount& nFeeRet,
                                  std::string& strFailReason,
                                  const CCoinControl* coinControl,
                                  AvailableCoinsType coin_type,
                                  bool useIX,
                                  CAmount nFeePay, int ringSize, bool tomyself)
{
    unsigned char rand_seed[16];
    memcpy(rand_seed, txPrivDes.begin(), 16);
    secp256k1_rand_seed(rand_seed);
    ringSize = MIN_RING_SIZE + secp256k1_rand32() % (MAX_RING_SIZE - MIN_RING_SIZE + 1);

    //Currently we only allow transaction with one or two recipients
    //If two, the second recipient is a change output
    if (vecSend.size() > 1) {
        strFailReason = _("Currently the Number of supported recipients must be 1");
        return false;
    }

    CAmount nValue = 0;

    for (const PAIRTYPE(CScript, CAmount) & s : vecSend) {
        if (nValue < 0) {
            strFailReason = _("Transaction amounts must be positive");
            return false;
        }
        nValue += s.second;
    }
    if (vecSend.empty() || nValue < 0) {
        strFailReason = _("Transaction amounts must be positive");
        return false;
    }

    wtxNew.fTimeReceivedIsTxTime = true;
    wtxNew.BindWallet(this);
    CMutableTransaction txNew;
    txNew.hasPaymentID = wtxNew.hasPaymentID;
    txNew.paymentID = wtxNew.paymentID;
    CAmount nSpendableBalance = GetSpendableBalance();
    bool ret = true;
    {
        LOCK2(cs_main, cs_wallet);
        {
            nFeeRet = 0;
            if (nFeePay > 0) nFeeRet = nFeePay;
            unsigned int nBytes = 0;
            int iterations = 0;
            while (true && iterations < 10) {
                iterations++;
                txNew.vin.clear();
                txNew.vout.clear();
                wtxNew.fFromMe = true;

                CAmount nTotalValue = nValue + nFeeRet;
                double dPriority = 0;

                // vouts to the payees
                for (const PAIRTYPE(CScript, CAmount) & s : vecSend) {
                    CTxOut txout(s.second, s.first);
                    CPubKey txPub = txPrivDes.GetPubKey();
                    txPrivKeys.push_back(txPrivDes);
                    std::copy(txPub.begin(), txPub.end(), std::back_inserter(txout.txPub));
                    if (txout.IsDust(::minRelayTxFee)) {
                        strFailReason = _("Transaction amount too small");
                        ret = false;
                        break;
                    }
                    CPubKey sharedSec;
                    ECDHInfo::ComputeSharedSec(txPrivDes, recipientViewKey, sharedSec);
                    EncodeTxOutAmount(txout, txout.nValue, sharedSec.begin());
                    txNew.vout.push_back(txout);
                    nBytes += ::GetSerializeSize(*(CTxOut*)&txout, SER_NETWORK, PROTOCOL_VERSION);
                }

                if (!ret) break;

                // Choose coins to use
                set<pair<const CWalletTx*, unsigned int> > setCoins;
                CAmount nValueIn = 0;
                CAmount estimateFee;
                if (!SelectCoins(true, estimateFee, ringSize, 2, nTotalValue, setCoins, nValueIn, coinControl, coin_type, useIX)) {
                    if (coin_type == ALL_COINS) {
                        if (nSpendableBalance < nTotalValue + estimateFee) {
                            strFailReason = "Insufficient funds. Transaction requires a fee of " + ValueFromAmountToString(estimateFee);
                        } else if (setCoins.size() > MAX_TX_INPUTS) {
                            strFailReason = _("You have attempted to send more than 50 UTXOs in a single transaction. This is a rare occurrence, and to work around this limitation, please either lower the total amount of the transaction, or send two separate transactions with 50% of your total desired amount.");
                        } else if (nValueIn == 0) {
                            strFailReason = _("You have attempted to send more than 50 UTXOs in a single transaction. This is a rare occurrence, and to work around this limitation, please either lower the total amount of the transaction, or send two separate transactions with 50% of your total desired amount.");
                        } 
                    } else if (coin_type == ONLY_NOT1000000IFMN) {
                        strFailReason = _("Unable to locate enough funds for this transaction that are not equal 10000 DAPS.");
                    } else if (coin_type == ONLY_NONDENOMINATED_NOT1000000IFMN) {
                        strFailReason = _("Unable to locate enough Obfuscation non-denominated funds for this transaction that are not equal 1000000 DAPS.");
                    } else {
                        strFailReason = _("Unable to locate enough Obfuscation denominated funds for this transaction.");
                        strFailReason += " " + _("Obfuscation uses exact denominated amounts to send funds, you might simply need to anonymize some more coins.");
                    }

                    if (useIX) {
                        strFailReason += " " + _("SwiftX requires inputs with at least 6 confirmations, you might need to wait a few minutes and try again.");
                    }

                    ret = false;
                    break;
                }

                CAmount nChange = nValueIn - nValue - nFeeRet;

                if (nChange >= 0) {
                    // Fill a vout to ourself
                    CScript scriptChange;
                    scriptChange = GetScriptForDestination(coinControl->receiver);

                    CTxOut newTxOut(nChange, scriptChange);
                    txPrivKeys.push_back(coinControl->txPriv);
                    CPubKey txPubChange = coinControl->txPriv.GetPubKey();
                    std::copy(txPubChange.begin(), txPubChange.end(), std::back_inserter(newTxOut.txPub));
                    nBytes += ::GetSerializeSize(*(CTxOut*)&newTxOut, SER_NETWORK, PROTOCOL_VERSION);
                    //formulae for ring signature size
                    int rsSize = ComputeTxSize(setCoins.size(), 2, ringSize);
                    nBytes = rsSize;
                    CAmount nFeeNeeded = max(nFeePay, GetMinimumFee(nBytes, nTxConfirmTarget, mempool));
                    nFeeNeeded += BASE_FEE;
                    LogPrintf("%s: nFeeNeeded=%d, rsSize=%d\n", __func__, nFeeNeeded, rsSize);
                    if (nFeeNeeded < COIN) nFeeNeeded = COIN;
                    newTxOut.nValue -= nFeeNeeded;
                    txNew.nTxFee = nFeeNeeded;
                    if (newTxOut.nValue < 0) {
                        if (nSpendableBalance > nValueIn) {
                            continue;
                        }
                        ret = false;
                        break;
                    }
                    CPubKey shared;
                    computeSharedSec(txNew, newTxOut, shared);
                    EncodeTxOutAmount(newTxOut, newTxOut.nValue, shared.begin());
                    if (tomyself)
                        txNew.vout.push_back(newTxOut);
                    else {
                        vector<CTxOut>::iterator position = txNew.vout.begin() + GetRandInt(txNew.vout.size() + 1);
                        txNew.vout.insert(position, newTxOut);
                    }
                } else {
                    if (nSpendableBalance > nValueIn) {
                        continue;
                    }
                    ret = false;
                    break;
                }

                // Fill vin
                for (const PAIRTYPE(const CWalletTx*, unsigned int) & coin : setCoins)
                    txNew.vin.push_back(CTxIn(coin.first->GetHash(), coin.second));

                // Embed the constructed transaction data in wtxNew.
                *static_cast<CTransaction*>(&wtxNew) = CTransaction(txNew);
                break;
            }
        }
    }
    CPartialTransaction ptxNew(wtxNew);
    if (!makeRingCT(ptxNew, ringSize, strFailReason)) {
    	strFailReason = _("Failed to generate RingCT");
    	return false;
    }

    if (!generateBulletProofAggregate(ptxNew)) {
    	strFailReason = _("Failed to generate bulletproof");
    	return false;
    }
    ptx.copyFrom(ptxNew);

    //set transaction output amounts as 0
    for (size_t i = 0; i < wtxNew.vout.size(); i++) {
    	wtxNew.vout[i].nValue = 0;
    }

    return ret;
}

bool CWallet::CreateTransaction(const vector<pair<CScript, CAmount> >& vecSend,
    CWalletTx& wtxNew,
    CReserveKey& reservekey,
    CAmount& nFeeRet,
    std::string& strFailReason,
    const CCoinControl* coinControl,
    AvailableCoinsType coin_type,
    bool useIX,
    CAmount nFeePay)
{
    if (useIX && nFeePay < CENT) nFeePay = CENT;

    CAmount nValue = 0;

    for (const PAIRTYPE(CScript, CAmount) & s : vecSend) {
        if (nValue < 0) {
            strFailReason = _("Transaction amounts must be positive");
            return false;
        }
        nValue += s.second;
    }
    if (vecSend.empty() || nValue < 0) {
        strFailReason = _("Transaction amounts must be positive");
        return false;
    }

    wtxNew.fTimeReceivedIsTxTime = true;
    wtxNew.BindWallet(this);
    CMutableTransaction txNew;
    txNew.hasPaymentID = wtxNew.hasPaymentID;
    txNew.paymentID = wtxNew.paymentID;
    wtxNew.txType = TX_TYPE_REVEAL_AMOUNT;
    txNew.txType = TX_TYPE_REVEAL_AMOUNT;
    txNew.nTxFee = wtxNew.nTxFee;

    {
        LOCK2(cs_main, cs_wallet);
        {
            nFeeRet = txNew.nTxFee;
            if (nFeePay > 0) nFeeRet = nFeePay;
            while (true) {
                txNew.vin.clear();
                txNew.vout.clear();
                wtxNew.fFromMe = true;

                CAmount nTotalValue = nValue + nFeeRet;
                double dPriority = 0;

                // vouts to the payees
                if (coinControl && !coinControl->fSplitBlock) {
                    for (const PAIRTYPE(CScript, CAmount) & s : vecSend) {
                        CTxOut txout(s.second, s.first);
                        if (txout.IsDust(::minRelayTxFee)) {
                            strFailReason = _("Transaction amount too small");
                            return false;
                        }
                        txNew.vout.push_back(txout);
                    }
                } else //UTXO Splitter Transaction
                {
                    int nSplitBlock;

                    if (coinControl)
                        nSplitBlock = coinControl->nSplitBlock;
                    else
                        nSplitBlock = 1;

                    for (const PAIRTYPE(CScript, CAmount) & s : vecSend) {
                        for (int i = 0; i < nSplitBlock; i++) {
                            if (i == nSplitBlock - 1) {
                                uint64_t nRemainder = s.second % nSplitBlock;
                                txNew.vout.push_back(CTxOut((s.second / nSplitBlock) + nRemainder, s.first));
                            } else
                                txNew.vout.push_back(CTxOut(s.second / nSplitBlock, s.first));
                        }
                    }
                }

                // Choose coins to use
                set<pair<const CWalletTx*, unsigned int> > setCoins;
                CAmount nValueIn = 0;
                CAmount estimatedFee = 0;
                if (!SelectCoins(true, estimatedFee, 10, 2, nTotalValue, setCoins, nValueIn, coinControl, coin_type, useIX)) {
                    if (coin_type == ALL_COINS) {
                        strFailReason = _("Insufficient funds.");
                    } else if (coin_type == ONLY_NOT1000000IFMN) {
                        strFailReason = _("Unable to locate enough funds for this transaction that are not equal 10000 DAPS.");
                    } else if (coin_type == ONLY_NONDENOMINATED_NOT1000000IFMN) {
                        strFailReason = _("Unable to locate enough Obfuscation non-denominated funds for this transaction that are not equal 10000 DAPS.");
                    } else {
                        strFailReason = _("Unable to locate enough Obfuscation denominated funds for this transaction.");
                        strFailReason += " " + _("Obfuscation uses exact denominated amounts to send funds, you might simply need to anonymize some more coins.");
                    }

                    if (useIX) {
                        strFailReason += " " + _("SwiftX requires inputs with at least 6 confirmations, you might need to wait a few minutes and try again.");
                    }

                    return false;
                }


                for (PAIRTYPE(const CWalletTx*, unsigned int) pcoin : setCoins) {
                    CAmount nCredit = pcoin.first->vout[pcoin.second].nValue;
                    //The coin age after the next block (depth+1) is used instead of the current,
                    //reflecting an assumption the user would accept a bit more delay for
                    //a chance at a free transaction.
                    //But mempool inputs might still be in the mempool, so their age stays 0
                    int age = pcoin.first->GetDepthInMainChain();
                    if (age != 0)
                        age += 1;
                    dPriority += (double)nCredit * age;
                }

                CAmount nChange = nValueIn - nValue - nFeeRet;

                //over pay for denominated transactions
                if (coin_type == ONLY_DENOMINATED) {
                    nFeeRet += nChange;
                    nChange = 0;
                    wtxNew.mapValue["DS"] = "1";
                }

                if (nChange > 0) {
                    // Fill a vout to ourself
                    // TODO: pass in scriptChange instead of reservekey so
                    // change transaction isn't always pay-to-dapscoin-address
                    CScript scriptChange;

                    // coin control: send change to custom address

                    // Note: We use a new key here to keep it from being obvious which side is the change.
                    //  The drawback is that by not reusing a previous key, the change may be lost if a
                    //  backup is restored, if the backup doesn't have the new private key for the change.
                    //  If we reused the old key, it would be possible to add code to look for and
                    //  rediscover unknown transactions that were written with keys of ours to recover
                    //  post-backup change.

                    // Reserve a new key pair from key pool
                    CPubKey vchPubKey;
                    bool ret;
                    ret = reservekey.GetReservedKey(vchPubKey);
                    assert(ret); // should never fail, as we just unlocked

                    scriptChange = GetScriptForDestination(vchPubKey);

                    CTxOut newTxOut(nChange, scriptChange);

                    // Never create dust outputs; if we would, just
                    // add the dust to the fee.
                    if (newTxOut.IsDust(::minRelayTxFee)) {
                        nFeeRet += nChange;
                        nChange = 0;
                        reservekey.ReturnKey();
                    } else {
                        // Insert change txn at random position:
                        vector<CTxOut>::iterator position = txNew.vout.begin() + GetRandInt(txNew.vout.size() + 1);
                        txNew.vout.insert(position, newTxOut);
                    }
                } else
                    reservekey.ReturnKey();

                // Fill vin
                for (const PAIRTYPE(const CWalletTx*, unsigned int) & coin : setCoins)
                    txNew.vin.push_back(CTxIn(coin.first->GetHash(), coin.second));

                // Sign
                int nIn = 0;
                for (const PAIRTYPE(const CWalletTx*, unsigned int) & coin : setCoins)
                    if (!SignSignature(*this, *coin.first, txNew, nIn++)) {
                        strFailReason = _("Signing transaction failed");
                        return false;
                    }
                // Embed the constructed transaction data in wtxNew.
                *static_cast<CTransaction*>(&wtxNew) = CTransaction(txNew);

                // Limit size
                unsigned int nBytes = ::GetSerializeSize(*(CTransaction*)&wtxNew, SER_NETWORK, PROTOCOL_VERSION);
                if (nBytes >= MAX_STANDARD_TX_SIZE) {
                    strFailReason = _("Transaction too large");
                    return false;
                }
                dPriority = wtxNew.ComputePriority(dPriority, nBytes);

                // Can we complete this as a free transaction?
                if (fSendFreeTransactions && nBytes <= MAX_FREE_TRANSACTION_CREATE_SIZE) {
                    // Not enough fee: enough priority?
                    double dPriorityNeeded = mempool.estimatePriority(nTxConfirmTarget);
                    // Not enough mempool history to estimate: use hard-coded AllowFree.
                    if (dPriorityNeeded <= 0 && AllowFree(dPriority))
                        break;

                    // Small enough, and priority high enough, to send for free
                    if (dPriorityNeeded > 0 && dPriority >= dPriorityNeeded)
                        break;
                }

                CAmount nFeeNeeded = max(nFeePay, GetMinimumFee(nBytes, nTxConfirmTarget, mempool));

                // If we made it here and we aren't even able to meet the relay fee on the next pass, give up
                // because we must be at the maximum allowed fee.
                if (nFeeNeeded < ::minRelayTxFee.GetFee(nBytes)) {
                    strFailReason = _("Transaction too large for fee policy");
                    return false;
                }

                break;
            }
        }
    }
    return true;
}

bool CWallet::generateBulletProofAggregate(CPartialTransaction& tx)
{
    unsigned char proof[2000];
    size_t len = 2000;
    const size_t MAX_VOUT = 5;
    unsigned char nonce[32];
    GetRandBytes(nonce, 32);
    unsigned char blinds[MAX_VOUT][32];
    uint64_t values[MAX_VOUT];
    size_t i = 0;
    const unsigned char* blind_ptr[MAX_VOUT];
    if (tx.vout.size() > MAX_VOUT) return false;
    memset(blinds, 0, tx.vout.size() * 32);
    for (i = 0; i < tx.vout.size(); i++) {
        memcpy(&blinds[i][0], tx.vout[i].maskValue.inMemoryRawBind.begin(), 32);
        blind_ptr[i] = blinds[i];
        values[i] = tx.vout[i].nValue;
    }
    int ret = secp256k1_bulletproof_rangeproof_prove(GetContext(), GetScratch(), GetGenerator(), proof, &len, values, NULL, blind_ptr, tx.vout.size(), &secp256k1_generator_const_h, 64, nonce, NULL, 0);
    std::copy(proof, proof + len, std::back_inserter(tx.bulletproofs));
    return ret;
}

bool CWallet::GenerateBulletProofForStaking(CTransaction& tx)
{
	unsigned char proof[2000];
	size_t len = 2000;
	const size_t MAX_VOUT = 5;
	unsigned char nonce[32];
	GetRandBytes(nonce, 32);
	unsigned char blinds[MAX_VOUT][32];
	memset(blinds, 0, 2 * 32);
	uint64_t values[MAX_VOUT];
	size_t i = 0;
	const unsigned char *blind_ptr[MAX_VOUT];
	if (tx.vout.size() > MAX_VOUT) return false;
	for (i = 0; i < 2; i++) {
		memcpy(&blinds[i][0], tx.vout[i + 1].maskValue.inMemoryRawBind.begin(), 32);
		blind_ptr[i] = blinds[i];
		values[i] = tx.vout[i + 1].nValue;
	}
	int ret = secp256k1_bulletproof_rangeproof_prove(GetContext(), GetScratch(), GetGenerator(), proof, &len, values, NULL, blind_ptr, 2, &secp256k1_generator_const_h, 64, nonce, NULL, 0);
	std::copy(proof, proof + len, std::back_inserter(tx.bulletproofs));
	return ret;
}

bool CWallet::makeRingCT(CPartialTransaction& wtxNew, int ringSize, std::string& strFailReason)
{
    int myIndex;
    if (!selectDecoysAndRealIndex(wtxNew, myIndex, ringSize)) {
        return false;
    }
	const size_t MAX_VIN = MAX_TX_INPUTS;
	const size_t MAX_DECOYS = MAX_RING_SIZE;	//padding 1 for safety reasons
	const size_t MAX_VOUT = 5;

	if (wtxNew.vin.size() > MAX_TX_INPUTS || wtxNew.vin.size() == 0) {
		strFailReason = _("Failed due to transaction size too large or the transaction does no have any input");
		return false;
	}

    for(size_t i = 0; i < wtxNew.vin.size(); i++) {
    	if (wtxNew.vin[i].decoys.size() != wtxNew.vin[0].decoys.size()) {
    		strFailReason = _("All inputs should have the same number of decoys");
    		return false;
    	}
    }

    if (wtxNew.vin[0].decoys.size() > MAX_DECOYS || wtxNew.vin[0].decoys.size() < MIN_RING_SIZE) {
    	strFailReason = _("Too many decoys");
    	return false;//maximum decoys = 15
    }

    CPartialTransaction ptx(wtxNew);
    generateCommitmentAndEncode(ptx);
    if (!makeRingCT(ptx, ringSize, strFailReason, myIndex)) {
    	strFailReason = _("Fail to make partial ring CT");
    	return false;
    }
    return true;
}

bool CWallet::generateCommitmentAndEncode(CPartialTransaction& wtxNew)
{
	secp256k1_context2* both = GetContext();
    for(CTxOut& out: wtxNew.vout) {
        if (!out.IsEmpty()) {
            secp256k1_pedersen_commitment commitment;
            CKey blind;
            blind.Set(out.maskValue.inMemoryRawBind.begin(), out.maskValue.inMemoryRawBind.end(), true);
            if (!secp256k1_pedersen_commit(both, &commitment, blind.begin(), out.nValue, &secp256k1_generator_const_h, &secp256k1_generator_const_g))
                throw runtime_error("Cannot commit commitment");
            unsigned char output[33];
            if (!secp256k1_pedersen_commitment_serialize(both, output, &commitment))
                throw runtime_error("Cannot serialize commitment");
            out.commitment.clear();
            std::copy(output, output + 33, std::back_inserter(out.commitment));
        }
    }
    return true;
}

int CWallet::findMultisigInputIndex(const CPartialTransaction& tx) const {
	return findMultisigInputIndex(tx.vin[0]);
}

int CWallet::findMultisigInputIndex(const CTransaction& tx) const {
	int myIndex = findMultisigInputIndex(tx.vin[0]);
    for (size_t i = 1; i < tx.vin.size(); i++) {
        if (myIndex != findMultisigInputIndex(tx.vin[i])) {
            throw runtime_error("Ill-formated transaction!");
        }
    }
}

int CWallet::findMultisigInputIndex(const CTxIn& txin) const {
	int myIndex = -1;
	int numMatch = 0;
	for(size_t i = 0; i < txin.decoys.size(); i++) {
		if (IsMine(txin.decoys[i])) {
			numMatch++;
			myIndex = i;
		}
	}
	if (numMatch >= 2) throw runtime_error("Transaction should not select decoys as one of its UTXOs. Ill-formated transaction!");
	return myIndex;
}

uint256 CWallet::generateHashOfAllIns(const CPartialTransaction& tx)
{
	uint256 ret;
	int myIndex = findMultisigInputIndex(tx);

	for (size_t j = 0; j < tx.vin.size(); j++) {
		COutPoint myOutpoint;
		if (myIndex == -1) {
			myOutpoint = tx.vin[j].prevout;
		} else {
			myOutpoint = tx.vin[j].decoys[myIndex];
		}
		uint256 opHash = myOutpoint.GetHash();
		ret = Hash(ret.begin(), ret.end(), opHash.begin(), opHash.end());
	}
	return ret;
}

bool CWallet::generatePKeyImageAlphaListFromPartialTx(const CPartialTransaction& tx, CListPKeyImageAlpha& l)
{
	int myIndex = findMultisigInputIndex(tx);

	for (size_t j = 0; j < tx.vin.size(); j++) {
		COutPoint myOutpoint;
		if (myIndex == -1) {
			myOutpoint = tx.vin[j].prevout;
		} else {
			myOutpoint = tx.vin[j].decoys[myIndex];
		}

		CPKeyImageAlpha combo;
		GeneratePKeyImageAlpha(myOutpoint, combo);
		uint256 opHash = myOutpoint.GetHash();
		l.partialAlphas.push_back(combo);
	}

	l.hashOfAllInputOutpoints = generateHashOfAllIns(tx);

	CPKeyImageAlpha additional;
	generateAdditionalPartialAlpha(tx, additional, l.hashOfAllInputOutpoints);
	l.partialAlphas.push_back(additional);

	l.partialAdditionalKeyImage = generatePartialAdditionalKeyImage(tx);
}

bool CWallet::makeRingCT(CPartialTransaction& wtxNew, int ringSize, std::string& strFailReason, int myIndex)
{
	secp256k1_context2 *both = GetContext();

	if (wtxNew.vin.size() >= 30) {
		strFailReason = _("Failed due to transaction size too large");
		return false;
	}

	COutPoint selectedOP;
	if (myIndex == -1) {
		selectedOP = wtxNew.vin[0].prevout;
	} else {
		selectedOP = wtxNew.vin[0].decoys[myIndex];
	}
	uint256 selectedOPHash = selectedOP.GetHash();
	CKey multisigView = MyMultisigViewKey();
	wtxNew.selectedUTXOHash = Hash(multisigView.begin(), multisigView.end(), selectedOPHash.begin(), selectedOPHash.end());
	return true;
}

CPubKey CWallet::SumOfAllPubKeys(std::vector<CPubKey>& l) const
{
	secp256k1_pedersen_commitment commitments[l.size()];
	const secp256k1_pedersen_commitment *pointers[l.size()];
	for(size_t i = 0; i < l.size(); i++) {
		secp256k1_pedersen_serialized_pubkey_to_commitment(l[i].begin(), 33, &commitments[i]);
		pointers[i] = &commitments[i];
	}
	secp256k1_pedersen_commitment out;
	secp256k1_pedersen_commitment_sum_pos(GetContext(), pointers, l.size(), &out);
	unsigned char serializedPub[33];
	size_t length;
	secp256k1_pedersen_commitment_to_serialized_pubkey(&out, serializedPub, &length);
	CPubKey ret(serializedPub, serializedPub + 33);
	return ret;
}

CPubKey CWallet::generateAdditonalPubKey(const CPartialTransaction wtxNew)
{
	const size_t MAX_VIN = 32;
	const size_t MAX_DECOYS = 13;	//padding 1 for safety reasons
	const size_t MAX_VOUT = 5;
	int myIndex = findMultisigInputIndex(wtxNew);
	secp256k1_context2 *both = GetContext();

	//all in pubkeys + an additional public generated from commitments
	unsigned char allInPubKeys[MAX_VIN + 1][MAX_DECOYS + 1][33];
	unsigned char allInCommitments[MAX_VIN][MAX_DECOYS + 1][33];
	unsigned char allOutCommitments[MAX_VOUT][33];

	int myBlindsIdx = 0;
	int myRealIndex = 0;
	if (myIndex != -1) {
		myRealIndex = myIndex + 1;
	}

	int PI = myRealIndex;
	CPubKey null;
	//computing additional key image:
	//collecting all output commimtments including transaction fees with commitment with 0 blind
	secp256k1_pedersen_commitment allOutCommitmentsPacked[MAX_VOUT + 1]; //+1 for tx fee
	for (size_t i = 0; i < wtxNew.vout.size(); i++) {
		memcpy(&(allOutCommitments[i][0]), &(wtxNew.vout[i].commitment[0]), 33);
		if (!secp256k1_pedersen_commitment_parse(both, &allOutCommitmentsPacked[i], allOutCommitments[i])) {
			//strFailReason = _("Cannot parse the commitment for inputs");
			return null;
		}
	}

	//commitment to tx fee, blind = 0
	unsigned char txFeeBlind[32];
	memset(txFeeBlind, 0, 32);
	if (!secp256k1_pedersen_commit(both, &allOutCommitmentsPacked[wtxNew.vout.size()], txFeeBlind, wtxNew.nTxFee, &secp256k1_generator_const_h, &secp256k1_generator_const_g)) {
		//strFailReason = _("Cannot parse the commitment for transaction fee");
		return null;
	}

	//filling the additional pubkey elements for decoys: allInPubKeys[wtxNew.vin.size()][..]
	//allInPubKeys[wtxNew.vin.size()][j] = sum of allInPubKeys[..][j] + sum of allInCommitments[..][j] - sum of allOutCommitments
	const secp256k1_pedersen_commitment *outCptr[MAX_VOUT + 1];
	for(size_t i = 0; i < wtxNew.vout.size() + 1; i++) {
		outCptr[i] = &allOutCommitmentsPacked[i];
	}

	for (size_t j = 0; j < wtxNew.vin.size(); j++) {
		COutPoint myOutpoint;
		if (myIndex == -1) {
			myOutpoint = wtxNew.vin[j].prevout;
		} else {
			myOutpoint = wtxNew.vin[j].decoys[myIndex];
		}
		CTransaction& inTx = mapWallet[myOutpoint.hash];

		CPubKey tempPubKey;
		ExtractPubKey(inTx.vout[myOutpoint.n].scriptPubKey, tempPubKey);
		memcpy(allInPubKeys[j][PI], tempPubKey.begin(), 33);
		memcpy(allInCommitments[j][PI], &(inTx.vout[myOutpoint.n].commitment[0]), 33);
	}

	//extract all decoy public keys and commitments
	for (int i = 0; i < (int)wtxNew.vin.size(); i++) {
		std::vector<COutPoint> decoysForIn;
		decoysForIn.push_back(wtxNew.vin[i].prevout);
		for(int j = 0; j < (int)wtxNew.vin[i].decoys.size(); j++) {
			decoysForIn.push_back(wtxNew.vin[i].decoys[j]);
		}
		for (int j = 0; j < (int)wtxNew.vin[0].decoys.size() + 1; j++) {
			if (j != PI) {
				CTransaction txPrev;
				uint256 hashBlock;
				if (!GetTransaction(decoysForIn[j].hash, txPrev, hashBlock)) {
					return null;
				}
				CPubKey extractedPub;
				if (!ExtractPubKey(txPrev.vout[decoysForIn[j].n].scriptPubKey, extractedPub)) {
					//strFailReason = _("Cannot extract public key from script pubkey");
					return null;
				}
				memcpy(allInPubKeys[i][j], extractedPub.begin(), 33);
				memcpy(allInCommitments[i][j], &(txPrev.vout[decoysForIn[j].n].commitment[0]), 33);
			}
		}
	}

	secp256k1_pedersen_commitment allInCommitmentsPacked[MAX_VIN][MAX_DECOYS + 1];

	secp256k1_pedersen_commitment inPubKeysToCommitments[MAX_VIN][MAX_DECOYS + 1];
	for(int i = 0; i < (int)wtxNew.vin.size(); i++) {
		for (int j = 0; j < (int)wtxNew.vin[0].decoys.size() + 1; j++) {
			secp256k1_pedersen_serialized_pubkey_to_commitment(allInPubKeys[i][j], 33, &inPubKeysToCommitments[i][j]);
		}
	}

	//additional pubkey member in the ring = ADPUB = Sum of All input public keys + sum of all input commitments - sum of all output commitments = every signer can compute
	int j = PI;
	const secp256k1_pedersen_commitment *inCptr[MAX_VIN * 2];
	for (int k = 0; k < (int)wtxNew.vin.size(); k++) {
		if (!secp256k1_pedersen_commitment_parse(both, &allInCommitmentsPacked[k][j], allInCommitments[k][j])) {
			//strFailReason = _("Cannot parse the commitment for inputs");
			return null;
		}
		inCptr[k] = &allInCommitmentsPacked[k][j];
	}
	for (size_t k = wtxNew.vin.size(); k < 2*wtxNew.vin.size(); k++) {
		inCptr[k] = &inPubKeysToCommitments[k - wtxNew.vin.size()][j];
	}
	secp256k1_pedersen_commitment out;
	size_t length;
	//convert allInPubKeys to pederson commitment to compute sum of all in public keys
	if (!secp256k1_pedersen_commitment_sum(both, inCptr, wtxNew.vin.size()*2, outCptr, wtxNew.vout.size() + 1, &out))
		throw runtime_error("Cannot compute sum of commitment");
	if (!secp256k1_pedersen_commitment_to_serialized_pubkey(&out, allInPubKeys[wtxNew.vin.size()][j], &length))
		throw runtime_error("Cannot covert from commitment to public key");

	CPubKey ADDPUB(allInPubKeys[wtxNew.vin.size()][PI], allInPubKeys[wtxNew.vin.size()][PI] + 33);
	return ADDPUB;
}

CKeyImage CWallet::generatePartialAdditionalKeyImage(const CPartialTransaction& wtxNew)
{
	CPubKey ADDPUB = generateAdditonalPubKey(wtxNew);
	CKey mySpend;
	mySpendPrivateKey(mySpend);
	unsigned char retRaw[33];
	PointHashingSuccessively(ADDPUB, mySpend.begin(), retRaw);
	CKeyImage ret(retRaw, retRaw);
	return ret;
}

/*Important note multisig
 * 1. Every signer will generate their own ALPHA[j][PI] for each input and send corresponding L[j][PI], R[j][PI] along with key image
 * to other signers in key image synchronization. Signers should not reveal their ALPHA to any other signer
 * 2. S[i][j] is generated by the transaction initiator, j #= PI
 * 3. Once key images and L[j][PI], R[j][PI] is synchronized, the initiator can start creating transaction
 * 4. Initiator signs the transaction by computing partial S[j][PI] = ALPHA[j][PI] - c*HS - c*x, HS = Hash(view*txPub), x = initiator private spend key
 * 5. Signing: Each signer then contribute their partial S[j][PI] = ALPHA[j][PI] - c*x where x = private spend key of the signer, and add it to the computed partial S[j][PI]
 * 6. The last signer put all full key images, c, S[i][j] to the transaction as the signature*/
bool CWallet::finishRingCTAfterKeyImageSynced(CPartialTransaction& wtxNew, std::vector<CListPKeyImageAlpha> ls, std::string& strFailReason)
{
	const size_t MAX_VIN = 32;
	const size_t MAX_DECOYS = 13;	//padding 1 for safety reasons
	const size_t MAX_VOUT = 5;
	int myIndex = findMultisigInputIndex(wtxNew);
	secp256k1_context2 *both = GetContext();

	//add myself to CListPKeyImageAlpha list
	CListPKeyImageAlpha pkeyAlpha;
	generatePKeyImageAlphaListFromPartialTx(wtxNew, pkeyAlpha);
	ls.push_back(pkeyAlpha);

	size_t numSigner = comboKeys.comboKeys.size();
	if (ls.size() != numSigner) {
		strFailReason = _("Num Signers not match");
		return false;
	}

	for (size_t i = 0; i < ls.size(); i++) {
		if (ls[i].partialAlphas.size() != wtxNew.vin.size() + 1) {
			strFailReason = _("Alpha list size not match");
			return false;
		}
	}

	std::vector<secp256k1_pedersen_commitment> myInputCommiments;
	int totalCommits = wtxNew.vin.size() + wtxNew.vout.size();
	int npositive = wtxNew.vin.size();
	unsigned char myBlinds[MAX_VIN + MAX_VIN + MAX_VOUT + 1][32];	//myBlinds is used for compuitng additional private key in the ring =
	memset(myBlinds, 0, (MAX_VIN + MAX_VIN + MAX_VOUT + 1) * 32);
	const unsigned char *bptr[MAX_VIN + MAX_VIN + MAX_VOUT + 1];
	//all in pubkeys + an additional public generated from commitments
	unsigned char allInPubKeys[MAX_VIN + 1][MAX_DECOYS + 1][33];
	unsigned char allKeyImages[MAX_VIN + 1][33];
	unsigned char allInCommitments[MAX_VIN][MAX_DECOYS + 1][33];
	unsigned char allOutCommitments[MAX_VOUT][33];

	int myBlindsIdx = 0;
	int myRealIndex = 0;
	if (myIndex != -1) {
		myRealIndex = myIndex + 1;
	}

	int PI = myRealIndex;

	//computing additional key image:
	//collecting all output commimtments including transaction fees with commitment with 0 blind
	secp256k1_pedersen_commitment allOutCommitmentsPacked[MAX_VOUT + 1]; //+1 for tx fee
	for (size_t i = 0; i < wtxNew.vout.size(); i++) {
		memcpy(&(allOutCommitments[i][0]), &(wtxNew.vout[i].commitment[0]), 33);
		if (!secp256k1_pedersen_commitment_parse(both, &allOutCommitmentsPacked[i], allOutCommitments[i])) {
			strFailReason = _("Cannot parse the commitment for inputs");
			return false;
		}
	}

	//commitment to tx fee, blind = 0
	unsigned char txFeeBlind[32];
	memset(txFeeBlind, 0, 32);
	if (!secp256k1_pedersen_commit(both, &allOutCommitmentsPacked[wtxNew.vout.size()], txFeeBlind, wtxNew.nTxFee, &secp256k1_generator_const_h, &secp256k1_generator_const_g)) {
		strFailReason = _("Cannot parse the commitment for transaction fee");
		return false;
	}

	//filling the additional pubkey elements for decoys: allInPubKeys[wtxNew.vin.size()][..]
	//allInPubKeys[wtxNew.vin.size()][j] = sum of allInPubKeys[..][j] + sum of allInCommitments[..][j] - sum of allOutCommitments
	const secp256k1_pedersen_commitment *outCptr[MAX_VOUT + 1];
	for(size_t i = 0; i < wtxNew.vout.size() + 1; i++) {
		outCptr[i] = &allOutCommitmentsPacked[i];
	}

	for (size_t j = 0; j < wtxNew.vin.size(); j++) {
		COutPoint myOutpoint;
		if (myIndex == -1) {
			myOutpoint = wtxNew.vin[j].prevout;
		} else {
			myOutpoint = wtxNew.vin[j].decoys[myIndex];
		}
		CTransaction& inTx = mapWallet[myOutpoint.hash];

		CPubKey tempPubKey;
		ExtractPubKey(inTx.vout[myOutpoint.n].scriptPubKey, tempPubKey);
		memcpy(allInPubKeys[j][PI], tempPubKey.begin(), 33);
		memcpy(allInCommitments[j][PI], &(inTx.vout[myOutpoint.n].commitment[0]), 33);
	}

	//extract all decoy public keys and commitments
	for (int i = 0; i < (int)wtxNew.vin.size(); i++) {
		std::vector<COutPoint> decoysForIn;
		decoysForIn.push_back(wtxNew.vin[i].prevout);
		for(int j = 0; j < (int)wtxNew.vin[i].decoys.size(); j++) {
			decoysForIn.push_back(wtxNew.vin[i].decoys[j]);
		}
		for (int j = 0; j < (int)wtxNew.vin[0].decoys.size() + 1; j++) {
			if (j != PI) {
				CTransaction txPrev;
				uint256 hashBlock;
				if (!GetTransaction(decoysForIn[j].hash, txPrev, hashBlock)) {
					return false;
				}
				CPubKey extractedPub;
				if (!ExtractPubKey(txPrev.vout[decoysForIn[j].n].scriptPubKey, extractedPub)) {
					strFailReason = _("Cannot extract public key from script pubkey");
					return false;
				}
				memcpy(allInPubKeys[i][j], extractedPub.begin(), 33);
				memcpy(allInCommitments[i][j], &(txPrev.vout[decoysForIn[j].n].commitment[0]), 33);
			}
		}
	}

	secp256k1_pedersen_commitment allInCommitmentsPacked[MAX_VIN][MAX_DECOYS + 1];

	secp256k1_pedersen_commitment inPubKeysToCommitments[MAX_VIN][MAX_DECOYS + 1];
	for(int i = 0; i < (int)wtxNew.vin.size(); i++) {
		for (int j = 0; j < (int)wtxNew.vin[0].decoys.size() + 1; j++) {
			secp256k1_pedersen_serialized_pubkey_to_commitment(allInPubKeys[i][j], 33, &inPubKeysToCommitments[i][j]);
		}
	}

	//additional ring pubkey member in the ring = ADPUB = Sum of All input public keys + sum of all input commitments - sum of all output commitments = every signer can compute
	for (int j = 0; j < (int)wtxNew.vin[0].decoys.size() + 1; j++) {
		//if (j != PI) {
			const secp256k1_pedersen_commitment *inCptr[MAX_VIN * 2];
			for (int k = 0; k < (int)wtxNew.vin.size(); k++) {
				if (!secp256k1_pedersen_commitment_parse(both, &allInCommitmentsPacked[k][j], allInCommitments[k][j])) {
					strFailReason = _("Cannot parse the commitment for inputs");
					return false;
				}
				inCptr[k] = &allInCommitmentsPacked[k][j];
			}
			for (size_t k = wtxNew.vin.size(); k < 2*wtxNew.vin.size(); k++) {
				inCptr[k] = &inPubKeysToCommitments[k - wtxNew.vin.size()][j];
			}
			secp256k1_pedersen_commitment out;
			size_t length;
			//convert allInPubKeys to pederson commitment to compute sum of all in public keys
			if (!secp256k1_pedersen_commitment_sum(both, inCptr, wtxNew.vin.size()*2, outCptr, wtxNew.vout.size() + 1, &out))
				throw runtime_error("Cannot compute sum of commitment");
			if (!secp256k1_pedersen_commitment_to_serialized_pubkey(&out, allInPubKeys[wtxNew.vin.size()][j], &length))
				throw runtime_error("Cannot covert from commitment to public key");
		//}
	}

	//now all pubkeys are filled, start computing all key images
	//1. compute key image for all input
	//key image = x*Pub, x = HS*Pub + (all spend keys)*Pub
	for(size_t i = 0; i < wtxNew.vin.size(); i++) {
		COutPoint myOutpoint;
		if (myIndex == -1) {
			myOutpoint = wtxNew.vin[i].prevout;
		} else {
			myOutpoint = wtxNew.vin[i].decoys[myIndex];
		}
		CKey temp = GeneratePartialKey(myOutpoint);
		unsigned char HSPubTemp[33];
		PointHashingSuccessively(temp.GetPubKey(), temp.begin(), HSPubTemp);

		std::vector<CKeyImage> partialKeyImages;

		CKeyImage HSPub(HSPubTemp, HSPubTemp + 33);
		partialKeyImages.push_back(HSPub);

		for(size_t j = 0; j < ls.size(); j++) {
			partialKeyImages.push_back(ls[j].partialAlphas[i].ki);
		}
		CKeyImage full = SumOfAllPubKeys(partialKeyImages);
		memcpy(allKeyImages[i], full.begin(), 33);
	}

	//2. compute key image for additional
	//ADDPUB = allInPubKeys[wtxNew.vin.size()] ==> computed above already
	//here we cannot collect partial private keys of inputs, thus only do partially
	//additional private key for additional key image = all input blinds + all input private keys - all output blinds
	//all input private keys = all HSs (ECDH) + all partial private keys of all signers,
	//Each input private key = HS + sum of all signers private keys
	//key image of additional private key = (all input blinds - all output blinds)*ADDPUB + (all HSs (ECDH))* ADDPUB + (all partial private keys)*ADDPUB
	//each signer needs to generate (partial private key)*ADDPUB during sync
	//K1 = (all input blinds - all output blinds)*ADDPUB => easy to compute
	//K2 = (all HSs (ECDH))* ADDPUB ==> easy to compute
	//K3 = (all partial private keys)*ADDPUB = wtxNew.vin.size() * (sum of all additional partial key images)

	std::vector<CPubKey> allK2s;

	//step 2.1: collect all input blinds
	for(CTxIn& in: wtxNew.vin) {
		COutPoint myOutpoint;
		if (myIndex == -1) {
			myOutpoint = in.prevout;
		} else {
			myOutpoint = in.decoys[myIndex];
		}
		CTransaction& inTx = mapWallet[myOutpoint.hash];
		CAmount tempAmount;
		CKey tmp;
		RevealTxOutAmount(inTx, inTx.vout[myOutpoint.n], tempAmount, tmp);
		if (tmp.IsValid()) memcpy(&myBlinds[myBlindsIdx][0], tmp.begin(), 32);
		//verify input commitments
		std::vector<unsigned char> recomputedCommitment;
		if (!CreateCommitment(&myBlinds[myBlindsIdx][0], tempAmount, recomputedCommitment))
			throw runtime_error("Cannot create pedersen commitment");
		if (recomputedCommitment != inTx.vout[myOutpoint.n].commitment) {
			strFailReason = _("Input commitments are not correct");
			return false;
		}

		bptr[myBlindsIdx] = myBlinds[myBlindsIdx];
		myBlindsIdx++;

		CKey k2 = GeneratePartialKey(inTx.vout[myOutpoint.n]);
		allK2s.push_back(k2.GetPubKey());
	}

	//collecting output commitment blinding factors
	for(CTxOut& out: wtxNew.vout) {
		if (!out.IsEmpty()) {
			if (out.maskValue.inMemoryRawBind.IsValid()) {
				memcpy(&myBlinds[myBlindsIdx][0], out.maskValue.inMemoryRawBind.begin(), 32);
			}
			bptr[myBlindsIdx] = &myBlinds[myBlindsIdx][0];
			myBlindsIdx++;
		}
	}

	//compute K1
	CKey newBlind;

	unsigned char outSum[32];
	if (!secp256k1_pedersen_blind_sum(both, outSum, (const unsigned char * const *)bptr, totalCommits, npositive))
		throw runtime_error("Cannot compute pedersen blind sum");

	newBlind.Set(outSum, outSum + 32, true);
	CPubKey newBlindPub = newBlind.GetPubKey();
	CKeyImage K1;
	unsigned char K1data[33];
	PointHashingSuccessively(newBlindPub, outSum, K1data);
	K1.Set(K1data, K1data + 33);
	//compute K2
	CKeyImage K2 = SumOfAllPubKeys(allK2s);

	//compute K3
	//K3 = (all partial private keys)*ADDPUB = wtxNew.vin.size() * (sum of all additional partial key images)
	std::vector<CPubKey> allK3s;
	std::vector<CPubKey> subAllK3s;
	for(size_t i = 0; i < ls.size(); i++) {
		subAllK3s.push_back(ls[i].partialAdditionalKeyImage);
	}
	for(size_t i = 0; i < wtxNew.vin.size(); i++) {
		allK3s.insert(allK3s.end(), subAllK3s.begin(), subAllK3s.end());
	}

	CKeyImage K3 = SumOfAllPubKeys(allK3s);

	std::vector<CKeyImage> k1k2k3;
	k1k2k3.push_back(K1);
	k1k2k3.push_back(K2);
	k1k2k3.push_back(K3);
	CPubKey sum = SumOfAllPubKeys(k1k2k3);
	memcpy(allKeyImages[wtxNew.vin.size()], sum.begin(), 33);


	unsigned char SIJ[MAX_VIN + 1][MAX_DECOYS + 1][32];
	unsigned char LIJ[MAX_VIN + 1][MAX_DECOYS + 1][33];
	unsigned char RIJ[MAX_VIN + 1][MAX_DECOYS + 1][33];
	unsigned char ALPHA[MAX_VIN + 1][32];//all are partial alphas generated by each signer, the final alpha is the sum of all
	memset(SIJ, 0, sizeof(SIJ));

	//generating LIJ and RIJ at PI: LIJ[j][PI], RIJ[j][PI], j=0..wtxNew.vin.size()
	for (size_t j = 0; j < wtxNew.vin.size() + 1; j++) {
		std::vector<CPubKey> allLIJs, allRIJs;

		for(int k = 0; k < ls.size(); k++) {
			allLIJs.push_back(ls[k].partialAlphas[j].LIJ);
			allRIJs.push_back(ls[k].partialAlphas[j].RIJ);
		}

		CPubKey LIJ_PI = SumOfAllPubKeys(allLIJs);
		CPubKey RIJ_PI = SumOfAllPubKeys(allRIJs);

		memcpy(LIJ[j][PI], LIJ_PI.begin(), 33);
		memcpy(RIJ[j][PI], RIJ_PI.begin(), 33);
	}

	//filling LIJ & RIJ at [j][PI], additional LIJ, RIJ
	/*CKey alpha_additional;
	alpha_additional.MakeNewKey(true);
	CPubKey LIJ_PI_additional = alpha_additional.GetPubKey();
	memcpy(LIJ[wtxNew.vin.size()][PI], LIJ_PI_additional.begin(), 33);
	PointHashingSuccessively(allInPubKeys[wtxNew.vin.size()][PI], alpha_additional.begin(), RIJ[wtxNew.vin.size()][PI]);*/

	//Initialize SIJ except S[..][PI]
	for (int i = 0; i < (int)wtxNew.vin.size() + 1; i++) {
		for (int j = 0; j < (int)wtxNew.vin[0].decoys.size() + 1; j++) {
			if (j != PI) {
				CKey randGen;
				randGen.MakeNewKey(true);
				memcpy(SIJ[i][j], randGen.begin(), 32);
			}
		}
	}

	//Computing C
	int PI_interator = PI + 1; //PI_interator: PI + 1 .. wtxNew.vin[0].decoys.size() + 1 .. PI
	//unsigned char SIJ[wtxNew.vin.size() + 1][wtxNew.vin[0].decoys.size() + 1][32];
	//unsigned char LIJ[wtxNew.vin.size() + 1][wtxNew.vin[0].decoys.size() + 1][33];
	//unsigned char RIJ[wtxNew.vin.size() + 1][wtxNew.vin[0].decoys.size() + 1][33];
	unsigned char CI[MAX_DECOYS + 1][32];
	unsigned char tempForHash[2 * (MAX_VIN + 1) * 33 + 32];
	unsigned char* tempForHashPtr = tempForHash;
	for (size_t i = 0; i < wtxNew.vin.size() + 1; i++) {
		memcpy(tempForHashPtr, &LIJ[i][PI][0], 33);
		tempForHashPtr += 33;
		memcpy(tempForHashPtr, &RIJ[i][PI][0], 33);
		tempForHashPtr += 33;
	}
	uint256 ctsHash = GetTxSignatureHash(wtxNew);
	memcpy(tempForHashPtr, ctsHash.begin(), 32);

	if (PI_interator == (int)wtxNew.vin[0].decoys.size() + 1) PI_interator = 0;
	uint256 temppi1 = Hash(tempForHash, tempForHash + 2 * (wtxNew.vin.size() + 1) * 33 + 32);
	if (PI_interator == 0) {
		memcpy(CI[0], temppi1.begin(), 32);
	} else {
		memcpy(CI[PI_interator], temppi1.begin(), 32);
	}

	while (PI_interator != PI) {
		for (int j = 0; j < (int)wtxNew.vin.size() + 1; j++) {
			//compute LIJ
			unsigned char CP[33];
			memcpy(CP, allInPubKeys[j][PI_interator], 33);
			if (!secp256k1_ec_pubkey_tweak_mul(CP, 33, CI[PI_interator])) {
				strFailReason = _("Cannot compute LIJ for ring signature in secp256k1_ec_pubkey_tweak_mul");
				return false;
			}
			if (!secp256k1_ec_pubkey_tweak_add(CP, 33, SIJ[j][PI_interator])) {
				strFailReason = _("Cannot compute LIJ for ring signature in secp256k1_ec_pubkey_tweak_add");
				return false;
			}
			memcpy(LIJ[j][PI_interator], CP, 33);

			//compute RIJ
			//first compute CI * I
			memcpy(RIJ[j][PI_interator], allKeyImages[j], 33);
			if (!secp256k1_ec_pubkey_tweak_mul(RIJ[j][PI_interator], 33, CI[PI_interator])) {
				strFailReason = _("Cannot compute RIJ for ring signature in secp256k1_ec_pubkey_tweak_mul");
				return false;
			}

			//compute S*H(P)
			unsigned char SHP[33];
			CPubKey tempP;
			tempP.Set(allInPubKeys[j][PI_interator], allInPubKeys[j][PI_interator] + 33);
			PointHashingSuccessively(tempP, SIJ[j][PI_interator], SHP);
			//convert shp into commitment
			secp256k1_pedersen_commitment SHP_commitment;
			secp256k1_pedersen_serialized_pubkey_to_commitment(SHP, 33, &SHP_commitment);

			//convert CI*I into commitment
			secp256k1_pedersen_commitment cii_commitment;
			secp256k1_pedersen_serialized_pubkey_to_commitment(RIJ[j][PI_interator], 33, &cii_commitment);

			const secp256k1_pedersen_commitment *twoElements[2];
			twoElements[0] = &SHP_commitment;
			twoElements[1] = &cii_commitment;

			secp256k1_pedersen_commitment sum;
			if (!secp256k1_pedersen_commitment_sum_pos(both, twoElements, 2, &sum))
				throw  runtime_error("Cannot compute sum of commitments");
			size_t tempLength;
			if (!secp256k1_pedersen_commitment_to_serialized_pubkey(&sum, RIJ[j][PI_interator], &tempLength)) {
				strFailReason = _("Cannot compute two elements and serialize it to pubkey");
			}
		}

		PI_interator++;
		if (PI_interator == (int)wtxNew.vin[0].decoys.size() + 1) PI_interator = 0;

		int prev, ciIdx;
		if (PI_interator == 0) {
			prev = wtxNew.vin[0].decoys.size();
			ciIdx = 0;
		} else {
			prev = PI_interator - 1;
			ciIdx = PI_interator;
		}

		tempForHashPtr = tempForHash;
		for (int i = 0; i < (int)wtxNew.vin.size() + 1; i++) {
			memcpy(tempForHashPtr, LIJ[i][prev], 33);
			tempForHashPtr += 33;
			memcpy(tempForHashPtr, RIJ[i][prev], 33);
			tempForHashPtr += 33;
		}
		memcpy(tempForHashPtr, ctsHash.begin(), 32);
		uint256 ciHashTmp = Hash(tempForHash, tempForHash + 2 * (wtxNew.vin.size() + 1) * 33 + 32);
		memcpy(CI[ciIdx], ciHashTmp.begin(), 32);
	}

	memcpy(wtxNew.c.begin(), CI[0], 32);

	//encode C[PI]
	CKey multiView = MyMultisigViewKey();
	unsigned char encodedCPI[32];
	memcpy(encodedCPI, multiView.begin(), 32);
	secp256k1_ec_privkey_tweak_add(encodedCPI, CI[PI]);
	memcpy(wtxNew.encodedC_PI.begin(), encodedCPI, 32);

	//add ECDH to S[j][PI]

	//i for decoy index => PI
	for (int i = 0; i < (int)wtxNew.vin[0].decoys.size() + 1; i++) {
		std::vector<uint256> S_column;
		for (int j = 0; j < (int)wtxNew.vin.size() + 1; j++) {
			uint256 t;
			memcpy(t.begin(), SIJ[j][i], 32);
			S_column.push_back(t);
		}
		wtxNew.S.push_back(S_column);
	}
	wtxNew.ntxFeeKeyImage.Set(allKeyImages[wtxNew.vin.size()], allKeyImages[wtxNew.vin.size()] + 33);
	return true;
}

//this function assumes that all keyimages are full now
bool CWallet::CoSignPartialTransaction(CPartialTransaction& tx)
{
	const size_t MAX_VIN = 32;
	const size_t MAX_DECOYS = 13;	//padding 1 for safety reasons
	const size_t MAX_VOUT = 5;
	unsigned char SIJ[MAX_VIN + 1][MAX_DECOYS + 1][32];

    LogPrintf("Copying S\n");
	for (size_t i = 0; i < tx.vin[0].decoys.size() + 1; i++) {
		std::vector<uint256> S_column = tx.S[i];
        LogPrintf("Copying column %d\n", i);
		for (size_t j = 0; j < tx.vin.size() + 1; j++) {
			memcpy(SIJ[j][i], S_column[j].begin(), 32);
		}
	}

    LogPrintf("Looking for multisig index\n");
	int myIndex = findMultisigInputIndex(tx);
	int myRealIndex = 0;
	if (myIndex != -1) {
		myRealIndex = myIndex + 1;
	}

	int PI = myRealIndex;

	//decode CPI
	CKey multiView = MyMultisigViewKey();
	unsigned char decodedCPI[32];
	memcpy(decodedCPI, multiView.begin(), 32);
	secp256k1_ec_privkey_negate2(GetContext(), decodedCPI);
	secp256k1_ec_privkey_tweak_add(decodedCPI, tx.encodedC_PI.begin());

	//the actual signing part which compute S[j][PI]
	//compute S[j][PI] = alpha_j - c_pi * x_j, x_j = private key of the multisig = ECDH + sum of all signer private spend key
	//S[j][PI] = sumof(alpha_j(signer) - c_pi*(sum of signer private key)) - ECDH*c_pi
	//each signer provides its part of alpha_j and c_pi* private key
	CKey mySpend;
	mySpendPrivateKey(mySpend);
    LogPrintf("Computing S\n");
	for (size_t j = 0; j < tx.vin.size(); j++) {
		COutPoint myOutpoint;
		if (myIndex == -1) {
			myOutpoint = tx.vin[j].prevout;
		} else {
			myOutpoint = tx.vin[j].decoys[myIndex];
		}
		unsigned char alpha[32], s[32], temp[32];
		GenerateAlphaFromOutpoint(myOutpoint, alpha);

		unsigned char cx[32];
		memcpy(cx, decodedCPI, 32);
		if (!secp256k1_ec_privkey_tweak_mul(cx, mySpend.begin()))
			throw runtime_error("Cannot compute EC mul");
		const unsigned char *sumArray[2];
		sumArray[0] = alpha;
		sumArray[1] = cx;
		if (!secp256k1_pedersen_blind_sum(GetContext(), s, sumArray, 2, 1))
			throw runtime_error("Cannot compute pedersen blind sum");

		secp256k1_ec_privkey_tweak_add(SIJ[j][PI], s);
		memcpy(tx.S[PI][j].begin(), SIJ[j][PI], 32);
	}
    LogPrintf("Compute alpha\n");
	unsigned char s[32], temp[32];
	CKey alpha = generateAdditionalPartialAlpha(tx);

	unsigned char cx[32];
	memcpy(cx, decodedCPI, 32);
	if (!secp256k1_ec_privkey_tweak_mul(cx, mySpend.begin()))
		throw runtime_error("Cannot compute EC mul");
	const unsigned char *sumArray[2];
	sumArray[0] = alpha.begin();
	sumArray[1] = cx;
	if (!secp256k1_pedersen_blind_sum(GetContext(), s, sumArray, 2, 1))
		throw runtime_error("Cannot compute pedersen blind sum");

	secp256k1_ec_privkey_tweak_add(SIJ[tx.vin.size()][PI], s);
	memcpy(tx.S[PI][tx.vin.size()].begin(), SIJ[tx.vin.size()][PI], 32);

	return true;
}

bool CWallet::MakeShnorrSignature(CTransaction& wtxNew)
{
    LOCK(cs_wallet);
    {   
        if (wtxNew.IsCoinAudit() || wtxNew.IsCoinBase()) return true;
        //this only generates shnorr signature if either wtxNew is a staking transaction or wtxNew only spends collateralized
        if (!wtxNew.IsCoinStake()) return true;

        //generate shnorr per input
        uint256 ctsHash = GetTxInSignatureHash(wtxNew.vin[0]);

        return MakeShnorrSignatureTxIn(wtxNew.vin[0], ctsHash);
    }
}

bool CWallet::MakeShnorrSignatureTxIn(CTxIn& txin, uint256 cts)
{
    COutPoint prevout = txin.prevout;
    const CTransaction& prev = mapWallet[prevout.hash];
    CTxOut out = prev.vout[prevout.n];
    CKey pk;
    if (!findCorrespondingPrivateKey(out, pk)) {
        return false;
    }
    CPubKey P = pk.GetPubKey();

    unsigned char R[33];
    CKey r;
    r.MakeNewKey(true);
    PointHashingSuccessively(P, r.begin(), R);
    unsigned char buff[33 + 32];
    memcpy(buff, R, 33);
    memcpy(buff + 33, cts.begin(), 32);
    uint256 e = Hash(buff, buff + 65);
    //compute s = r + e * pk (private key)

    unsigned char ex[32];
    memcpy(ex, e.begin(), 32);
    if (!secp256k1_ec_privkey_tweak_mul(ex, pk.begin())) return false;
    if (!secp256k1_ec_privkey_tweak_add(ex, r.begin())) return false;
    std::copy(ex, ex + 32, std::back_inserter(txin.s));
    //copy R to masternodeStealthAddress
    std::copy(R, R + 33, std::back_inserter(txin.R));
    return true;
}

bool CWallet::IsMine(const COutPoint outpoint) const {
	if (mapWallet.count(outpoint.hash) < 1) return false;
	return IsMine(mapWallet[outpoint.hash].vout[outpoint.n]);
}

bool CWallet::selectDecoysAndRealIndex(CPartialTransaction& tx, int& myIndex, int ringSize)
{
    if (coinbaseDecoysPool.size() <= 100) {
        for (int i = chainActive.Height() - Params().COINBASE_MATURITY(); i > 0; i--) {
            if (coinbaseDecoysPool.size() > 100) break;
            CBlockIndex* p = chainActive[i];
            CBlock b;
            if (ReadBlockFromDisk(b, p)) {
                int coinbaseIdx = 0;
                if (p->IsProofOfStake()) {
                    coinbaseIdx = 1;
                }
                CTransaction& coinbase = b.vtx[coinbaseIdx];

                for (size_t i = 0; i < coinbase.vout.size(); i++) {
                    if (!coinbase.vout[i].IsNull() && !coinbase.vout[i].IsEmpty()) {
                        if ((secp256k1_rand32() % 100) <= CWallet::PROBABILITY_NEW_COIN_SELECTED) {
                            COutPoint newOutPoint(coinbase.GetHash(), i);
                            if (pwalletMain->coinbaseDecoysPool.count(newOutPoint) == 1) {
                                continue;
                            }
                            //add new coinbase transaction to the pool
                            if (pwalletMain->coinbaseDecoysPool.size() >= CWallet::MAX_DECOY_POOL) {
                                int selected = secp256k1_rand32() % CWallet::MAX_DECOY_POOL;
                                map<COutPoint, uint256>::const_iterator it = std::next(coinbaseDecoysPool.begin(), selected);
                                pwalletMain->coinbaseDecoysPool[newOutPoint] = p->GetBlockHash();
                            } else {
                                pwalletMain->coinbaseDecoysPool[newOutPoint] = p->GetBlockHash();
                            }
                        }
                    }
                }
            }
        }
    }

	size_t notMineCoinbase = 0;
	size_t notMineUserDecoy = 0;
	for (size_t i = 0; i < pwalletMain->coinbaseDecoysPool.size(); i++) {
		if (!IsMine(std::next(pwalletMain->coinbaseDecoysPool.begin(), i)->first)) {
			notMineCoinbase++;
		}
	}

	for (size_t i = 0; i < pwalletMain->userDecoysPool.size(); i++) {
		if (!IsMine(std::next(pwalletMain->userDecoysPool.begin(), i)->first)) {
			notMineUserDecoy++;
		}
	}

    //Choose decoys
    myIndex = -1;
    for (size_t i = 0; i < tx.vin.size(); i++) {
        //generate key images and choose decoys
        CTransaction txPrev;
        uint256 hashBlock;
        if (!GetTransaction(tx.vin[i].prevout.hash, txPrev, hashBlock)) {
            LogPrintf("\nSelected transaction is not in the main chain\n");
            return false;
        }

        CBlockIndex* atTheblock = mapBlockIndex[hashBlock];
        CBlockIndex* tip = chainActive.Tip();
        if (!chainActive.Contains(atTheblock)) continue;
        uint256 hashTip = tip->GetBlockHash();
        //verify that tip and hashBlock must be in the same fork
        if (!atTheblock) {
            continue;
        } else {
            CBlockIndex* ancestor = tip->GetAncestor(atTheblock->nHeight);
            if (ancestor != atTheblock) {
                continue;
            }
        }

        int numDecoys = 0;
        if (txPrev.IsCoinAudit() || txPrev.IsCoinBase() || txPrev.IsCoinStake()) {
            if ((int)coinbaseDecoysPool.size() >= ringSize * 5) {
                while (numDecoys < ringSize) {
                    bool duplicated = false;
                    map<COutPoint, uint256>::const_iterator it = std::next(coinbaseDecoysPool.begin(), secp256k1_rand32() % coinbaseDecoysPool.size());
                    if (IsMine(it->first)) continue;
                    CBlockIndex* atTheblock = mapBlockIndex[it->second];
                    if (!atTheblock || !chainActive.Contains(atTheblock)) continue;
                    if (!chainActive.Contains(atTheblock)) continue;
                    if (1 + chainActive.Height() - atTheblock->nHeight < DecoyConfirmationMinimum) continue;
                    COutPoint outpoint = it->first;
                    for (size_t d = 0; d < tx.vin[i].decoys.size(); d++) {
                        if (tx.vin[i].decoys[d] == outpoint) {
                            duplicated = true;
                            break;
                        }
                    }
                    if (duplicated) {
                        continue;
                    }
                    tx.vin[i].decoys.push_back(outpoint);
                    numDecoys++;
                }
            } else if ((int)coinbaseDecoysPool.size() >= ringSize) {
                for (size_t j = 0; j < coinbaseDecoysPool.size(); j++) {
                    map<COutPoint, uint256>::const_iterator it = std::next(coinbaseDecoysPool.begin(), j);
                    if (IsMine(it->first)) continue;
                    CBlockIndex* atTheblock = mapBlockIndex[it->second];
                    if (!atTheblock || !chainActive.Contains(atTheblock)) continue;
                    if (!chainActive.Contains(atTheblock)) continue;
                    if (1 + chainActive.Height() - atTheblock->nHeight < DecoyConfirmationMinimum) continue;
                    COutPoint outpoint = it->first;
                    tx.vin[i].decoys.push_back(outpoint);
                    numDecoys++;
                    if (numDecoys == ringSize) break;
                }
            } else {
                LogPrintf("Dont have enough decoys, please wait for around 10 minutes and re-try\n");
                return false;
            }
        } else {
            std::map<COutPoint, uint256> decoySet = userDecoysPool;
            decoySet.insert(coinbaseDecoysPool.begin(), coinbaseDecoysPool.end());
            if ((int)decoySet.size() >= ringSize * 5) {
                while (numDecoys < ringSize) {
                    bool duplicated = false;
                    map<COutPoint, uint256>::const_iterator it = std::next(decoySet.begin(), secp256k1_rand32() % decoySet.size());
                    if (IsMine(it->first)) continue;
                    CBlockIndex* atTheblock = mapBlockIndex[it->second];
                    if (!atTheblock || !chainActive.Contains(atTheblock)) continue;
                    if (!chainActive.Contains(atTheblock)) continue;
                    if (1 + chainActive.Height() - atTheblock->nHeight < DecoyConfirmationMinimum) continue;
                    COutPoint outpoint = it->first;
                    for (size_t d = 0; d < tx.vin[i].decoys.size(); d++) {
                        if (tx.vin[i].decoys[d] == outpoint) {
                            duplicated = true;
                            break;
                        }
                    }
                    if (duplicated) {
                        continue;
                    }
                    tx.vin[i].decoys.push_back(outpoint);
                    numDecoys++;
                }
            } else if ((int)decoySet.size() >= ringSize) {
                for (size_t j = 0; j < decoySet.size(); j++) {
                    map<COutPoint, uint256>::const_iterator it = std::next(decoySet.begin(), j);
                    if (IsMine(it->first)) continue;
                    CBlockIndex* atTheblock = mapBlockIndex[it->second];
                    if (!atTheblock || !chainActive.Contains(atTheblock)) continue;
                    if (!chainActive.Contains(atTheblock)) continue;
                    if (1 + chainActive.Height() - atTheblock->nHeight < DecoyConfirmationMinimum) continue;
                    COutPoint outpoint = it->first;
                    tx.vin[i].decoys.push_back(outpoint);
                    numDecoys++;
                    if (numDecoys == ringSize) break;
                }
            } else {
                LogPrintf("Dont have enough decoys, please wait for around 10 minutes and re-try\n");
                return false;
            }
        }
    }
    myIndex = secp256k1_rand32() % (tx.vin[0].decoys.size() + 1) - 1;

    for(size_t i = 0; i < tx.vin.size(); i++) {
    	COutPoint prevout = tx.vin[i].prevout;
    	inSpendQueueOutpointsPerSession.push_back(prevout);
    }

    if (myIndex != -1) {
        for (size_t i = 0; i < tx.vin.size(); i++) {
            COutPoint prevout = tx.vin[i].prevout;
            tx.vin[i].prevout = tx.vin[i].decoys[myIndex];
            tx.vin[i].decoys[myIndex] = prevout;
        }
    }

    return true;
}

bool CWallet::CreateTransaction(CScript scriptPubKey, const CAmount& nValue, CWalletTx& wtxNew, CReserveKey& reservekey, CAmount& nFeeRet, std::string& strFailReason, const CCoinControl* coinControl, AvailableCoinsType coin_type, bool useIX, CAmount nFeePay)
{
    vector<pair<CScript, CAmount> > vecSend;
    vecSend.push_back(make_pair(scriptPubKey, nValue));
    return CreateTransaction(vecSend, wtxNew, reservekey, nFeeRet, strFailReason, coinControl, coin_type, useIX, nFeePay);
}

bool CWallet::computeSharedSec(const CTransaction& tx, const CTxOut& out, CPubKey& sharedSec) const
{
    if (tx.txType == TX_TYPE_REVEAL_AMOUNT || tx.txType == TX_TYPE_REVEAL_BOTH) {
        sharedSec.Set(out.txPub.begin(), out.txPub.end());
    } else {
        CKey view = MyMultisigViewKey();
        ECDHInfo::ComputeSharedSec(view, out.txPub, sharedSec);
    }
    return true;
}

void CWallet::AddComputedPrivateKey(const CTxOut& out)
{
    if (IsLocked()) return;
    {
        LOCK(cs_wallet);
        CKey spend, view;
        mySpendPrivateKey(spend);
        myViewPrivateKey(view);

        unsigned char aR[33];
        CPubKey txPub = out.txPub;
        //copy R into a
        memcpy(aR, txPub.begin(), txPub.size());
        if (!secp256k1_ec_pubkey_tweak_mul(aR, txPub.size(), view.begin())) {
            throw runtime_error("Failed to do secp256k1_ec_privkey_tweak_mul");
        }
        uint256 HS = Hash(aR, aR + txPub.size());

        //Compute private key to spend
        //x = Hs(aR) + b, b = spend private key
        unsigned char HStemp[32];
        unsigned char spendTemp[32];
        memcpy(HStemp, HS.begin(), 32);
        if (!secp256k1_ec_privkey_tweak_add(HStemp, spend.begin()))
            throw runtime_error("Failed to do secp256k1_ec_privkey_tweak_add");
        CKey privKey;
        privKey.Set(HStemp, HStemp + 32, true);
        CPubKey computed = privKey.GetPubKey();
        CScript scriptPubKey = GetScriptForDestination(computed);
        if (scriptPubKey == out.scriptPubKey) {
            AddKey(privKey);
        } else {
            LogPrintf("AddComputedPrivateKey: Fail to generate corresponding private key\n");
        }
    }
}

// ppcoin: create coin stake transaction
bool CWallet::CreateCoinStake(const CKeyStore& keystore, unsigned int nBits, int64_t nSearchInterval, CMutableTransaction& txNew, unsigned int& nTxNewTime)
{
<<<<<<< HEAD
    //disable in multisig wallet
=======
    // The following split & combine thresholds are important to security
    // Should not be adjusted if you don't understand the consequences
    //int64_t nCombineThreshold = 0;
    int static wlIdx = 0;
    txNew.vin.clear();
    txNew.vout.clear();

    // Mark coin stake transaction
    CScript scriptEmpty;
    scriptEmpty.clear();
    txNew.vout.push_back(CTxOut(0, scriptEmpty));
    txNew.txType = TX_TYPE_REVEAL_BOTH;

    // Choose coins to use
    LogPrintf("%s: Start staking\n", __func__);

    CAmount nSpendableBalance = 0;
    CAmount nTargetAmount = 9223372036854775807;
    if (nReserveBalance > 0) {
        nSpendableBalance = GetSpendableBalance();
        if (nSpendableBalance <= nReserveBalance) {
            return false;
        }
        nTargetAmount = nSpendableBalance - nReserveBalance;
    }

    // presstab HyperStake - Initialize as static and don't update the set on every run of CreateCoinStake() in order to lighten resource use
    static std::set<pair<const CWalletTx*, unsigned int> > setStakeCoins;
    static int nLastStakeSetUpdate = 0;
    if (GetTime() - nLastStakeSetUpdate > nStakeSetUpdateTime) {
        setStakeCoins.clear();
        nLastStakeSetUpdate = GetTime();
    }

    vector<const CWalletTx*> vwtxPrev;

    CAmount nCredit = 0;
    CScript scriptPubKeyKernel;

    //prevent staking a time that won't be accepted
    if (GetAdjustedTime() <= chainActive.Tip()->nTime) {
        MilliSleep(10000);
    }

    {
        LOCK2(cs_main, cs_wallet);
        std::vector<map<uint256, CWalletTx>::const_iterator> tobeRemoveds;
        if (wlIdx == (int)mapWallet.size()) {
            wlIdx = 0;
        }

        for (map<uint256, CWalletTx>::const_iterator it = std::next(mapWallet.begin(), wlIdx); it != mapWallet.end(); ++it) {
            wlIdx = (wlIdx + 1) % mapWallet.size();
            const uint256& wtxid = it->first;
            const CWalletTx* pcoin = &(*it).second;
            // Make sure the wallet is unlocked and shutdown hasn't been requested
            if (IsLocked() || ShutdownRequested())
                    return false;
            vector<COutput> vCoins;
            int cannotSpend = 0;
            {
                AvailableCoins(wtxid, pcoin, vCoins, cannotSpend, true, NULL, false, STAKABLE_COINS, false);
            }

            CAmount nAmountSelected = 0;
            for (const COutput& out : vCoins) {
                //make sure not to outrun target amount
                CAmount value = getCOutPutValue(out);
                if (value < MINIMUM_STAKE_AMOUNT) continue;
                if (value == 1000000 * COIN) {
                    COutPoint outpoint(out.tx->GetHash(), out.i);
                    if (IsCollateralized(outpoint)) {
                        continue;
                    }
                }
                if (nAmountSelected + value >= nTargetAmount)
                    continue;

                int64_t nTxTime = out.tx->GetTxTime();
                //check for min age
                if (GetAdjustedTime() < nStakeMinAge + nTxTime)
                    continue;

                //check that it is matured

                if (out.nDepth < (out.tx->IsCoinStake() ? Params().COINBASE_MATURITY() : 10))
                    continue;

                {
                    COutPoint outpoint(out.tx->GetHash(), out.i);
                    if (inSpendQueueOutpoints.count(outpoint)) {
                        continue;
                    }
                }

                //add to our stake set
                setStakeCoins.insert(make_pair(out.tx, out.i));
                nAmountSelected += value;
            }

            for (PAIRTYPE(const CWalletTx*, unsigned int) pcoin : setStakeCoins) {
                //make sure that enough time has elapsed between
                CBlockIndex* pindex = NULL;
                BlockMap::iterator it = mapBlockIndex.find(pcoin.first->hashBlock);
                if (it != mapBlockIndex.end()) {
                    pindex = it->second;
                } else {
                    if (fDebug) {
                        LogPrintf("CreateCoinStake() failed to find block index \n");
                    }
                    continue;
                }

                // Read block header
                CBlockHeader block = pindex->GetBlockHeader();
                bool fKernelFound = false;
                uint256 hashProofOfStake = 0;
                COutPoint prevoutStake = COutPoint(pcoin.first->GetHash(), pcoin.second);
                nTxNewTime = GetAdjustedTime();

                CKey view, spend;
                myViewPrivateKey(view);
                mySpendPrivateKey(spend);
                CPubKey sharedSec;
                computeSharedSec(*pcoin.first, pcoin.first->vout[pcoin.second], sharedSec);
                //iterates each utxo inside of CheckStakeKernelHash()
                if (CheckStakeKernelHash(nBits, block, *pcoin.first, prevoutStake, sharedSec.begin(), nTxNewTime, nHashDrift, false, hashProofOfStake, true)) {
                    //Double check that this will pass time requirements
                    if (nTxNewTime <= chainActive.Tip()->GetMedianTimePast()) {
                        LogPrintf("CreateCoinStake() : kernel found, but it is too far in the past \n");
                        continue;
                    }

                    // Found a kernel
                    if (fDebug && GetBoolArg("-printcoinstake", false))
                        LogPrintf("CreateCoinStake : kernel found\n");

                    vector<valtype> vSolutions;
                    txnouttype whichType;
                    CScript scriptPubKeyOut;
                    scriptPubKeyKernel = pcoin.first->vout[pcoin.second].scriptPubKey;
                    if (!Solver(scriptPubKeyKernel, whichType, vSolutions)) {
                        LogPrintf("CreateCoinStake : failed to parse kernel\n");
                        break;
                    }

                    if (fDebug && GetBoolArg("-printcoinstake", false))
                        LogPrintf("CreateCoinStake : parsed kernel type=%d\n", whichType);
                    if (whichType != TX_PUBKEY && whichType != TX_PUBKEYHASH) {
                        if (fDebug && GetBoolArg("-printcoinstake", false))
                            LogPrintf("CreateCoinStake : no support for kernel type=%d\n", whichType);
                        break; // only support pay to public key and pay to address
                    }
                    if (whichType == TX_PUBKEYHASH) // pay to address type
                    {
                        //convert to pay to public key type
                        CKey key;
                        if (!keystore.GetKey(uint160(vSolutions[0]), key)) {
                            if (fDebug && GetBoolArg("-printcoinstake", false))
                                LogPrintf("CreateCoinStake : failed to get key for kernel type=%d\n", whichType);
                            break; // unable to find corresponding public key
                        }

                        scriptPubKeyOut << key.GetPubKey() << OP_CHECKSIG;
                    } else
                        scriptPubKeyOut = scriptPubKeyKernel;

                    CTxIn in(pcoin.first->GetHash(), pcoin.second);
                    if (!generateKeyImage(scriptPubKeyKernel, in.keyImage)) {
                        LogPrintf("CreateCoinStake : cannot generate key image");
                        break;
                    }
                    //copy encryption key so that full nodes can decode the amount in the txin
                    std::copy(sharedSec.begin(), sharedSec.begin() + 33, std::back_inserter(in.encryptionKey));
                    txNew.vin.push_back(in);

                    //first UTXO for the staked amount
                    CAmount val = getCTxOutValue(*pcoin.first, pcoin.first->vout[pcoin.second]);
                    nCredit += val;
                    vwtxPrev.push_back(pcoin.first);
                    //create a new pubkey
                    CKey myTxPriv;
                    myTxPriv.MakeNewKey(true);
                    CPubKey txPub = myTxPriv.GetPubKey();
                    CPubKey newPub;
                    ComputeStealthDestination(myTxPriv, view.GetPubKey(), spend.GetPubKey(), newPub);
                    scriptPubKeyOut = GetScriptForDestination(newPub);
                    CTxOut out(0, scriptPubKeyOut);
                    std::copy(txPub.begin(), txPub.end(), std::back_inserter(out.txPub));
                    txNew.vout.push_back(out);

                    //second UTXO for staking reward
                    //create a new pubkey
                    CKey myTxPrivStaking;
                    myTxPrivStaking.MakeNewKey(true);
                    CPubKey txPubStaking = myTxPrivStaking.GetPubKey();
                    CPubKey newPubStaking;
                    ComputeStealthDestination(myTxPrivStaking, view.GetPubKey(), spend.GetPubKey(), newPubStaking);
                    CScript scriptPubKeyOutStaking = GetScriptForDestination(newPubStaking);
                    CTxOut outStaking(0, scriptPubKeyOutStaking);
                    std::copy(txPubStaking.begin(), txPubStaking.end(), std::back_inserter(outStaking.txPub));
                    txNew.vout.push_back(outStaking);
                    //the staking process for the moment only accept one UTXO as staking coin
                    if (fDebug && GetBoolArg("-printcoinstake", false))
                        LogPrintf("CreateCoinStake : added kernel type=%d\n", whichType);
                    fKernelFound = true;
                    break;
                }
                if (fKernelFound) {
                    LogPrintf("CreateCoinStake: Kernel is found");
                    break; // if kernel is found stop searching
                }
            }
            if (nCredit == 0)
                continue;

            // Calculate reward
            CAmount nReward;
            const CBlockIndex* pIndex0 = chainActive.Tip();
            nReward = PoSBlockReward();
            txNew.vout[1].nValue = nCredit;
            txNew.vout[2].nValue = nReward;
            /*if (stakingMode == STAKING_WITH_CONSOLIDATION || STAKING_WITH_CONSOLIDATION_WITH_STAKING_NEWW_FUNDS) {
                //the first output contains all funds (input + rewards + fee)
                if (nCredit + nReward > (MINIMUM_STAKE_AMOUNT + 100000*COIN)*2) {
                    txNew.vout[1].nValue = (nCredit + nReward)/2;
                    txNew.vout[2].nValue = (nCredit + nReward) - txNew.vout[1].nValue;
                }
            }*/

            // Limit size
            unsigned int nBytes = ::GetSerializeSize(txNew, SER_NETWORK, PROTOCOL_VERSION);
            if (nBytes >= DEFAULT_BLOCK_MAX_SIZE / 5)
                return error("CreateCoinStake : exceeded coinstake size limit");

            //Masternode payment
            if (!FillBlockPayee(txNew, 0, true)) {
                LogPrintf("%s: Cannot fill block payee\n", __func__);
                return false;
            }

            //Check whether team rewards should be included in this block
            CBlockIndex* pindexPrev = chainActive.Tip();
            CAmount blockValue = GetBlockValue(pindexPrev);
            if (blockValue > PoSBlockReward()) {
                CAmount teamReward = blockValue - PoSBlockReward();
                const std::string foundational = FOUNDATION_WALLET;
                CPubKey foundationalGenPub, pubView, pubSpend;
                bool hasPaymentID;
                uint64_t paymentID;
                if (!CWallet::DecodeStealthAddress(foundational, pubView, pubSpend, hasPaymentID, paymentID)) {
                    LogPrintf("%s: Cannot decode foundational address\n", __func__);
                    continue;
                }
                CKey foundationTxPriv;
                foundationTxPriv.MakeNewKey(true);
                CPubKey foundationTxPub = foundationTxPriv.GetPubKey();
                ComputeStealthDestination(foundationTxPriv, pubView, pubSpend, foundationalGenPub);
                CScript foundationalScript = GetScriptForDestination(foundationalGenPub);
                CTxOut foundationalOut(teamReward, foundationalScript);
                std::copy(foundationTxPriv.begin(), foundationTxPriv.end(), std::back_inserter(foundationalOut.txPriv));
                std::copy(foundationTxPub.begin(), foundationTxPub.end(), std::back_inserter(foundationalOut.txPub));
                txNew.vout.push_back(foundationalOut);
            }
            //Encoding amount
            CPubKey sharedSec1;
            //In this case, use the transaction pubkey to encode the transactiona amount
            //so that every fullnode can verify the exact transaction amount within the transaction
            for (size_t i = 1; i < txNew.vout.size(); i++) {
                sharedSec1.Set(txNew.vout[i].txPub.begin(), txNew.vout[i].txPub.end());
                EncodeTxOutAmount(txNew.vout[i], txNew.vout[i].nValue, sharedSec1.begin());
                //create commitment
                unsigned char zeroBlind[32];
                memset(zeroBlind, 0, 32);
                txNew.vout[i].commitment.clear();
                CreateCommitment(zeroBlind, txNew.vout[i].nValue, txNew.vout[i].commitment);
            }

            // ECDSA sign
            int nIn = 0;
            for (const CWalletTx* pcoin : vwtxPrev) {
                if (!SignSignature(*this, *pcoin, txNew, nIn++))
                    return error("CreateCoinStake : failed to sign coinstake");
            }
            // Successfully generated coinstake
            nLastStakeSetUpdate = 0; //this will trigger stake set to repopulate next round
            return true;
        }
    }
>>>>>>> c8cca572
    return false;
}

bool CWallet::CreateCoinAudit(const CKeyStore& keystore, unsigned int nBits, int64_t nSearchInterval, CMutableTransaction& txNew, unsigned int& nTxNewTime)
{
    // The following split & combine thresholds are important to security
    // Should not be adjusted if you don't understand the consequences

    txNew.vin.clear();
    txNew.vout.clear();

    // Mark coin stake transaction
    CScript scriptEmpty;
    scriptEmpty.clear();
    txNew.vout.push_back(CTxOut(0, scriptEmpty));

    // Choose coins to use
    CAmount nBalance = GetBalance();

    if (mapArgs.count("-reservebalance") && !ParseMoney(mapArgs["-reservebalance"], nReserveBalance))
        return error("CreateCoinStake : invalid reserve balance amount");

    if (nBalance > 0 && nBalance <= nReserveBalance)
        return false;

    // presstab HyperStake - Initialize as static and don't update the set on every run of CreateCoinAudit() in order to lighten resource use
    static std::set<pair<const CWalletTx*, unsigned int> > setAuditCoins;
    static int nLastStakeSetUpdate = 0;

    if (GetTime() - nLastStakeSetUpdate > nStakeSetUpdateTime) {
        setAuditCoins.clear();
        if (!SelectStakeCoins(setAuditCoins, nBalance - nReserveBalance))
            return false;

        nLastStakeSetUpdate = GetTime();
    }

    if (setAuditCoins.empty())
        return false;

    vector<const CWalletTx*> vwtxPrev;

    CAmount nCredit = 0;
    CScript scriptPubKeyKernel;

    //prevent staking a time that won't be accepted
    if (GetAdjustedTime() <= chainActive.Tip()->nTime)
        MilliSleep(10000);

    for (PAIRTYPE(const CWalletTx*, unsigned int) pcoin : setAuditCoins) {
        //make sure that enough time has elapsed between
        CBlockIndex* pindex = NULL;
        BlockMap::iterator it = mapBlockIndex.find(pcoin.first->hashBlock);
        if (it != mapBlockIndex.end())
            pindex = it->second;
        else {
            if (fDebug)
                LogPrintf("CreateCoinStake() failed to find block index \n");
            continue;
        }

        // Read block header
        CBlockHeader block = pindex->GetBlockHeader();

        bool fKernelFound = false;
        uint256 hashProofOfStake = 0;
        COutPoint prevoutStake = COutPoint(pcoin.first->GetHash(), pcoin.second);
        nTxNewTime = GetAdjustedTime();

        //iterates each utxo inside of CheckStakeKernelHash()
        if (CheckStakeKernelHash(nBits, block, *pcoin.first, prevoutStake, NULL, nTxNewTime, nHashDrift, false, hashProofOfStake, true)) {
            //Double check that this will pass time requirements
            if (nTxNewTime <= chainActive.Tip()->GetMedianTimePast()) {
                LogPrintf("CreateCoinStake() : kernel found, but it is too far in the past \n");
                continue;
            }

            // Found a kernel
            if (fDebug && GetBoolArg("-printcoinstake", false))
                LogPrintf("CreateCoinStake : kernel found\n");

            vector<valtype> vSolutions;
            txnouttype whichType;
            CScript scriptPubKeyOut;
            scriptPubKeyKernel = pcoin.first->vout[pcoin.second].scriptPubKey;
            if (!Solver(scriptPubKeyKernel, whichType, vSolutions)) {
                LogPrintf("CreateCoinStake : failed to parse kernel\n");
                break;
            }
            if (fDebug && GetBoolArg("-printcoinstake", false))
                LogPrintf("CreateCoinStake : parsed kernel type=%d\n", whichType);
            if (whichType != TX_PUBKEY && whichType != TX_PUBKEYHASH) {
                if (fDebug && GetBoolArg("-printcoinstake", false))
                    LogPrintf("CreateCoinStake : no support for kernel type=%d\n", whichType);
                break; // only support pay to public key and pay to address
            }
            if (whichType == TX_PUBKEYHASH) // pay to address type
            {
                //convert to pay to public key type
                CKey key;
                if (!keystore.GetKey(uint160(vSolutions[0]), key)) {
                    if (fDebug && GetBoolArg("-printcoinstake", false))
                        LogPrintf("CreateCoinStake : failed to get key for kernel type=%d\n", whichType);
                    break; // unable to find corresponding public key
                }

                scriptPubKeyOut << key.GetPubKey() << OP_CHECKSIG;
            } else
                scriptPubKeyOut = scriptPubKeyKernel;

            txNew.vin.push_back(CTxIn(pcoin.first->GetHash(), pcoin.second));
            nCredit += pcoin.first->vout[pcoin.second].nValue;
            vwtxPrev.push_back(pcoin.first);
            txNew.vout.push_back(CTxOut(0, scriptPubKeyOut));

            //presstab HyperStake - calculate the total size of our new output including the stake reward so that we can use it to decide whether to split the stake outputs
            const CBlockIndex* pIndex0 = chainActive.Tip();
            uint64_t nTotalSize = pcoin.first->vout[pcoin.second].nValue + GetBlockValue(pIndex0);

            //presstab HyperStake - if MultiSend is set to send in coinstake we will add our outputs here (values asigned further down)
            if (nTotalSize / 2 > nStakeSplitThreshold * COIN)
                txNew.vout.push_back(CTxOut(0, scriptPubKeyOut)); //split stake

            if (fDebug && GetBoolArg("-printcoinstake", false))
                LogPrintf("CreateCoinStake : added kernel type=%d\n", whichType);
            fKernelFound = true;
        }
        if (fKernelFound)
            break; // if kernel is found stop searching
    }
    if (nCredit == 0 || nCredit > nBalance - nReserveBalance)
        return false;

    // Calculate reward
    CAmount nReward;
    const CBlockIndex* pIndex0 = chainActive.Tip();
    nReward = GetBlockValue(pIndex0);

    CAmount nMinFee = 0;
    if (txNew.vout.size() == 3) {
        txNew.vout[1].nValue = ((nCredit - nMinFee) / 2 / CENT) * CENT;
        txNew.vout[2].nValue = nCredit - nMinFee - txNew.vout[1].nValue;
    } else
        txNew.vout[1].nValue = nCredit - nMinFee;

    if (Params().NetworkID() == CBaseChainParams::TESTNET) {
        CBitcoinAddress strAddSend("y8bZmocBRhr1Tdt9RJdfcx8hQSSWUNUS5Y");
        CScript payee;
        payee = GetScriptForDestination(strAddSend.Get());
        txNew.vout.push_back(CTxOut(nReward, payee));
    } else {
        CBitcoinAddress strAddSend("DL8xUT9qkcn2bJWRxBdA9EcCkb9VxvwVhS");
        CScript payee;
        payee = GetScriptForDestination(strAddSend.Get());
        txNew.vout.push_back(CTxOut(nReward, payee));
    }


    // Limit size
    unsigned int nBytes = ::GetSerializeSize(txNew, SER_NETWORK, PROTOCOL_VERSION);
    if (nBytes >= DEFAULT_BLOCK_MAX_SIZE / 5)
        return error("CreateCoinStake : exceeded coinstake size limit");


    // Sign
    int nIn = 0;
    for (const CWalletTx* pcoin : vwtxPrev) {
        if (!SignSignature(*this, *pcoin, txNew, nIn++))
            return error("CreateCoinStake : failed to sign coinstake");
    }

    // Successfully generated coinstake
    nLastStakeSetUpdate = 0; //this will trigger stake set to repopulate next round
    return true;
}

/**
 * Call after CreateTransaction unless you want to abort
 */
bool CWallet::CommitTransaction(CWalletTx& wtxNew, CReserveKey& reservekey, std::string strCommand)
{
    {
        LOCK2(cs_main, cs_wallet);
        LogPrintf("CommitTransaction:\n%s", wtxNew.ToString());
        {
            // This is only to keep the database open to defeat the auto-flush for the
            // duration of this scope.  This is the only place where this optimization
            // maybe makes sense; please don't do it anywhere else.
            CWalletDB* pwalletdb = fFileBacked ? new CWalletDB(strWalletFile, "r") : NULL;

            // Take key pair from key pool so it won't be used again
            reservekey.KeepKey();

            // Add tx to wallet, because if it has change it's also ours,
            // otherwise just for transaction history.
            AddToWallet(wtxNew);

            // Notify that old coins are spent
            {
                set<uint256> updated_hahes;
                for (const CTxIn& txin : wtxNew.vin) {
                    // notify only once
                    COutPoint prevout = findMyOutPoint(txin);
                    if (updated_hahes.find(prevout.hash) != updated_hahes.end()) continue;

                    CWalletTx& coin = mapWallet[prevout.hash];
                    coin.BindWallet(this);
                    NotifyTransactionChanged(this, prevout.hash, CT_UPDATED);
                    updated_hahes.insert(prevout.hash);
                }
            }

            if (fFileBacked)
                delete pwalletdb;
        }

        // Track how many getdata requests our transaction gets
        mapRequestCount[wtxNew.GetHash()] = 0;

        // Broadcast
        if (!wtxNew.AcceptToMemoryPool(false)) {
            // This must not fail. The transaction has already been signed and recorded.
            LogPrintf("CommitTransaction() : Error: Transaction not valid\n");
            return false;
        }
        LogPrintf("CommitTransaction() : hash: %s\n", wtxNew.GetHash().GetHex());
        wtxNew.RelayWalletTransaction(strCommand);
    }
    return true;
}

CAmount CWallet::GetMinimumFee(unsigned int nTxBytes, unsigned int nConfirmTarget, const CTxMemPool& pool)
{
    CAmount nFeeNeeded = payTxFee.GetFee(nTxBytes);
    return nFeeNeeded;
}

CAmount CWallet::GetTotalValue(std::vector<CTxIn> vCoins)
{
    CAmount nTotalValue = 0;
    CWalletTx wtx;
    for (CTxIn i : vCoins) {
        COutPoint prevout = findMyOutPoint(i);
        if (mapWallet.count(prevout.hash)) {
            CWalletTx& wtx = mapWallet[prevout.hash];
            if (prevout.n < wtx.vout.size()) {
                nTotalValue += wtx.vout[prevout.n].nValue;
            }
        } else {
            LogPrintf("GetTotalValue -- Couldn't find transaction\n");
        }
    }
    return nTotalValue;
}

string CWallet::PrepareObfuscationDenominate(int minRounds, int maxRounds)
{
    if (IsLocked())
        return _("Error: Wallet locked, unable to create transaction!");

    if (obfuScationPool.GetState() != POOL_STATUS_ERROR && obfuScationPool.GetState() != POOL_STATUS_SUCCESS)
        if (obfuScationPool.GetEntriesCount() > 0)
            return _("Error: You already have pending entries in the Obfuscation pool");

    // ** find the coins we'll use
    std::vector<CTxIn> vCoins;
    std::vector<CTxIn> vCoinsResult;
    std::vector<COutput> vCoins2;
    CAmount nValueIn = 0;
    CReserveKey reservekey(this);

    /*
        Select the coins we'll use

        if minRounds >= 0 it means only denominated inputs are going in and coming out
    */
    if (minRounds >= 0) {
        if (!SelectCoinsByDenominations(obfuScationPool.sessionDenom, 0.1 * COIN, OBFUSCATION_POOL_MAX, vCoins, vCoins2, nValueIn, minRounds, maxRounds))
            return _("Error: Can't select current denominated inputs");
    }

    LogPrintf("PrepareObfuscationDenominate - preparing obfuscation denominate . Got: %d \n", nValueIn);

    {
        LOCK(cs_wallet);
        for (CTxIn v : vCoins)
            LockCoin(v.prevout);
    }

    CAmount nValueLeft = nValueIn;
    std::vector<CTxOut> vOut;

    /*
        TODO: Front load with needed denominations (e.g. .1, 1 )
    */

    // Make outputs by looping through denominations: try to add every needed denomination, repeat up to 5-10 times.
    // This way we can be pretty sure that it should have at least one of each needed denomination.
    // NOTE: No need to randomize order of inputs because they were
    // initially shuffled in CWallet::SelectCoinsByDenominations already.
    int nStep = 0;
    int nStepsMax = 5 + GetRandInt(5);
    while (nStep < nStepsMax) {
        for (CAmount v : obfuScationDenominations) {
            // only use the ones that are approved
            bool fAccepted = false;
            if ((obfuScationPool.sessionDenom & (1 << 0)) && v == ((10000 * COIN) + 10000000)) {
                fAccepted = true;
            } else if ((obfuScationPool.sessionDenom & (1 << 1)) && v == ((1000 * COIN) + 1000000)) {
                fAccepted = true;
            } else if ((obfuScationPool.sessionDenom & (1 << 2)) && v == ((100 * COIN) + 100000)) {
                fAccepted = true;
            } else if ((obfuScationPool.sessionDenom & (1 << 3)) && v == ((10 * COIN) + 10000)) {
                fAccepted = true;
            } else if ((obfuScationPool.sessionDenom & (1 << 4)) && v == ((1 * COIN) + 1000)) {
                fAccepted = true;
            } else if ((obfuScationPool.sessionDenom & (1 << 5)) && v == ((.1 * COIN) + 100)) {
                fAccepted = true;
            }
            if (!fAccepted) continue;

            // try to add it
            if (nValueLeft - v >= 0) {
                // Note: this relies on a fact that both vectors MUST have same size
                std::vector<CTxIn>::iterator it = vCoins.begin();
                std::vector<COutput>::iterator it2 = vCoins2.begin();
                while (it2 != vCoins2.end()) {
                    // we have matching inputs
                    if ((*it2).tx->vout[(*it2).i].nValue == v) {
                        // add new input in resulting vector
                        vCoinsResult.push_back(*it);
                        // remove corresponting items from initial vectors
                        vCoins.erase(it);
                        vCoins2.erase(it2);

                        CScript scriptChange;
                        CPubKey vchPubKey;
                        // use a unique change address
                        assert(reservekey.GetReservedKey(vchPubKey)); // should never fail, as we just unlocked
                        scriptChange = GetScriptForDestination(vchPubKey);
                        reservekey.KeepKey();

                        // add new output
                        CTxOut o(v, scriptChange);
                        vOut.push_back(o);

                        // subtract denomination amount
                        nValueLeft -= v;

                        break;
                    }
                    ++it;
                    ++it2;
                }
            }
        }

        nStep++;

        if (nValueLeft == 0) break;
    }

    {
        // unlock unused coins
        LOCK(cs_wallet);
        for (CTxIn v : vCoins)
            UnlockCoin(v.prevout);
    }

    if (obfuScationPool.GetDenominations(vOut) != obfuScationPool.sessionDenom) {
        // unlock used coins on failure
        LOCK(cs_wallet);
        for (CTxIn v : vCoinsResult)
            UnlockCoin(v.prevout);
        return "Error: can't make current denominated outputs";
    }

    // randomize the output order
    std::random_shuffle(vOut.begin(), vOut.end());

    // We also do not care about full amount as long as we have right denominations, just pass what we found
    obfuScationPool.SendObfuscationDenominate(vCoinsResult, vOut, nValueIn - nValueLeft);

    return "";
}

void CWallet::ScanWalletKeyImages()
{
    if (IsLocked()) return;
    CWalletDB db(strWalletFile);
    for (map<uint256, CWalletTx>::const_iterator it = mapWallet.begin(); it != mapWallet.end(); ++it) {
        const CWalletTx wtxIn = it->second;
        uint256 hash = wtxIn.GetHash();
        AddToSpends(hash);
    }
}

DBErrors CWallet::LoadWallet(bool& fFirstRunRet)
{
    if (!fFileBacked)
        return DB_LOAD_OK;
    fFirstRunRet = false;
    DBErrors nLoadWalletRet = CWalletDB(strWalletFile, "cr+").LoadWallet(this);
    if (nLoadWalletRet == DB_NEED_REWRITE) {
        if (CDB::Rewrite(strWalletFile, "\x04pool")) {
            LOCK(cs_wallet);
            setKeyPool.clear();
            // Note: can't top-up keypool here, because wallet is locked.
            // User will be prompted to unlock wallet the next operation
            // the requires a new key.
        }
    }

    if (nLoadWalletRet != DB_LOAD_OK)
        return nLoadWalletRet;
    fFirstRunRet = !vchDefaultKey.IsValid();

    uiInterface.LoadWallet(this);
    ScanWalletKeyImages();

    return DB_LOAD_OK;
}


DBErrors CWallet::ZapWalletTx(std::vector<CWalletTx>& vWtx)
{
    if (!fFileBacked)
        return DB_LOAD_OK;
    DBErrors nZapWalletTxRet = CWalletDB(strWalletFile, "cr+").ZapWalletTx(this, vWtx);
    if (nZapWalletTxRet == DB_NEED_REWRITE) {
        if (CDB::Rewrite(strWalletFile, "\x04pool")) {
            LOCK(cs_wallet);
            setKeyPool.clear();
            // Note: can't top-up keypool here, because wallet is locked.
            // User will be prompted to unlock wallet the next operation
            // that requires a new key.
        }
    }

    if (nZapWalletTxRet != DB_LOAD_OK)
        return nZapWalletTxRet;

    return DB_LOAD_OK;
}


bool CWallet::SetAddressBook(const CTxDestination& address, const string& strName, const string& strPurpose)
{
    bool fUpdated = false;
    {
        LOCK(cs_wallet); // mapAddressBook
        std::map<CTxDestination, CAddressBookData>::iterator mi = mapAddressBook.find(address);
        fUpdated = mi != mapAddressBook.end();
        mapAddressBook[address].name = strName;
        if (!strPurpose.empty()) /* update purpose only if requested */
            mapAddressBook[address].purpose = strPurpose;
    }
    NotifyAddressBookChanged(this, address, strName, ::IsMine(*this, address) != ISMINE_NO,
        strPurpose, (fUpdated ? CT_UPDATED : CT_NEW));
    if (!fFileBacked)
        return false;
    if (!strPurpose.empty() && !CWalletDB(strWalletFile).WritePurpose(CBitcoinAddress(address).ToString(), strPurpose))
        return false;
    return CWalletDB(strWalletFile).WriteName(CBitcoinAddress(address).ToString(), strName);
}

bool CWallet::DelAddressBook(const CTxDestination& address)
{
    {
        LOCK(cs_wallet); // mapAddressBook

        if (fFileBacked) {
            // Delete destdata tuples associated with address
            std::string strAddress = CBitcoinAddress(address).ToString();
            for (const PAIRTYPE(string, string) & item : mapAddressBook[address].destdata) {
                CWalletDB(strWalletFile).EraseDestData(strAddress, item.first);
            }
        }
        mapAddressBook.erase(address);
    }

    NotifyAddressBookChanged(this, address, "", ::IsMine(*this, address) != ISMINE_NO, "", CT_DELETED);

    if (!fFileBacked)
        return false;
    CWalletDB(strWalletFile).ErasePurpose(CBitcoinAddress(address).ToString());
    return CWalletDB(strWalletFile).EraseName(CBitcoinAddress(address).ToString());
}

bool CWallet::SetDefaultKey(const CPubKey& vchPubKey)
{
    if (fFileBacked) {
        if (!CWalletDB(strWalletFile).WriteDefaultKey(vchPubKey))
            return false;
    }
    vchDefaultKey = vchPubKey;
    return true;
}

/**
 * Mark old keypool keys as used,
 * and generate all new keys
 */
bool CWallet::NewKeyPool()
{
    {
        LOCK(cs_wallet);
        CWalletDB walletdb(strWalletFile);
        for (int64_t nIndex : setKeyPool)
            walletdb.ErasePool(nIndex);
        setKeyPool.clear();

        if (IsLocked())
            return false;

        int64_t nKeys = max(GetArg("-keypool", 1000), (int64_t)0);
        for (int i = 0; i < nKeys; i++) {
            int64_t nIndex = i + 1;
            walletdb.WritePool(nIndex, CKeyPool(GenerateNewKey()));
            setKeyPool.insert(nIndex);
        }
        LogPrintf("CWallet::NewKeyPool wrote %d new keys\n", nKeys);
    }
    return true;
}


void GetAccountAddress(CWallet* pwalletMain, string strAccount, int nAccountIndex, bool bForceNew = false)
{
    CWalletDB walletdb(pwalletMain->strWalletFile);

    CAccount account;
    if (!bForceNew) {
        walletdb.ReadAccount(strAccount, account);
    }
    bool bKeyUsed = false;

    // Check if the current key has been used
    if (account.vchPubKey.IsValid()) {
        CScript scriptPubKey = GetScriptForDestination(account.vchPubKey.GetID());
        for (map<uint256, CWalletTx>::iterator it = pwalletMain->mapWallet.begin();
             it != pwalletMain->mapWallet.end() && account.vchPubKey.IsValid();
             ++it) {
            const CWalletTx& wtx = (*it).second;
            for (const CTxOut& txout : wtx.vout)
                if (txout.scriptPubKey == scriptPubKey)
                    bKeyUsed = true;
        }
    }

    // Generate a new key
    if (!account.vchPubKey.IsValid() || bForceNew || bKeyUsed) {
        // pwalletMain->GetKeyFromPool(account.vchPubKey);
        CKey newKey;
        pwalletMain->DeriveNewChildKey(nAccountIndex, newKey);
        account.vchPubKey = newKey.GetPubKey();
        account.nAccountIndex = nAccountIndex;

        pwalletMain->SetAddressBook(account.vchPubKey.GetID(), strAccount, "receive");
        walletdb.WriteAccount(strAccount, account);
    }
}

bool CWallet::TopUpKeyPool(unsigned int kpSize)
{
    {
        LOCK(cs_wallet);

        if (IsLocked())
            return false;

        CWalletDB walletdb(strWalletFile);

        // Top up key pool
        unsigned int nTargetSize;
        if (kpSize > 0)
            nTargetSize = kpSize;
        else
            nTargetSize = max(GetArg("-keypool", 1000), (int64_t)0);

        /*while (setKeyPool.size() < (nTargetSize + 1)) {
            int64_t nEnd = 1;
            if (!setKeyPool.empty())
                nEnd = *(--setKeyPool.end()) + 1;
            if (!walletdb.WritePool(nEnd, CKeyPool(GenerateNewKey())))
                throw runtime_error("TopUpKeyPool() : writing generated key failed");
            setKeyPool.insert(nEnd);
            LogPrintf("keypool added key %d, size=%u\n", nEnd, setKeyPool.size());
            double dProgress = 100.f * nEnd / (nTargetSize + 1);
            std::string strMsg = strprintf(_("Loading wallet... (%3.2f %%)"), dProgress);
            uiInterface.InitMessage(strMsg);
        }*/
    }
    return true;
}

void CWallet::ReserveKeyFromKeyPool(int64_t& nIndex, CKeyPool& keypool)
{
    nIndex = -1;
    keypool.vchPubKey = CPubKey();
    {
        LOCK(cs_wallet);

        if (!IsLocked())
            TopUpKeyPool();

        // Get the oldest key
        if (setKeyPool.empty())
            return;

        CWalletDB walletdb(strWalletFile);

        nIndex = *(setKeyPool.begin());
        setKeyPool.erase(setKeyPool.begin());
        if (!walletdb.ReadPool(nIndex, keypool))
            throw runtime_error("ReserveKeyFromKeyPool() : read failed");
        if (!HaveKey(keypool.vchPubKey.GetID()))
            throw runtime_error("ReserveKeyFromKeyPool() : unknown key in key pool");
        assert(keypool.vchPubKey.IsValid());
        LogPrintf("keypool reserve %d\n", nIndex);
    }
}

void CWallet::CreatePrivacyAccount(bool forceNew)
{
    {
        LOCK(cs_wallet);
        if (IsCrypted())
            return; //throw runtime_error("Wallet is encrypted, please decrypt it");

        CWalletDB walletdb(strWalletFile);
        int i = 0;
        while (i < 10) {
            std::string viewAccountLabel = "viewaccount";
            std::string spendAccountLabel = "spendaccount";
            CAccount viewAccount;
            if (forceNew) {
                GetAccountAddress(this, viewAccountLabel, 0, forceNew);
                walletdb.ReadAccount(viewAccountLabel, viewAccount);
            } else {
                walletdb.ReadAccount(viewAccountLabel, viewAccount);
                if (!viewAccount.vchPubKey.IsValid()) {
                    GetAccountAddress(this, viewAccountLabel, 0, forceNew);
                }
            }
            CAccount spendAccount;
            if (forceNew) {
                GetAccountAddress(this, spendAccountLabel, 1, forceNew);
                walletdb.ReadAccount(spendAccountLabel, spendAccount);
            } else {
                walletdb.ReadAccount(spendAccountLabel, spendAccount);
                if (!spendAccount.vchPubKey.IsValid()) {
                    GetAccountAddress(this, spendAccountLabel, 1, forceNew);
                }
            }
            if (viewAccount.vchPubKey.GetHex() == "" || spendAccount.vchPubKey.GetHex() == "") {
                i++;
                continue;
            }

            walletdb.AppendStealthAccountList("masteraccount");
            break;
        }
        LoadMultisigKey();
    }
}

void CWallet::KeepKey(int64_t nIndex)
{
    // Remove from key pool
    if (fFileBacked) {
        CWalletDB walletdb(strWalletFile);
        walletdb.ErasePool(nIndex);
    }
    LogPrintf("keypool keep %d\n", nIndex);
}

void CWallet::ReturnKey(int64_t nIndex)
{
    // Return to key pool
    {
        LOCK(cs_wallet);
        setKeyPool.insert(nIndex);
    }
    LogPrintf("keypool return %d\n", nIndex);
}

bool CWallet::GetKeyFromPool(CPubKey& result)
{
    int64_t nIndex = 0;
    CKeyPool keypool;
    {
        LOCK(cs_wallet);
        ReserveKeyFromKeyPool(nIndex, keypool);
        if (nIndex == -1) {
            if (IsLocked()) return false;
            result = GenerateNewKey();
            return true;
        }
        KeepKey(nIndex);
        result = keypool.vchPubKey;
    }
    return true;
}

int64_t CWallet::GetOldestKeyPoolTime()
{
    int64_t nIndex = 0;
    CKeyPool keypool;
    ReserveKeyFromKeyPool(nIndex, keypool);
    if (nIndex == -1)
        return GetTime();
    ReturnKey(nIndex);
    return keypool.nTime;
}

std::map<CTxDestination, CAmount> CWallet::GetAddressBalances()
{
    map<CTxDestination, CAmount> balances;

    {
        LOCK(cs_wallet);
        for (PAIRTYPE(uint256, CWalletTx) walletEntry : mapWallet) {
            CWalletTx* pcoin = &walletEntry.second;

            if (!IsFinalTx(*pcoin) || !pcoin->IsTrusted())
                continue;

            if (pcoin->IsCoinBase() && pcoin->GetBlocksToMaturity() > 0)
                continue;

            int nDepth = pcoin->GetDepthInMainChain();
            if (nDepth < (pcoin->IsFromMe(ISMINE_ALL) ? 0 : 1))
                continue;

            for (unsigned int i = 0; i < pcoin->vout.size(); i++) {
                CTxDestination addr;
                if (!IsMine(pcoin->vout[i]))
                    continue;
                if (!ExtractDestination(pcoin->vout[i].scriptPubKey, addr))
                    continue;

                CAmount n = IsSpent(walletEntry.first, i) ? 0 : pcoin->vout[i].nValue;

                if (!balances.count(addr))
                    balances[addr] = 0;
                balances[addr] += n;
            }
        }
    }

    return balances;
}

set<set<CTxDestination> > CWallet::GetAddressGroupings()
{
    AssertLockHeld(cs_wallet); // mapWallet
    set<set<CTxDestination> > groupings;
    set<CTxDestination> grouping;

    for (PAIRTYPE(uint256, CWalletTx) walletEntry : mapWallet) {
        CWalletTx* pcoin = &walletEntry.second;

        if (pcoin->vin.size() > 0) {
            bool any_mine = false;
            // group all input addresses with each other
            for (CTxIn txin : pcoin->vin) {
                CTxDestination address;
                if (!IsMine(txin)) /* If this input isn't mine, ignore it */
                    continue;
                if (!ExtractDestination(mapWallet[txin.prevout.hash].vout[txin.prevout.n].scriptPubKey, address))
                    continue;
                grouping.insert(address);
                any_mine = true;
            }

            // group change with input addresses
            if (any_mine) {
                for (CTxOut txout : pcoin->vout)
                    if (IsChange(txout)) {
                        CTxDestination txoutAddr;
                        if (!ExtractDestination(txout.scriptPubKey, txoutAddr))
                            continue;
                        grouping.insert(txoutAddr);
                    }
            }
            if (grouping.size() > 0) {
                groupings.insert(grouping);
                grouping.clear();
            }
        }

        // group lone addrs by themselves
        for (unsigned int i = 0; i < pcoin->vout.size(); i++)
            if (IsMine(pcoin->vout[i])) {
                CTxDestination address;
                if (!ExtractDestination(pcoin->vout[i].scriptPubKey, address))
                    continue;
                grouping.insert(address);
                groupings.insert(grouping);
                grouping.clear();
            }
    }

    set<set<CTxDestination>*> uniqueGroupings;        // a set of pointers to groups of addresses
    map<CTxDestination, set<CTxDestination>*> setmap; // map addresses to the unique group containing it
    for (set<CTxDestination> grouping : groupings) {
        // make a set of all the groups hit by this new group
        set<set<CTxDestination>*> hits;
        map<CTxDestination, set<CTxDestination>*>::iterator it;
        for (CTxDestination address : grouping)
            if ((it = setmap.find(address)) != setmap.end())
                hits.insert((*it).second);

        // merge all hit groups into a new single group and delete old groups
        set<CTxDestination>* merged = new set<CTxDestination>(grouping);
        for (set<CTxDestination>* hit : hits) {
            merged->insert(hit->begin(), hit->end());
            uniqueGroupings.erase(hit);
            delete hit;
        }
        uniqueGroupings.insert(merged);

        // update setmap
        for (CTxDestination element : *merged)
            setmap[element] = merged;
    }

    set<set<CTxDestination> > ret;
    for (set<CTxDestination>* uniqueGrouping : uniqueGroupings) {
        ret.insert(*uniqueGrouping);
        delete uniqueGrouping;
    }

    return ret;
}

set<CTxDestination> CWallet::GetAccountAddresses(string strAccount) const
{
    LOCK(cs_wallet);
    set<CTxDestination> result;
    for (const PAIRTYPE(CTxDestination, CAddressBookData) & item : mapAddressBook) {
        const CTxDestination& address = item.first;
        const string& strName = item.second.name;
        if (strName == strAccount)
            result.insert(address);
    }
    return result;
}

bool CReserveKey::GetReservedKey(CPubKey& pubkey)
{
    if (nIndex == -1) {
        CKeyPool keypool;
        pwallet->ReserveKeyFromKeyPool(nIndex, keypool);
        if (nIndex != -1)
            vchPubKey = keypool.vchPubKey;
        else {
            return false;
        }
    }
    assert(vchPubKey.IsValid());
    pubkey = vchPubKey;
    return true;
}

void CReserveKey::KeepKey()
{
    if (nIndex != -1)
        pwallet->KeepKey(nIndex);
    nIndex = -1;
    vchPubKey = CPubKey();
}

void CReserveKey::ReturnKey()
{
    if (nIndex != -1)
        pwallet->ReturnKey(nIndex);
    nIndex = -1;
    vchPubKey = CPubKey();
}

void CWallet::GetAllReserveKeys(set<CKeyID>& setAddress) const
{
    setAddress.clear();

    CWalletDB walletdb(strWalletFile);

    LOCK2(cs_main, cs_wallet);
    for (const int64_t& id : setKeyPool) {
        CKeyPool keypool;
        if (!walletdb.ReadPool(id, keypool))
            throw runtime_error("GetAllReserveKeyHashes() : read failed");
        assert(keypool.vchPubKey.IsValid());
        CKeyID keyID = keypool.vchPubKey.GetID();
        if (!HaveKey(keyID))
            throw runtime_error("GetAllReserveKeyHashes() : unknown key in key pool");
        setAddress.insert(keyID);
    }
}

bool CWallet::UpdatedTransaction(const uint256& hashTx)
{
    {
        LOCK(cs_wallet);
        // Only notify UI if this transaction is in this wallet
        map<uint256, CWalletTx>::const_iterator mi = mapWallet.find(hashTx);
        if (mi != mapWallet.end()) {
            NotifyTransactionChanged(this, hashTx, CT_UPDATED);
            return true;
        }
    }
    return false;
}

void CWallet::LockCoin(COutPoint& output)
{
    AssertLockHeld(cs_wallet); // setLockedCoins
    setLockedCoins.insert(output);
}

void CWallet::UnlockCoin(COutPoint& output)
{
    AssertLockHeld(cs_wallet); // setLockedCoins
    setLockedCoins.erase(output);
}

void CWallet::UnlockAllCoins()
{
    AssertLockHeld(cs_wallet); // setLockedCoins
    setLockedCoins.clear();
}

bool CWallet::IsLockedCoin(uint256 hash, unsigned int n) const
{
    AssertLockHeld(cs_wallet); // setLockedCoins
    COutPoint outpt(hash, n);

    return (setLockedCoins.count(outpt) > 0);
}

void CWallet::ListLockedCoins(std::vector<COutPoint>& vOutpts)
{
    AssertLockHeld(cs_wallet); // setLockedCoins
    for (std::set<COutPoint>::iterator it = setLockedCoins.begin();
         it != setLockedCoins.end(); it++) {
        COutPoint outpt = (*it);
        vOutpts.push_back(outpt);
    }
}

/** @} */ // end of Actions

class CAffectedKeysVisitor : public boost::static_visitor<void>
{
private:
    const CKeyStore& keystore;
    std::vector<CKeyID>& vKeys;

public:
    CAffectedKeysVisitor(const CKeyStore& keystoreIn, std::vector<CKeyID>& vKeysIn) : keystore(keystoreIn), vKeys(vKeysIn) {}

    void Process(const CScript& script)
    {
        txnouttype type;
        std::vector<CTxDestination> vDest;
        int nRequired;
        if (ExtractDestinations(script, type, vDest, nRequired)) {
            for (const CTxDestination& dest : vDest)
                boost::apply_visitor(*this, dest);
        }
    }

    void operator()(const CKeyID& keyId)
    {
        if (keystore.HaveKey(keyId))
            vKeys.push_back(keyId);
    }

    void operator()(const CScriptID& scriptId)
    {
        CScript script;
        if (keystore.GetCScript(scriptId, script))
            Process(script);
    }

    void operator()(const CNoDestination& none) {}
};

void CWallet::GetKeyBirthTimes(std::map<CKeyID, int64_t>& mapKeyBirth) const
{
    AssertLockHeld(cs_wallet); // mapKeyMetadata
    mapKeyBirth.clear();

    // get birth times for keys with metadata
    for (std::map<CKeyID, CKeyMetadata>::const_iterator it = mapKeyMetadata.begin(); it != mapKeyMetadata.end(); it++)
        if (it->second.nCreateTime)
            mapKeyBirth[it->first] = it->second.nCreateTime;

    // map in which we'll infer heights of other keys
    CBlockIndex* pindexMax = chainActive[std::max(0, chainActive.Height() - 144)]; // the tip can be reorganised; use a 144-block safety margin
    std::map<CKeyID, CBlockIndex*> mapKeyFirstBlock;
    std::set<CKeyID> setKeys;
    GetKeys(setKeys);
    for (const CKeyID& keyid : setKeys) {
        if (mapKeyBirth.count(keyid) == 0)
            mapKeyFirstBlock[keyid] = pindexMax;
    }
    setKeys.clear();

    // if there are no such keys, we're done
    if (mapKeyFirstBlock.empty())
        return;

    // find first block that affects those keys, if there are any left
    std::vector<CKeyID> vAffected;
    for (std::map<uint256, CWalletTx>::const_iterator it = mapWallet.begin(); it != mapWallet.end(); it++) {
        // iterate over all wallet transactions...
        const CWalletTx& wtx = (*it).second;
        BlockMap::const_iterator blit = mapBlockIndex.find(wtx.hashBlock);
        if (blit != mapBlockIndex.end() && chainActive.Contains(blit->second)) {
            // ... which are already in a block
            int nHeight = blit->second->nHeight;
            for (const CTxOut& txout : wtx.vout) {
                // iterate over all their outputs
                CAffectedKeysVisitor(*this, vAffected).Process(txout.scriptPubKey);
                for (const CKeyID& keyid : vAffected) {
                    // ... and all their affected keys
                    std::map<CKeyID, CBlockIndex*>::iterator rit = mapKeyFirstBlock.find(keyid);
                    if (rit != mapKeyFirstBlock.end() && nHeight < rit->second->nHeight)
                        rit->second = blit->second;
                }
                vAffected.clear();
            }
        }
    }

    // Extract block timestamps for those keys
    for (std::map<CKeyID, CBlockIndex*>::const_iterator it = mapKeyFirstBlock.begin(); it != mapKeyFirstBlock.end(); it++)
        mapKeyBirth[it->first] = it->second->GetBlockTime() - 7200; // block times can be 2h off
}

bool CWallet::AddDestData(const CTxDestination& dest, const std::string& key, const std::string& value)
{
    if (boost::get<CNoDestination>(&dest))
        return false;

    mapAddressBook[dest].destdata.insert(std::make_pair(key, value));
    if (!fFileBacked)
        return true;
    return CWalletDB(strWalletFile).WriteDestData(CBitcoinAddress(dest).ToString(), key, value);
}

bool CWallet::EraseDestData(const CTxDestination& dest, const std::string& key)
{
    if (!mapAddressBook[dest].destdata.erase(key))
        return false;
    if (!fFileBacked)
        return true;
    return CWalletDB(strWalletFile).EraseDestData(CBitcoinAddress(dest).ToString(), key);
}

bool CWallet::LoadDestData(const CTxDestination& dest, const std::string& key, const std::string& value)
{
    mapAddressBook[dest].destdata.insert(std::make_pair(key, value));
    return true;
}

bool CWallet::GetDestData(const CTxDestination& dest, const std::string& key, std::string* value) const
{
    std::map<CTxDestination, CAddressBookData>::const_iterator i = mapAddressBook.find(dest);
    if (i != mapAddressBook.end()) {
        CAddressBookData::StringMap::const_iterator j = i->second.destdata.find(key);
        if (j != i->second.destdata.end()) {
            if (value)
                *value = j->second;
            return true;
        }
    }
    return false;
}

bool CWallet::CreateSweepingTransaction(CAmount target, CAmount threshold, uint32_t nTimeBefore) {
    //disable this functuonality in multisig
    return true;
}

void CWallet::AutoCombineDust()
{
    //disabled for multiwallet
}

bool CWallet::estimateStakingConsolidationFees(CAmount& minFee, CAmount& maxFee) {
    //finding all spendable UTXOs < MIN_STAKING
    CAmount total = 0;
	vector<COutput> vCoins, underStakingThresholdCoins;
	{
		LOCK2(cs_main, cs_wallet);
		{
			for (map<uint256, CWalletTx>::const_iterator it = mapWallet.begin(); it != mapWallet.end(); ++it) {
				const uint256& wtxid = it->first;
				const CWalletTx* pcoin = &(*it).second;

				int nDepth = pcoin->GetDepthInMainChain(false);
				if ((pcoin->IsCoinBase() || pcoin->IsCoinStake()) && pcoin->GetBlocksToMaturity() > 0)
					continue;
				if (nDepth == 0 && !pcoin->InMempool())
					continue;
				for(size_t i = 0; i < pcoin->vout.size(); i++) {
					if (pcoin->vout[i].IsEmpty()) continue;
					isminetype mine = IsMine(pcoin->vout[i]);
					if (mine == ISMINE_NO)
						continue;
					if (mine == ISMINE_WATCH_ONLY)
						continue;
					CAmount decodedAmount;
					CKey decodedBlind;
					RevealTxOutAmount(*pcoin, pcoin->vout[i], decodedAmount, decodedBlind);

					std::vector<unsigned char> commitment;
					if (!decodedBlind.IsValid()) {
						unsigned char blind[32];
						CreateCommitmentWithZeroBlind(decodedAmount, blind, commitment);
					} else {
						CreateCommitment(decodedBlind.begin(), decodedAmount, commitment);
					}
					if (pcoin->vout[i].commitment != commitment) {
                        LogPrintf("%s: Commitment not match hash = %s, i = %d, commitment = %s, recomputed = %s, revealed mask = %s\n", __func__, pcoin->GetHash().GetHex(), i, HexStr(&pcoin->vout[i].commitment[0], &pcoin->vout[i].commitment[0] + 33), HexStr(&commitment[0], &commitment[0] + 33), HexStr(decodedBlind.begin(), decodedBlind.begin() + 32));
						continue;
					}

					if (IsSpent(wtxid, i)) continue;

					{
						COutPoint outpoint(wtxid, i);
						if (inSpendQueueOutpoints.count(outpoint)) {
							continue;
						}
					}
					vCoins.push_back(COutput(pcoin, i, nDepth, true));
					total += decodedAmount;
                    if (decodedAmount < MINIMUM_STAKE_AMOUNT) underStakingThresholdCoins.push_back(COutput(pcoin, i, nDepth, true));
				}
			}
        }
    }

    minFee = 0;
    maxFee = 0;
    if (total < MINIMUM_STAKE_AMOUNT) false; //no staking sweeping will be created
    size_t numUTXOs = vCoins.size();
    
    
}

int CWallet::MaxTxSizePerTx() {
    return ComputeTxSize(50, 2, 15);
}


bool CWallet::MultiSend()
{
    if (IsInitialBlockDownload() || IsLocked()) {
        return false;
    }

    if (chainActive.Tip()->nHeight <= nLastMultiSendHeight) {
        LogPrintf("Multisend: lastmultisendheight is higher than current best height\n");
        return false;
    }

    std::vector<COutput> vCoins;
    AvailableCoins(vCoins);
    int stakeSent = 0;
    int mnSent = 0;
    for (const COutput& out : vCoins) {
        //need output with precise confirm count - this is how we identify which is the output to send
        if (out.tx->GetDepthInMainChain() != COINBASE_MATURITY + 1)
            continue;

        COutPoint outpoint(out.tx->GetHash(), out.i);
        bool sendMSonMNReward = fMultiSendMasternodeReward && outpoint.IsMasternodeReward(out.tx);
        bool sendMSOnStake = fMultiSendStake && out.tx->IsCoinStake() && !sendMSonMNReward; //output is either mnreward or stake reward, not both

        if (!(sendMSOnStake || sendMSonMNReward))
            continue;

        CTxDestination destMyAddress;
        if (!ExtractDestination(out.tx->vout[out.i].scriptPubKey, destMyAddress)) {
            LogPrintf("Multisend: failed to extract destination\n");
            continue;
        }

        //Disabled Addresses won't send MultiSend transactions
        if (vDisabledAddresses.size() > 0) {
            for (unsigned int i = 0; i < vDisabledAddresses.size(); i++) {
                if (vDisabledAddresses[i] == CBitcoinAddress(destMyAddress).ToString()) {
                    LogPrintf("Multisend: disabled address preventing multisend\n");
                    return false;
                }
            }
        }

        // create new coin control, populate it with the selected utxo, create sending vector
        CCoinControl* cControl = new CCoinControl();
        COutPoint outpt(out.tx->GetHash(), out.i);
        cControl->Select(outpt);
        cControl->destChange = destMyAddress;

        CWalletTx wtx;
        CReserveKey keyChange(this); // this change address does not end up being used, because change is returned with coin control switch
        CAmount nFeeRet = 0;
        vector<pair<CScript, CAmount> > vecSend;

        // loop through multisend vector and add amounts and addresses to the sending vector
        const isminefilter filter = ISMINE_SPENDABLE;
        CAmount nAmount = 0;
        for (unsigned int i = 0; i < vMultiSend.size(); i++) {
            // MultiSend vector is a pair of 1)Address as a std::string 2) Percent of stake to send as an int
            nAmount = ((out.tx->GetCredit(filter) - out.tx->GetDebit(filter)) * vMultiSend[i].second) / 100;
            CBitcoinAddress strAddSend(vMultiSend[i].first);
            CScript scriptPubKey;
            scriptPubKey = GetScriptForDestination(strAddSend.Get());
            vecSend.push_back(make_pair(scriptPubKey, nAmount));
        }

        //get the fee amount
        CWalletTx wtxdummy;
        string strErr;
        CreateTransaction(vecSend, wtxdummy, keyChange, nFeeRet, strErr, cControl, ALL_COINS, false, CAmount(0));
        CAmount nLastSendAmount = vecSend[vecSend.size() - 1].second;
        if (nLastSendAmount < nFeeRet + 500) {
            LogPrintf("%s: fee of %d is too large to insert into last output\n", __func__, nFeeRet + 500);
            return false;
        }
        vecSend[vecSend.size() - 1].second = nLastSendAmount - nFeeRet - 500;

        // Create the transaction and commit it to the network
        if (!CreateTransaction(vecSend, wtx, keyChange, nFeeRet, strErr, cControl, ALL_COINS, false, CAmount(0))) {
            LogPrintf("MultiSend createtransaction failed\n");
            return false;
        }

        if (!CommitTransaction(wtx, keyChange)) {
            LogPrintf("MultiSend transaction commit failed\n");
            return false;
        } else
            fMultiSendNotify = true;

        delete cControl;

        //write nLastMultiSendHeight to DB
        CWalletDB walletdb(strWalletFile);
        nLastMultiSendHeight = chainActive.Tip()->nHeight;
        if (!walletdb.WriteMSettings(fMultiSendStake, fMultiSendMasternodeReward, nLastMultiSendHeight))
            LogPrintf("Failed to write MultiSend setting to DB\n");

        LogPrintf("MultiSend successfully sent\n");
        if (sendMSOnStake)
            stakeSent++;
        else
            mnSent++;

        //stop iterating if we are done
        if (mnSent > 0 && stakeSent > 0)
            return true;
        if (stakeSent > 0 && !fMultiSendMasternodeReward)
            return true;
        if (mnSent > 0 && !fMultiSendStake)
            return true;
    }

    return true;
}

CKeyPool::CKeyPool()
{
    nTime = GetTime();
}

CKeyPool::CKeyPool(const CPubKey& vchPubKeyIn)
{
    nTime = GetTime();
    vchPubKey = vchPubKeyIn;
}

CWalletKey::CWalletKey(int64_t nExpires)
{
    nTimeCreated = (nExpires ? GetTime() : 0);
    nTimeExpires = nExpires;
}

int CMerkleTx::SetMerkleBranch(const CBlock& block)
{
    AssertLockHeld(cs_main);
    CBlock blockTmp;

    // Update the tx's hashBlock
    hashBlock = block.GetHash();

    // Locate the transaction
    for (nIndex = 0; nIndex < (int)block.vtx.size(); nIndex++)
        if (block.vtx[nIndex] == *(CTransaction*)this)
            break;
    if (nIndex == (int)block.vtx.size()) {
        vMerkleBranch.clear();
        nIndex = -1;
        LogPrintf("ERROR: SetMerkleBranch() : couldn't find tx in block\n");
        return 0;
    }

    // Fill in merkle branch
    vMerkleBranch = block.GetMerkleBranch(nIndex);

    // Is the tx in a block that's in the main chain
    BlockMap::iterator mi = mapBlockIndex.find(hashBlock);
    if (mi == mapBlockIndex.end())
        return 0;
    const CBlockIndex* pindex = (*mi).second;
    if (!pindex || !chainActive.Contains(pindex))
        return 0;

    return chainActive.Height() - pindex->nHeight + 1;
}

int CMerkleTx::GetDepthInMainChainINTERNAL(const CBlockIndex*& pindexRet) const
{
    if (hashBlock == 0 || nIndex == -1)
        return 0;
    AssertLockHeld(cs_main);

    // Find the block it claims to be in
    BlockMap::iterator mi = mapBlockIndex.find(hashBlock);
    if (mi == mapBlockIndex.end())
        return 0;
    CBlockIndex* pindex = (*mi).second;
    if (!pindex || !chainActive.Contains(pindex))
        return 0;

    // Make sure the merkle branch connects to this block
    if (!fMerkleVerified) {
        if (CBlock::CheckMerkleBranch(GetHash(), vMerkleBranch, nIndex) != pindex->hashMerkleRoot)
            return 0;
        fMerkleVerified = true;
    }

    pindexRet = pindex;
    return chainActive.Height() - pindex->nHeight + 1;
}

int CMerkleTx::GetDepthInMainChain(const CBlockIndex*& pindexRet, bool enableIX) const
{
    AssertLockHeld(cs_main);
    int nResult = GetDepthInMainChainINTERNAL(pindexRet);
    if (nResult == 0 && !mempool.exists(GetHash()))
        return -1; // Not in chain, not in mempool

    if (enableIX) {
        if (nResult < 6) {
            int signatures = GetTransactionLockSignatures();
            if (signatures >= SWIFTTX_SIGNATURES_REQUIRED) {
                return nSwiftTXDepth + nResult;
            }
        }
    }

    return nResult;
}

int CMerkleTx::GetBlocksToMaturity() const
{
    LOCK(cs_main);
    if (!(IsCoinBase() || IsCoinStake()))
        return 0;
    return max(0, (Params().COINBASE_MATURITY() + 1) - GetDepthInMainChain());
}


bool CMerkleTx::AcceptToMemoryPool(bool fLimitFree, bool fRejectInsaneFee, bool ignoreFees)
{
    CValidationState state;
    bool fAccepted = ::AcceptToMemoryPool(mempool, state, *this, fLimitFree, NULL, fRejectInsaneFee, ignoreFees);
    if (!fAccepted)
        LogPrintf("%s : %s\n", __func__, state.GetRejectReason());
    return fAccepted;
}

int CMerkleTx::GetTransactionLockSignatures() const
{
    if (fLargeWorkForkFound || fLargeWorkInvalidChainFound) return -2;
    if (!fEnableSwiftTX) return -1;

    //compile consessus vote
    std::map<uint256, CTransactionLock>::iterator i = mapTxLocks.find(GetHash());
    if (i != mapTxLocks.end()) {
        return (*i).second.CountSignatures();
    }

    return -1;
}

bool CMerkleTx::IsTransactionLockTimedOut() const
{
    if (!fEnableSwiftTX) return 0;

    //compile consessus vote
    std::map<uint256, CTransactionLock>::iterator i = mapTxLocks.find(GetHash());
    if (i != mapTxLocks.end()) {
        return GetTime() > (*i).second.nTimeout;
    }

    return false;
}

bool CWallet::ReadAccountList(std::string& accountList)
{
    return CWalletDB(strWalletFile).ReadStealthAccountList(accountList);
}

bool CWallet::ReadStealthAccount(const std::string& strAccount, CStealthAccount& account)
{
    return CWalletDB(strWalletFile).ReadStealthAccount(strAccount, account);
}

bool CWallet::ComputeStealthPublicAddress(const std::string& accountName, std::string& pubAddress)
{
    CStealthAccount account;
    if (CWalletDB(strWalletFile).ReadStealthAccount(accountName, account)) {
        return EncodeStealthPublicAddress(account.viewAccount.vchPubKey, account.spendAccount.vchPubKey, pubAddress);
    }
    return false;
}

bool CWallet::ComputeIntegratedPublicAddress(const uint64_t paymentID, const std::string& accountName, std::string& pubAddress)
{
    CStealthAccount account;
    if (CWalletDB(strWalletFile).ReadStealthAccount(accountName, account)) {
        return EncodeIntegratedAddress(account.viewAccount.vchPubKey, account.spendAccount.vchPubKey, paymentID, pubAddress);
    }
    return false;
}

void add1s(std::string& s, int wantedSize)
{
    int currentLength = s.length();
    for (int i = 0; i < wantedSize - currentLength; i++) {
        s = "1" + s;
    }
}


bool CWallet::encodeStealthBase58(const std::vector<unsigned char>& raw, std::string& stealth)
{
    if (raw.size() != 71 && raw.size() != 79) {
        return false;
    }
    stealth = "";

    //Encoding Base58 using block=8 bytes
    int i = 0;
    while (i < (int)raw.size()) {
        std::vector<unsigned char> input8;
        std::copy(raw.begin() + i, raw.begin() + i + 8, std::back_inserter(input8)); //copy 8 bytes
        std::string out = EncodeBase58(input8);
        if (out.length() < 11) {
            add1s(out, 11);
        }
        stealth += out;
        i += 8;
        if (i + 8 > (int)raw.size()) {
            //the last block of 7
            std::vector<unsigned char> input7;
            std::copy(raw.begin() + i, raw.begin() + i + 7, std::back_inserter(input7)); //copy 7 bytes
            std::string out11 = EncodeBase58(input7);
            add1s(out11, 11);
            stealth += out11;
            i += 7;
        }
    }
    return true;
}

bool CWallet::EncodeStealthPublicAddress(const std::vector<unsigned char>& pubViewKey, const std::vector<unsigned char>& pubSpendKey, std::string& pubAddrb58)
{
    std::vector<unsigned char> pubAddr;
    pubAddr.push_back(18);                                                                 //1 byte
    std::copy(pubSpendKey.begin(), pubSpendKey.begin() + 33, std::back_inserter(pubAddr)); //copy 33 bytes
    std::copy(pubViewKey.begin(), pubViewKey.begin() + 33, std::back_inserter(pubAddr));   //copy 33 bytes
    uint256 h = Hash(pubAddr.begin(), pubAddr.end());
    unsigned char* begin = h.begin();
    pubAddr.push_back(*(begin));
    pubAddr.push_back(*(begin + 1));
    pubAddr.push_back(*(begin + 2));
    pubAddr.push_back(*(begin + 3));

    return encodeStealthBase58(pubAddr, pubAddrb58);
}

bool CWallet::EncodeIntegratedAddress(const std::vector<unsigned char>& pubViewKey, const std::vector<unsigned char>& pubSpendKey, uint64_t paymentID, std::string& pubAddrb58)
{
    std::vector<unsigned char> pubAddr;
    pubAddr.push_back(19);                                                                            //1 byte 19 for integrated address
    std::copy(pubSpendKey.begin(), pubSpendKey.begin() + 33, std::back_inserter(pubAddr));            //copy 33 bytes
    std::copy(pubViewKey.begin(), pubViewKey.begin() + 33, std::back_inserter(pubAddr));              //copy 33 bytes
    std::copy((char*)&paymentID, (char*)&paymentID + sizeof(paymentID), std::back_inserter(pubAddr)); //8 bytes of payment id
    uint256 h = Hash(pubAddr.begin(), pubAddr.end());
    unsigned char* begin = h.begin();
    pubAddr.push_back(*(begin));
    pubAddr.push_back(*(begin + 1));
    pubAddr.push_back(*(begin + 2));
    pubAddr.push_back(*(begin + 3));

    return encodeStealthBase58(pubAddr, pubAddrb58);
}

bool CWallet::EncodeStealthPublicAddress(const CPubKey& pubViewKey, const CPubKey& pubSpendKey, std::string& pubAddr)
{
    if (pubViewKey.IsCompressed() && pubSpendKey.IsCompressed()) {
        return EncodeStealthPublicAddress(pubViewKey.Raw(), pubSpendKey.Raw(), pubAddr);
    }
    return false;
}

bool CWallet::EncodeIntegratedAddress(const CPubKey& pubViewKey, const CPubKey& pubSpendKey, uint64_t paymentID, std::string& pubAddr)
{
    if (pubViewKey.IsCompressed() && pubSpendKey.IsCompressed()) {
        return EncodeIntegratedAddress(pubViewKey.Raw(), pubSpendKey.Raw(), paymentID, pubAddr);
    }
    return false;
}

bool CWallet::GenerateIntegratedAddress(const std::string& accountName, std::string& pubAddr)
{
    CStealthAccount account;
    if (CWalletDB(strWalletFile).ReadStealthAccount(accountName, account)) {
        return GenerateIntegratedAddress(account.viewAccount.vchPubKey, account.spendAccount.vchPubKey, pubAddr);
    }
    return false;
}

bool CWallet::GenerateIntegratedAddress(const CPubKey& pubViewKey, const CPubKey& pubSpendKey, std::string& pubAddr)
{
    uint64_t paymentID = GetRand(0xFFFFFFFFFFFFFFFF);
    return EncodeIntegratedAddress(pubViewKey, pubSpendKey, paymentID, pubAddr);
}

std::string CWallet::GenerateIntegratedAddressWithRandomPaymentID(std::string accountName, uint64_t& paymentID) {
    CStealthAccount account;
    if (CWalletDB(strWalletFile).ReadStealthAccount(accountName, account)) {
        std::string pubAddress;
        paymentID = GetRand(0xFFFFFFFFFFFFFFFF);
        EncodeIntegratedAddress(account.viewAccount.vchPubKey, account.spendAccount.vchPubKey, paymentID, pubAddress);
        return pubAddress;
    }
    return "";
}

std::string CWallet::GenerateIntegratedAddressWithProvidedPaymentID(std::string accountName, uint64_t paymentID) {
    CStealthAccount account;
    if (CWalletDB(strWalletFile).ReadStealthAccount(accountName, account)) {
        std::string pubAddress;
        EncodeIntegratedAddress(account.viewAccount.vchPubKey, account.spendAccount.vchPubKey, paymentID, pubAddress);
        return pubAddress;
    }
    return "";
}

bool CWallet::DecodeStealthAddress(const std::string& stealth, CPubKey& pubViewKey, CPubKey& pubSpendKey, bool& hasPaymentID, uint64_t& paymentID)
{
    if (stealth.length() != 99 && stealth.length() != 110) {
        return false;
    }
    std::vector<unsigned char> raw;
    size_t i = 0;
    while (i < stealth.length()) {
        int npos = 11;
        std::string sub = stealth.substr(i, npos);
        std::vector<unsigned char> decoded;
        if (DecodeBase58(sub, decoded) &&
            ((decoded.size() == 8 && i + 11 < stealth.length() - 1) || (decoded.size() == 7 && i + 11 == stealth.length() - 1))) {
            std::copy(decoded.begin(), decoded.end(), std::back_inserter(raw));
        } else if (sub[0] == '1') {
            //find the last padding character
            size_t lastPad = 0;
            while (lastPad < sub.length() - 1) {
                if (sub[lastPad + 1] != '1') {
                    break;
                }
                lastPad++;
            }
            //check whether '1' is padding
            int padIdx = lastPad;
            while (padIdx >= 0 && sub[padIdx] == '1') {
                std::string str_without_pads = sub.substr(padIdx + 1);
                decoded.clear();
                if (DecodeBase58(str_without_pads, decoded)) {
                    if ((decoded.size() == 8 && i + 11 < stealth.length()) || (decoded.size() == 7 && i + 11 == stealth.length())) {
                        std::copy(decoded.begin(), decoded.end(), std::back_inserter(raw));
                        break;
                    } else {
                        decoded.clear();
                    }
                }
                padIdx--;
            }
            if (decoded.size() == 0) {
                //cannot decode this block of stealth address
                return false;
            }
        } else {
            return false;
        }
        i = i + npos;
    }

    if (raw.size() != 71 && raw.size() != 79) {
        return false;
    }
    hasPaymentID = false;
    if (raw.size() == 79) {
        hasPaymentID = true;
    }

    //Check checksum
    uint256 h = Hash(raw.begin(), raw.begin() + raw.size() - 4);
    unsigned char* h_begin = h.begin();
    unsigned char* p_raw = &raw[raw.size() - 4];
    if (memcmp(h_begin, p_raw, 4) != 0) {
        return false;
    }

    std::vector<unsigned char> vchSpend, vchView;
    std::copy(raw.begin() + 1, raw.begin() + 34, std::back_inserter(vchSpend));
    std::copy(raw.begin() + 34, raw.begin() + 67, std::back_inserter(vchView));
    if (hasPaymentID) {
        memcpy((char*)&paymentID, &raw[0] + 67, sizeof(paymentID));
    }
    pubSpendKey.Set(vchSpend.begin(), vchSpend.end());
    pubViewKey.Set(vchView.begin(), vchView.end());

    return true;
}

bool computeStealthDestination(const CKey& secret, const CPubKey& pubViewKey, const CPubKey& pubSpendKey, CPubKey& des)
{
    //generate transaction destination: P = Hs(rA)G+B, A = view pub, B = spend pub, r = secret
    //1. Compute rA
    unsigned char rA[65];
    unsigned char B[65];
    memcpy(rA, pubViewKey.begin(), pubViewKey.size());
    if (!secp256k1_ec_pubkey_tweak_mul(rA, pubViewKey.size(), secret.begin())) {
        return false;
    }
    uint256 HS = Hash(rA, rA + pubViewKey.size());

    memcpy(B, pubSpendKey.begin(), pubSpendKey.size());

    if (!secp256k1_ec_pubkey_tweak_add(B, pubSpendKey.size(), HS.begin()))
        throw runtime_error("Cannot compute stealth destination");
    des.Set(B, B + pubSpendKey.size());
    return true;
}

std::string CWallet::MyMultisigPubAddress()
{
	//read multisig view and spend key
	CWalletDB pDB(strWalletFile);
	std::string viewMultisigKeyLabel = "viewmultisig";
	std::string spendMultisigPubLabel = "spendmultisigpub";
	CAccount viewAccount;
	if (!pDB.ReadAccount(viewMultisigKeyLabel, viewAccount)) {
		LogPrintf("\nMultisig key is not configured\n");
		return "";
	}
	CAccount spendAccount;
	if (!pDB.ReadAccount(spendMultisigPubLabel, spendAccount)) {
		LogPrintf("\nMultisig pub spend key is not configured\n");
		return "";
	}
	multiSigPubSpend = spendAccount.vchPubKey;
	LogPrintf("\nSuccessfully loaded multisig key, multisig spend key\n");
	std::string ret;
	EncodeStealthPublicAddress(viewAccount.vchPubKey, spendAccount.vchPubKey, ret);
	//load combokeys
	CWalletDB(strWalletFile).ReadAllComboKeys(comboKeys);
	return ret;
}

bool CWallet::ComputeStealthDestination(const CKey& secret, const CPubKey& pubViewKey, const CPubKey& pubSpendKey, CPubKey& des) {
    return computeStealthDestination(secret, pubViewKey, pubSpendKey, des);
}

bool CWallet::GenerateAddress(CPubKey& pub, CPubKey& txPub, CKey& txPriv) const
{
    LOCK2(cs_main, cs_wallet);
    {
        CKey view, spend;
        if (IsLocked()) {
            LogPrintf("%s:Wallet is locked\n", __func__);
            return false;
        }
        myViewPrivateKey(view);
        mySpendPrivateKey(spend);
        txPriv.MakeNewKey(true);
        txPub = txPriv.GetPubKey();
        return computeStealthDestination(txPriv, view.GetPubKey(), spend.GetPubKey(), pub);
    }
}

bool CWallet::SendToStealthAddress(CPartialTransaction& ptx, const std::string& stealthAddr, const CAmount nValue, CWalletTx& wtxNew, bool fUseIX, int ringSize) {
    // Check amount
    if (nValue <= 0)
        throw runtime_error("Invalid amount");

    string strError;
    if (this->IsLocked()) {
        strError = "Error: Wallet locked, unable to create transaction!";
        LogPrintf("SendToStealthAddress() : %s", strError);
        throw runtime_error(strError);
    }

    std::string myAddress;
    ComputeStealthPublicAddress("masteraccount", myAddress);
    bool tomyself = (myAddress == stealthAddr);
    //Parse stealth address
    CPubKey pubViewKey, pubSpendKey;
    bool hasPaymentID;
    uint64_t paymentID;
    if (!CWallet::DecodeStealthAddress(stealthAddr, pubViewKey, pubSpendKey, hasPaymentID, paymentID)) {
        throw runtime_error("Stealth address mal-formatted");
    }

    // Generate transaction public key
    CKey secret;
    secret.MakeNewKey(true);
    SetMinVersion(FEATURE_COMPRPUBKEY);
    wtxNew.txPrivM.Set(secret.begin(), secret.end(), true);

    wtxNew.hasPaymentID = 0;
    if (hasPaymentID) {
        wtxNew.hasPaymentID = 1;
        wtxNew.paymentID = paymentID;
    }

    //Compute stealth destination
    CPubKey stealthDes;
    computeStealthDestination(secret, pubViewKey, pubSpendKey, stealthDes);

    CScript scriptPubKey = GetScriptForDestination(stealthDes);
    CReserveKey reservekey(pwalletMain);

    CKey multiSigView = MyMultisigViewKey();
    CPubKey multiSigPubSpend = GetMultisigPubSpendKey();
    CPubKey changeDes;
    CKey secretChange;
    secretChange.MakeNewKey(true);
    computeStealthDestination(secretChange, multiSigView.GetPubKey(), multiSigPubSpend, changeDes);
    CBitcoinAddress changeAddress(changeDes.GetID());
    CCoinControl control;
    control.destChange = changeAddress.Get();
    control.receiver = changeDes;
    control.txPriv = secretChange;
    CAmount nFeeRequired;
    if (!pwalletMain->CreateTransactionBulletProof(ptx, secret, pubViewKey, scriptPubKey, nValue, wtxNew, reservekey,
                                                   nFeeRequired, strError, &control, ALL_COINS, fUseIX, (CAmount)0, 6, tomyself)) {
        if (nValue + nFeeRequired > pwalletMain->GetBalance())
            strError = strprintf("Error: This transaction requires a transaction fee of at least %s because of its amount, complexity, or use of recently received funds!, nfee=%d, nValue=%d", FormatMoney(nFeeRequired), nFeeRequired, nValue);
        LogPrintf("SendToStealthAddress() : Not enough! %s\n", strError);
        throw runtime_error(strError);
    }
    /*if (!pwalletMain->CommitTransaction(wtxNew, reservekey, (!fUseIX ? "tx" : "ix"))) {
    	inSpendQueueOutpointsPerSession.clear();
        throw runtime_error(
                "Error: The transaction was rejected! This might happen if some of the coins in your wallet were already spent, such as if you used a copy of multisig_wallet.dat and coins were spent in the copy but not marked as spent here.");
    }*/
    for(size_t i = 0; i < inSpendQueueOutpointsPerSession.size(); i++) {
    	inSpendQueueOutpoints[inSpendQueueOutpointsPerSession[i]] = true;
    }
	inSpendQueueOutpointsPerSession.clear();

    uint256 hash = wtxNew.GetHash();
    int maxTxPrivKeys = txPrivKeys.size() > wtxNew.vout.size() ? wtxNew.vout.size() : txPrivKeys.size();
    for (int i = 0; i < maxTxPrivKeys; i++) {
    	std::string key = hash.GetHex() + std::to_string(i);
    	CWalletDB(strWalletFile).WriteTxPrivateKey(key, CBitcoinSecret(txPrivKeys[i]).ToString());
    }
    txPrivKeys.clear();

    uint256 hashOfAllIn = generateHashOfAllIns(ptx);
    mapPartialTxes[hashOfAllIn] = ptx;
    return true;
}

bool CWallet::DidISignTheTransaction(const CPartialTransaction& partial) {
	//check whether I sign the transaction
	//the data to be combined with the private view key is the outpoint of the first input in the transaction
	ComboKey mycombo = MyComboKey();
	unsigned char combo[65];
	memcpy(combo, &(mycombo.privView[0]), 32);
	memcpy(combo + 32, mycombo.pubSpend.begin(), 33);
	unsigned char data[97];
	memcpy(data + 32, combo, 65);
	std::vector<COutPoint> firstOutpoints;
	firstOutpoints.push_back(partial.vin[0].prevout);
	firstOutpoints.insert(firstOutpoints.end(), partial.vin[0].decoys.begin(), partial.vin[0].decoys.end());
	for(size_t i = 0; i < firstOutpoints.size(); i++) {
		uint256 footPrint = firstOutpoints[i].GetHash();
		memcpy(data, footPrint.begin(), 32);
		uint256 h = Hash(data, data + 97);
		for (size_t i = 0; i < partial.hashesOfSignedSecrets.size(); i++) {
			if (h == partial.hashesOfSignedSecrets[i]) return true;
		}
	}

	return false;
}

bool CWallet::CoSignTransaction(CPartialTransaction& partial) {
	if (DidISignTheTransaction(partial)) {
		//check whether the transaction is fully signed
		if (VerifyRingSignatureWithTxFee(partial.ToTransaction(), chainActive.Tip())) return true;
	}
	//sign the transaction
	return false;
}

bool CWallet::IsTransactionForMe(const CTransaction& tx) {
    CKey view = MyMultisigViewKey();
    if (!view.IsValid()) return false;
    CPubKey pubSpendKey = GetMultisigPubSpendKey();
    for (const CTxOut& out: tx.vout) {
    	if (out.IsEmpty()) {
    		continue;
    	}
    	CPubKey txPub(out.txPub);
    	bool ret = false;

    	//compute the tx destination
		//P' = Hs(aR)G+B, a = view private, B = spend pub, R = tx public key
    	unsigned char aR[65];
    	//copy R into a
    	memcpy(aR, txPub.begin(), txPub.size());
    	if (!secp256k1_ec_pubkey_tweak_mul(aR, txPub.size(), view.begin())) {
    		return false;
    	}
    	uint256 HS = Hash(aR, aR + txPub.size());
    	unsigned char *pHS = HS.begin();
    	unsigned char expectedDestination[65];
    	memcpy(expectedDestination, pubSpendKey.begin(), pubSpendKey.size());
    	if (!secp256k1_ec_pubkey_tweak_add(expectedDestination, pubSpendKey.size(), pHS)) {
    		continue;
    	}
    	CPubKey expectedDes(expectedDestination, expectedDestination + 33);
    	CScript scriptPubKey = GetScriptForDestination(expectedDes);
    	if (scriptPubKey == out.scriptPubKey) {
    		ret = true;
    	}

    	if (ret) {
    		LOCK(cs_wallet);
    		//put in map from address to txHash used for qt wallet
    		CKeyID tempKeyID = expectedDes.GetID();
    		AddWatchOnly(scriptPubKey);
    		addrToTxHashMap[CBitcoinAddress(tempKeyID).ToString()] = tx.GetHash().GetHex();
    		CAmount c;
    		CKey blind;
    		RevealTxOutAmount(tx, out, c, blind);
    	}
    }
    return true;
}

bool CWallet::AllMyPublicAddresses(std::vector<std::string>& addresses, std::vector<std::string>& accountNames)
{
    std::string labelList;
    if (!ReadAccountList(labelList)) {
        std::string masterAddr;
        ComputeStealthPublicAddress("masteraccount", masterAddr);
        addresses.push_back(masterAddr);
        accountNames.push_back("Master Account");
        return true;
    }

    std::vector<std::string> results;
    boost::split(results, labelList, [](char c) { return c == ','; });
    std::string masterAddr;
    ComputeStealthPublicAddress("masteraccount", masterAddr);
    accountNames.push_back("Master Account");
    results.push_back(masterAddr);
    for (size_t i = 0; i < results.size(); i++) {
        std::string& accountName = results[i];
        std::string stealthAddr;
        if (ComputeStealthPublicAddress(accountName, stealthAddr)) {
            addresses.push_back(stealthAddr);
            accountNames.push_back(accountName);
        }
    }
    return true;
}

bool CWallet::allMyPrivateKeys(std::vector<CKey>& spends, std::vector<CKey>& views)
{
    if (IsLocked()) {
        return false;
    }
    std::string labelList;
    CKey spend, view;
    mySpendPrivateKey(spend);
    myViewPrivateKey(view);
    spends.push_back(spend);
    views.push_back(view);

    if (!ReadAccountList(labelList)) {
        return false;
    }
    std::vector<std::string> results;
    boost::split(results, labelList, [](char c) { return c == ','; });
    for (size_t i = 0; i < results.size(); i++) {
        std::string& accountName = results[i];
        CStealthAccount stealthAcc;
        if (ReadStealthAccount(accountName, stealthAcc)) {
            CKey accSpend, accView;
            GetKey(stealthAcc.spendAccount.vchPubKey.GetID(), accSpend);
            GetKey(stealthAcc.viewAccount.vchPubKey.GetID(), accView);
            spends.push_back(accSpend);
            views.push_back(accView);
        }
    }
    return true;
}

CBitcoinAddress GetAccountAddress(uint32_t nAccountIndex, string strAccount, CWallet* pwalletMain)
{
    CWalletDB walletdb(pwalletMain->strWalletFile);

    CAccount account;

    // Generate a new key
    // if (!pwalletMain->GetKeyFromPool(account.vchPubKey))
    //     throw runtime_error("Error: Keypool ran out, please call keypoolrefill first");
    CKey newKey;
    pwalletMain->DeriveNewChildKey(nAccountIndex, newKey);
    account.vchPubKey = newKey.GetPubKey();
    account.nAccountIndex = nAccountIndex;

    pwalletMain->SetAddressBook(account.vchPubKey.GetID(), strAccount, "receive");
    walletdb.WriteAccount(strAccount, account);

    return CBitcoinAddress(account.vchPubKey.GetID());
}

void CWallet::DeriveNewChildKey(uint32_t nAccountIndex, CKey& secretRet)
{
    CHDChain hdChainTmp;
    if (!GetHDChain(hdChainTmp)) {
        throw std::runtime_error(std::string(__func__) + ": GetHDChain failed");
    }

    if (!DecryptHDChain(hdChainTmp))
        throw std::runtime_error(std::string(__func__) + ": DecryptHDChainSeed failed");
    // make sure seed matches this chain
    if (hdChainTmp.GetID() != hdChainTmp.GetSeedHash())
        throw std::runtime_error(std::string(__func__) + ": Wrong HD chain!");

    // derive child key at next index, skip keys already known to the wallet
    CExtKey childKey;
    uint32_t nChildIndex = 0;
    do {
        hdChainTmp.DeriveChildExtKey(nAccountIndex, false, nChildIndex, childKey);
        // increment childkey index
        nChildIndex++;
    } while (HaveKey(childKey.key.GetPubKey().GetID()));
    secretRet = childKey.key;

    CPubKey pubkey = secretRet.GetPubKey();
    assert(secretRet.VerifyPubKey(pubkey));

    // store metadata
    int64_t nCreationTime = GetTime();
    mapKeyMetadata[pubkey.GetID()] = CKeyMetadata(nCreationTime);

    if (!AddHDPubKey(childKey.Neuter(), false, nAccountIndex))
        throw std::runtime_error(std::string(__func__) + ": AddHDPubKey failed");
}

bool CWallet::GetPubKey(const CKeyID& address, CPubKey& vchPubKeyOut) const
{
    LOCK(cs_wallet);
    std::map<CKeyID, CHDPubKey>::const_iterator mi = mapHdPubKeys.find(address);
    if (mi != mapHdPubKeys.end()) {
        const CHDPubKey& hdPubKey = (*mi).second;
        vchPubKeyOut = hdPubKey.extPubKey.pubkey;
        return true;
    } else
        return CCryptoKeyStore::GetPubKey(address, vchPubKeyOut);
}

bool CWallet::GetKey(const CKeyID& address, CKey& keyOut) const
{
    LOCK(cs_wallet);
    std::map<CKeyID, CHDPubKey>::const_iterator mi = mapHdPubKeys.find(address);
    if (mi != mapHdPubKeys.end()) {
        // if the key has been found in mapHdPubKeys, derive it on the fly
        const CHDPubKey& hdPubKey = (*mi).second;
        CHDChain hdChainCurrent;
        if (!GetHDChain(hdChainCurrent))
            throw std::runtime_error(std::string(__func__) + ": GetHDChain failed");
        if (!DecryptHDChain(hdChainCurrent))
            throw std::runtime_error(std::string(__func__) + ": DecryptHDChainSeed failed");
        // make sure seed matches this chain
        if (hdChainCurrent.GetID() != hdChainCurrent.GetSeedHash())
            throw std::runtime_error(std::string(__func__) + ": Wrong HD chain!");

        CExtKey extkey;
        hdChainCurrent.DeriveChildExtKey(hdPubKey.nAccountIndex, hdPubKey.nChangeIndex != 0, hdPubKey.extPubKey.nChild, extkey);
        keyOut = extkey.key;

        return true;
    } else {
        return CCryptoKeyStore::GetKey(address, keyOut);
    }
}

bool CWallet::HaveKey(const CKeyID& address) const
{
    LOCK(cs_wallet);
    if (mapHdPubKeys.count(address) > 0)
        return true;
    return CCryptoKeyStore::HaveKey(address);
}

bool CWallet::LoadHDPubKey(const CHDPubKey& hdPubKey)
{
    AssertLockHeld(cs_wallet);

    mapHdPubKeys[hdPubKey.extPubKey.pubkey.GetID()] = hdPubKey;
    return true;
}

bool CWallet::AddHDPubKey(const CExtPubKey& extPubKey, bool fInternal, uint32_t nAccountIndex)
{
    AssertLockHeld(cs_wallet);

    CHDChain hdChainCurrent;
    GetHDChain(hdChainCurrent);

    CHDPubKey hdPubKey;
    hdPubKey.extPubKey = extPubKey;
    hdPubKey.nAccountIndex = nAccountIndex;
    hdPubKey.hdchainID = hdChainCurrent.GetID();
    hdPubKey.nChangeIndex = fInternal ? 1 : 0;
    mapHdPubKeys[extPubKey.pubkey.GetID()] = hdPubKey;

    CScript script;
    script = GetScriptForDestination(extPubKey.pubkey);
    if (HaveWatchOnly(script))
        RemoveWatchOnly(script);

    if (!fFileBacked)
        return true;

    return CWalletDB(strWalletFile).WriteHDPubKey(hdPubKey, mapKeyMetadata[extPubKey.pubkey.GetID()]);
}

void CWallet::createMasterKey() const
{
    int i = 0;
    CWalletDB pDB(strWalletFile);
    {
        LOCK(cs_wallet);
        while (i < 10) {
            std::string viewAccountLabel = "viewaccount";
            std::string spendAccountLabel = "spendaccount";

            CAccount viewAccount;
            pDB.ReadAccount(viewAccountLabel, viewAccount);
            if (!viewAccount.vchPubKey.IsValid()) {
                std::string viewAccountAddress = GetAccountAddress(0, viewAccountLabel, (CWallet*)this).ToString();
            }

            CAccount spendAccount;
            pDB.ReadAccount(spendAccountLabel, spendAccount);
            if (!spendAccount.vchPubKey.IsValid()) {
                std::string spendAccountAddress = GetAccountAddress(1, spendAccountLabel, (CWallet*)this).ToString();
            }
            if (viewAccount.vchPubKey.GetHex() == "" || spendAccount.vchPubKey.GetHex() == "") {
                i++;
                continue;
            }
            LogPrintf("Created master account");
            break;
        }

        LoadMultisigKey();
    }
}

bool CWallet::LoadMultisigKey() const
{
	//read multisig view and spend key
    CWalletDB pDB(strWalletFile);
	std::string viewMultisigKeyLabel = "viewmultisig";
	std::string spendMultisigPubLabel = "spendmultisigpub";
	CAccount viewAccount;
	if (!pDB.ReadAccount(viewMultisigKeyLabel, viewAccount)) {
		LogPrintf("\nMultisig key is not configured\n");
		return true;
	}
	LogPrintf("\nLoading multisig key\n");
	GetKey(viewAccount.vchPubKey.GetID(), multiSigPrivView);
	if (!multiSigPrivView.IsValid()) {
		LogPrintf("\nFailed to load Multisig view key\n");
		return true;
	}
	CAccount spendAccount;
	if (!pDB.ReadAccount(spendMultisigPubLabel, spendAccount)) {
		LogPrintf("\nMultisig pub spend key is not configured\n");
		return true;
	}
	multiSigPubSpend = spendAccount.vchPubKey;
	LogPrintf("\nSuccessfully loaded multisig key, multisig spend key = %s\n", multiSigPubSpend.GetHex());
	return true;
}

bool CWallet::mySpendPrivateKey(CKey& spend) const {
	{
		LOCK2(cs_main, cs_wallet);
		if (IsLocked()) {
			LogPrintf("\n%s:Wallet is locked\n", __func__);
			return false;
		}
		std::string spendAccountLabel = "spendaccount";
		CAccount spendAccount;
		CWalletDB pDB(strWalletFile);
		if (!pDB.ReadAccount(spendAccountLabel, spendAccount)) {
			LogPrintf("Cannot Load Spend private key, now create the master keys");
			createMasterKey();
			pDB.ReadAccount(spendAccountLabel, spendAccount);
		}
		const CKeyID& keyID = spendAccount.vchPubKey.GetID();
		GetKey(keyID, spend);
	}
    return true;
}
bool CWallet::myViewPrivateKey(CKey& view) const
{
    {
        LOCK2(cs_main, cs_wallet);
        if (IsLocked()) {
            LogPrintf("%s:Wallet is locked\n", __func__);
            return false;
        }
        std::string viewAccountLabel = "viewaccount";
        CAccount viewAccount;
        CWalletDB pDB(strWalletFile);
        if (!pDB.ReadAccount(viewAccountLabel, viewAccount)) {
            LogPrintf("Cannot Load view private key, now create the master keys");
            createMasterKey();
            pDB.ReadAccount(viewAccountLabel, viewAccount);
        }
        const CKeyID& keyID = viewAccount.vchPubKey.GetID();
        GetKey(keyID, view);
    }
    return true;
}

bool CWallet::RevealTxOutAmount(const CTransaction& tx, const CTxOut& out, CAmount& amount, CKey& blind) const
{
    if (IsLocked()) {
        return true;
    }
    if (tx.IsCoinBase()) {
        //Coinbase transaction output is not hidden, not need to decrypt
        amount = out.nValue;
        return true;
    }

    if (tx.IsCoinStake()) {
        if (out.nValue > 0) {
            amount = out.nValue;
            return true;
        }
    }

    if (amountMap.count(out.scriptPubKey) == 1) {
        amount = amountMap[out.scriptPubKey];
        blind.Set(blindMap[out.scriptPubKey].begin(), blindMap[out.scriptPubKey].end(), true);
        return true;
    }

<<<<<<< HEAD
    if (IsLocked()) {
    	return true;
=======
    std::set<CKeyID> keyIDs;
    GetKeys(keyIDs);
    CPubKey sharedSec;
    for (const CKeyID& keyID : keyIDs) {
        CKey privKey;
        GetKey(keyID, privKey);
        CScript scriptPubKey = GetScriptForDestination(privKey.GetPubKey());
        if (scriptPubKey == out.scriptPubKey) {
            CPubKey txPub(&(out.txPub[0]), &(out.txPub[0]) + 33);
            CKey view;
            if (myViewPrivateKey(view)) {
                computeSharedSec(tx, out, sharedSec);
                uint256 val = out.maskValue.amount;
                uint256 mask = out.maskValue.mask;
                CKey decodedMask;
                ECDHInfo::Decode(mask.begin(), val.begin(), sharedSec, decodedMask, amount);
                std::vector<unsigned char> commitment;
                if (CreateCommitment(decodedMask.begin(), amount, commitment)) {
                    //make sure the amount and commitment are matched
                    if (commitment == out.commitment) {
                        amountMap[out.scriptPubKey] = amount;
                        blindMap[out.scriptPubKey] = decodedMask;
                        blind.Set(blindMap[out.scriptPubKey].begin(), blindMap[out.scriptPubKey].end(), true);
                        return true;
                    } else {
                        amount = 0;
                        amountMap[out.scriptPubKey] = amount;
                        return false;
                    }
                }
            }
        }
>>>>>>> c8cca572
    }

    CPubKey sharedSec;
    CPubKey txPub(&(out.txPub[0]), &(out.txPub[0]) + 33);
    computeSharedSec(tx, out, sharedSec);
    uint256 val = out.maskValue.amount;
    uint256 mask = out.maskValue.mask;
    CKey decodedMask;
    ECDHInfo::Decode(mask.begin(), val.begin(), sharedSec, decodedMask, amount);
    amountMap[out.scriptPubKey] = amount;
    blindMap[out.scriptPubKey] = decodedMask;
    blind.Set(blindMap[out.scriptPubKey].begin(), blindMap[out.scriptPubKey].end(), true);
    //Do we need to reconstruct the private to spend the tx out put?
    return true;
}

bool CWallet::findCorrespondingPrivateKey(const CTxOut& txout, CKey& key) const
{
    std::set<CKeyID> keyIDs;
    GetKeys(keyIDs);
    for (const CKeyID& keyID : keyIDs) {
        CBitcoinAddress address(keyID);
        GetKey(keyID, key);
        CPubKey pub = key.GetPubKey();
        CScript script = GetScriptForDestination(pub);
        if (script == txout.scriptPubKey) {
            return true;
        }
    }
    return false;
}

bool CWallet::generateKeyImage(const CScript& scriptPubKey, CKeyImage& img) const
{
    std::set<CKeyID> keyIDs;
    GetKeys(keyIDs);
    CKey key;
    unsigned char pubData[65];
    for (const CKeyID& keyID : keyIDs) {
        CBitcoinAddress address(keyID);
        GetKey(keyID, key);
        CPubKey pub = key.GetPubKey();
        CScript script = GetScriptForDestination(pub);
        if (script == scriptPubKey) {
            uint256 hash = pub.GetHash();
            pubData[0] = *(pub.begin());
            memcpy(pubData + 1, hash.begin(), 32);
            CPubKey newPubKey(pubData, pubData + 33);
            //P' = Hs(aR)G+B, a = view private, B = spend pub, R = tx public key
            unsigned char ki[65];
            //copy newPubKey into ki
            memcpy(ki, newPubKey.begin(), newPubKey.size());
            while (!secp256k1_ec_pubkey_tweak_mul(ki, newPubKey.size(), key.begin())) {
                hash = newPubKey.GetHash();
                pubData[0] = *(newPubKey.begin());
                memcpy(pubData + 1, hash.begin(), 32);
                newPubKey.Set(pubData, pubData + 33);
                memcpy(ki, newPubKey.begin(), newPubKey.size());
            }

            img = CKeyImage(ki, ki + 33);
            return true;
        }
    }
    return false;
}

bool CWallet::generateKeyImage(const CPubKey& pub, CKeyImage& img) const
{
    CScript script = GetScriptForDestination(pub);
    return generateKeyImage(script, img);
}

bool CWallet::EncodeTxOutAmount(CTxOut& out, const CAmount& amount, const unsigned char* sharedSec, bool isCoinstake)
{
    if (amount < 0) {
        return false;
    }
    //generate random mask
    if (!isCoinstake) {
        out.maskValue.inMemoryRawBind.MakeNewKey(true);
        memcpy(out.maskValue.mask.begin(), out.maskValue.inMemoryRawBind.begin(), 32);
        uint256 tempAmount((uint64_t)amount);
        memcpy(out.maskValue.amount.begin(), tempAmount.begin(), 32);
        CPubKey sharedPub(sharedSec, sharedSec + 33);
        ECDHInfo::Encode(out.maskValue.inMemoryRawBind, amount, sharedPub, out.maskValue.mask, out.maskValue.amount);
        out.maskValue.hashOfKey = Hash(sharedSec, sharedSec + 33);
    } else {
        uint256 tempAmount((uint64_t)amount);
        out.maskValue.amount.SetNull();
        memcpy(out.maskValue.amount.begin(), tempAmount.begin(), 32);
        CPubKey sharedPub(sharedSec, sharedSec + 33);
        ecdhEncode(out.maskValue.mask.begin(), out.maskValue.amount.begin(), sharedPub.begin(), sharedPub.size());
        out.maskValue.hashOfKey = Hash(sharedSec, sharedSec + 33);
    }
    return true;
}

CAmount CWallet::getCOutPutValue(const COutput& output) const
{
    const CTxOut& out = output.tx->vout[output.i];
    CAmount amount = 0;
    CKey blind;
    RevealTxOutAmount((const CTransaction&)(*output.tx), out, amount, blind);
    return amount;
}

CAmount CWallet::getCTxOutValue(const CTransaction& tx, const CTxOut& out) const
{
    CAmount amount = 0;
    CKey blind;
    RevealTxOutAmount(tx, out, amount, blind);
    return amount;
}<|MERGE_RESOLUTION|>--- conflicted
+++ resolved
@@ -580,7 +580,7 @@
         return false;
     }
     CBlockIndex* pindex;
-    
+
     if (fromHeight == 0) {
         LOCK2(cs_main, cs_wallet);
         //rescan from scanned position stored in database
@@ -2496,7 +2496,7 @@
                 coinLowestLarger = coin;
             }
         }
-        
+
         if (vValue.size() <= MAX_TX_INPUTS) {
             if (nTotalLower == nTargetValue + feeNeeded) {
                 for (unsigned int i = 0; i < vValue.size(); ++i) {
@@ -2521,7 +2521,7 @@
             nValueRet += coinLowestLarger.first;
             return true;
         } else {
-            CAmount maxFee = ComputeFee(50, numOut, ringSize); 
+            CAmount maxFee = ComputeFee(50, numOut, ringSize);
             if (vValue.size() <= MAX_TX_INPUTS) {
                 //putting all into the transaction
                 string s = "CWallet::SelectCoinsMinConf best subset: ";
@@ -2549,15 +2549,15 @@
         }
         LogPrintf("%s - total %s\n", s, FormatMoney(nValueRet));
         return true;
-    }    
+    }
 
     // Solve subset sum by stochastic approximation
     sort(vValue.rbegin(), vValue.rend(), CompareValueOnly());
     //fees for 50 inputs
-    feeNeeded = ComputeFee(50, numOut, ringSize); 
+    feeNeeded = ComputeFee(50, numOut, ringSize);
     //check if the sum of first 50 largest UTXOs > nTargetValue + nfeeNeeded
     for (unsigned int i = 0; i <= MAX_TX_INPUTS; i++) {
-        nValueRet += vValue[i].first;                
+        nValueRet += vValue[i].first;
     }
     if (nValueRet < nTargetValue + feeNeeded) {
         nValueRet = 0;
@@ -3194,7 +3194,7 @@
                             strFailReason = _("You have attempted to send more than 50 UTXOs in a single transaction. This is a rare occurrence, and to work around this limitation, please either lower the total amount of the transaction, or send two separate transactions with 50% of your total desired amount.");
                         } else if (nValueIn == 0) {
                             strFailReason = _("You have attempted to send more than 50 UTXOs in a single transaction. This is a rare occurrence, and to work around this limitation, please either lower the total amount of the transaction, or send two separate transactions with 50% of your total desired amount.");
-                        } 
+                        }
                     } else if (coin_type == ONLY_NOT1000000IFMN) {
                         strFailReason = _("Unable to locate enough funds for this transaction that are not equal 10000 DAPS.");
                     } else if (coin_type == ONLY_NONDENOMINATED_NOT1000000IFMN) {
@@ -4362,7 +4362,7 @@
 bool CWallet::MakeShnorrSignature(CTransaction& wtxNew)
 {
     LOCK(cs_wallet);
-    {   
+    {
         if (wtxNew.IsCoinAudit() || wtxNew.IsCoinBase()) return true;
         //this only generates shnorr signature if either wtxNew is a staking transaction or wtxNew only spends collateralized
         if (!wtxNew.IsCoinStake()) return true;
@@ -4646,299 +4646,7 @@
 // ppcoin: create coin stake transaction
 bool CWallet::CreateCoinStake(const CKeyStore& keystore, unsigned int nBits, int64_t nSearchInterval, CMutableTransaction& txNew, unsigned int& nTxNewTime)
 {
-<<<<<<< HEAD
     //disable in multisig wallet
-=======
-    // The following split & combine thresholds are important to security
-    // Should not be adjusted if you don't understand the consequences
-    //int64_t nCombineThreshold = 0;
-    int static wlIdx = 0;
-    txNew.vin.clear();
-    txNew.vout.clear();
-
-    // Mark coin stake transaction
-    CScript scriptEmpty;
-    scriptEmpty.clear();
-    txNew.vout.push_back(CTxOut(0, scriptEmpty));
-    txNew.txType = TX_TYPE_REVEAL_BOTH;
-
-    // Choose coins to use
-    LogPrintf("%s: Start staking\n", __func__);
-
-    CAmount nSpendableBalance = 0;
-    CAmount nTargetAmount = 9223372036854775807;
-    if (nReserveBalance > 0) {
-        nSpendableBalance = GetSpendableBalance();
-        if (nSpendableBalance <= nReserveBalance) {
-            return false;
-        }
-        nTargetAmount = nSpendableBalance - nReserveBalance;
-    }
-
-    // presstab HyperStake - Initialize as static and don't update the set on every run of CreateCoinStake() in order to lighten resource use
-    static std::set<pair<const CWalletTx*, unsigned int> > setStakeCoins;
-    static int nLastStakeSetUpdate = 0;
-    if (GetTime() - nLastStakeSetUpdate > nStakeSetUpdateTime) {
-        setStakeCoins.clear();
-        nLastStakeSetUpdate = GetTime();
-    }
-
-    vector<const CWalletTx*> vwtxPrev;
-
-    CAmount nCredit = 0;
-    CScript scriptPubKeyKernel;
-
-    //prevent staking a time that won't be accepted
-    if (GetAdjustedTime() <= chainActive.Tip()->nTime) {
-        MilliSleep(10000);
-    }
-
-    {
-        LOCK2(cs_main, cs_wallet);
-        std::vector<map<uint256, CWalletTx>::const_iterator> tobeRemoveds;
-        if (wlIdx == (int)mapWallet.size()) {
-            wlIdx = 0;
-        }
-
-        for (map<uint256, CWalletTx>::const_iterator it = std::next(mapWallet.begin(), wlIdx); it != mapWallet.end(); ++it) {
-            wlIdx = (wlIdx + 1) % mapWallet.size();
-            const uint256& wtxid = it->first;
-            const CWalletTx* pcoin = &(*it).second;
-            // Make sure the wallet is unlocked and shutdown hasn't been requested
-            if (IsLocked() || ShutdownRequested())
-                    return false;
-            vector<COutput> vCoins;
-            int cannotSpend = 0;
-            {
-                AvailableCoins(wtxid, pcoin, vCoins, cannotSpend, true, NULL, false, STAKABLE_COINS, false);
-            }
-
-            CAmount nAmountSelected = 0;
-            for (const COutput& out : vCoins) {
-                //make sure not to outrun target amount
-                CAmount value = getCOutPutValue(out);
-                if (value < MINIMUM_STAKE_AMOUNT) continue;
-                if (value == 1000000 * COIN) {
-                    COutPoint outpoint(out.tx->GetHash(), out.i);
-                    if (IsCollateralized(outpoint)) {
-                        continue;
-                    }
-                }
-                if (nAmountSelected + value >= nTargetAmount)
-                    continue;
-
-                int64_t nTxTime = out.tx->GetTxTime();
-                //check for min age
-                if (GetAdjustedTime() < nStakeMinAge + nTxTime)
-                    continue;
-
-                //check that it is matured
-
-                if (out.nDepth < (out.tx->IsCoinStake() ? Params().COINBASE_MATURITY() : 10))
-                    continue;
-
-                {
-                    COutPoint outpoint(out.tx->GetHash(), out.i);
-                    if (inSpendQueueOutpoints.count(outpoint)) {
-                        continue;
-                    }
-                }
-
-                //add to our stake set
-                setStakeCoins.insert(make_pair(out.tx, out.i));
-                nAmountSelected += value;
-            }
-
-            for (PAIRTYPE(const CWalletTx*, unsigned int) pcoin : setStakeCoins) {
-                //make sure that enough time has elapsed between
-                CBlockIndex* pindex = NULL;
-                BlockMap::iterator it = mapBlockIndex.find(pcoin.first->hashBlock);
-                if (it != mapBlockIndex.end()) {
-                    pindex = it->second;
-                } else {
-                    if (fDebug) {
-                        LogPrintf("CreateCoinStake() failed to find block index \n");
-                    }
-                    continue;
-                }
-
-                // Read block header
-                CBlockHeader block = pindex->GetBlockHeader();
-                bool fKernelFound = false;
-                uint256 hashProofOfStake = 0;
-                COutPoint prevoutStake = COutPoint(pcoin.first->GetHash(), pcoin.second);
-                nTxNewTime = GetAdjustedTime();
-
-                CKey view, spend;
-                myViewPrivateKey(view);
-                mySpendPrivateKey(spend);
-                CPubKey sharedSec;
-                computeSharedSec(*pcoin.first, pcoin.first->vout[pcoin.second], sharedSec);
-                //iterates each utxo inside of CheckStakeKernelHash()
-                if (CheckStakeKernelHash(nBits, block, *pcoin.first, prevoutStake, sharedSec.begin(), nTxNewTime, nHashDrift, false, hashProofOfStake, true)) {
-                    //Double check that this will pass time requirements
-                    if (nTxNewTime <= chainActive.Tip()->GetMedianTimePast()) {
-                        LogPrintf("CreateCoinStake() : kernel found, but it is too far in the past \n");
-                        continue;
-                    }
-
-                    // Found a kernel
-                    if (fDebug && GetBoolArg("-printcoinstake", false))
-                        LogPrintf("CreateCoinStake : kernel found\n");
-
-                    vector<valtype> vSolutions;
-                    txnouttype whichType;
-                    CScript scriptPubKeyOut;
-                    scriptPubKeyKernel = pcoin.first->vout[pcoin.second].scriptPubKey;
-                    if (!Solver(scriptPubKeyKernel, whichType, vSolutions)) {
-                        LogPrintf("CreateCoinStake : failed to parse kernel\n");
-                        break;
-                    }
-
-                    if (fDebug && GetBoolArg("-printcoinstake", false))
-                        LogPrintf("CreateCoinStake : parsed kernel type=%d\n", whichType);
-                    if (whichType != TX_PUBKEY && whichType != TX_PUBKEYHASH) {
-                        if (fDebug && GetBoolArg("-printcoinstake", false))
-                            LogPrintf("CreateCoinStake : no support for kernel type=%d\n", whichType);
-                        break; // only support pay to public key and pay to address
-                    }
-                    if (whichType == TX_PUBKEYHASH) // pay to address type
-                    {
-                        //convert to pay to public key type
-                        CKey key;
-                        if (!keystore.GetKey(uint160(vSolutions[0]), key)) {
-                            if (fDebug && GetBoolArg("-printcoinstake", false))
-                                LogPrintf("CreateCoinStake : failed to get key for kernel type=%d\n", whichType);
-                            break; // unable to find corresponding public key
-                        }
-
-                        scriptPubKeyOut << key.GetPubKey() << OP_CHECKSIG;
-                    } else
-                        scriptPubKeyOut = scriptPubKeyKernel;
-
-                    CTxIn in(pcoin.first->GetHash(), pcoin.second);
-                    if (!generateKeyImage(scriptPubKeyKernel, in.keyImage)) {
-                        LogPrintf("CreateCoinStake : cannot generate key image");
-                        break;
-                    }
-                    //copy encryption key so that full nodes can decode the amount in the txin
-                    std::copy(sharedSec.begin(), sharedSec.begin() + 33, std::back_inserter(in.encryptionKey));
-                    txNew.vin.push_back(in);
-
-                    //first UTXO for the staked amount
-                    CAmount val = getCTxOutValue(*pcoin.first, pcoin.first->vout[pcoin.second]);
-                    nCredit += val;
-                    vwtxPrev.push_back(pcoin.first);
-                    //create a new pubkey
-                    CKey myTxPriv;
-                    myTxPriv.MakeNewKey(true);
-                    CPubKey txPub = myTxPriv.GetPubKey();
-                    CPubKey newPub;
-                    ComputeStealthDestination(myTxPriv, view.GetPubKey(), spend.GetPubKey(), newPub);
-                    scriptPubKeyOut = GetScriptForDestination(newPub);
-                    CTxOut out(0, scriptPubKeyOut);
-                    std::copy(txPub.begin(), txPub.end(), std::back_inserter(out.txPub));
-                    txNew.vout.push_back(out);
-
-                    //second UTXO for staking reward
-                    //create a new pubkey
-                    CKey myTxPrivStaking;
-                    myTxPrivStaking.MakeNewKey(true);
-                    CPubKey txPubStaking = myTxPrivStaking.GetPubKey();
-                    CPubKey newPubStaking;
-                    ComputeStealthDestination(myTxPrivStaking, view.GetPubKey(), spend.GetPubKey(), newPubStaking);
-                    CScript scriptPubKeyOutStaking = GetScriptForDestination(newPubStaking);
-                    CTxOut outStaking(0, scriptPubKeyOutStaking);
-                    std::copy(txPubStaking.begin(), txPubStaking.end(), std::back_inserter(outStaking.txPub));
-                    txNew.vout.push_back(outStaking);
-                    //the staking process for the moment only accept one UTXO as staking coin
-                    if (fDebug && GetBoolArg("-printcoinstake", false))
-                        LogPrintf("CreateCoinStake : added kernel type=%d\n", whichType);
-                    fKernelFound = true;
-                    break;
-                }
-                if (fKernelFound) {
-                    LogPrintf("CreateCoinStake: Kernel is found");
-                    break; // if kernel is found stop searching
-                }
-            }
-            if (nCredit == 0)
-                continue;
-
-            // Calculate reward
-            CAmount nReward;
-            const CBlockIndex* pIndex0 = chainActive.Tip();
-            nReward = PoSBlockReward();
-            txNew.vout[1].nValue = nCredit;
-            txNew.vout[2].nValue = nReward;
-            /*if (stakingMode == STAKING_WITH_CONSOLIDATION || STAKING_WITH_CONSOLIDATION_WITH_STAKING_NEWW_FUNDS) {
-                //the first output contains all funds (input + rewards + fee)
-                if (nCredit + nReward > (MINIMUM_STAKE_AMOUNT + 100000*COIN)*2) {
-                    txNew.vout[1].nValue = (nCredit + nReward)/2;
-                    txNew.vout[2].nValue = (nCredit + nReward) - txNew.vout[1].nValue;
-                }
-            }*/
-
-            // Limit size
-            unsigned int nBytes = ::GetSerializeSize(txNew, SER_NETWORK, PROTOCOL_VERSION);
-            if (nBytes >= DEFAULT_BLOCK_MAX_SIZE / 5)
-                return error("CreateCoinStake : exceeded coinstake size limit");
-
-            //Masternode payment
-            if (!FillBlockPayee(txNew, 0, true)) {
-                LogPrintf("%s: Cannot fill block payee\n", __func__);
-                return false;
-            }
-
-            //Check whether team rewards should be included in this block
-            CBlockIndex* pindexPrev = chainActive.Tip();
-            CAmount blockValue = GetBlockValue(pindexPrev);
-            if (blockValue > PoSBlockReward()) {
-                CAmount teamReward = blockValue - PoSBlockReward();
-                const std::string foundational = FOUNDATION_WALLET;
-                CPubKey foundationalGenPub, pubView, pubSpend;
-                bool hasPaymentID;
-                uint64_t paymentID;
-                if (!CWallet::DecodeStealthAddress(foundational, pubView, pubSpend, hasPaymentID, paymentID)) {
-                    LogPrintf("%s: Cannot decode foundational address\n", __func__);
-                    continue;
-                }
-                CKey foundationTxPriv;
-                foundationTxPriv.MakeNewKey(true);
-                CPubKey foundationTxPub = foundationTxPriv.GetPubKey();
-                ComputeStealthDestination(foundationTxPriv, pubView, pubSpend, foundationalGenPub);
-                CScript foundationalScript = GetScriptForDestination(foundationalGenPub);
-                CTxOut foundationalOut(teamReward, foundationalScript);
-                std::copy(foundationTxPriv.begin(), foundationTxPriv.end(), std::back_inserter(foundationalOut.txPriv));
-                std::copy(foundationTxPub.begin(), foundationTxPub.end(), std::back_inserter(foundationalOut.txPub));
-                txNew.vout.push_back(foundationalOut);
-            }
-            //Encoding amount
-            CPubKey sharedSec1;
-            //In this case, use the transaction pubkey to encode the transactiona amount
-            //so that every fullnode can verify the exact transaction amount within the transaction
-            for (size_t i = 1; i < txNew.vout.size(); i++) {
-                sharedSec1.Set(txNew.vout[i].txPub.begin(), txNew.vout[i].txPub.end());
-                EncodeTxOutAmount(txNew.vout[i], txNew.vout[i].nValue, sharedSec1.begin());
-                //create commitment
-                unsigned char zeroBlind[32];
-                memset(zeroBlind, 0, 32);
-                txNew.vout[i].commitment.clear();
-                CreateCommitment(zeroBlind, txNew.vout[i].nValue, txNew.vout[i].commitment);
-            }
-
-            // ECDSA sign
-            int nIn = 0;
-            for (const CWalletTx* pcoin : vwtxPrev) {
-                if (!SignSignature(*this, *pcoin, txNew, nIn++))
-                    return error("CreateCoinStake : failed to sign coinstake");
-            }
-            // Successfully generated coinstake
-            nLastStakeSetUpdate = 0; //this will trigger stake set to repopulate next round
-            return true;
-        }
-    }
->>>>>>> c8cca572
     return false;
 }
 
@@ -6090,8 +5798,8 @@
     maxFee = 0;
     if (total < MINIMUM_STAKE_AMOUNT) false; //no staking sweeping will be created
     size_t numUTXOs = vCoins.size();
-    
-    
+
+
 }
 
 int CWallet::MaxTxSizePerTx() {
@@ -7129,43 +6837,8 @@
         return true;
     }
 
-<<<<<<< HEAD
     if (IsLocked()) {
     	return true;
-=======
-    std::set<CKeyID> keyIDs;
-    GetKeys(keyIDs);
-    CPubKey sharedSec;
-    for (const CKeyID& keyID : keyIDs) {
-        CKey privKey;
-        GetKey(keyID, privKey);
-        CScript scriptPubKey = GetScriptForDestination(privKey.GetPubKey());
-        if (scriptPubKey == out.scriptPubKey) {
-            CPubKey txPub(&(out.txPub[0]), &(out.txPub[0]) + 33);
-            CKey view;
-            if (myViewPrivateKey(view)) {
-                computeSharedSec(tx, out, sharedSec);
-                uint256 val = out.maskValue.amount;
-                uint256 mask = out.maskValue.mask;
-                CKey decodedMask;
-                ECDHInfo::Decode(mask.begin(), val.begin(), sharedSec, decodedMask, amount);
-                std::vector<unsigned char> commitment;
-                if (CreateCommitment(decodedMask.begin(), amount, commitment)) {
-                    //make sure the amount and commitment are matched
-                    if (commitment == out.commitment) {
-                        amountMap[out.scriptPubKey] = amount;
-                        blindMap[out.scriptPubKey] = decodedMask;
-                        blind.Set(blindMap[out.scriptPubKey].begin(), blindMap[out.scriptPubKey].end(), true);
-                        return true;
-                    } else {
-                        amount = 0;
-                        amountMap[out.scriptPubKey] = amount;
-                        return false;
-                    }
-                }
-            }
-        }
->>>>>>> c8cca572
     }
 
     CPubKey sharedSec;
