--- conflicted
+++ resolved
@@ -18,12 +18,7 @@
 
 extern UniValue read_json(const std::string& jsondata);
 
-<<<<<<< HEAD
 #ifdef DISABLE_FAILED_TEST
-using namespace json_spirit;
-extern Array read_json(const std::string& jsondata);
-=======
->>>>>>> b53e2ca7
 
 // Old script.cpp SignatureHash function
 uint256 static SignatureHashOld(CScript scriptCode, const CTransaction& txTo, unsigned int nIn, int nHashType)
