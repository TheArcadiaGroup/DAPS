--- conflicted
+++ resolved
@@ -1,4 +1,3 @@
-<<<<<<< HEAD
 // Copyright (c) 2011-2014 The Bitcoin Core developers
 // Distributed under the MIT/X11 software license, see the accompanying
 // file COPYING or http://www.opensource.org/licenses/mit-license.php.
@@ -267,275 +266,4 @@
 }
 
 BOOST_AUTO_TEST_SUITE_END()
-#endif
-=======
-// Copyright (c) 2011-2014 The Bitcoin Core developers
-// Distributed under the MIT/X11 software license, see the accompanying
-// file COPYING or http://www.opensource.org/licenses/mit-license.php.
-
-#include "init.h"
-#include "main.h"
-#include "miner.h"
-#include "pubkey.h"
-#include "uint256.h"
-#include "util.h"
-
-#include <boost/test/unit_test.hpp>
-
-#ifdef DISABLE_PASSED_TEST
-BOOST_AUTO_TEST_SUITE(miner_tests)
-
-static
-struct {
-    unsigned char extranonce;
-    unsigned int nonce;
-} blockinfo[] = {
-    {4, 0xa4a3e223}, {2, 0x15c32f9e}, {1, 0x0375b547}, {1, 0x7004a8a5},
-    {2, 0xce440296}, {2, 0x52cfe198}, {1, 0x77a72cd0}, {2, 0xbb5d6f84},
-    {2, 0x83f30c2c}, {1, 0x48a73d5b}, {1, 0xef7dcd01}, {2, 0x6809c6c4},
-    {2, 0x0883ab3c}, {1, 0x087bbbe2}, {2, 0x2104a814}, {2, 0xdffb6daa},
-    {1, 0xee8a0a08}, {2, 0xba4237c1}, {1, 0xa70349dc}, {1, 0x344722bb},
-    {3, 0xd6294733}, {2, 0xec9f5c94}, {2, 0xca2fbc28}, {1, 0x6ba4f406},
-    {2, 0x015d4532}, {1, 0x6e119b7c}, {2, 0x43e8f314}, {2, 0x27962f38},
-    {2, 0xb571b51b}, {2, 0xb36bee23}, {2, 0xd17924a8}, {2, 0x6bc212d9},
-    {1, 0x630d4948}, {2, 0x9a4c4ebb}, {2, 0x554be537}, {1, 0xd63ddfc7},
-    {2, 0xa10acc11}, {1, 0x759a8363}, {2, 0xfb73090d}, {1, 0xe82c6a34},
-    {1, 0xe33e92d7}, {3, 0x658ef5cb}, {2, 0xba32ff22}, {5, 0x0227a10c},
-    {1, 0xa9a70155}, {5, 0xd096d809}, {1, 0x37176174}, {1, 0x830b8d0f},
-    {1, 0xc6e3910e}, {2, 0x823f3ca8}, {1, 0x99850849}, {1, 0x7521fb81},
-    {1, 0xaacaabab}, {1, 0xd645a2eb}, {5, 0x7aea1781}, {5, 0x9d6e4b78},
-    {1, 0x4ce90fd8}, {1, 0xabdc832d}, {6, 0x4a34f32a}, {2, 0xf2524c1c},
-    {2, 0x1bbeb08a}, {1, 0xad47f480}, {1, 0x9f026aeb}, {1, 0x15a95049},
-    {2, 0xd1cb95b2}, {2, 0xf84bbda5}, {1, 0x0fa62cd1}, {1, 0xe05f9169},
-    {1, 0x78d194a9}, {5, 0x3e38147b}, {5, 0x737ba0d4}, {1, 0x63378e10},
-    {1, 0x6d5f91cf}, {2, 0x88612eb8}, {2, 0xe9639484}, {1, 0xb7fabc9d},
-    {2, 0x19b01592}, {1, 0x5a90dd31}, {2, 0x5bd7e028}, {2, 0x94d00323},
-    {1, 0xa9b9c01a}, {1, 0x3a40de61}, {1, 0x56e7eec7}, {5, 0x859f7ef6},
-    {1, 0xfd8e5630}, {1, 0x2b0c9f7f}, {1, 0xba700e26}, {1, 0x7170a408},
-    {1, 0x70de86a8}, {1, 0x74d64cd5}, {1, 0x49e738a1}, {2, 0x6910b602},
-    {0, 0x643c565f}, {1, 0x54264b3f}, {2, 0x97ea6396}, {2, 0x55174459},
-    {2, 0x03e8779a}, {1, 0x98f34d8f}, {1, 0xc07b2b07}, {1, 0xdfe29668},
-    {1, 0x3141c7c1}, {1, 0xb3b595f4}, {1, 0x735abf08}, {5, 0x623bfbce},
-    {2, 0xd351e722}, {1, 0xf4ca48c9}, {1, 0x5b19c670}, {1, 0xa164bf0e},
-    {2, 0xbbbeb305}, {2, 0xfe1c810a},
-};
-
-// NOTE: These tests rely on CreateNewBlock doing its own self-validation!
-BOOST_AUTO_TEST_CASE(CreateNewBlock_validity)
-{
-    CScript scriptPubKey = CScript() << ParseHex("04678afdb0fe5548271967f1a67130b7105cd6a828e03909a67962e0ea1f61deb649f6bc3f4cef38c4f35504e51ec112de5c384df7ba0b8d578a4c702b6bf11d5f") << OP_CHECKSIG;
-    CBlockTemplate *pblocktemplate;
-    CMutableTransaction tx,tx2;
-    CScript script;
-    uint256 hash;
-
-    LOCK(cs_main);
-    Checkpoints::fEnabled = false;
-
-    // Simple block creation, nothing special yet:
-    BOOST_CHECK(pblocktemplate = CreateNewBlock(scriptPubKey, pwalletMain, false));
-
-    // We can't make transactions until we have inputs
-    // Therefore, load 100 blocks :)
-    std::vector<CTransaction*>txFirst;
-    for (unsigned int i = 0; i < sizeof(blockinfo)/sizeof(*blockinfo); ++i)
-    {
-        CBlock *pblock = &pblocktemplate->block; // pointer for convenience
-        pblock->nVersion = 1;
-        pblock->nTime = chainActive.Tip()->GetMedianTimePast()+1;
-        CMutableTransaction txCoinbase(pblock->vtx[0]);
-        txCoinbase.vin[0].scriptSig = CScript();
-        txCoinbase.vin[0].scriptSig.push_back(blockinfo[i].extranonce);
-        txCoinbase.vin[0].scriptSig.push_back(chainActive.Height());
-        txCoinbase.vout[0].scriptPubKey = CScript();
-        pblock->vtx[0] = CTransaction(txCoinbase);
-        if (txFirst.size() < 2)
-            txFirst.push_back(new CTransaction(pblock->vtx[0]));
-        pblock->hashMerkleRoot = pblock->BuildMerkleTree();
-        pblock->nNonce = blockinfo[i].nonce;
-        CValidationState state;
-        BOOST_CHECK(ProcessNewBlock(state, NULL, pblock));
-        BOOST_CHECK(state.IsValid());
-        pblock->hashPrevBlock = pblock->GetHash();
-    }
-    delete pblocktemplate;
-
-    // Just to make sure we can still make simple blocks
-    BOOST_CHECK(pblocktemplate = CreateNewBlock(scriptPubKey, pwalletMain, false));
-    delete pblocktemplate;
-
-    // block sigops > limit: 1000 CHECKMULTISIG + 1
-    tx.vin.resize(1);
-    // NOTE: OP_NOP is used to force 20 SigOps for the CHECKMULTISIG
-    tx.vin[0].scriptSig = CScript() << OP_0 << OP_0 << OP_0 << OP_NOP << OP_CHECKMULTISIG << OP_1;
-    tx.vin[0].prevout.hash = txFirst[0]->GetHash();
-    tx.vin[0].prevout.n = 0;
-    tx.vout.resize(1);
-    tx.vout[0].nValue = 5000000000LL;
-    for (unsigned int i = 0; i < 1001; ++i)
-    {
-        tx.vout[0].nValue -= 1000000;
-        hash = tx.GetHash();
-        mempool.addUnchecked(hash, CTxMemPoolEntry(tx, 11, GetTime(), 111.0, 11));
-        tx.vin[0].prevout.hash = hash;
-    }
-    BOOST_CHECK(pblocktemplate = CreateNewBlock(scriptPubKey, pwalletMain, false));
-    delete pblocktemplate;
-    mempool.clear();
-
-    // block size > limit
-    tx.vin[0].scriptSig = CScript();
-    // 18 * (520char + DROP) + OP_1 = 9433 bytes
-    std::vector<unsigned char> vchData(520);
-    for (unsigned int i = 0; i < 18; ++i)
-        tx.vin[0].scriptSig << vchData << OP_DROP;
-    tx.vin[0].scriptSig << OP_1;
-    tx.vin[0].prevout.hash = txFirst[0]->GetHash();
-    tx.vout[0].nValue = 5000000000LL;
-    for (unsigned int i = 0; i < 128; ++i)
-    {
-        tx.vout[0].nValue -= 10000000;
-        hash = tx.GetHash();
-        mempool.addUnchecked(hash, CTxMemPoolEntry(tx, 11, GetTime(), 111.0, 11));
-        tx.vin[0].prevout.hash = hash;
-    }
-    BOOST_CHECK(pblocktemplate = CreateNewBlock(scriptPubKey, pwalletMain, false));
-    delete pblocktemplate;
-    mempool.clear();
-
-    // orphan in mempool
-    hash = tx.GetHash();
-    mempool.addUnchecked(hash, CTxMemPoolEntry(tx, 11, GetTime(), 111.0, 11));
-    BOOST_CHECK(pblocktemplate = CreateNewBlock(scriptPubKey, pwalletMain, false));
-    delete pblocktemplate;
-    mempool.clear();
-
-    // child with higher priority than parent
-    tx.vin[0].scriptSig = CScript() << OP_1;
-    tx.vin[0].prevout.hash = txFirst[1]->GetHash();
-    tx.vout[0].nValue = 4900000000LL;
-    hash = tx.GetHash();
-    mempool.addUnchecked(hash, CTxMemPoolEntry(tx, 11, GetTime(), 111.0, 11));
-    tx.vin[0].prevout.hash = hash;
-    tx.vin.resize(2);
-    tx.vin[1].scriptSig = CScript() << OP_1;
-    tx.vin[1].prevout.hash = txFirst[0]->GetHash();
-    tx.vin[1].prevout.n = 0;
-    tx.vout[0].nValue = 5900000000LL;
-    hash = tx.GetHash();
-    mempool.addUnchecked(hash, CTxMemPoolEntry(tx, 11, GetTime(), 111.0, 11));
-    BOOST_CHECK(pblocktemplate = CreateNewBlock(scriptPubKey, pwalletMain, false));
-    delete pblocktemplate;
-    mempool.clear();
-
-    // coinbase in mempool
-    tx.vin.resize(1);
-    tx.vin[0].prevout.SetNull();
-    tx.vin[0].scriptSig = CScript() << OP_0 << OP_1;
-    tx.vout[0].nValue = 0;
-    hash = tx.GetHash();
-    mempool.addUnchecked(hash, CTxMemPoolEntry(tx, 11, GetTime(), 111.0, 11));
-    BOOST_CHECK(pblocktemplate = CreateNewBlock(scriptPubKey, pwalletMain, false));
-    delete pblocktemplate;
-    mempool.clear();
-
-    // invalid (pre-p2sh) txn in mempool
-    tx.vin[0].prevout.hash = txFirst[0]->GetHash();
-    tx.vin[0].prevout.n = 0;
-    tx.vin[0].scriptSig = CScript() << OP_1;
-    tx.vout[0].nValue = 4900000000LL;
-    script = CScript() << OP_0;
-    tx.vout[0].scriptPubKey = GetScriptForDestination(CScriptID(script));
-    hash = tx.GetHash();
-    mempool.addUnchecked(hash, CTxMemPoolEntry(tx, 11, GetTime(), 111.0, 11));
-    tx.vin[0].prevout.hash = hash;
-    tx.vin[0].scriptSig = CScript() << (std::vector<unsigned char>)script;
-    tx.vout[0].nValue -= 1000000;
-    hash = tx.GetHash();
-    mempool.addUnchecked(hash, CTxMemPoolEntry(tx, 11, GetTime(), 111.0, 11));
-    BOOST_CHECK(pblocktemplate = CreateNewBlock(scriptPubKey, pwalletMain, false));
-    delete pblocktemplate;
-    mempool.clear();
-
-    // double spend txn pair in mempool
-    tx.vin[0].prevout.hash = txFirst[0]->GetHash();
-    tx.vin[0].scriptSig = CScript() << OP_1;
-    tx.vout[0].nValue = 4900000000LL;
-    tx.vout[0].scriptPubKey = CScript() << OP_1;
-    hash = tx.GetHash();
-    mempool.addUnchecked(hash, CTxMemPoolEntry(tx, 11, GetTime(), 111.0, 11));
-    tx.vout[0].scriptPubKey = CScript() << OP_2;
-    hash = tx.GetHash();
-    mempool.addUnchecked(hash, CTxMemPoolEntry(tx, 11, GetTime(), 111.0, 11));
-    BOOST_CHECK(pblocktemplate = CreateNewBlock(scriptPubKey, pwalletMain, false));
-    delete pblocktemplate;
-    mempool.clear();
-
-    // subsidy changing
-    int nHeight = chainActive.Height();
-    chainActive.Tip()->nHeight = 209999;
-    BOOST_CHECK(pblocktemplate = CreateNewBlock(scriptPubKey, pwalletMain, false));
-    delete pblocktemplate;
-    chainActive.Tip()->nHeight = 210000;
-    BOOST_CHECK(pblocktemplate = CreateNewBlock(scriptPubKey, pwalletMain, false));
-    delete pblocktemplate;
-    chainActive.Tip()->nHeight = nHeight;
-
-    // non-final txs in mempool
-    SetMockTime(chainActive.Tip()->GetMedianTimePast()+1);
-
-    // height locked
-    tx.vin[0].prevout.hash = txFirst[0]->GetHash();
-    tx.vin[0].scriptSig = CScript() << OP_1;
-    tx.vin[0].nSequence = 0;
-    tx.vout[0].nValue = 4900000000LL;
-    tx.vout[0].scriptPubKey = CScript() << OP_1;
-    tx.nLockTime = chainActive.Tip()->nHeight+1;
-    hash = tx.GetHash();
-    mempool.addUnchecked(hash, CTxMemPoolEntry(tx, 11, GetTime(), 111.0, 11));
-    BOOST_CHECK(!IsFinalTx(tx, chainActive.Tip()->nHeight + 1));
-
-    // time locked
-    tx2.vin.resize(1);
-    tx2.vin[0].prevout.hash = txFirst[1]->GetHash();
-    tx2.vin[0].prevout.n = 0;
-    tx2.vin[0].scriptSig = CScript() << OP_1;
-    tx2.vin[0].nSequence = 0;
-    tx2.vout.resize(1);
-    tx2.vout[0].nValue = 4900000000LL;
-    tx2.vout[0].scriptPubKey = CScript() << OP_1;
-    tx2.nLockTime = chainActive.Tip()->GetMedianTimePast()+1;
-    hash = tx2.GetHash();
-    mempool.addUnchecked(hash, CTxMemPoolEntry(tx2, 11, GetTime(), 111.0, 11));
-    BOOST_CHECK(!IsFinalTx(tx2));
-
-    BOOST_CHECK(pblocktemplate = CreateNewBlock(scriptPubKey, pwalletMain, false));
-
-    // Neither tx should have make it into the template.
-    BOOST_CHECK_EQUAL(pblocktemplate->block.vtx.size(), 1);
-    delete pblocktemplate;
-
-    // However if we advance height and time by one, both will.
-    chainActive.Tip()->nHeight++;
-    SetMockTime(chainActive.Tip()->GetMedianTimePast()+2);
-
-    BOOST_CHECK(IsFinalTx(tx, chainActive.Tip()->nHeight + 1));
-    BOOST_CHECK(IsFinalTx(tx2));
-
-    BOOST_CHECK(pblocktemplate = CreateNewBlock(scriptPubKey, pwalletMain, false));
-    BOOST_CHECK_EQUAL(pblocktemplate->block.vtx.size(), 3);
-    delete pblocktemplate;
-
-    chainActive.Tip()->nHeight--;
-    SetMockTime(0);
-    mempool.clear();
-
-    for (CTransaction *tx : txFirst)
-        delete tx;
-
-    Checkpoints::fEnabled = true;
-}
-
-BOOST_AUTO_TEST_SUITE_END()
-#endif
->>>>>>> f21861aa
+#endif