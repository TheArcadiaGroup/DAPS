--- conflicted
+++ resolved
@@ -359,11 +359,7 @@
     // check stealth sending on 0 balance wallet
     printf("Balance = %f, ReserveBalance = %f\n", pwalletMain->GetBalance() * 1.0f / COIN, nReserveBalance * 1.0f / COIN);
     try {
-<<<<<<< HEAD
-    	CPartialTransaction ptx;
-=======
         CPartialTransaction ptx;
->>>>>>> cf7d7f7e
         ret = pwalletMain->SendToStealthAddress(ptx, stealthAddr, nAmount, wtx);
     } catch (std::exception& e) {
         ret = false;
@@ -375,11 +371,7 @@
     nReserveBalance = pwalletMain->GetBalance() - 90 * COIN;
     printf("Balance = %f, ReserveBalance = %f\n", pwalletMain->GetBalance() * 1.0f / COIN, nReserveBalance * 1.0f / COIN);
     try {
-<<<<<<< HEAD
-    	CPartialTransaction ptx;
-=======
         CPartialTransaction ptx;
->>>>>>> cf7d7f7e
         ret = pwalletMain->SendToStealthAddress(ptx, stealthAddr, nAmount, wtx);
     } catch (std::exception& e) {
         ret = false;
@@ -390,11 +382,7 @@
     nReserveBalance = 0;
     printf("Balance = %f, ReserveBalance = %f\n", pwalletMain->GetBalance() * 1.0f / COIN, nReserveBalance * 1.0f / COIN);
     try {
-<<<<<<< HEAD
-    	CPartialTransaction ptx;
-=======
         CPartialTransaction ptx;
->>>>>>> cf7d7f7e
         ret = pwalletMain->SendToStealthAddress(ptx, stealthAddr, nAmount, wtx);
     } catch (std::exception& e) {
         ret = false;
