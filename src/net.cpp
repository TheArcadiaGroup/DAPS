// Copyright (c) 2009-2010 Satoshi Nakamoto
// Copyright (c) 2009-2014 The Bitcoin developers
// Copyright (c) 2014-2015 The Dash developers
// Copyright (c) 2018-2019 The DAPScoin developers
// Distributed under the MIT/X11 software license, see the accompanying
// file COPYING or http://www.opensource.org/licenses/mit-license.php.

#if defined(HAVE_CONFIG_H)
#include "config/dapscoin-config.h"
#endif

#include "net.h"

#include "addrman.h"
#include "chainparams.h"
#include "clientversion.h"
#include "miner.h"
#include "obfuscation.h"
#include "primitives/transaction.h"
#include "scheduler.h"
#include "ui_interface.h"
#include "wallet.h"

#ifdef WIN32
#include <string.h>
#else

#include <fcntl.h>

#endif

#ifdef USE_UPNP
#include <miniupnpc/miniupnpc.h>
#include <miniupnpc/miniwget.h>
#include <miniupnpc/upnpcommands.h>
#include <miniupnpc/upnperrors.h>
#endif

#include <boost/filesystem.hpp>
#include <boost/thread.hpp>

// Dump addresses to peers.dat every 15 minutes (900s)
#define DUMP_ADDRESSES_INTERVAL 900

#if !defined(HAVE_MSG_NOSIGNAL) && !defined(MSG_NOSIGNAL)
#define MSG_NOSIGNAL 0
#endif

// Fix for ancient MinGW versions, that don't have defined these in ws2tcpip.h.
// Todo: Can be removed when our pull-tester is upgraded to a modern MinGW version.
#ifdef WIN32
#ifndef PROTECTION_LEVEL_UNRESTRICTED
#define PROTECTION_LEVEL_UNRESTRICTED 10
#endif
#ifndef IPV6_PROTECTION_LEVEL
#define IPV6_PROTECTION_LEVEL 23
#endif
#endif

using namespace boost;
using namespace std;

namespace {
    const int MAX_OUTBOUND_CONNECTIONS = 16;

    struct ListenSocket {
        SOCKET socket;
        bool whitelisted;

        ListenSocket(SOCKET socket, bool whitelisted) : socket(socket), whitelisted(whitelisted) {}
    };
}

//
// Global state variables
//
bool fDiscover = true;
bool fListen = true;
uint64_t nLocalServices = NODE_NETWORK;
CCriticalSection cs_mapLocalHost;
map <CNetAddr, LocalServiceInfo> mapLocalHost;
//static bool vfReachable[NET_MAX] = {};
static bool vfLimited[NET_MAX] = {};
static CNode *pnodeLocalHost = NULL;
uint64_t nLocalHostNonce = 0;
static std::vector <ListenSocket> vhListenSocket;
CAddrMan addrman;
int nMaxConnections = 125;
bool fAddressesInitialized = false;

vector<CNode *> vNodes;
CCriticalSection cs_vNodes;
map <CInv, CDataStream> mapRelay;
deque <pair<int64_t, CInv>> vRelayExpiration;
CCriticalSection cs_mapRelay;
limitedmap<CInv, int64_t> mapAlreadyAskedFor(MAX_INV_SZ);

static deque <string> vOneShots;
CCriticalSection cs_vOneShots;

set <CNetAddr> setservAddNodeAddresses;
CCriticalSection cs_setservAddNodeAddresses;

vector <std::string> vAddedNodes;
CCriticalSection cs_vAddedNodes;

NodeId nLastNodeId = 0;
CCriticalSection cs_nLastNodeId;

static CSemaphore *semOutbound = NULL;
boost::condition_variable messageHandlerCondition;

// Signals for message handling
static CNodeSignals g_signals;

CNodeSignals &GetNodeSignals() { return g_signals; }

void AddOneShot(string strDest) {
    LOCK(cs_vOneShots);
    vOneShots.push_back(strDest);
}

unsigned short GetListenPort() {
    return (unsigned short) (GetArg("-port", Params().GetDefaultPort()));
}

// find 'best' local address for a particular peer
bool GetLocal(CService &addr, const CNetAddr *paddrPeer) {
    if (!fListen)
        return false;

    int nBestScore = -1;
    int nBestReachability = -1;
    {
        LOCK(cs_mapLocalHost);
        for (map<CNetAddr, LocalServiceInfo>::iterator it = mapLocalHost.begin(); it != mapLocalHost.end(); it++) {
            int nScore = (*it).second.nScore;
            int nReachability = (*it).first.GetReachabilityFrom(paddrPeer);
            if (nReachability > nBestReachability || (nReachability == nBestReachability && nScore > nBestScore)) {
                addr = CService((*it).first, (*it).second.nPort);
                nBestReachability = nReachability;
                nBestScore = nScore;
            }
        }
    }
    return nBestScore >= 0;
}

// get best local address for a particular peer as a CAddress
// Otherwise, return the unroutable 0.0.0.0 but filled in with
// the normal parameters, since the IP may be changed to a useful
// one by discovery.
CAddress GetLocalAddress(const CNetAddr *paddrPeer) {
    CAddress ret(CService("0.0.0.0", GetListenPort()), 0);
    CService addr;
    if (GetLocal(addr, paddrPeer)) {
        ret = CAddress(addr);
    }
    ret.nServices = nLocalServices;
    ret.nTime = GetAdjustedTime();
    return ret;
}

bool RecvLine(SOCKET hSocket, string &strLine) {
    strLine = "";
    while (true) {
        char c;
        int nBytes = recv(hSocket, &c, 1, 0);
        if (nBytes > 0) {
            if (c == '\n')
                continue;
            if (c == '\r')
                return true;
            strLine += c;
            if (strLine.size() >= 9000)
                return true;
        } else if (nBytes <= 0) {
            boost::this_thread::interruption_point();
            if (nBytes < 0) {
                int nErr = WSAGetLastError();
                if (nErr == WSAEMSGSIZE)
                    continue;
                if (nErr == WSAEWOULDBLOCK || nErr == WSAEINTR || nErr == WSAEINPROGRESS) {
                    MilliSleep(10);
                    continue;
                }
            }
            if (!strLine.empty())
                return true;
            if (nBytes == 0) {
                // socket closed
                LogPrint("net", "socket closed\n");
                return false;
            } else {
                // socket error
                int nErr = WSAGetLastError();
                LogPrint("net", "recv failed: %s\n", NetworkErrorString(nErr));
                return false;
            }
        }
    }
}

int GetnScore(const CService &addr) {
    LOCK(cs_mapLocalHost);
    if (mapLocalHost.count(addr) == LOCAL_NONE)
        return 0;
    return mapLocalHost[addr].nScore;
}

// Is our peer's addrLocal potentially useful as an external IP source?
bool IsPeerAddrLocalGood(CNode *pnode) {
    return fDiscover && pnode->addr.IsRoutable() && pnode->addrLocal.IsRoutable() &&
           !IsLimited(pnode->addrLocal.GetNetwork());
}

// pushes our own address to a peer
void AdvertizeLocal(CNode *pnode) {
    if (fListen && pnode->fSuccessfullyConnected) {
        CAddress addrLocal = GetLocalAddress(&pnode->addr);
        // If discovery is enabled, sometimes give our peer the address it
        // tells us that it sees us as in case it has a better idea of our
        // address than we do.
        if (IsPeerAddrLocalGood(pnode) && (!addrLocal.IsRoutable() ||
                                           GetRand((GetnScore(addrLocal) > LOCAL_MANUAL) ? 8 : 2) == 0)) {
            addrLocal.SetIP(pnode->addrLocal);
        }
        if (addrLocal.IsRoutable()) {
            LogPrintf("AdvertizeLocal: advertizing address %s\n", addrLocal.ToString());
            pnode->PushAddress(addrLocal);
        }
    }
}

/*void SetReachable(enum Network net, bool fFlag) {
    LOCK(cs_mapLocalHost);
    vfReachable[net] = fFlag;
    if (net == NET_IPV6 && fFlag)
        vfReachable[NET_IPV4] = true;
}*/

// learn a new local address
bool AddLocal(const CService &addr, int nScore) {
    if (!addr.IsRoutable())
        return false;

    if (!fDiscover && nScore < LOCAL_MANUAL)
        return false;

    if (IsLimited(addr))
        return false;

    LogPrintf("AddLocal(%s,%i)\n", addr.ToString(), nScore);

    {
        LOCK(cs_mapLocalHost);
        bool fAlready = mapLocalHost.count(addr) > 0;
        LocalServiceInfo &info = mapLocalHost[addr];
        if (!fAlready || nScore >= info.nScore) {
            info.nScore = nScore + (fAlready ? 1 : 0);
            info.nPort = addr.GetPort();
        }
        //SetReachable(addr.GetNetwork());
    }

    return true;
}

bool AddLocal(const CNetAddr &addr, int nScore) {
    return AddLocal(CService(addr, GetListenPort()), nScore);
}

bool RemoveLocal(const CService &addr) {
    LOCK(cs_mapLocalHost);
    LogPrintf("RemoveLocal(%s)\n", addr.ToString());
    mapLocalHost.erase(addr);
    return true;
}

/** Make a particular network entirely off-limits (no automatic connects to it) */
void SetLimited(enum Network net, bool fLimited) {
    if (net == NET_UNROUTABLE)
        return;
    LOCK(cs_mapLocalHost);
    vfLimited[net] = fLimited;
}

bool IsLimited(enum Network net) {
    LOCK(cs_mapLocalHost);
    return vfLimited[net];
}

bool IsLimited(const CNetAddr &addr) {
    return IsLimited(addr.GetNetwork());
}

/** vote for a local address */
bool SeenLocal(const CService &addr) {
    {
        LOCK(cs_mapLocalHost);
        if (mapLocalHost.count(addr) == 0)
            return false;
        mapLocalHost[addr].nScore++;
    }
    return true;
}


/** check whether a given address is potentially local */
bool IsLocal(const CService &addr) {
    LOCK(cs_mapLocalHost);
    return mapLocalHost.count(addr) > 0;
}

/** check whether a given network is one we can probably connect to */
bool IsReachable(enum Network net) {
    LOCK(cs_mapLocalHost);
    return !vfLimited[net];
}

/** check whether a given address is in a network we can probably connect to */
bool IsReachable(const CNetAddr &addr) {
    enum Network net = addr.GetNetwork();
    //return IsReachable(net);
    return !vfLimited[net];
}

void AddressCurrentlyConnected(const CService &addr) {
    addrman.Connected(addr);
}


uint64_t CNode::nTotalBytesRecv = 0;
uint64_t CNode::nTotalBytesSent = 0;
CCriticalSection CNode::cs_totalBytesRecv;
CCriticalSection CNode::cs_totalBytesSent;

CNode *FindNode(const CNetAddr &ip) {
    LOCK(cs_vNodes);
    BOOST_FOREACH(CNode * pnode, vNodes)
    if ((CNetAddr) pnode->addr == ip)
        return (pnode);
    return NULL;
}

CNode *FindNode(const CSubNet &subNet) {
    LOCK(cs_vNodes);
    BOOST_FOREACH(CNode * pnode, vNodes)
    if (subNet.Match((CNetAddr) pnode->addr))
        return (pnode);
    return NULL;
}

CNode *FindNode(const std::string &addrName) {
    LOCK(cs_vNodes);
    BOOST_FOREACH(CNode * pnode, vNodes)
    if (pnode->addrName == addrName)
        return (pnode);
    return NULL;
}

CNode *FindNode(const CService &addr) {
    LOCK(cs_vNodes);
    BOOST_FOREACH(CNode * pnode, vNodes)
    {
        if (Params().NetworkID() == CBaseChainParams::REGTEST) {
            //if using regtest, just check the IP
            if ((CNetAddr) pnode->addr == (CNetAddr) addr)
                return (pnode);
        } else {
            if (pnode->addr == addr)
                return (pnode);
        }
    }
    return NULL;
}

CNode *ConnectNode(CAddress addrConnect, const char *pszDest, bool obfuScationMaster) {
    if (pszDest == NULL) {
        // we clean masternode connections in CMasternodeMan::ProcessMasternodeConnections()
        // so should be safe to skip this and connect to local Hot MN on CActiveMasternode::ManageStatus()
        if (IsLocal(addrConnect) && !obfuScationMaster)
            return NULL;

        // Look for an existing connection
        CNode *pnode = FindNode((CService) addrConnect);
        if (pnode) {
            pnode->fObfuScationMaster = obfuScationMaster;

            pnode->AddRef();
            return pnode;
        }
    }

    /// debug print
    LogPrint("net", "trying connection %s lastseen=%.1fhrs\n",
             pszDest ? pszDest : addrConnect.ToString(),
             pszDest ? 0.0 : (double) (GetAdjustedTime() - addrConnect.nTime) / 3600.0);

    // Connect
    SOCKET hSocket;
    bool proxyConnectionFailed = false;
    if (pszDest ? ConnectSocketByName(addrConnect, hSocket, pszDest, Params().GetDefaultPort(), nConnectTimeout,
                                      &proxyConnectionFailed) :
        ConnectSocket(addrConnect, hSocket, nConnectTimeout, &proxyConnectionFailed)) {
        if (!IsSelectableSocket(hSocket)) {
            LogPrintf("Cannot create connection: non-selectable socket created (fd >= FD_SETSIZE ?)\n");
            CloseSocket(hSocket);
            return NULL;
        }

        addrman.Attempt(addrConnect);

        // Add node
        CNode *pnode = new CNode(hSocket, addrConnect, pszDest ? pszDest : "", false);
        pnode->AddRef();

        {
            LOCK(cs_vNodes);
            vNodes.push_back(pnode);
        }

        pnode->nTimeConnected = GetTime();
        if (obfuScationMaster) pnode->fObfuScationMaster = true;

        return pnode;
    } else if (!proxyConnectionFailed) {
        // If connecting to the node failed, and failure is not caused by a problem connecting to
        // the proxy, mark this as an attempt.
        addrman.Attempt(addrConnect);
    }

    return NULL;
}

void CNode::CloseSocketDisconnect() {
    fDisconnect = true;
    if (hSocket != INVALID_SOCKET) {
        LogPrint("net", "disconnecting peer=%d\n", id);
        CloseSocket(hSocket);
    }

    // in case this fails, we'll empty the recv buffer when the CNode is deleted
    TRY_LOCK(cs_vRecvMsg, lockRecv);
    if (lockRecv)
        vRecvMsg.clear();
}

bool CNode::DisconnectOldProtocol(int nVersionRequired, string strLastCommand) {
    fDisconnect = false;
    if (nVersion < nVersionRequired) {
        LogPrintf("%s : peer=%d using obsolete version %i; disconnecting\n", __func__, id, nVersion);
        PushMessage("reject", strLastCommand, REJECT_OBSOLETE,
                    strprintf("Version must be %d or greater", ActiveProtocol()));
        fDisconnect = true;
    }

    return fDisconnect;
}

void CNode::PushVersion() {
    int nBestHeight = g_signals.GetHeight().get_value_or(0);

    /// when NTP implemented, change to just nTime = GetAdjustedTime()
    int64_t nTime = (fInbound ? GetAdjustedTime() : GetTime());
    CAddress addrYou = (addr.IsRoutable() && !IsProxy(addr) ? addr : CAddress(CService("0.0.0.0", 0)));
    CAddress addrMe = GetLocalAddress(&addr);
    GetRandBytes((unsigned char *) &nLocalHostNonce, sizeof(nLocalHostNonce));
    if (fLogIPs)
        LogPrint("net", "send version message: version %d, blocks=%d, us=%s, them=%s, peer=%d\n", PROTOCOL_VERSION,
                 nBestHeight, addrMe.ToString(), addrYou.ToString(), id);
    else
        LogPrint("net", "send version message: version %d, blocks=%d, us=%s, peer=%d\n", PROTOCOL_VERSION, nBestHeight,
                 addrMe.ToString(), id);
    PushMessage("version", PROTOCOL_VERSION, nLocalServices, nTime, addrYou, addrMe,
                nLocalHostNonce, FormatSubVersion(CLIENT_NAME, CLIENT_VERSION, std::vector<string>()), nBestHeight,
                true);
}


banmap_t CNode::setBanned;
CCriticalSection CNode::cs_setBanned;
bool CNode::setBannedIsDirty;

void CNode::ClearBanned() {
    {
        LOCK(cs_setBanned);
        setBanned.clear();
        setBannedIsDirty = true;
    }
    DumpBanlist(); // store banlist to Disk
    uiInterface.BannedListChanged();
}

bool CNode::IsBanned(CNetAddr ip) {
    bool fResult = false;
    {
        LOCK(cs_setBanned);
        for (banmap_t::iterator it = setBanned.begin(); it != setBanned.end(); it++) {
            CSubNet subNet = (*it).first;
            CBanEntry banEntry = (*it).second;
            if (subNet.Match(ip) && GetTime() < banEntry.nBanUntil)
                fResult = true;
        }
    }
    return fResult;
    return false;
}

bool CNode::IsBanned(CSubNet subnet) {
    bool fResult = false;
    {
        LOCK(cs_setBanned);
        banmap_t::iterator i = setBanned.find(subnet);
        if (i != setBanned.end()) {
            CBanEntry banEntry = (*i).second;
            if (GetTime() < banEntry.nBanUntil)
                fResult = true;
        }
    }
    return fResult;
}

void CNode::Ban(const CNetAddr &addr, const BanReason &banReason, int64_t bantimeoffset, bool sinceUnixEpoch) {
    CSubNet subNet(addr);
    Ban(subNet, banReason, bantimeoffset, sinceUnixEpoch);
}

void CNode::Ban(const CSubNet &subNet, const BanReason &banReason, int64_t bantimeoffset, bool sinceUnixEpoch) {
    CBanEntry banEntry(GetTime());
    banEntry.banReason = banReason;
    if (bantimeoffset <= 0) {
<<<<<<< HEAD
        bantimeoffset = GetArg("-bantime", 60 * 60);//60 * 60 * 24); // Default 24-hour ban
=======
        bantimeoffset = GetArg("-bantime", 60 * 60 * 24); // Default 24-hour ban
>>>>>>> 655442b6
        sinceUnixEpoch = false;
    }
    banEntry.nBanUntil = (sinceUnixEpoch ? 0 : GetTime()) + bantimeoffset;
    {
        LOCK(cs_setBanned);
        if (setBanned[subNet].nBanUntil < banEntry.nBanUntil) {
            setBanned[subNet] = banEntry;
            setBannedIsDirty = true;
        }
        else return;
    }
    uiInterface.BannedListChanged();
    {
        LOCK(cs_vNodes);
        BOOST_FOREACH(CNode* pnode, vNodes) {
            if (subNet.Match((CNetAddr)pnode->addr))
                pnode->fDisconnect = true;
        }
    }
    if(banReason == BanReasonManuallyAdded)
        DumpBanlist(); //store banlist to disk immediately if user requested ban

}

bool CNode::Unban(const CNetAddr &addr) {
    CSubNet subNet(addr);
    return Unban(subNet);
}

bool CNode::Unban(const CSubNet &subNet) {
    {
        LOCK(cs_setBanned);
        if (!setBanned.erase(subNet))
            return false;
        setBannedIsDirty = true;
    }
    uiInterface.BannedListChanged();
    DumpBanlist(); //store banlist to disk immediately
    return true;
}

void CNode::GetBanned(banmap_t &banMap) {
    LOCK(cs_setBanned);
    banMap = setBanned; //create a thread safe copy
}

void CNode::SetBanned(const banmap_t &banMap) {
    LOCK(cs_setBanned);
    setBanned = banMap;
    setBannedIsDirty = true;
}

void CNode::SweepBanned() {
    int64_t now = GetTime();
    bool notifyUI = false;
    {
        LOCK(cs_setBanned);
        banmap_t::iterator it = setBanned.begin();
        while(it != setBanned.end())
        {
            CSubNet subNet = (*it).first;
            CBanEntry banEntry = (*it).second;
            if(now > banEntry.nBanUntil)
            {
                setBanned.erase(it++);
                setBannedIsDirty = true;
                notifyUI = true;
                LogPrint("net", "%s: Removed banned node ip/subnet from banlist.dat: %s\n", __func__, subNet.ToString());
            }
            else
                ++it;
        }
    }
    // update UI
    if(notifyUI) {
        uiInterface.BannedListChanged();
    }
}

bool CNode::BannedSetIsDirty() {
    LOCK(cs_setBanned);
    return setBannedIsDirty;
}

void CNode::SetBannedSetDirty(bool dirty) {
    LOCK(cs_setBanned); //reuse setBanned lock for the isDirty flag
    setBannedIsDirty = dirty;
}

std::vector <CSubNet> CNode::vWhitelistedRange;
CCriticalSection CNode::cs_vWhitelistedRange;

bool CNode::IsWhitelistedRange(const CNetAddr &addr) {
    LOCK(cs_vWhitelistedRange);
    BOOST_FOREACH(
    const CSubNet &subnet, vWhitelistedRange) {
        if (subnet.Match(addr))
            return true;
    }
    return false;
}

void CNode::AddWhitelistedRange(const CSubNet &subnet) {
    LOCK(cs_vWhitelistedRange);
    vWhitelistedRange.push_back(subnet);
}

#undef X
#define X(name) stats.name = name

void CNode::copyStats(CNodeStats &stats) {
    stats.nodeid = this->GetId();
    X(nServices);
    X(nLastSend);
    X(nLastRecv);
    X(nTimeConnected);
    X(nTimeOffset);
    X(addrName);
    X(nVersion);
    X(cleanSubVer);
    X(fInbound);
    X(nStartingHeight);
    X(nSendBytes);
    X(nRecvBytes);
    X(fWhitelisted);

    // It is common for nodes with good ping times to suddenly become lagged,
    // due to a new block arriving or other large transfer.
    // Merely reporting pingtime might fool the caller into thinking the node was still responsive,
    // since pingtime does not update until the ping is complete, which might take a while.
    // So, if a ping is taking an unusually long time in flight,
    // the caller can immediately detect that this is happening.
    int64_t nPingUsecWait = 0;
    if ((0 != nPingNonceSent) && (0 != nPingUsecStart)) {
        nPingUsecWait = GetTimeMicros() - nPingUsecStart;
    }

    // Raw ping time is in microseconds, but show it to user as whole seconds (DAPScoin users should be well used to small numbers with many decimal places by now :)
    stats.dPingTime = (((double) nPingUsecTime) / 1e6);
    stats.dPingWait = (((double) nPingUsecWait) / 1e6);

    // Leave string empty if addrLocal invalid (not filled in yet)
    stats.addrLocal = addrLocal.IsValid() ? addrLocal.ToString() : "";
}

#undef X

// requires LOCK(cs_vRecvMsg)
bool CNode::ReceiveMsgBytes(const char *pch, unsigned int nBytes) {
    while (nBytes > 0) {
        // get current incomplete message, or create a new one
        if (vRecvMsg.empty() ||
            vRecvMsg.back().complete())
            vRecvMsg.push_back(CNetMessage(SER_NETWORK, nRecvVersion));

        CNetMessage &msg = vRecvMsg.back();

        // absorb network data
        int handled;
        if (!msg.in_data)
            handled = msg.readHeader(pch, nBytes);
        else
            handled = msg.readData(pch, nBytes);

        if (handled < 0)
            return false;

        if (msg.in_data && msg.hdr.nMessageSize > MAX_PROTOCOL_MESSAGE_LENGTH) {
            LogPrint("net", "Oversized message from peer=%i, disconnecting", GetId());
            return false;
        }

        pch += handled;
        nBytes -= handled;

        if (msg.complete()) {
            msg.nTime = GetTimeMicros();
            messageHandlerCondition.notify_one();
        }
    }

    return true;
}

int CNetMessage::readHeader(const char *pch, unsigned int nBytes) {
    // copy data to temporary parsing buffer
    unsigned int nRemaining = 24 - nHdrPos;
    unsigned int nCopy = std::min(nRemaining, nBytes);

    memcpy(&hdrbuf[nHdrPos], pch, nCopy);
    nHdrPos += nCopy;

    // if header incomplete, exit
    if (nHdrPos < 24)
        return nCopy;

    // deserialize to CMessageHeader
    try {
        hdrbuf >> hdr;
    } catch (const std::exception &) {
        return -1;
    }

    // reject messages larger than MAX_SIZE
    if (hdr.nMessageSize > MAX_SIZE)
        return -1;

    // switch state to reading message data
    in_data = true;

    return nCopy;
}

int CNetMessage::readData(const char *pch, unsigned int nBytes) {
    unsigned int nRemaining = hdr.nMessageSize - nDataPos;
    unsigned int nCopy = std::min(nRemaining, nBytes);

    if (vRecv.size() < nDataPos + nCopy) {
        // Allocate up to 256 KiB ahead, but never more than the total message size.
        vRecv.resize(std::min(hdr.nMessageSize, nDataPos + nCopy + 256 * 1024));
    }

    memcpy(&vRecv[nDataPos], pch, nCopy);
    nDataPos += nCopy;

    return nCopy;
}


// requires LOCK(cs_vSend)
void SocketSendData(CNode *pnode) {
    std::deque<CSerializeData>::iterator it = pnode->vSendMsg.begin();

    while (it != pnode->vSendMsg.end()) {
        const CSerializeData &data = *it;
        assert(data.size() > pnode->nSendOffset);
        int nBytes = send(pnode->hSocket, &data[pnode->nSendOffset], data.size() - pnode->nSendOffset,
                          MSG_NOSIGNAL | MSG_DONTWAIT);
        if (nBytes > 0) {
            pnode->nLastSend = GetTime();
            pnode->nSendBytes += nBytes;
            pnode->nSendOffset += nBytes;
            pnode->RecordBytesSent(nBytes);
            if (pnode->nSendOffset == data.size()) {
                pnode->nSendOffset = 0;
                pnode->nSendSize -= data.size();
                it++;
            } else {
                // could not send full message; stop sending more
                break;
            }
        } else {
            if (nBytes < 0) {
                // error
                int nErr = WSAGetLastError();
                if (nErr != WSAEWOULDBLOCK && nErr != WSAEMSGSIZE && nErr != WSAEINTR && nErr != WSAEINPROGRESS) {
                    LogPrintf("socket send error %s\n", NetworkErrorString(nErr));
                    pnode->CloseSocketDisconnect();
                }
            }
            // couldn't send anything at all
            break;
        }
    }

    if (it == pnode->vSendMsg.end()) {
        assert(pnode->nSendOffset == 0);
        assert(pnode->nSendSize == 0);
    }
    pnode->vSendMsg.erase(pnode->vSendMsg.begin(), it);
}

static list<CNode *> vNodesDisconnected;

void ThreadSocketHandler() {
    unsigned int nPrevNodeCount = 0;
    while (true) {
        //
        // Disconnect nodes
        //
        {
            LOCK(cs_vNodes);
            // Disconnect unused nodes
            vector < CNode * > vNodesCopy = vNodes;
            BOOST_FOREACH(CNode * pnode, vNodesCopy)
            {
                if (pnode->fDisconnect ||
                    (pnode->GetRefCount() <= 0 && pnode->vRecvMsg.empty() && pnode->nSendSize == 0 &&
                     pnode->ssSend.empty())) {
                    // remove from vNodes
                    vNodes.erase(remove(vNodes.begin(), vNodes.end(), pnode), vNodes.end());

                    // release outbound grant (if any)
                    pnode->grantOutbound.Release();

                    // close socket and cleanup
                    pnode->CloseSocketDisconnect();

                    // hold in disconnected pool until all refs are released
                    if (pnode->fNetworkNode || pnode->fInbound)
                        pnode->Release();
                    vNodesDisconnected.push_back(pnode);
                }
            }
        }
        {
            // Delete disconnected nodes
            list < CNode * > vNodesDisconnectedCopy = vNodesDisconnected;
            BOOST_FOREACH(CNode * pnode, vNodesDisconnectedCopy)
            {
                // wait until threads are done using it
                if (pnode->GetRefCount() <= 0) {
                    bool fDelete = false;
                    {
                        TRY_LOCK(pnode->cs_vSend, lockSend);
                        if (lockSend) {
                            TRY_LOCK(pnode->cs_vRecvMsg, lockRecv);
                            if (lockRecv) {
                                TRY_LOCK(pnode->cs_inventory, lockInv);
                                if (lockInv)
                                    fDelete = true;
                            }
                        }
                    }
                    if (fDelete) {
                        vNodesDisconnected.remove(pnode);
                        delete pnode;
                    }
                }
            }
        }
        size_t vNodesSize;
        {
            LOCK(cs_vNodes);
            vNodesSize = vNodes.size();
        }
        if (vNodesSize != nPrevNodeCount) {
            nPrevNodeCount = vNodesSize;
            uiInterface.NotifyNumConnectionsChanged(nPrevNodeCount);
        }

        //
        // Find which sockets have data to receive
        //
        struct timeval timeout;
        timeout.tv_sec = 0;
        timeout.tv_usec = 50000; // frequency to poll pnode->vSend

        fd_set fdsetRecv;
        fd_set fdsetSend;
        fd_set fdsetError;
        FD_ZERO(&fdsetRecv);
        FD_ZERO(&fdsetSend);
        FD_ZERO(&fdsetError);
        SOCKET hSocketMax = 0;
        bool have_fds = false;

        BOOST_FOREACH(
        const ListenSocket &hListenSocket, vhListenSocket) {
            FD_SET(hListenSocket.socket, &fdsetRecv);
            hSocketMax = max(hSocketMax, hListenSocket.socket);
            have_fds = true;
        }

        {
            LOCK(cs_vNodes);
            BOOST_FOREACH(CNode * pnode, vNodes)
            {
                if (pnode->hSocket == INVALID_SOCKET)
                    continue;
                FD_SET(pnode->hSocket, &fdsetError);
                hSocketMax = max(hSocketMax, pnode->hSocket);
                have_fds = true;

                // Implement the following logic:
                // * If there is data to send, select() for sending data. As this only
                //   happens when optimistic write failed, we choose to first drain the
                //   write buffer in this case before receiving more. This avoids
                //   needlessly queueing received data, if the remote peer is not themselves
                //   receiving data. This means properly utilizing TCP flow control signalling.
                // * Otherwise, if there is no (complete) message in the receive buffer,
                //   or there is space left in the buffer, select() for receiving data.
                // * (if neither of the above applies, there is certainly one message
                //   in the receiver buffer ready to be processed).
                // Together, that means that at least one of the following is always possible,
                // so we don't deadlock:
                // * We send some data.
                // * We wait for data to be received (and disconnect after timeout).
                // * We process a message in the buffer (message handler thread).
                {
                    TRY_LOCK(pnode->cs_vSend, lockSend);
                    if (lockSend && !pnode->vSendMsg.empty()) {
                        FD_SET(pnode->hSocket, &fdsetSend);
                        continue;
                    }
                }
                {
                    TRY_LOCK(pnode->cs_vRecvMsg, lockRecv);
                    if (lockRecv && (pnode->vRecvMsg.empty() || !pnode->vRecvMsg.front().complete() ||
                                     pnode->GetTotalRecvSize() <= ReceiveFloodSize()))
                        FD_SET(pnode->hSocket, &fdsetRecv);
                }
            }
        }

        int nSelect = select(have_fds ? hSocketMax + 1 : 0,
                             &fdsetRecv, &fdsetSend, &fdsetError, &timeout);
        boost::this_thread::interruption_point();

        if (nSelect == SOCKET_ERROR) {
            if (have_fds) {
                int nErr = WSAGetLastError();
                LogPrintf("socket select error %s\n", NetworkErrorString(nErr));
                for (unsigned int i = 0; i <= hSocketMax; i++)
                    FD_SET(i, &fdsetRecv);
            }
            FD_ZERO(&fdsetSend);
            FD_ZERO(&fdsetError);
            MilliSleep(timeout.tv_usec / 1000);
        }

        //
        // Accept new connections
        //
        BOOST_FOREACH(
        const ListenSocket &hListenSocket, vhListenSocket) {
            if (hListenSocket.socket != INVALID_SOCKET && FD_ISSET(hListenSocket.socket, &fdsetRecv)) {
                struct sockaddr_storage sockaddr;
                socklen_t len = sizeof(sockaddr);
                SOCKET hSocket = accept(hListenSocket.socket, (struct sockaddr *) &sockaddr, &len);
                CAddress addr;
                int nInbound = 0;

                if (hSocket != INVALID_SOCKET)
                    if (!addr.SetSockAddr((const struct sockaddr *) &sockaddr))
                        LogPrintf("Warning: Unknown socket family\n");

                bool whitelisted = hListenSocket.whitelisted || CNode::IsWhitelistedRange(addr);
                {
                    LOCK(cs_vNodes);
                    BOOST_FOREACH(CNode * pnode, vNodes)
                    if (pnode->fInbound)
                        nInbound++;
                }

                if (hSocket == INVALID_SOCKET) {
                    int nErr = WSAGetLastError();
                    if (nErr != WSAEWOULDBLOCK)
                        LogPrintf("socket error accept failed: %s\n", NetworkErrorString(nErr));
                } else if (!IsSelectableSocket(hSocket)) {
                    LogPrintf("connection from %s dropped: non-selectable socket\n", addr.ToString());
                    CloseSocket(hSocket);
                } else if (nInbound >= nMaxConnections - MAX_OUTBOUND_CONNECTIONS) {
                    LogPrint("net", "connection from %s dropped (full)\n", addr.ToString());
                    CloseSocket(hSocket);
                } else if (CNode::IsBanned(addr) && !whitelisted) {
                    LogPrintf("connection from %s dropped (banned)\n", addr.ToString());
                    CloseSocket(hSocket);
                } else {
                    CNode *pnode = new CNode(hSocket, addr, "", true);
                    pnode->AddRef();
                    pnode->fWhitelisted = whitelisted;

                    {
                        LOCK(cs_vNodes);
                        vNodes.push_back(pnode);
                    }
                }
            }
        }

        //
        // Service each socket
        //
        vector < CNode * > vNodesCopy;
        {
            LOCK(cs_vNodes);
            vNodesCopy = vNodes;
            BOOST_FOREACH(CNode * pnode, vNodesCopy)
            pnode->AddRef();
        }
        BOOST_FOREACH(CNode * pnode, vNodesCopy)
        {
            boost::this_thread::interruption_point();

            //
            // Receive
            //
            if (pnode->hSocket == INVALID_SOCKET)
                continue;
            if (FD_ISSET(pnode->hSocket, &fdsetRecv) || FD_ISSET(pnode->hSocket, &fdsetError)) {
                TRY_LOCK(pnode->cs_vRecvMsg, lockRecv);
                if (lockRecv) {
                    {
                        // typical socket buffer is 8K-64K
                        char pchBuf[0x10000];
                        int nBytes = recv(pnode->hSocket, pchBuf, sizeof(pchBuf), MSG_DONTWAIT);
                        if (nBytes > 0) {
                            if (!pnode->ReceiveMsgBytes(pchBuf, nBytes))
                                pnode->CloseSocketDisconnect();
                            pnode->nLastRecv = GetTime();
                            pnode->nRecvBytes += nBytes;
                            pnode->RecordBytesRecv(nBytes);
                        } else if (nBytes == 0) {
                            // socket closed gracefully
                            if (!pnode->fDisconnect)
                                LogPrint("net", "socket closed\n");
                            pnode->CloseSocketDisconnect();
                        } else if (nBytes < 0) {
                            // error
                            int nErr = WSAGetLastError();
                            if (nErr != WSAEWOULDBLOCK && nErr != WSAEMSGSIZE && nErr != WSAEINTR &&
                                nErr != WSAEINPROGRESS) {
                                if (!pnode->fDisconnect)
                                    LogPrintf("socket recv error %s\n", NetworkErrorString(nErr));
                                pnode->CloseSocketDisconnect();
                            }
                        }
                    }
                }
            }

            //
            // Send
            //
            if (pnode->hSocket == INVALID_SOCKET)
                continue;
            if (FD_ISSET(pnode->hSocket, &fdsetSend)) {
                TRY_LOCK(pnode->cs_vSend, lockSend);
                if (lockSend)
                    SocketSendData(pnode);
            }

            //
            // Inactivity checking
            //
            int64_t nTime = GetTime();
            if (nTime - pnode->nTimeConnected > 60) {
                if (pnode->nLastRecv == 0 || pnode->nLastSend == 0) {
                    LogPrint("net", "socket no message in first 60 seconds, %d %d from %d\n", pnode->nLastRecv != 0,
                             pnode->nLastSend != 0, pnode->id);
                    pnode->fDisconnect = true;
                } else if (nTime - pnode->nLastSend > TIMEOUT_INTERVAL) {
                    LogPrintf("socket sending timeout: %is\n", nTime - pnode->nLastSend);
                    pnode->fDisconnect = true;
                } else if (nTime - pnode->nLastRecv >
                           (pnode->nVersion > BIP0031_VERSION ? TIMEOUT_INTERVAL : 90 * 60)) {
                    LogPrintf("socket receive timeout: %is\n", nTime - pnode->nLastRecv);
                    pnode->fDisconnect = true;
                } else if (pnode->nPingNonceSent &&
                           pnode->nPingUsecStart + TIMEOUT_INTERVAL * 1000000 < GetTimeMicros()) {
                    LogPrintf("ping timeout: %fs\n", 0.000001 * (GetTimeMicros() - pnode->nPingUsecStart));
                    pnode->fDisconnect = true;
                }
            }
        }
        {
            LOCK(cs_vNodes);
            BOOST_FOREACH(CNode * pnode, vNodesCopy)
            pnode->Release();
        }
    }
}


#ifdef USE_UPNP
void ThreadMapPort()
{
    std::string port = strprintf("%u", GetListenPort());
    const char* multicastif = 0;
    const char* minissdpdpath = 0;
    struct UPNPDev* devlist = 0;
    char lanaddr[64];

#ifndef UPNPDISCOVER_SUCCESS
    /* miniupnpc 1.5 */
    devlist = upnpDiscover(2000, multicastif, minissdpdpath, 0);
#elif MINIUPNPC_API_VERSION < 14
    /* miniupnpc 1.6 */
    int error = 0;
    devlist = upnpDiscover(2000, multicastif, minissdpdpath, 0, 0, &error);
#else
    /* miniupnpc 1.9.20150730 */
    int error = 0;
    devlist = upnpDiscover(2000, multicastif, minissdpdpath, 0, 0, 2, &error);
#endif

    struct UPNPUrls urls;
    struct IGDdatas data;
    int r;

    r = UPNP_GetValidIGD(devlist, &urls, &data, lanaddr, sizeof(lanaddr));
    if (r == 1) {
        if (fDiscover) {
            char externalIPAddress[40];
            r = UPNP_GetExternalIPAddress(urls.controlURL, data.first.servicetype, externalIPAddress);
            if (r != UPNPCOMMAND_SUCCESS)
                LogPrintf("UPnP: GetExternalIPAddress() returned %d\n", r);
            else {
                if (externalIPAddress[0]) {
                    LogPrintf("UPnP: ExternalIPAddress = %s\n", externalIPAddress);
                    AddLocal(CNetAddr(externalIPAddress), LOCAL_UPNP);
                } else
                    LogPrintf("UPnP: GetExternalIPAddress failed.\n");
            }
        }

        string strDesc = "DAPScoin " + FormatFullVersion();

        try {
            while (true) {
#ifndef UPNPDISCOVER_SUCCESS
                /* miniupnpc 1.5 */
                r = UPNP_AddPortMapping(urls.controlURL, data.first.servicetype,
                    port.c_str(), port.c_str(), lanaddr, strDesc.c_str(), "TCP", 0);
#else
                /* miniupnpc 1.6 */
                r = UPNP_AddPortMapping(urls.controlURL, data.first.servicetype,
                    port.c_str(), port.c_str(), lanaddr, strDesc.c_str(), "TCP", 0, "0");
#endif

                if (r != UPNPCOMMAND_SUCCESS)
                    LogPrintf("AddPortMapping(%s, %s, %s) failed with code %d (%s)\n",
                        port, port, lanaddr, r, strupnperror(r));
                else
                    LogPrintf("UPnP Port Mapping successful.\n");
                ;

                MilliSleep(20 * 60 * 1000); // Refresh every 20 minutes
            }
        } catch (boost::thread_interrupted) {
            r = UPNP_DeletePortMapping(urls.controlURL, data.first.servicetype, port.c_str(), "TCP", 0);
            LogPrintf("UPNP_DeletePortMapping() returned : %d\n", r);
            freeUPNPDevlist(devlist);
            devlist = 0;
            FreeUPNPUrls(&urls);
            throw;
        }
    } else {
        LogPrintf("No valid UPnP IGDs found\n");
        freeUPNPDevlist(devlist);
        devlist = 0;
        if (r != 0)
            FreeUPNPUrls(&urls);
    }
}

void MapPort(bool fUseUPnP)
{
    static boost::thread* upnp_thread = NULL;

    if (fUseUPnP) {
        if (upnp_thread) {
            upnp_thread->interrupt();
            upnp_thread->join();
            delete upnp_thread;
        }
        upnp_thread = new boost::thread(boost::bind(&TraceThread<void (*)()>, "upnp", &ThreadMapPort));
    } else if (upnp_thread) {
        upnp_thread->interrupt();
        upnp_thread->join();
        delete upnp_thread;
        upnp_thread = NULL;
    }
}

#else

void MapPort(bool) {
    // Intentionally left blank.
}

#endif


void ThreadDNSAddressSeed() {
    // goal: only query DNS seeds if address need is acute
    if ((addrman.size() > 0) &&
        (!GetBoolArg("-forcednsseed", false))) {
        MilliSleep(11 * 1000);

        LOCK(cs_vNodes);
        if (vNodes.size() >= 3) {
            LogPrintf("P2P peers available. Skipped DNS seeding.\n");
            return;
        }
    }

    const vector <CDNSSeedData> &vSeeds = Params().DNSSeeds();
    int found = 0;

    LogPrintf("Loading addresses from DNS seeds (could take a while)\n");

    BOOST_FOREACH(
    const CDNSSeedData &seed, vSeeds) {
        if (HaveNameProxy()) {
            AddOneShot(seed.host);
        } else {
            vector <CNetAddr> vIPs;
            vector <CAddress> vAdd;
            if (LookupHost(seed.host.c_str(), vIPs)) {
                BOOST_FOREACH(CNetAddr & ip, vIPs)
                {
                    int nOneDay = 24 * 3600;
                    CAddress addr = CAddress(CService(ip, Params().GetDefaultPort()));
                    addr.nTime =
                            GetTime() - 3 * nOneDay - GetRand(4 * nOneDay); // use a random age between 3 and 7 days old
                    vAdd.push_back(addr);
                    found++;
                }
            }
            addrman.Add(vAdd, CNetAddr(seed.name, true));
        }
    }

    LogPrintf("%d addresses found from DNS seeds\n", found);
}


void DumpAddresses() {
    int64_t nStart = GetTimeMillis();

    CAddrDB adb;
    adb.Write(addrman);

    LogPrint("net", "Flushed %d addresses to peers.dat  %dms\n",
             addrman.size(), GetTimeMillis() - nStart);
}

void DumpData() {
    DumpAddresses();
    DumpBanlist();
}

void static ProcessOneShot() {
    string strDest;
    {
        LOCK(cs_vOneShots);
        if (vOneShots.empty())
            return;
        strDest = vOneShots.front();
        vOneShots.pop_front();
    }
    CAddress addr;
    CSemaphoreGrant grant(*semOutbound, true);
    if (grant) {
        if (!OpenNetworkConnection(addr, &grant, strDest.c_str(), true))
            AddOneShot(strDest);
    }
}

void ThreadOpenConnections() {
    // Connect to specific addresses
    if (mapArgs.count("-connect") && mapMultiArgs["-connect"].size() > 0) {
        for (int64_t nLoop = 0;; nLoop++) {
            ProcessOneShot();
            BOOST_FOREACH(string
            strAddr, mapMultiArgs["-connect"]) {
                CAddress addr;
                OpenNetworkConnection(addr, NULL, strAddr.c_str());
                for (int i = 0; i < 10 && i < nLoop; i++) {
                    MilliSleep(500);
                }
            }
            MilliSleep(500);
        }
    }

    // Initiate network connections
    int64_t nStart = GetTime();
    while (true) {
        ProcessOneShot();

        MilliSleep(500);

        CSemaphoreGrant grant(*semOutbound);
        boost::this_thread::interruption_point();

        // Add seed nodes if DNS seeds are all down (an infrastructure attack?).
        if (addrman.size() == 0 && (GetTime() - nStart > 60)) {
            static bool done = false;
            if (!done) {
                LogPrintf("Adding fixed seed nodes as DNS doesn't seem to be available.\n");
                addrman.Add(Params().FixedSeeds(), CNetAddr("127.0.0.1"));
                done = true;
            }
        }

        //
        // Choose an address to connect to based on most recently seen
        //
        CAddress addrConnect;

        // Only connect out to one peer per network group (/16 for IPv4).
        // Do this here so we don't have to critsect vNodes inside mapAddresses critsect.
        int nOutbound = 0;
        set <vector<unsigned char>> setConnected;
        {
            LOCK(cs_vNodes);
            BOOST_FOREACH(CNode * pnode, vNodes)
            {
                if (!pnode->fInbound) {
                    setConnected.insert(pnode->addr.GetGroup());
                    nOutbound++;
                }
            }
        }

        int64_t nANow = GetAdjustedTime();

        int nTries = 0;
        while (true) {
            CAddress addr = addrman.Select();

            // if we selected an invalid address, restart
            if (!addr.IsValid() || setConnected.count(addr.GetGroup()) || IsLocal(addr))
                break;

            // If we didn't find an appropriate destination after trying 100 addresses fetched from addrman,
            // stop this loop, and let the outer loop run again (which sleeps, adds seed nodes, recalculates
            // already-connected network ranges, ...) before trying new addrman addresses.
            nTries++;
            if (nTries > 100)
                break;

            if (IsLimited(addr))
                continue;

            // only consider very recently tried nodes after 30 failed attempts
            if (nANow - addr.nLastTry < 600 && nTries < 30)
                continue;

            // do not allow non-default ports, unless after 50 invalid addresses selected already
            if (addr.GetPort() != Params().GetDefaultPort() && nTries < 50)
                continue;

            addrConnect = addr;
            break;
        }

        if (addrConnect.IsValid())
            OpenNetworkConnection(addrConnect, &grant);
    }
}

void ThreadOpenAddedConnections() {
    {
        LOCK(cs_vAddedNodes);
        vAddedNodes = mapMultiArgs["-addnode"];
    }

    if (HaveNameProxy()) {
        while (true) {
            list <string> lAddresses(0);
            {
                LOCK(cs_vAddedNodes);
                BOOST_FOREACH(string & strAddNode, vAddedNodes)
                lAddresses.push_back(strAddNode);
            }
            BOOST_FOREACH(string & strAddNode, lAddresses)
            {
                CAddress addr;
                CSemaphoreGrant grant(*semOutbound);
                OpenNetworkConnection(addr, &grant, strAddNode.c_str());
                MilliSleep(500);
            }
            MilliSleep(120000); // Retry every 2 minutes
        }
    }

    for (unsigned int i = 0; true; i++) {
        list <string> lAddresses(0);
        {
            LOCK(cs_vAddedNodes);
            BOOST_FOREACH(string & strAddNode, vAddedNodes)
            lAddresses.push_back(strAddNode);
        }

        list <vector<CService>> lservAddressesToAdd(0);
        BOOST_FOREACH(string & strAddNode, lAddresses)
        {
            vector <CService> vservNode(0);
            if (Lookup(strAddNode.c_str(), vservNode, Params().GetDefaultPort(), fNameLookup, 0)) {
                lservAddressesToAdd.push_back(vservNode);
                {
                    LOCK(cs_setservAddNodeAddresses);
                    BOOST_FOREACH(CService & serv, vservNode)
                    setservAddNodeAddresses.insert(serv);
                }
            }
        }
        // Attempt to connect to each IP for each addnode entry until at least one is successful per addnode entry
        // (keeping in mind that addnode entries can have many IPs if fNameLookup)
        {
            LOCK(cs_vNodes);
            BOOST_FOREACH(CNode * pnode, vNodes)
            for (list < vector < CService > > ::iterator it = lservAddressesToAdd.begin(); it !=
                                                                                           lservAddressesToAdd.end();
            it++)
            BOOST_FOREACH(CService & addrNode, *(it))
            if (pnode->addr == addrNode) {
                it = lservAddressesToAdd.erase(it);
                it--;
                break;
            }
        }
        BOOST_FOREACH(vector < CService > &vserv, lservAddressesToAdd)
        {
            CSemaphoreGrant grant(*semOutbound);
            OpenNetworkConnection(CAddress(vserv[i % vserv.size()]), &grant);
            MilliSleep(500);
        }
        MilliSleep(120000); // Retry every 2 minutes
    }
}

// if successful, this moves the passed grant to the constructed node
bool
OpenNetworkConnection(const CAddress &addrConnect, CSemaphoreGrant *grantOutbound, const char *pszDest, bool fOneShot) {
    //
    // Initiate outbound network connection
    //
    boost::this_thread::interruption_point();
    if (!pszDest) {
        if (IsLocal(addrConnect) ||
            FindNode((CNetAddr) addrConnect) || CNode::IsBanned(addrConnect) ||
            FindNode(addrConnect.ToStringIPPort()))
            return false;
    } else if (FindNode(pszDest))
        return false;

    CNode *pnode = ConnectNode(addrConnect, pszDest);
    boost::this_thread::interruption_point();

    if (!pnode)
        return false;
    if (grantOutbound)
        grantOutbound->MoveTo(pnode->grantOutbound);
    pnode->fNetworkNode = true;
    if (fOneShot)
        pnode->fOneShot = true;

    return true;
}


void ThreadMessageHandler() {
    boost::mutex condition_mutex;
    boost::unique_lock<boost::mutex> lock(condition_mutex);

    SetThreadPriority(THREAD_PRIORITY_BELOW_NORMAL);
    while (true) {
        vector < CNode * > vNodesCopy;
        {
            LOCK(cs_vNodes);
            vNodesCopy = vNodes;
            BOOST_FOREACH(CNode * pnode, vNodesCopy)
            {
                pnode->AddRef();
            }
        }

        // Poll the connected nodes for messages
        CNode *pnodeTrickle = NULL;
        if (!vNodesCopy.empty())
            pnodeTrickle = vNodesCopy[GetRand(vNodesCopy.size())];

        bool fSleep = true;

        BOOST_FOREACH(CNode * pnode, vNodesCopy)
        {   
            if (!pnode) continue;
            if (pnode->fDisconnect)
                continue;
            // Receive messages
            {
                TRY_LOCK(pnode->cs_vRecvMsg, lockRecv);
                if (lockRecv) {
                    if (!g_signals.ProcessMessages(pnode)) {
                        pnode->CloseSocketDisconnect();
                    }
                    if (pnode->nSendSize < SendBufferSize()) {
                        if (!pnode->vRecvGetData.empty() ||
                            (!pnode->vRecvMsg.empty() && pnode->vRecvMsg[0].complete())) {
                            fSleep = false;
                        }
                    }
                }
            }
            boost::this_thread::interruption_point();
            // Send messages
            {
                TRY_LOCK(pnode->cs_vSend, lockSend);
                if (lockSend)
                    g_signals.SendMessages(pnode, pnode == pnodeTrickle || pnode->fWhitelisted);
            }
            boost::this_thread::interruption_point();
        }

        {
            LOCK(cs_vNodes);
            BOOST_FOREACH(CNode * pnode, vNodesCopy)
            pnode->Release();
        }

        if (fSleep)
            messageHandlerCondition.timed_wait(lock, boost::posix_time::microsec_clock::universal_time() +
                                                     boost::posix_time::milliseconds(100));
    }
}

// ppcoin: stake minter thread
void static ThreadStakeMinter() {
    boost::this_thread::interruption_point();
    LogPrintf("ThreadStakeMinter started\n");
    CWallet *pwallet = pwalletMain;
    try {
        BitcoinMiner(pwallet, true);
        boost::this_thread::interruption_point();
    } catch (std::exception &e) {
        LogPrintf("ThreadStakeMinter() exception \n");
    } catch (...) {
        LogPrintf("ThreadStakeMinter() error \n");
    }
    LogPrintf("ThreadStakeMinter exiting,\n");
}

bool BindListenPort(const CService &addrBind, string &strError, bool fWhitelisted) {
    strError = "";
    int nOne = 1;

    // Create socket for listening for incoming connections
    struct sockaddr_storage sockaddr;
    socklen_t len = sizeof(sockaddr);
    if (!addrBind.GetSockAddr((struct sockaddr *) &sockaddr, &len)) {
        strError = strprintf("Error: Bind address family for %s not supported", addrBind.ToString());
        LogPrintf("%s\n", strError);
        return false;
    }

    SOCKET hListenSocket = socket(((struct sockaddr *) &sockaddr)->sa_family, SOCK_STREAM, IPPROTO_TCP);
    if (hListenSocket == INVALID_SOCKET) {
        strError = strprintf("Error: Couldn't open socket for incoming connections (socket returned error %s)",
                             NetworkErrorString(WSAGetLastError()));
        LogPrintf("%s\n", strError);
        return false;
    }
    if (!IsSelectableSocket(hListenSocket)) {
        strError = "Error: Couldn't create a listenable socket for incoming connections";
        LogPrintf("%s\n", strError);
        return false;
    }


#ifndef WIN32
#ifdef SO_NOSIGPIPE
    // Different way of disabling SIGPIPE on BSD
    setsockopt(hListenSocket, SOL_SOCKET, SO_NOSIGPIPE, (void*)&nOne, sizeof(int));
#endif
    // Allow binding if the port is still in TIME_WAIT state after
    // the program was closed and restarted. Not an issue on windows!
    setsockopt(hListenSocket, SOL_SOCKET, SO_REUSEADDR, (void *) &nOne, sizeof(int));
#endif

    // Set to non-blocking, incoming connections will also inherit this
    if (!SetSocketNonBlocking(hListenSocket, true)) {
        strError = strprintf("BindListenPort: Setting listening socket to non-blocking failed, error %s\n",
                             NetworkErrorString(WSAGetLastError()));
        LogPrintf("%s\n", strError);
        return false;
    }

    // some systems don't have IPV6_V6ONLY but are always v6only; others do have the option
    // and enable it by default or not. Try to enable it, if possible.
    if (addrBind.IsIPv6()) {
#ifdef IPV6_V6ONLY
#ifdef WIN32
        setsockopt(hListenSocket, IPPROTO_IPV6, IPV6_V6ONLY, (const char*)&nOne, sizeof(int));
#else
        setsockopt(hListenSocket, IPPROTO_IPV6, IPV6_V6ONLY, (void*)&nOne, sizeof(int));
#endif
#endif
#ifdef WIN32
        int nProtLevel = PROTECTION_LEVEL_UNRESTRICTED;
        setsockopt(hListenSocket, IPPROTO_IPV6, IPV6_PROTECTION_LEVEL, (const char*)&nProtLevel, sizeof(int));
#endif
    }

    if (::bind(hListenSocket, (struct sockaddr *) &sockaddr, len) == SOCKET_ERROR) {
        int nErr = WSAGetLastError();
        if (nErr == WSAEADDRINUSE)
            strError = strprintf(_("Unable to bind to %s on this computer. DAPScoin Core is probably already running."),
                                 addrBind.ToString());
        else
            strError = strprintf(_("Unable to bind to %s on this computer (bind returned error %s)"),
                                 addrBind.ToString(), NetworkErrorString(nErr));
        LogPrintf("%s\n", strError);
        CloseSocket(hListenSocket);
        return false;
    }
    LogPrintf("Bound to %s\n", addrBind.ToString());

    // Listen for incoming connections
    if (listen(hListenSocket, SOMAXCONN) == SOCKET_ERROR) {
        strError = strprintf(_("Error: Listening for incoming connections failed (listen returned error %s)"),
                             NetworkErrorString(WSAGetLastError()));
        LogPrintf("%s\n", strError);
        CloseSocket(hListenSocket);
        return false;
    }

    vhListenSocket.push_back(ListenSocket(hListenSocket, fWhitelisted));

    if (addrBind.IsRoutable() && fDiscover && !fWhitelisted)
        AddLocal(addrBind, LOCAL_BIND);

    return true;
}

void static Discover(boost::thread_group &threadGroup) {
    if (!fDiscover)
        return;

#ifdef WIN32
    // Get local host IP
    char pszHostName[256] = "";
    if (gethostname(pszHostName, sizeof(pszHostName)) != SOCKET_ERROR) {
        vector<CNetAddr> vaddr;
        if (LookupHost(pszHostName, vaddr)) {
            BOOST_FOREACH (const CNetAddr& addr, vaddr) {
                if (AddLocal(addr, LOCAL_IF))
                    LogPrintf("%s: %s - %s\n", __func__, pszHostName, addr.ToString());
            }
        }
    }
#else
    // Get local host ip
    struct ifaddrs *myaddrs;
    if (getifaddrs(&myaddrs) == 0) {
        for (struct ifaddrs *ifa = myaddrs; ifa != NULL; ifa = ifa->ifa_next) {
            if (ifa->ifa_addr == NULL) continue;
            if ((ifa->ifa_flags & IFF_UP) == 0) continue;
            if (strcmp(ifa->ifa_name, "lo") == 0) continue;
            if (strcmp(ifa->ifa_name, "lo0") == 0) continue;
            if (ifa->ifa_addr->sa_family == AF_INET) {
                struct sockaddr_in *s4 = (struct sockaddr_in *) (ifa->ifa_addr);
                CNetAddr addr(s4->sin_addr);
                if (AddLocal(addr, LOCAL_IF))
                    LogPrintf("%s: IPv4 %s: %s\n", __func__, ifa->ifa_name, addr.ToString());
            } else if (ifa->ifa_addr->sa_family == AF_INET6) {
                struct sockaddr_in6 *s6 = (struct sockaddr_in6 *) (ifa->ifa_addr);
                CNetAddr addr(s6->sin6_addr);
                if (AddLocal(addr, LOCAL_IF))
                    LogPrintf("%s: IPv6 %s: %s\n", __func__, ifa->ifa_name, addr.ToString());
            }
        }
        freeifaddrs(myaddrs);
    }
#endif
}

void StartNode(boost::thread_group &threadGroup, CScheduler &scheduler) {
    uiInterface.InitMessage(_("Loading addresses..."));
    // Load addresses for peers.dat
    int64_t nStart = GetTimeMillis();
    {
        CAddrDB adb;
        if (!adb.Read(addrman))
            LogPrintf("Invalid or missing peers.dat; recreating\n");
    }

    //try to read stored banlist
    CBanDB bandb;
    banmap_t banmap;
    if (!bandb.Read(banmap))
        LogPrintf("Invalid or missing banlist.dat; recreating\n");
    CNode::SetBanned(banmap); //thread save setter
    CNode::SetBannedSetDirty(false); //no need to write down just read or nonexistent data
    CNode::SweepBanned(); //sweap out unused entries

    LogPrintf("Loaded %i addresses from peers.dat  %dms\n",
              addrman.size(), GetTimeMillis() - nStart);
    fAddressesInitialized = true;

    if (semOutbound == NULL) {
        // initialize semaphore
        int nMaxOutbound = min(MAX_OUTBOUND_CONNECTIONS, nMaxConnections);
        semOutbound = new CSemaphore(nMaxOutbound);
    }

    if (pnodeLocalHost == NULL)
        pnodeLocalHost = new CNode(INVALID_SOCKET, CAddress(CService("127.0.0.1", 0), nLocalServices));

    Discover(threadGroup);

    //
    // Start threads
    //

    if (!GetBoolArg("-dnsseed", true))
        LogPrintf("DNS seeding disabled\n");
    else
        threadGroup.create_thread(boost::bind(&TraceThread<void (*)()>, "dnsseed", &ThreadDNSAddressSeed));

    // Map ports with UPnP
    MapPort(GetBoolArg("-upnp", DEFAULT_UPNP));

    // Send and receive from sockets, accept connections
    threadGroup.create_thread(boost::bind(&TraceThread<void (*)()>, "net", &ThreadSocketHandler));

    // Initiate outbound connections from -addnode
    threadGroup.create_thread(boost::bind(&TraceThread<void (*)()>, "addcon", &ThreadOpenAddedConnections));

    // Initiate outbound connections
    threadGroup.create_thread(boost::bind(&TraceThread<void (*)()>, "opencon", &ThreadOpenConnections));

    // Process messages
    threadGroup.create_thread(boost::bind(&TraceThread<void (*)()>, "msghand", &ThreadMessageHandler));

    // Dump network addresses
    scheduler.scheduleEvery(&DumpData, DUMP_ADDRESSES_INTERVAL);

    // ppcoin:mint proof-of-stake blocks in the background
    bool storedStakingStatus = false;
    if (pwalletMain) 
        storedStakingStatus = pwalletMain->ReadStakingStatus();
    if (GetBoolArg("-staking", true) || storedStakingStatus) {
    	fGenerateBitcoins = true;
        LogPrintf("Starting staking\n");
        threadGroup.create_thread(boost::bind(&TraceThread<void (*)()>, "stakemint", &ThreadStakeMinter));
    }
}

bool StopNode() {
    LogPrintf("StopNode()\n");
    MapPort(false);
    if (semOutbound)
        for (int i = 0; i < MAX_OUTBOUND_CONNECTIONS; i++)
            semOutbound->post();

    if (fAddressesInitialized) {
        DumpData();
        fAddressesInitialized = false;
    }

    return true;
}

class CNetCleanup {
public:
    CNetCleanup() {}

    ~CNetCleanup() {
        // Close sockets
        BOOST_FOREACH(CNode * pnode, vNodes)
        if (pnode->hSocket != INVALID_SOCKET)
            CloseSocket(pnode->hSocket);
        BOOST_FOREACH(ListenSocket & hListenSocket, vhListenSocket)
        if (hListenSocket.socket != INVALID_SOCKET)
            if (!CloseSocket(hListenSocket.socket))
                LogPrintf("CloseSocket(hListenSocket) failed with error %s\n", NetworkErrorString(WSAGetLastError()));

        // clean up some globals (to help leak detection)
        BOOST_FOREACH(CNode * pnode, vNodes)
        delete pnode;
        BOOST_FOREACH(CNode * pnode, vNodesDisconnected)
        delete pnode;
        vNodes.clear();
        vNodesDisconnected.clear();
        vhListenSocket.clear();
        delete semOutbound;
        semOutbound = NULL;
        delete pnodeLocalHost;
        pnodeLocalHost = NULL;

#ifdef WIN32
        // Shutdown Windows Sockets
        WSACleanup();
#endif
    }
} instance_of_cnetcleanup;

void CExplicitNetCleanup::callCleanup() {
    // Explicit call to destructor of CNetCleanup because it's not implicitly called
    // when the wallet is restarted from within the wallet itself.
    CNetCleanup *tmp = new CNetCleanup();
    delete tmp; // Stroustrup's gonna kill me for that
}

void RelayTransaction(const CTransaction &tx) {
    CDataStream ss(SER_NETWORK, PROTOCOL_VERSION);
    ss.reserve(10000);
    ss << tx;
    RelayTransaction(tx, ss);
}

void RelayTransaction(const CTransaction &tx, const CDataStream &ss) {
    CInv inv(MSG_TX, tx.GetHash());
    {
        LOCK(cs_mapRelay);
        // Expire old relay messages
        while (!vRelayExpiration.empty() && vRelayExpiration.front().first < GetTime()) {
            mapRelay.erase(vRelayExpiration.front().second);
            vRelayExpiration.pop_front();
        }

        // Save original serialized message so newer versions are preserved
        mapRelay.insert(std::make_pair(inv, ss));
        vRelayExpiration.push_back(std::make_pair(GetTime() + 15 * 60, inv));
    }
    LOCK(cs_vNodes);
    BOOST_FOREACH(CNode * pnode, vNodes)
    {
        if (!pnode->fRelayTxes)
            continue;
        LOCK(pnode->cs_filter);
        if (pnode->pfilter) {
            if (pnode->pfilter->IsRelevantAndUpdate(tx))
                pnode->PushInventory(inv);
        } else
            pnode->PushInventory(inv);
    }
}

void RelayTransactionLockReq(const CTransaction &tx, bool relayToAll) {
    CInv inv(MSG_TXLOCK_REQUEST, tx.GetHash());

    //broadcast the new lock
    LOCK(cs_vNodes);
    BOOST_FOREACH(CNode * pnode, vNodes)
    {
        if (!relayToAll && !pnode->fRelayTxes)
            continue;

        pnode->PushMessage("ix", tx);
    }
}

void RelayInv(CInv &inv) {
    LOCK(cs_vNodes);
    BOOST_FOREACH(CNode * pnode, vNodes)
    {
        if ((pnode->nServices == NODE_BLOOM_WITHOUT_MN) && inv.IsMasterNodeType())continue;
        if (pnode->nVersion >= ActiveProtocol())
            pnode->PushInventory(inv);
    }
}

void CNode::RecordBytesRecv(uint64_t bytes) {
    LOCK(cs_totalBytesRecv);
    nTotalBytesRecv += bytes;
}

void CNode::RecordBytesSent(uint64_t bytes) {
    LOCK(cs_totalBytesSent);
    nTotalBytesSent += bytes;
}

uint64_t CNode::GetTotalBytesRecv() {
    LOCK(cs_totalBytesRecv);
    return nTotalBytesRecv;
}

uint64_t CNode::GetTotalBytesSent() {
    LOCK(cs_totalBytesSent);
    return nTotalBytesSent;
}

void CNode::Fuzz(int nChance) {
    if (!fSuccessfullyConnected) return; // Don't fuzz initial handshake
    if (GetRand(nChance) != 0) return;   // Fuzz 1 of every nChance messages

    switch (GetRand(3)) {
        case 0:
            // xor a random byte with a random value:
            if (!ssSend.empty()) {
                CDataStream::size_type pos = GetRand(ssSend.size());
                ssSend[pos] ^= (unsigned char) (GetRand(256));
            }
            break;
        case 1:
            // delete a random byte:
            if (!ssSend.empty()) {
                CDataStream::size_type pos = GetRand(ssSend.size());
                ssSend.erase(ssSend.begin() + pos);
            }
            break;
        case 2:
            // insert a random byte at a random position
        {
            CDataStream::size_type pos = GetRand(ssSend.size());
            char ch = (char) GetRand(256);
            ssSend.insert(ssSend.begin() + pos, ch);
        }
            break;
    }
    // Chance of more than one change half the time:
    // (more changes exponentially less likely):
    Fuzz(2);
}

//
// CAddrDB
//

CAddrDB::CAddrDB() {
    pathAddr = GetDataDir() / "peers.dat";
}

bool CAddrDB::Write(const CAddrMan &addr) {
    // Generate random temporary filename
    unsigned short randv = 0;
    GetRandBytes((unsigned char *) &randv, sizeof(randv));
    std::string tmpfn = strprintf("peers.dat.%04x", randv);

    // serialize addresses, checksum data up to that point, then append csum
    CDataStream ssPeers(SER_DISK, CLIENT_VERSION);
    ssPeers << FLATDATA(Params().MessageStart());
    ssPeers << addr;
    uint256 hash = Hash(ssPeers.begin(), ssPeers.end());
    ssPeers << hash;

    // open output file, and associate with CAutoFile
    boost::filesystem::path pathAddr = GetDataDir() / "peers.dat";
    FILE *file = fopen(pathAddr.string().c_str(), "wb");
    CAutoFile fileout(file, SER_DISK, CLIENT_VERSION);
    if (fileout.IsNull())
        return error("%s : Failed to open file %s", __func__, pathAddr.string());

    // Write and commit header, data
    try {
        fileout << ssPeers;
    } catch (std::exception &e) {
        return error("%s : Serialize or I/O error - %s", __func__, e.what());
    }
    FileCommit(fileout.Get());
    fileout.fclose();

    return true;
}

bool CAddrDB::Read(CAddrMan &addr) {
    // open input file, and associate with CAutoFile
    FILE *file = fopen(pathAddr.string().c_str(), "rb");
    CAutoFile filein(file, SER_DISK, CLIENT_VERSION);
    if (filein.IsNull())
        return error("%s : Failed to open file %s", __func__, pathAddr.string());

    // use file size to size memory buffer
    uint64_t fileSize = boost::filesystem::file_size(pathAddr);
    uint64_t dataSize = fileSize - sizeof(uint256);
    // Don't try to resize to a negative number if file is small
    if (fileSize >= sizeof(uint256))
        dataSize = fileSize - sizeof(uint256);
    vector<unsigned char> vchData;
    vchData.resize(dataSize);
    uint256 hashIn;

    // read data and checksum from file
    try {
        filein.read((char *) &vchData[0], dataSize);
        filein >> hashIn;
    } catch (std::exception &e) {
        return error("%s : Deserialize or I/O error - %s", __func__, e.what());
    }
    filein.fclose();

    CDataStream ssPeers(vchData, SER_DISK, CLIENT_VERSION);

    // verify stored checksum matches input data
    uint256 hashTmp = Hash(ssPeers.begin(), ssPeers.end());
    if (hashIn != hashTmp)
        return error("%s : Checksum mismatch, data corrupted", __func__);

    unsigned char pchMsgTmp[4];
    try {
        // de-serialize file header (network specific magic number) and ..
        ssPeers >> FLATDATA(pchMsgTmp);

        // ... verify the network matches ours
        if (memcmp(pchMsgTmp, Params().MessageStart(), sizeof(pchMsgTmp)))
            return error("%s : Invalid network magic number", __func__);

        // de-serialize address data into one CAddrMan object
        ssPeers >> addr;
    } catch (std::exception &e) {
        return error("%s : Deserialize or I/O error - %s", __func__, e.what());
    }

    return true;
}

unsigned int ReceiveFloodSize() { return 1000 * GetArg("-maxreceivebuffer", 5 * 1000); }

unsigned int SendBufferSize() { return 1000 * GetArg("-maxsendbuffer", 1 * 1000); }

CNode::CNode(SOCKET hSocketIn, CAddress addrIn, std::string addrNameIn, bool fInboundIn) : ssSend(SER_NETWORK,
                                                                                                  INIT_PROTO_VERSION),
                                                                                           setAddrKnown(5000) {
    nServices = 0;
    hSocket = hSocketIn;
    nRecvVersion = INIT_PROTO_VERSION;
    nLastSend = 0;
    nLastRecv = 0;
    nSendBytes = 0;
    nRecvBytes = 0;
    nTimeConnected = GetTime();
    nTimeOffset = 0;
    addr = addrIn;
    addrName = addrNameIn == "" ? addr.ToStringIPPort() : addrNameIn;
    nVersion = 0;
    strSubVer = "";
    fWhitelisted = false;
    fOneShot = false;
    fClient = false; // set by version message
    fInbound = fInboundIn;
    fNetworkNode = false;
    fSuccessfullyConnected = false;
    fDisconnect = false;
    nRefCount = 0;
    nSendSize = 0;
    nSendOffset = 0;
    hashContinue = 0;
    nStartingHeight = -1;
    fGetAddr = false;
    fRelayTxes = false;
    setInventoryKnown.max_size(SendBufferSize() / 1000);
    pfilter = new CBloomFilter();
    nPingNonceSent = 0;
    nPingUsecStart = 0;
    nPingUsecTime = 0;
    fPingQueued = false;
    fObfuScationMaster = false;

    {
        LOCK(cs_nLastNodeId);
        id = nLastNodeId++;
    }

    if (fLogIPs)
        LogPrint("net", "Added connection to %s peer=%d\n", addrName, id);
    else
        LogPrint("net", "Added connection peer=%d\n", id);

    // Be shy and don't send version until we hear
    if (hSocket != INVALID_SOCKET && !fInbound)
        PushVersion();

    GetNodeSignals().InitializeNode(GetId(), this);
}

CNode::~CNode() {
    CloseSocket(hSocket);

    if (pfilter)
        delete pfilter;

    GetNodeSignals().FinalizeNode(GetId());
}

void CNode::AskFor(const CInv &inv) {
    if (mapAskFor.size() > MAPASKFOR_MAX_SZ)
        return;
    // We're using mapAskFor as a priority queue,
    // the key is the earliest time the request can be sent
    int64_t nRequestTime;
    limitedmap<CInv, int64_t>::const_iterator it = mapAlreadyAskedFor.find(inv);
    if (it != mapAlreadyAskedFor.end())
        nRequestTime = it->second;
    else
        nRequestTime = 0;
    LogPrint("net", "askfor %s  %d (%s) peer=%d\n", inv.ToString(), nRequestTime,
             DateTimeStrFormat("%H:%M:%S", nRequestTime / 1000000), id);
    LogPrintf("askfor %s  %d (%s) peer=%d\n", inv.ToString(), nRequestTime,
             DateTimeStrFormat("%H:%M:%S", nRequestTime / 1000000), id);
    // Make sure not to reuse time indexes to keep things in the same order
    int64_t nNow = GetTimeMicros() - 1000000;
    static int64_t nLastTime;
    ++nLastTime;
    nNow = std::max(nNow, nLastTime);
    nLastTime = nNow;

    // Each retry is 2 minutes after the last
    nRequestTime = std::max(nRequestTime + 2 * 60 * 1000000, nNow);
    if (it != mapAlreadyAskedFor.end())
        mapAlreadyAskedFor.update(it, nRequestTime);
    else
        mapAlreadyAskedFor.insert(std::make_pair(inv, nRequestTime));
    mapAskFor.insert(std::make_pair(nRequestTime, inv));
}

void CNode::BeginMessage(const char *pszCommand) EXCLUSIVE_LOCK_FUNCTION(cs_vSend) {
    ENTER_CRITICAL_SECTION(cs_vSend);
    assert(ssSend.size() == 0);
    ssSend << CMessageHeader(pszCommand, 0);
    LogPrint("net", "sending: %s ", SanitizeString(pszCommand));
}

void CNode::AbortMessage() UNLOCK_FUNCTION(cs_vSend) {
    ssSend.clear();

    LEAVE_CRITICAL_SECTION(cs_vSend);

    LogPrint("net", "(aborted)\n");
}

void CNode::EndMessage() UNLOCK_FUNCTION(cs_vSend) {
    // The -*messagestest options are intentionally not documented in the help message,
    // since they are only used during development to debug the networking code and are
    // not intended for end-users.
    if (mapArgs.count("-dropmessagestest") && GetRand(GetArg("-dropmessagestest", 2)) == 0) {
        LogPrint("net", "dropmessages DROPPING SEND MESSAGE\n");
        AbortMessage();
        return;
    }
    if (mapArgs.count("-fuzzmessagestest"))
        Fuzz(GetArg("-fuzzmessagestest", 10));

    if (ssSend.size() == 0)
        return;

    // Set the size
    unsigned int nSize = ssSend.size() - CMessageHeader::HEADER_SIZE;
    memcpy((char *) &ssSend[CMessageHeader::MESSAGE_SIZE_OFFSET], &nSize, sizeof(nSize));

    // Set the checksum
    uint256 hash = Hash(ssSend.begin() + CMessageHeader::HEADER_SIZE, ssSend.end());
    unsigned int nChecksum = 0;
    memcpy(&nChecksum, &hash, sizeof(nChecksum));
    assert(ssSend.size() >= CMessageHeader::CHECKSUM_OFFSET + sizeof(nChecksum));
    memcpy((char *) &ssSend[CMessageHeader::CHECKSUM_OFFSET], &nChecksum, sizeof(nChecksum));

    LogPrint("net", "(%d bytes) peer=%d\n", nSize, id);

    std::deque<CSerializeData>::iterator it = vSendMsg.insert(vSendMsg.end(), CSerializeData());
    ssSend.GetAndClear(*it);
    nSendSize += (*it).size();

    // If write queue empty, attempt "optimistic write"
    if (it == vSendMsg.begin())
        SocketSendData(this);

    LEAVE_CRITICAL_SECTION(cs_vSend);
}

//
// CBanDB
//

CBanDB::CBanDB() {
    pathBanlist = GetDataDir() / "banlist.dat";
}

bool CBanDB::Write(const banmap_t &banSet) {
    // Generate random temporary filename
    unsigned short randv = 0;
    GetRandBytes((unsigned char *) &randv, sizeof(randv));
    std::string tmpfn = strprintf("banlist.dat.%04x", randv);
    // serialize banlist, checksum data up to that point, then append csum
    CDataStream ssBanlist(SER_DISK, CLIENT_VERSION);
    ssBanlist << FLATDATA(Params().MessageStart());
    ssBanlist << banSet;
    uint256 hash = Hash(ssBanlist.begin(), ssBanlist.end());
    ssBanlist << hash;
    // open temp output file, and associate with CAutoFile
    boost::filesystem::path pathTmp = GetDataDir() / tmpfn;
    FILE *file = fopen(pathTmp.string().c_str(), "wb");
    CAutoFile fileout(file, SER_DISK, CLIENT_VERSION);
    if (fileout.IsNull())
        return error("%s: Failed to open file %s", __func__, pathTmp.string());
    // Write and commit header, data
    try {
        fileout << ssBanlist;
    }
    catch (const std::exception &e) {
        return error("%s: Serialize or I/O error - %s", __func__, e.what());
    }
    FileCommit(fileout.Get());
    fileout.fclose();
    // replace existing banlist.dat, if any, with new banlist.dat.XXXX
    if (!RenameOver(pathTmp, pathBanlist))
        return error("%s: Rename-into-place failed", __func__);
    return true;
}

bool CBanDB::Read(banmap_t &banSet) {
    // open input file, and associate with CAutoFile
    FILE *file = fopen(pathBanlist.string().c_str(), "rb");
    CAutoFile filein(file, SER_DISK, CLIENT_VERSION);
    if (filein.IsNull())
        return error("%s: Failed to open file %s", __func__, pathBanlist.string());
    // use file size to size memory buffer
    uint64_t fileSize = boost::filesystem::file_size(pathBanlist);
    uint64_t dataSize = 0;
    // Don't try to resize to a negative number if file is small
    if (fileSize >= sizeof(uint256))
        dataSize = fileSize - sizeof(uint256);
    vector<unsigned char> vchData;
    vchData.resize(dataSize);
    uint256 hashIn;
    // read data and checksum from file
    try {
        filein.read((char *) &vchData[0], dataSize);
        filein >> hashIn;
    }
    catch (const std::exception &e) {
        return error("%s: Deserialize or I/O error - %s", __func__, e.what());
    }
    filein.fclose();
    CDataStream ssBanlist(vchData, SER_DISK, CLIENT_VERSION);
    // verify stored checksum matches input data
    uint256 hashTmp = Hash(ssBanlist.begin(), ssBanlist.end());
    if (hashIn != hashTmp)
        return error("%s: Checksum mismatch, data corrupted", __func__);
    unsigned char pchMsgTmp[4];
    try {
        // de-serialize file header (network specific magic number) and ..
        ssBanlist >> FLATDATA(pchMsgTmp);
        // ... verify the network matches ours
        if (memcmp(pchMsgTmp, Params().MessageStart(), sizeof(pchMsgTmp)))
            return error("%s: Invalid network magic number", __func__);
        // de-serialize address data into one CAddrMan object
        ssBanlist >> banSet;
    }
    catch (const std::exception &e) {
        return error("%s: Deserialize or I/O error - %s", __func__, e.what());
    }
    return true;
}

void DumpBanlist() {
    CNode::SweepBanned(); //clean unused entires (if bantime has expired)

    if (!CNode::BannedSetIsDirty())
        return;
    int64_t nStart = GetTimeMillis();

    CBanDB bandb;
    banmap_t banmap;
    CNode::GetBanned(banmap);
    if (bandb.Write(banmap)) {
        CNode::SetBannedSetDirty(false);
    }

    LogPrint("net", "Flushed %d banned node ips/subnets to banlist.dat  %dms\n",
             banmap.size(), GetTimeMillis() - nStart);
}<|MERGE_RESOLUTION|>--- conflicted
+++ resolved
@@ -530,11 +530,7 @@
     CBanEntry banEntry(GetTime());
     banEntry.banReason = banReason;
     if (bantimeoffset <= 0) {
-<<<<<<< HEAD
-        bantimeoffset = GetArg("-bantime", 60 * 60);//60 * 60 * 24); // Default 24-hour ban
-=======
         bantimeoffset = GetArg("-bantime", 60 * 60 * 24); // Default 24-hour ban
->>>>>>> 655442b6
         sinceUnixEpoch = false;
     }
     banEntry.nBanUntil = (sinceUnixEpoch ? 0 : GetTime()) + bantimeoffset;
