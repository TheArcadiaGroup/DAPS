--- conflicted
+++ resolved
@@ -631,14 +631,6 @@
        known blocks, and successively remove blocks that appear as pprev
        of another block.  */
     std::set<const CBlockIndex*, CompareBlocksByHeight> setTips;
-<<<<<<< HEAD
-    for (const PAIRTYPE(const uint256, CBlockIndex*) & item : mapBlockIndex)
-        setTips.insert(item.second);
-    for (const PAIRTYPE(const uint256, CBlockIndex*) & item : mapBlockIndex) {
-        const CBlockIndex* pprev = item.second->pprev;
-        if (pprev)
-            setTips.erase(pprev);
-=======
     for (const PAIRTYPE(const uint256, CBlockIndex*) & item : mapBlockIndex) 
        if (item.second) 
         setTips.insert(item.second);
@@ -648,7 +640,6 @@
             if (pprev)
                 setTips.erase(pprev);
         }
->>>>>>> c53c3a3c
     }
 
     // Always report the currently active tip.
