// Copyright (c) 2010 Satoshi Nakamoto
// Copyright (c) 2009-2014 The Bitcoin developers
// Copyright (c) 2014-2015 The Dash developers
// Copyright (c) 2018-2019 The DAPScoin developers
// Distributed under the MIT software license, see the accompanying
// file COPYING or http://www.opensource.org/licenses/mit-license.php.

#include "checkpoints.h"
#include "main.h"
#include "rpcserver.h"
#include "sync.h"
#include "util.h"
#include "utilmoneystr.h"
#include "base58.h"

#include <stdint.h>

#include <univalue.h>
#include "clientversion.h"

using namespace std;

extern void TxToJSON(const CTransaction& tx, const uint256 hashBlock, UniValue& entry);
extern void PoSBlockInfoToJSON(const uint256 hashBlock, int64_t nTime, int height, UniValue& entry);
void ScriptPubKeyToJSON(const CScript& scriptPubKey, UniValue& out, bool fIncludeHex);

double GetDifficulty(const CBlockIndex* blockindex)
{
    // Floating point number that is a multiple of the minimum difficulty,
    // minimum difficulty = 1.0.
    if (blockindex == NULL) {
        if (chainActive.Tip() == NULL)
            return 1.0;
        else
            blockindex = chainActive.Tip();
    }

    int nShift = (blockindex->nBits >> 24) & 0xff;

    double dDiff =
        (double)0x0000ffff / (double)(blockindex->nBits & 0x00ffffff);

    while (nShift < 29) {
        dDiff *= 256.0;
        nShift++;
    }
    while (nShift > 29) {
        dDiff /= 256.0;
        nShift--;
    }

    return dDiff;
}

UniValue blockheaderToJSON(const CBlockIndex* blockindex)
{
    UniValue result(UniValue::VOBJ);
    result.push_back(Pair("hash", blockindex->GetBlockHash().GetHex()));
    int confirmations = -1;
    // Only report confirmations if the block is on the main chain
    if (chainActive.Contains(blockindex))
        confirmations = chainActive.Height() - blockindex->nHeight + 1;
    result.push_back(Pair("confirmations", confirmations));
    result.push_back(Pair("height", blockindex->nHeight));
    result.push_back(Pair("version", blockindex->nVersion));
    result.push_back(Pair("merkleroot", blockindex->hashMerkleRoot.GetHex()));
    result.push_back(Pair("time", (int64_t)blockindex->nTime));
    result.push_back(Pair("nonce", (uint64_t)blockindex->nNonce));
    result.push_back(Pair("bits", strprintf("%08x", blockindex->nBits)));
    result.push_back(Pair("difficulty", GetDifficulty(blockindex)));
    result.push_back(Pair("chainwork", blockindex->nChainWork.GetHex()));
    result.push_back(Pair("acc_checkpoint", blockindex->nAccumulatorCheckpoint.GetHex()));

    if (blockindex->pprev)
        result.push_back(Pair("previousblockhash", blockindex->pprev->GetBlockHash().GetHex()));
    CBlockIndex *pnext = chainActive.Next(blockindex);
    if (pnext)
        result.push_back(Pair("nextblockhash", pnext->GetBlockHash().GetHex()));
    return result;
}

UniValue blockToJSON(const CBlock& block, const CBlockIndex* blockindex, bool txDetails = false)
{
    UniValue result(UniValue::VOBJ);
    result.push_back(Pair("hash", block.GetHash().GetHex()));
    int confirmations = -1;
    // Only report confirmations if the block is on the main chain
    if (chainActive.Contains(blockindex))
        confirmations = chainActive.Height() - blockindex->nHeight + 1;
    result.push_back(Pair("confirmations", confirmations));
    result.push_back(Pair("size", (int)::GetSerializeSize(block, SER_NETWORK, PROTOCOL_VERSION)));
    result.push_back(Pair("height", blockindex->nHeight));
    result.push_back(Pair("version", block.nVersion));
    result.push_back(Pair("merkleroot", block.hashMerkleRoot.GetHex()));
    result.push_back(Pair("acc_checkpoint", block.nAccumulatorCheckpoint.GetHex()));
    UniValue txs(UniValue::VARR);
    BOOST_FOREACH (const CTransaction& tx, block.vtx) {
        if (txDetails) {
            UniValue objTx(UniValue::VOBJ);
            TxToJSON(tx, uint256(0), objTx);
            txs.push_back(objTx);
        } else
            txs.push_back(tx.GetHash().GetHex());
    }
    result.push_back(Pair("tx", txs));
    result.push_back(Pair("time", block.GetBlockTime()));
    result.push_back(Pair("nonce", (uint64_t)block.nNonce));
    result.push_back(Pair("bits", strprintf("%08x", block.nBits)));
    result.push_back(Pair("difficulty", GetDifficulty(blockindex)));
    result.push_back(Pair("chainwork", blockindex->nChainWork.GetHex()));

    if (blockindex->pprev)
        result.push_back(Pair("previousblockhash", blockindex->pprev->GetBlockHash().GetHex()));
    CBlockIndex* pnext = chainActive.Next(blockindex);
    if (pnext)
        result.push_back(Pair("nextblockhash", pnext->GetBlockHash().GetHex()));

    result.push_back(Pair("moneysupply",ValueFromAmount(blockindex->nMoneySupply)));
    std::string minetype = "PoW";
    if (blockindex->IsProofOfStake()) {
    	minetype = "PoS";
    } else if (blockindex->IsProofOfAudit()) {
    	minetype = "PoA";
    }

    result.push_back(Pair("minetype", minetype));

    if (blockindex->IsProofOfAudit()) {
        //This is a PoA block
        //Read information of PoS blocks audited by this PoA block
    	result.push_back(Pair("previouspoahash", block.hashPrevPoABlock.GetHex()));
<<<<<<< HEAD
        Array posBlockInfos;

        for (size_t i = 0; i < block.posBlocksAudited.size(); i++) {
            Object objPoSBlockInfo;
=======
        UniValue posBlockInfos(UniValue::VARR);
        for (int i = 0; i < block.posBlocksAudited.size(); i++) {
            UniValue objPoSBlockInfo(UniValue::VOBJ);
>>>>>>> b53e2ca7

            PoSBlockInfoToJSON(block.posBlocksAudited[i].hash,
                        		block.posBlocksAudited[i].nTime, block.posBlocksAudited[i].height, objPoSBlockInfo);
            posBlockInfos.push_back(objPoSBlockInfo);
        }

        result.push_back(Pair("posblocks", posBlockInfos));
        result.push_back(Pair("poscount", (int)block.posBlocksAudited.size()));
    }

    return result;
}

UniValue getblockcount(const UniValue& params, bool fHelp)
{
    if (fHelp || params.size() != 0)
        throw runtime_error(
            "getblockcount\n"
            "\nReturns the number of blocks in the longest block chain.\n"
            "\nResult:\n"
            "n    (numeric) The current block count\n"
            "\nExamples:\n" +
            HelpExampleCli("getblockcount", "") + HelpExampleRpc("getblockcount", ""));

    LOCK(cs_main);
    return chainActive.Height();
}

UniValue getbestblockhash(const UniValue& params, bool fHelp)
{
    if (fHelp || params.size() != 0)
        throw runtime_error(
            "getbestblockhash\n"
            "\nReturns the hash of the best (tip) block in the longest block chain.\n"
            "\nResult\n"
            "\"hex\"      (string) the block hash hex encoded\n"
            "\nExamples\n" +
            HelpExampleCli("getbestblockhash", "") + HelpExampleRpc("getbestblockhash", ""));

    LOCK(cs_main);
    return chainActive.Tip()->GetBlockHash().GetHex();
}

UniValue getdifficulty(const UniValue& params, bool fHelp)
{
    if (fHelp || params.size() != 0)
        throw runtime_error(
            "getdifficulty\n"
            "\nReturns the proof-of-work difficulty as a multiple of the minimum difficulty.\n"
            "\nResult:\n"
            "n.nnn       (numeric) the proof-of-work difficulty as a multiple of the minimum difficulty.\n"
            "\nExamples:\n" +
            HelpExampleCli("getdifficulty", "") + HelpExampleRpc("getdifficulty", ""));

    LOCK(cs_main);
    return GetDifficulty();
}


UniValue mempoolToJSON(bool fVerbose = false)
{
    if (fVerbose) {
        LOCK(mempool.cs);
        UniValue o(UniValue::VOBJ);
        BOOST_FOREACH (const PAIRTYPE(uint256, CTxMemPoolEntry) & entry, mempool.mapTx) {
            const uint256& hash = entry.first;
            const CTxMemPoolEntry& e = entry.second;
            UniValue info(UniValue::VOBJ);
            info.push_back(Pair("size", (int)e.GetTxSize()));
            info.push_back(Pair("fee", ValueFromAmount(e.GetFee())));
            info.push_back(Pair("time", e.GetTime()));
            info.push_back(Pair("height", (int)e.GetHeight()));
            info.push_back(Pair("startingpriority", e.GetPriority(e.GetHeight())));
            info.push_back(Pair("currentpriority", e.GetPriority(chainActive.Height())));
            const CTransaction& tx = e.GetTx();
            set<string> setDepends;
            BOOST_FOREACH (const CTxIn& txin, tx.vin) {
                if (mempool.exists(txin.prevout.hash))
                    setDepends.insert(txin.prevout.hash.ToString());
            }

            UniValue depends(UniValue::VARR);
            BOOST_FOREACH(const string& dep, setDepends) {
                depends.push_back(dep);
            }

            info.push_back(Pair("depends", depends));
            o.push_back(Pair(hash.ToString(), info));
        }
        return o;
    } else {
        vector<uint256> vtxid;
        mempool.queryHashes(vtxid);

        UniValue a(UniValue::VARR);
        BOOST_FOREACH (const uint256& hash, vtxid)
            a.push_back(hash.ToString());

        return a;
    }
}

UniValue getrawmempool(const UniValue& params, bool fHelp)
{
    if (fHelp || params.size() > 1)
        throw runtime_error(
                "getrawmempool ( verbose )\n"
                "\nReturns all transaction ids in memory pool as a json array of string transaction ids.\n"
                "\nArguments:\n"
                "1. verbose           (boolean, optional, default=false) true for a json object, false for array of transaction ids\n"
                "\nResult: (for verbose = false):\n"
                "[                     (json array of string)\n"
                "  \"transactionid\"     (string) The transaction id\n"
                "  ,...\n"
                "]\n"
                "\nResult: (for verbose = true):\n"
                "{                           (json object)\n"
                "  \"transactionid\" : {       (json object)\n"
                "    \"size\" : n,             (numeric) transaction size in bytes\n"
                "    \"fee\" : n,              (numeric) transaction fee in pivx\n"
                "    \"time\" : n,             (numeric) local time transaction entered pool in seconds since 1 Jan 1970 GMT\n"
                "    \"height\" : n,           (numeric) block height when transaction entered pool\n"
                "    \"startingpriority\" : n, (numeric) priority when transaction entered pool\n"
                "    \"currentpriority\" : n,  (numeric) transaction priority now\n"
                "    \"depends\" : [           (array) unconfirmed transactions used as inputs for this transaction\n"
                "        \"transactionid\",    (string) parent transaction id\n"
                "       ... ]\n"
                "  }, ...\n"
                "]\n"
                "\nExamples\n" +
                HelpExampleCli("getrawmempool", "true") + HelpExampleRpc("getrawmempool", "true"));

    LOCK(cs_main);

    bool fVerbose = false;
    if (params.size() > 0)
        fVerbose = params[0].get_bool();

    return mempoolToJSON(fVerbose);
}


UniValue getblockhash(const UniValue& params, bool fHelp)
{
    if (fHelp || params.size() != 1)
        throw runtime_error(
            "getblockhash index\n"
            "\nReturns hash of block in best-block-chain at index provided.\n"
            "\nArguments:\n"
            "1. index         (numeric, required) The block index\n"
            "\nResult:\n"
            "\"hash\"         (string) The block hash\n"
            "\nExamples:\n" +
            HelpExampleCli("getblockhash", "1000") + HelpExampleRpc("getblockhash", "1000"));

    LOCK(cs_main);

    int nHeight = params[0].get_int();
    if (nHeight < 0 || nHeight > chainActive.Height())
        throw JSONRPCError(RPC_INVALID_PARAMETER, "Block height out of range");

    CBlockIndex* pblockindex = chainActive[nHeight];
    return pblockindex->GetBlockHash().GetHex();
}

UniValue getblock(const UniValue& params, bool fHelp)
{
    if (fHelp || params.size() < 1 || params.size() > 2)
        throw runtime_error(
            "getblock \"hash\" ( verbose )\n"
            "\nIf verbose is false, returns a string that is serialized, hex-encoded data for block 'hash'.\n"
            "If verbose is true, returns an Object with information about block <hash>.\n"
            "\nArguments:\n"
            "1. \"hash\"          (string, required) The block hash\n"
            "2. verbose           (boolean, optional, default=true) true for a json object, false for the hex encoded data\n"
            "\nResult (for verbose = true):\n"
            "{\n"
            "  \"hash\" : \"hash\",     (string) the block hash (same as provided)\n"
            "  \"confirmations\" : n,   (numeric) The number of confirmations, or -1 if the block is not on the main chain\n"
            "  \"size\" : n,            (numeric) The block size\n"
            "  \"height\" : n,          (numeric) The block height or index\n"
            "  \"version\" : n,         (numeric) The block version\n"
            "  \"merkleroot\" : \"xxxx\", (string) The merkle root\n"
            "  \"tx\" : [               (array of string) The transaction ids\n"
            "     \"transactionid\"     (string) The transaction id\n"
            "     ,...\n"
            "  ],\n"
            "  \"time\" : ttt,          (numeric) The block time in seconds since epoch (Jan 1 1970 GMT)\n"
            "  \"nonce\" : n,           (numeric) The nonce\n"
            "  \"bits\" : \"1d00ffff\", (string) The bits\n"
            "  \"difficulty\" : x.xxx,  (numeric) The difficulty\n"
            "  \"previousblockhash\" : \"hash\",  (string) The hash of the previous block\n"
            "  \"nextblockhash\" : \"hash\"       (string) The hash of the next block\n"
            "  \"moneysupply\" : \"supply\"       (numeric) The money supply when this block was added to the blockchain\n"
            "}\n"
            "\nResult (for verbose=false):\n"
            "\"data\"             (string) A string that is serialized, hex-encoded data for block 'hash'.\n"
            "\nExamples:\n" +
            HelpExampleCli("getblock", "\"00000000000fd08c2fb661d2fcb0d49abb3a91e5f27082ce64feed3b4dede2e2\"") + HelpExampleRpc("getblock", "\"00000000000fd08c2fb661d2fcb0d49abb3a91e5f27082ce64feed3b4dede2e2\""));

    std::string strHash = params[0].get_str();
    uint256 hash(strHash);

    bool fVerbose = true;
    if (params.size() > 1)
        fVerbose = params[1].get_bool();

    if (mapBlockIndex.count(hash) == 0)
        throw JSONRPCError(RPC_INVALID_ADDRESS_OR_KEY, "Block not found");

    CBlock block;
    CBlockIndex* pblockindex = mapBlockIndex[hash];

    if (!ReadBlockFromDisk(block, pblockindex))
        throw JSONRPCError(RPC_INTERNAL_ERROR, "Can't read block from disk");

    if (!fVerbose) {
        CDataStream ssBlock(SER_NETWORK, PROTOCOL_VERSION);
        ssBlock << block;
        std::string strHex = HexStr(ssBlock.begin(), ssBlock.end());
        return strHex;
    }

    return blockToJSON(block, pblockindex);
}

UniValue getblockheader(const UniValue& params, bool fHelp)
{
    if (fHelp || params.size() < 1 || params.size() > 2)
        throw runtime_error(
            "getblockheader \"hash\" ( verbose )\n"
            "\nIf verbose is false, returns a string that is serialized, hex-encoded data for block 'hash' header.\n"
            "If verbose is true, returns an Object with information about block <hash> header.\n"
            "\nArguments:\n"
            "1. \"hash\"          (string, required) The block hash\n"
            "2. verbose           (boolean, optional, default=true) true for a json object, false for the hex encoded data\n"
            "\nResult (for verbose = true):\n"
            "{\n"
            "  \"version\" : n,         (numeric) The block version\n"
            "  \"previousblockhash\" : \"hash\",  (string) The hash of the previous block\n"
            "  \"merkleroot\" : \"xxxx\", (string) The merkle root\n"
            "  \"time\" : ttt,          (numeric) The block time in seconds since epoch (Jan 1 1970 GMT)\n"
            "  \"bits\" : \"1d00ffff\", (string) The bits\n"
            "  \"nonce\" : n,           (numeric) The nonce\n"
            "}\n"
            "\nResult (for verbose=false):\n"
            "\"data\"             (string) A string that is serialized, hex-encoded data for block 'hash' header.\n"
            "\nExamples:\n" +
            HelpExampleCli("getblockheader", "\"00000000000fd08c2fb661d2fcb0d49abb3a91e5f27082ce64feed3b4dede2e2\"") + HelpExampleRpc("getblockheader", "\"00000000000fd08c2fb661d2fcb0d49abb3a91e5f27082ce64feed3b4dede2e2\""));

    std::string strHash = params[0].get_str();
    uint256 hash(strHash);

    bool fVerbose = true;
    if (params.size() > 1)
        fVerbose = params[1].get_bool();

    if (mapBlockIndex.count(hash) == 0)
        throw JSONRPCError(RPC_INVALID_ADDRESS_OR_KEY, "Block not found");

    CBlock block;
    CBlockIndex* pblockindex = mapBlockIndex[hash];

    if (!ReadBlockFromDisk(block, pblockindex))
        throw JSONRPCError(RPC_INTERNAL_ERROR, "Can't read block from disk");

    if (!fVerbose) {
        CDataStream ssBlock(SER_NETWORK, PROTOCOL_VERSION);
        ssBlock << pblockindex->GetBlockHeader();
        std::string strHex = HexStr(ssBlock.begin(), ssBlock.end());
        return strHex;
    }

    return blockheaderToJSON(pblockindex);
}

UniValue gettxoutsetinfo(const UniValue& params, bool fHelp)
{
    if (fHelp || params.size() != 0)
        throw runtime_error(
            "gettxoutsetinfo\n"
            "\nReturns statistics about the unspent transaction output set.\n"
            "Note this call may take some time.\n"
            "\nResult:\n"
            "{\n"
            "  \"height\":n,     (numeric) The current block height (index)\n"
            "  \"bestblock\": \"hex\",   (string) the best block hash hex\n"
            "  \"transactions\": n,      (numeric) The number of transactions\n"
            "  \"txouts\": n,            (numeric) The number of output transactions\n"
            "  \"bytes_serialized\": n,  (numeric) The serialized size\n"
            "  \"hash_serialized\": \"hash\",   (string) The serialized hash\n"
            "  \"total_amount\": x.xxx          (numeric) The total amount\n"
            "}\n"
            "\nExamples:\n" +
            HelpExampleCli("gettxoutsetinfo", "") + HelpExampleRpc("gettxoutsetinfo", ""));

    LOCK(cs_main);

    UniValue ret(UniValue::VOBJ);

    CCoinsStats stats;
    FlushStateToDisk();
    if (pcoinsTip->GetStats(stats)) {
        ret.push_back(Pair("height", (int64_t)stats.nHeight));
        ret.push_back(Pair("bestblock", stats.hashBlock.GetHex()));
        ret.push_back(Pair("transactions", (int64_t)stats.nTransactions));
        ret.push_back(Pair("txouts", (int64_t)stats.nTransactionOutputs));
        ret.push_back(Pair("bytes_serialized", (int64_t)stats.nSerializedSize));
        ret.push_back(Pair("hash_serialized", stats.hashSerialized.GetHex()));
        ret.push_back(Pair("total_amount", ValueFromAmount(stats.nTotalAmount)));
    }
    return ret;
}

UniValue gettxout(const UniValue& params, bool fHelp)
{
    if (fHelp || params.size() < 2 || params.size() > 3)
        throw runtime_error(
            "gettxout \"txid\" n ( includemempool )\n"
            "\nReturns details about an unspent transaction output.\n"
            "\nArguments:\n"
            "1. \"txid\"       (string, required) The transaction id\n"
            "2. n              (numeric, required) vout value\n"
            "3. includemempool  (boolean, optional) Whether to included the mem pool\n"
            "\nResult:\n"
            "{\n"
            "  \"bestblock\" : \"hash\",    (string) the block hash\n"
            "  \"confirmations\" : n,       (numeric) The number of confirmations\n"
            "  \"value\" : x.xxx,           (numeric) The transaction value in btc\n"
            "  \"scriptPubKey\" : {         (json object)\n"
            "     \"asm\" : \"code\",       (string) \n"
            "     \"hex\" : \"hex\",        (string) \n"
            "     \"reqSigs\" : n,          (numeric) Number of required signatures\n"
            "     \"type\" : \"pubkeyhash\", (string) The type, eg pubkeyhash\n"
            "     \"addresses\" : [          (array of string) array of dapscoin addresses\n"
            "     \"dapscoinaddress\"   	 	(string) dapscoin address\n"
            "        ,...\n"
            "     ]\n"
            "  },\n"
            "  \"version\" : n,            (numeric) The version\n"
            "  \"coinbase\" : true|false   (boolean) Coinbase or not\n"
            "}\n"

            "\nExamples:\n"
            "\nGet unspent transactions\n" +
            HelpExampleCli("listunspent", "") +
            "\nView the details\n" + HelpExampleCli("gettxout", "\"txid\" 1") +
            "\nAs a json rpc call\n" + HelpExampleRpc("gettxout", "\"txid\", 1"));

    LOCK(cs_main);

    UniValue ret(UniValue::VOBJ);

    std::string strHash = params[0].get_str();
    uint256 hash(strHash);
    int n = params[1].get_int();
    bool fMempool = true;
    if (params.size() > 2)
        fMempool = params[2].get_bool();

    CCoins coins;
    if (fMempool) {
        LOCK(mempool.cs);
        CCoinsViewMemPool view(pcoinsTip, mempool);
        if (!view.GetCoins(hash, coins))
            return NullUniValue;
        mempool.pruneSpent(hash, coins); // TODO: this should be done by the CCoinsViewMemPool
    } else {
        if (!pcoinsTip->GetCoins(hash, coins))
            return NullUniValue;
    }
    if (n < 0 || (unsigned int)n >= coins.vout.size() || coins.vout[n].IsNull())
        return NullUniValue;

    BlockMap::iterator it = mapBlockIndex.find(pcoinsTip->GetBestBlock());
    CBlockIndex* pindex = it->second;
    ret.push_back(Pair("bestblock", pindex->GetBlockHash().GetHex()));
    if ((unsigned int)coins.nHeight == MEMPOOL_HEIGHT)
        ret.push_back(Pair("confirmations", 0));
    else
        ret.push_back(Pair("confirmations", pindex->nHeight - coins.nHeight + 1));
    ret.push_back(Pair("value", ValueFromAmount(coins.vout[n].nValue)));
    UniValue o(UniValue::VOBJ);
    ScriptPubKeyToJSON(coins.vout[n].scriptPubKey, o, true);
    ret.push_back(Pair("scriptPubKey", o));
    ret.push_back(Pair("version", coins.nVersion));
    ret.push_back(Pair("coinbase", coins.fCoinBase));

    return ret;
}

UniValue verifychain(const UniValue& params, bool fHelp)
{
    if (fHelp || params.size() > 2)
        throw runtime_error(
            "verifychain ( numblocks )\n"
            "\nVerifies blockchain database.\n"
            "\nArguments:\n"
            "1. numblocks    (numeric, optional, default=288, 0=all) The number of blocks to check.\n"
            "\nResult:\n"
            "true|false       (boolean) Verified or not\n"
            "\nExamples:\n" +
            HelpExampleCli("verifychain", "") + HelpExampleRpc("verifychain", ""));

    LOCK(cs_main);

    int nCheckLevel = 4;
    int nCheckDepth = GetArg("-checkblocks", 288);
    if (params.size() > 0)
        nCheckDepth = params[1].get_int();

    return CVerifyDB().VerifyDB(pcoinsTip, nCheckLevel, nCheckDepth);
}

UniValue getblockchaininfo(const UniValue& params, bool fHelp)
{
    if (fHelp || params.size() != 0)
        throw runtime_error(
            "getblockchaininfo\n"
            "Returns an object containing various state info regarding block chain processing.\n"
            "\nResult:\n"
            "{\n"
            "  \"chain\": \"xxxx\",        (string) current network name as defined in BIP70 (main, test, regtest)\n"
            "  \"blocks\": xxxxxx,         (numeric) the current number of blocks processed in the server\n"
            "  \"headers\": xxxxxx,        (numeric) the current number of headers we have validated\n"
            "  \"bestblockhash\": \"...\", (string) the hash of the currently best block\n"
            "  \"difficulty\": xxxxxx,     (numeric) the current difficulty\n"
            "  \"verificationprogress\": xxxx, (numeric) estimate of verification progress [0..1]\n"
            "  \"chainwork\": \"xxxx\"     (string) total amount of work in active chain, in hexadecimal\n"
            "}\n"
            "\nExamples:\n" +
            HelpExampleCli("getblockchaininfo", "") + HelpExampleRpc("getblockchaininfo", ""));

    LOCK(cs_main);

    UniValue obj(UniValue::VOBJ);
    obj.push_back(Pair("chain", Params().NetworkIDString()));
    obj.push_back(Pair("blocks", (int)chainActive.Height()));
    obj.push_back(Pair("headers", pindexBestHeader ? pindexBestHeader->nHeight : -1));
    obj.push_back(Pair("bestblockhash", chainActive.Tip()->GetBlockHash().GetHex()));
    obj.push_back(Pair("difficulty", (double)GetDifficulty()));
    obj.push_back(Pair("verificationprogress", Checkpoints::GuessVerificationProgress(chainActive.Tip())));
    obj.push_back(Pair("chainwork", chainActive.Tip()->nChainWork.GetHex()));
    return obj;
}

/** Comparison function for sorting the getchaintips heads.  */
struct CompareBlocksByHeight {
    bool operator()(const CBlockIndex* a, const CBlockIndex* b) const
    {
        /* Make sure that unequal blocks with the same height do not compare
           equal. Use the pointers themselves to make a distinction. */

        if (a->nHeight != b->nHeight)
            return (a->nHeight > b->nHeight);

        return a < b;
    }
};

UniValue getchaintips(const UniValue& params, bool fHelp)
{
    if (fHelp || params.size() != 0)
        throw runtime_error(
            "getchaintips\n"
            "Return information about all known tips in the block tree,"
            " including the main chain as well as orphaned branches.\n"
            "\nResult:\n"
            "[\n"
            "  {\n"
            "    \"height\": xxxx,         (numeric) height of the chain tip\n"
            "    \"hash\": \"xxxx\",         (string) block hash of the tip\n"
            "    \"branchlen\": 0          (numeric) zero for main chain\n"
            "    \"status\": \"active\"      (string) \"active\" for the main chain\n"
            "  },\n"
            "  {\n"
            "    \"height\": xxxx,\n"
            "    \"hash\": \"xxxx\",\n"
            "    \"branchlen\": 1          (numeric) length of branch connecting the tip to the main chain\n"
            "    \"status\": \"xxxx\"        (string) status of the chain (active, valid-fork, valid-headers, headers-only, invalid)\n"
            "  }\n"
            "]\n"
            "Possible values for status:\n"
            "1.  \"invalid\"               This branch contains at least one invalid block\n"
            "2.  \"headers-only\"          Not all blocks for this branch are available, but the headers are valid\n"
            "3.  \"valid-headers\"         All blocks are available for this branch, but they were never fully validated\n"
            "4.  \"valid-fork\"            This branch is not part of the active chain, but is fully validated\n"
            "5.  \"active\"                This is the tip of the active main chain, which is certainly valid\n"
            "\nExamples:\n" +
            HelpExampleCli("getchaintips", "") + HelpExampleRpc("getchaintips", ""));

    LOCK(cs_main);

    /* Build up a list of chain tips.  We start with the list of all
       known blocks, and successively remove blocks that appear as pprev
       of another block.  */
    std::set<const CBlockIndex*, CompareBlocksByHeight> setTips;
    BOOST_FOREACH (const PAIRTYPE(const uint256, CBlockIndex*) & item, mapBlockIndex)
        setTips.insert(item.second);
    BOOST_FOREACH (const PAIRTYPE(const uint256, CBlockIndex*) & item, mapBlockIndex) {
        const CBlockIndex* pprev = item.second->pprev;
        if (pprev)
            setTips.erase(pprev);
    }

    // Always report the currently active tip.
    setTips.insert(chainActive.Tip());

    /* Construct the output array.  */
    UniValue res(UniValue::VARR);
    BOOST_FOREACH (const CBlockIndex* block, setTips) {
        UniValue obj(UniValue::VOBJ);
        obj.push_back(Pair("height", block->nHeight));
        obj.push_back(Pair("hash", block->phashBlock->GetHex()));

        const int branchLen = block->nHeight - chainActive.FindFork(block)->nHeight;
        obj.push_back(Pair("branchlen", branchLen));

        string status;
        if (chainActive.Contains(block)) {
            // This block is part of the currently active chain.
            status = "active";
        } else if (block->nStatus & BLOCK_FAILED_MASK) {
            // This block or one of its ancestors is invalid.
            status = "invalid";
        } else if (block->nChainTx == 0) {
            // This block cannot be connected because full block data for it or one of its parents is missing.
            status = "headers-only";
        } else if (block->IsValid(BLOCK_VALID_SCRIPTS)) {
            // This block is fully validated, but no longer part of the active chain. It was probably the active block once, but was reorganized.
            status = "valid-fork";
        } else if (block->IsValid(BLOCK_VALID_TREE)) {
            // The headers for this block are valid, but it has not been validated. It was probably never part of the most-work chain.
            status = "valid-headers";
        } else {
            // No clue.
            status = "unknown";
        }
        obj.push_back(Pair("status", status));

        res.push_back(obj);
    }

    return res;
}

UniValue getfeeinfo(const UniValue& params, bool fHelp)
{
    if (fHelp || params.size() != 1)
        throw runtime_error(
                "getfeeinfo blocks\n"
                "\nReturns details of transaction fees over the last n blocks.\n"

                "\nArguments:\n"
                "1. blocks     (int, required) the number of blocks to get transaction data from\n"

                "\nResult:\n"
                "{\n"
                "  \"txcount\": xxxxx                (numeric) Current tx count\n"
                "  \"txbytes\": xxxxx                (numeric) Sum of all tx sizes\n"
                "  \"ttlfee\": xxxxx                 (numeric) Sum of all fees\n"
                "  \"feeperkb\": xxxxx               (numeric) Average fee per kb over the block range\n"
                "  \"rec_highpriorityfee_perkb\": xxxxx    (numeric) Recommended fee per kb to use for a high priority tx\n"
                "}\n"

                "\nExamples:\n" +
                HelpExampleCli("getfeeinfo", "5") + HelpExampleRpc("getfeeinfo", "5"));

    LOCK(cs_main);

    int nBlocks = params[0].get_int();
    int nBestHeight = chainActive.Height();
    int nStartHeight = nBestHeight - nBlocks;
    if (nBlocks < 0 || nStartHeight <= 0)
        throw JSONRPCError(RPC_INVALID_PARAMETER, "invalid start height");

    CAmount nFees = 0;
    int64_t nBytes = 0;
    int64_t nTotal = 0;
    for (int i = nStartHeight; i <= nBestHeight; i++) {
        CBlockIndex* pindex = chainActive[i];
        CBlock block;
        if (!ReadBlockFromDisk(block, pindex))
            throw JSONRPCError(RPC_DATABASE_ERROR, "failed to read block from disk");

        CAmount nValueIn = 0;
        CAmount nValueOut = 0;
        for (const CTransaction& tx : block.vtx) {
            if (tx.IsCoinBase() || tx.IsCoinStake())
                continue;

            for (unsigned int j = 0; j < tx.vin.size(); j++) {
                COutPoint prevout = tx.vin[j].prevout;
                CTransaction txPrev;
                uint256 hashBlock;
                if(!GetTransaction(prevout.hash, txPrev, hashBlock, true))
                    throw JSONRPCError(RPC_DATABASE_ERROR, "failed to read tx from disk");
                nValueIn += txPrev.vout[prevout.n].nValue;
            }

            for (unsigned int j = 0; j < tx.vout.size(); j++) {
                nValueOut += tx.vout[j].nValue;
            }

            nFees += nValueIn - nValueOut;
            nBytes += tx.GetSerializeSize(SER_NETWORK, CLIENT_VERSION);
            nTotal++;
        }

        pindex = chainActive.Next(pindex);
        if (!pindex)
            break;
    }

    UniValue obj(UniValue::VOBJ);
    CFeeRate nFeeRate = CFeeRate(nFees, nBytes);
    obj.push_back(Pair("txcount", (int64_t)nTotal));
    obj.push_back(Pair("txbytes", (int64_t)nBytes));
    obj.push_back(Pair("ttlfee", FormatMoney(nFees)));
    obj.push_back(Pair("feeperkb", FormatMoney(nFeeRate.GetFeePerK())));
    obj.push_back(Pair("rec_highpriorityfee_perkb", FormatMoney(nFeeRate.GetFeePerK() + 1000)));

    return obj;
}

UniValue mempoolInfoToJSON()
{
    UniValue ret(UniValue::VOBJ);
    ret.push_back(Pair("size", (int64_t) mempool.size()));
    ret.push_back(Pair("bytes", (int64_t) mempool.GetTotalTxSize()));

    //ret.push_back(Pair("usage", (int64_t) mempool.DynamicMemoryUsage()));
    return ret;
}

UniValue getmempoolinfo(const UniValue& params, bool fHelp)
{
    if (fHelp || params.size() != 0)
        throw runtime_error(
            "getmempoolinfo\n"
            "\nReturns details on the active state of the TX memory pool.\n"
            "\nResult:\n"
            "{\n"
            "  \"size\": xxxxx                (numeric) Current tx count\n"
            "  \"bytes\": xxxxx               (numeric) Sum of all tx sizes\n"
            "}\n"
            "\nExamples:\n" +
            HelpExampleCli("getmempoolinfo", "") + HelpExampleRpc("getmempoolinfo", ""));

    return mempoolInfoToJSON();
}

UniValue invalidateblock(const UniValue& params, bool fHelp)
{
    if (fHelp || params.size() != 1)
        throw runtime_error(
            "invalidateblock \"hash\"\n"
            "\nPermanently marks a block as invalid, as if it violated a consensus rule.\n"
            "\nArguments:\n"
            "1. hash   (string, required) the hash of the block to mark as invalid\n"
            "\nResult:\n"
            "\nExamples:\n" +
            HelpExampleCli("invalidateblock", "\"blockhash\"") + HelpExampleRpc("invalidateblock", "\"blockhash\""));

    std::string strHash = params[0].get_str();
    uint256 hash(strHash);
    CValidationState state;

    {
        LOCK(cs_main);
        if (mapBlockIndex.count(hash) == 0)
            throw JSONRPCError(RPC_INVALID_ADDRESS_OR_KEY, "Block not found");

        CBlockIndex* pblockindex = mapBlockIndex[hash];
        InvalidateBlock(state, pblockindex);
    }

    if (state.IsValid()) {
        ActivateBestChain(state);
    }

    if (!state.IsValid()) {
        throw JSONRPCError(RPC_DATABASE_ERROR, state.GetRejectReason());
    }

    return NullUniValue;
}

UniValue reconsiderblock(const UniValue& params, bool fHelp)
{
    if (fHelp || params.size() != 1)
        throw runtime_error(
            "reconsiderblock \"hash\"\n"
            "\nRemoves invalidity status of a block and its descendants, reconsider them for activation.\n"
            "This can be used to undo the effects of invalidateblock.\n"
            "\nArguments:\n"
            "1. hash   (string, required) the hash of the block to reconsider\n"
            "\nResult:\n"
            "\nExamples:\n" +
            HelpExampleCli("reconsiderblock", "\"blockhash\"") + HelpExampleRpc("reconsiderblock", "\"blockhash\""));

    std::string strHash = params[0].get_str();
    uint256 hash(strHash);
    CValidationState state;

    {
        LOCK(cs_main);
        if (mapBlockIndex.count(hash) == 0)
            throw JSONRPCError(RPC_INVALID_ADDRESS_OR_KEY, "Block not found");

        CBlockIndex* pblockindex = mapBlockIndex[hash];
        ReconsiderBlock(state, pblockindex);
    }

    if (state.IsValid()) {
        ActivateBestChain(state);
    }

    if (!state.IsValid()) {
        throw JSONRPCError(RPC_DATABASE_ERROR, state.GetRejectReason());
    }

    return NullUniValue;
}

UniValue getinvalid (const UniValue& params, bool fHelp)
{
    if (fHelp || params.size() > 1)
        throw runtime_error(
                "getinvalid \n"
                        "\nGet a summary of invalidated outpoints.\n"
                        "\nArguments:\n"
                        "1. all   (string, optional) return a full list of outpoints even if they are spent\n"
                        "\nExamples:\n" +
                HelpExampleCli("getinvalid", "\"all\"") + HelpExampleRpc("getinvalid", "\"all\""));

    string strCommand;
    if (params.size() == 1){
        strCommand = params[0].get_str();
    }

    if (strCommand == "serials") {
        UniValue ret(UniValue::VARR);
        CAmount nSerialTotal = 0;
        for (auto it : mapInvalidSerials) {
            UniValue objSerial(UniValue::VOBJ);
            objSerial.push_back(Pair(it.first.GetHex(), FormatMoney(it.second)));
            nSerialTotal += it.second;
            ret.push_back(objSerial);
        }

        UniValue objTotal(UniValue::VOBJ);
        objTotal.push_back(Pair("total_value", FormatMoney(nSerialTotal)));
        ret.push_back(objTotal);
        return ret;
    }

    bool fShowAll = false;
    if (strCommand == "all")
        fShowAll = true;

    CAmount nUnspent = 0;
    CAmount nMint = 0;
    CAmount nMixedValid = 0;
    map<CBitcoinAddress, CAmount> mapBanAddress;
    map<COutPoint, int> mapMixedValid;

    UniValue ret(UniValue::VARR);
    for (auto it : mapInvalidOutPoints) {
        COutPoint out = it.first;
        //Get the tx that the outpoint is from
        CTransaction tx;
        uint256 hashBlock;
        if (!GetTransaction(out.hash, tx, hashBlock, true)) {
            continue;
        }

        UniValue objTx(UniValue::VOBJ);
        objTx.push_back(Pair("inv_out", it.first.ToString()));

        CAmount nValue = tx.vout[out.n].nValue;
        objTx.push_back(Pair("value", FormatMoney(nValue)));

        //Search the txin's to see if any of them are "valid".
        UniValue objMixedValid(UniValue::VOBJ);

        //if some of the other inputs are valid
        for(CTxIn in2 : tx.vin) {
            //See if this is already accounted for
            if(mapInvalidOutPoints.count(in2.prevout) || mapMixedValid.count(in2.prevout))
                continue;

            CTransaction txPrev;
            uint256 hashBlock;
            if(!GetTransaction(in2.prevout.hash, txPrev, hashBlock, true))
                continue;

            //This is a valid outpoint that mixed with an invalid outpoint. Investigate this person.
            //Information leakage, not covering their tracks well enough
            CAmount nValid = txPrev.vout[in2.prevout.n].nValue;
            objMixedValid.push_back(Pair(FormatMoney(nValid), in2.prevout.ToString()));

            nMixedValid += nValid;
            mapMixedValid[in2.prevout] = 1;
        }

        //Check whether this bad outpoint has been spent
        bool fSpent = false;
        CCoinsViewCache cache(pcoinsTip);
        const CCoins* coins = cache.AccessCoins(out.hash);
        if (!coins || !coins->IsAvailable(out.n))
            fSpent = true;

        objTx.push_back(Pair("spent", fSpent));
        if (!objMixedValid.empty())
            objTx.push_back(Pair("mixed_with_valid", objMixedValid));

        CScript scriptPubKey = tx.vout[out.n].scriptPubKey;
        if (!fSpent) {
            CTxDestination dest;
            if (!ExtractDestination(scriptPubKey, dest)) {
                continue;
            }
            CBitcoinAddress address(dest);
            mapBanAddress[address] += nValue;
            nUnspent += nValue;
        }

        if (fSpent && !fShowAll)
            continue;

        ret.push_back(objTx);
    }

    UniValue objAddresses(UniValue::VOBJ);
    for (auto it : mapBanAddress)
        objAddresses.push_back(Pair(it.first.ToString(), FormatMoney(it.second)));

    UniValue obj(UniValue::VOBJ);
    obj.push_back(Pair("addresses_with_invalid", objAddresses));
    obj.push_back(Pair("total_unspent", FormatMoney(nUnspent)));
    obj.push_back(Pair("total_minted", FormatMoney(nMint)));
    obj.push_back(Pair("total_valid_used", FormatMoney(nMixedValid)));

    ret.push_back(obj);
    return ret;
}<|MERGE_RESOLUTION|>--- conflicted
+++ resolved
@@ -129,17 +129,9 @@
         //This is a PoA block
         //Read information of PoS blocks audited by this PoA block
     	result.push_back(Pair("previouspoahash", block.hashPrevPoABlock.GetHex()));
-<<<<<<< HEAD
-        Array posBlockInfos;
-
-        for (size_t i = 0; i < block.posBlocksAudited.size(); i++) {
-            Object objPoSBlockInfo;
-=======
         UniValue posBlockInfos(UniValue::VARR);
         for (int i = 0; i < block.posBlocksAudited.size(); i++) {
             UniValue objPoSBlockInfo(UniValue::VOBJ);
->>>>>>> b53e2ca7
-
             PoSBlockInfoToJSON(block.posBlocksAudited[i].hash,
                         		block.posBlocksAudited[i].nTime, block.posBlocksAudited[i].height, objPoSBlockInfo);
             posBlockInfos.push_back(objPoSBlockInfo);
