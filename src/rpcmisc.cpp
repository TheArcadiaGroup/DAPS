--- conflicted
+++ resolved
@@ -46,7 +46,6 @@
 UniValue getinfo(const UniValue &params, bool fHelp) {
     if (fHelp || params.size() != 0)
         throw runtime_error(
-<<<<<<< HEAD
             "getinfo\n"
             "Returns an object containing various state info.\n"
             "\nResult:\n"
@@ -72,53 +71,6 @@
             "}\n"
             "\nExamples:\n" +
             HelpExampleCli("getinfo", "") + HelpExampleRpc("getinfo", ""));
-=======
-                "getinfo\n"
-                "Returns an object containing various state info.\n"
-                "\nResult:\n"
-                "{\n"
-                "  \"version\": xxxxx,           (numeric) the server version\n"
-                "  \"protocolversion\": xxxxx,   (numeric) the protocol version\n"
-                "  \"walletversion\": xxxxx,     (numeric) the wallet version\n"
-                "  \"balance\": xxxxxxx,         (numeric) the total dapscoin balance of the wallet (excluding zerocoins)\n"
-                "  \"zerocoinbalance\": xxxxxxx, (numeric) the total zerocoin balance of the wallet\n"
-                "  \"blocks\": xxxxxx,           (numeric) the current number of blocks processed in the server\n"
-                "  \"timeoffset\": xxxxx,        (numeric) the time offset\n"
-                "  \"connections\": xxxxx,       (numeric) the number of connections\n"
-                "  \"proxy\": \"host:port\",     (string, optional) the proxy used by the server\n"
-                "  \"difficulty\": xxxxxx,       (numeric) the current difficulty\n"
-                "  \"testnet\": true|false,      (boolean) if the server is using testnet or not\n"
-                "  \"moneysupply\" : \"supply\"       (numeric) The money supply when this block was added to the blockchain\n"
-                "  \"zDAPSsupply\" :\n"
-                "  {\n"
-                "     \"1\" : n,            (numeric) supply of 1 zDAPS denomination\n"
-                "     \"5\" : n,            (numeric) supply of 5 zDAPS denomination\n"
-                "     \"10\" : n,           (numeric) supply of 10 zDAPS denomination\n"
-                "     \"50\" : n,           (numeric) supply of 50 zDAPS denomination\n"
-                "     \"100\" : n,          (numeric) supply of 100 zDAPS denomination\n"
-                "     \"500\" : n,          (numeric) supply of 500 zDAPS denomination\n"
-                "     \"1000\" : n,         (numeric) supply of 1000 zDAPS denomination\n"
-                "     \"5000\" : n,         (numeric) supply of 5000 zDAPS denomination\n"
-                "     \"total\" : n,        (numeric) The total supply of all zDAPS denominations\n"
-                "  }\n"
-                "  \"keypoololdest\": xxxxxx,    (numeric) the timestamp (seconds since GMT epoch) of the oldest pre-generated key in the key pool\n"
-                "  \"keypoolsize\": xxxx,        (numeric) how many new keys are pre-generated\n"
-                "  \"unlocked_until\": ttt,      (numeric) the timestamp in seconds since epoch (midnight Jan 1 1970 GMT) that the wallet is unlocked for transfers, or 0 if the wallet is locked\n"
-                "  \"paytxfee\": x.xxxx,         (numeric) the transaction fee set in dapscoin/kb\n"
-                "  \"relayfee\": x.xxxx,         (numeric) minimum relay fee for non-free transactions in dapscoin/kb\n"
-                "  \"staking status\": true|false,  (boolean) if the wallet is staking or not\n"
-                "  \"errors\": \"...\"           (string) any error messages\n"
-                "}\n"
-                "\nExamples:\n" +
-                HelpExampleCli("getinfo", "") + HelpExampleRpc("getinfo", ""));
-
-#ifdef ENABLE_WALLET
-        LOCK2(cs_main, pwalletMain ? &pwalletMain->cs_wallet : NULL);
-#else
-    LOCK(cs_main);
-#endif
-
->>>>>>> b53e2ca7
 
     proxyType proxy;
     GetProxy(NET_IPV4, proxy);
@@ -138,20 +90,8 @@
     obj.push_back(Pair("proxy", (proxy.IsValid() ? proxy.proxy.ToStringIPPort() : string())));
     obj.push_back(Pair("difficulty", (double) GetDifficulty()));
     obj.push_back(Pair("testnet", Params().TestnetToBeDeprecatedFieldRPC()));
-<<<<<<< HEAD
     obj.push_back(Pair("moneysupply",ValueFromAmount(chainActive.Tip()->nMoneySupply)));
-    
-=======
-    obj.push_back(Pair("moneysupply", ValueFromAmount(chainActive.Tip()->nMoneySupply)));
-    UniValue zdapsObj(UniValue::VOBJ);
-    for (auto denom : libzerocoin::zerocoinDenomList) {
-        zdapsObj.push_back(Pair(to_string(denom),
-                                ValueFromAmount(chainActive.Tip()->mapZerocoinSupply.at(denom) * (denom * COIN))));
-    }
-    zdapsObj.push_back(Pair("total", ValueFromAmount(chainActive.Tip()->GetZerocoinSupply())));
-    obj.push_back(Pair("zDAPSsupply", zdapsObj));
-
->>>>>>> b53e2ca7
+
 #ifdef ENABLE_WALLET
     if (pwalletMain) {
         obj.push_back(Pair("keypoololdest", pwalletMain->GetOldestKeyPoolTime()));
@@ -290,54 +230,8 @@
 };
 #endif
 
-<<<<<<< HEAD
-Value validateaddress(const Array& params, bool fHelp)
+UniValue validateaddress(const UniValue& params, bool fHelp)
 {
-=======
-/*
-    Used for updating/reading spork settings on the network
-*/
-UniValue spork(const UniValue &params, bool fHelp) {
-    if (params.size() == 1 && params[0].get_str() == "show") {
-        UniValue ret(UniValue::VOBJ);
-        for (int nSporkID = SPORK_START; nSporkID <= SPORK_END; nSporkID++) {
-            if (sporkManager.GetSporkNameByID(nSporkID) != "Unknown")
-                ret.push_back(Pair(sporkManager.GetSporkNameByID(nSporkID), GetSporkValue(nSporkID)));
-        }
-        return ret;
-    } else if (params.size() == 1 && params[0].get_str() == "active") {
-        UniValue ret(UniValue::VOBJ);
-        for (int nSporkID = SPORK_START; nSporkID <= SPORK_END; nSporkID++) {
-            if (sporkManager.GetSporkNameByID(nSporkID) != "Unknown")
-                ret.push_back(Pair(sporkManager.GetSporkNameByID(nSporkID), IsSporkActive(nSporkID)));
-        }
-        return ret;
-    } else if (params.size() == 2) {
-        int nSporkID = sporkManager.GetSporkIDByName(params[0].get_str());
-        if (nSporkID == -1) {
-            return "Invalid spork name";
-        }
-
-        // SPORK VALUE
-        int64_t nValue = params[1].get_int();
-
-        //broadcast new spork
-        if (sporkManager.UpdateSpork(nSporkID, nValue)) {
-            return "success";
-        } else {
-            return "failure";
-        }
-    }
-
-    throw runtime_error(
-            "spork <name> [<value>]\n"
-            "<name> is the corresponding spork name, or 'show' to show all current spork settings, active to show which sporks are active"
-            "<value> is a epoch datetime to enable or disable spork" +
-            HelpRequiringPassphrase());
-}
-
-UniValue validateaddress(const UniValue& params, bool fHelp) {
->>>>>>> b53e2ca7
     if (fHelp || params.size() != 1)
         throw runtime_error(
                 "validateaddress \"dapscoinaddress\"\n"
@@ -492,7 +386,6 @@
 UniValue verifymessage(const UniValue& params, bool fHelp) {
     if (fHelp || params.size() != 3)
         throw runtime_error(
-<<<<<<< HEAD
             "verifymessage \"dapscoinaddress\" \"signature\" \"message\"\n"
             "\nVerify a signed message\n"
             "\nArguments:\n"
@@ -507,27 +400,6 @@
             "\nCreate the signature\n" + HelpExampleCli("signmessage", "\"1D1ZrZNe3JUo7ZycKEYQQiQAWd9y54F4XZ\" \"my message\"") +
             "\nVerify the signature\n" + HelpExampleCli("verifymessage", "\"1D1ZrZNe3JUo7ZycKEYQQiQAWd9y54F4XZ\" \"signature\" \"my message\"") +
             "\nAs json rpc\n" + HelpExampleRpc("verifymessage", "\"1D1ZrZNe3JUo7ZycKEYQQiQAWd9y54F4XZ\", \"signature\", \"my message\""));
-=======
-                "verifymessage \"dapscoinaddress\" \"signature\" \"message\"\n"
-                "\nVerify a signed message\n"
-                "\nArguments:\n"
-                "1. \"dapscoinaddress\"  (string, required) The dapscoin address to use for the signature.\n"
-                "2. \"signature\"       (string, required) The signature provided by the signer in base 64 encoding (see signmessage).\n"
-                "3. \"message\"         (string, required) The message that was signed.\n"
-                "\nResult:\n"
-                "true|false   (boolean) If the signature is verified or not.\n"
-                "\nExamples:\n"
-                "\nUnlock the wallet for 30 seconds\n" +
-                HelpExampleCli("walletpassphrase", "\"mypassphrase\" 30") +
-                "\nCreate the signature\n" +
-                HelpExampleCli("signmessage", "\"1D1ZrZNe3JUo7ZycKEYQQiQAWd9y54F4XZ\" \"my message\"") +
-                "\nVerify the signature\n" +
-                HelpExampleCli("verifymessage", "\"1D1ZrZNe3JUo7ZycKEYQQiQAWd9y54F4XZ\" \"signature\" \"my message\"") +
-                "\nAs json rpc\n" + HelpExampleRpc("verifymessage",
-                                                   "\"1D1ZrZNe3JUo7ZycKEYQQiQAWd9y54F4XZ\", \"signature\", \"my message\""));
-
-    LOCK(cs_main);
->>>>>>> b53e2ca7
 
     string strAddress = params[0].get_str();
     string strSign = params[1].get_str();
