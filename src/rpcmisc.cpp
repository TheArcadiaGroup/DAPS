// Copyright (c) 2010 Satoshi Nakamoto
// Copyright (c) 2009-2014 The Bitcoin developers
// Copyright (c) 2014-2015 The Dash developers
// Copyright (c) 2015-2018 The PIVX developers
// Copyright (c) 2018-2019 The DAPS Project developers
// Distributed under the MIT software license, see the accompanying
// file COPYING or http://www.opensource.org/licenses/mit-license.php.

#include "base58.h"
#include "clientversion.h"
#include "init.h"
#include "main.h"
#include "masternode-sync.h"
#include "net.h"
#include "netbase.h"
#include "rpcserver.h"
#include "timedata.h"
#include "util.h"

#ifdef ENABLE_WALLET
#include "wallet.h"
#include "walletdb.h"
#endif

#include <stdint.h>

#include <univalue.h>
#include <boost/assign/list_of.hpp>

using namespace boost;
using namespace boost::assign;
using namespace std;

/**
 * @note Do not add or change anything in the information returned by this
 * method. `getinfo` exists for backwards-compatibility only. It combines
 * information from wildly different sources in the program, which is a mess,
 * and is thus planned to be deprecated eventually.
 *
 * Based on the source of the information, new information should be added to:
 * - `getblockchaininfo`,
 * - `getnetworkinfo` or
 * - `getwalletinfo`
 *
 * Or alternatively, create a specific query method for the information.
 **/
UniValue getinfo(const UniValue &params, bool fHelp) {
    if (fHelp || params.size() != 0)
        throw runtime_error(
            "getinfo\n"
            "Returns an object containing various state info.\n"
            "\nResult:\n"
            "{\n"
            "  \"version\": xxxxx,           (numeric) the server version\n"
            "  \"protocolversion\": xxxxx,   (numeric) the protocol version\n"
            "  \"walletversion\": xxxxx,     (numeric) the wallet version\n"
            "  \"balance\": xxxxxxx,         (numeric) the total dapscoin balance of the wallet\n"
            "  \"blocks\": xxxxxx,           (numeric) the current number of blocks processed in the server\n"
            "  \"timeoffset\": xxxxx,        (numeric) the time offset\n"
            "  \"connections\": xxxxx,       (numeric) the number of connections\n"
            "  \"proxy\": \"host:port\",     (string, optional) the proxy used by the server\n"
            "  \"difficulty\": xxxxxx,       (numeric) the current difficulty\n"
            "  \"testnet\": true|false,      (boolean) if the server is using testnet or not\n"
            "  \"moneysupply\" : \"supply\"  (numeric) The money supply when this block was added to the blockchain\n"
            "  \"keypoololdest\": xxxxxx,    (numeric) the timestamp (seconds since GMT epoch) of the oldest pre-generated key in the key pool\n"
            "  \"keypoolsize\": xxxx,        (numeric) how many new keys are pre-generated\n"
            "  \"unlocked_until\": ttt,      (numeric) the timestamp in seconds since epoch (midnight Jan 1 1970 GMT) that the wallet is unlocked for transfers, or 0 if the wallet is locked\n"
            "  \"paytxfee\": x.xxxx,         (numeric) the transaction fee set in dapscoin/kb\n"
            "  \"relayfee\": x.xxxx,         (numeric) minimum relay fee for non-free transactions in dapscoin/kb\n"
            "  \"staking mode\": enabled|disabled,  (string) if staking is enabled or disabled\n"
            "  \"staking status\": active|inactive, (string) if staking is active or inactive\n"
            "  \"errors\": \"...\"           (string) any error messages\n"
            "}\n"
            "\nExamples:\n" +
            HelpExampleCli("getinfo", "") + HelpExampleRpc("getinfo", ""));
    LOCK(cs_main);
    proxyType proxy;
    GetProxy(NET_IPV4, proxy);

    UniValue obj(UniValue::VOBJ);
    obj.push_back(Pair("version", CLIENT_VERSION));
    obj.push_back(Pair("protocolversion", PROTOCOL_VERSION));
#ifdef ENABLE_WALLET
    if (pwalletMain) {
        obj.push_back(Pair("walletversion", pwalletMain->GetVersion()));
        obj.push_back(Pair("balance", ValueFromAmount(pwalletMain->GetBalance())));
    }
#endif
    obj.push_back(Pair("blocks", (int) chainActive.Height()));
    obj.push_back(Pair("timeoffset", GetTimeOffset()));
    obj.push_back(Pair("connections", (int) vNodes.size()));
    obj.push_back(Pair("proxy", (proxy.IsValid() ? proxy.proxy.ToStringIPPort() : string())));
    obj.push_back(Pair("difficulty", (double) GetDifficulty()));
    obj.push_back(Pair("testnet", Params().TestnetToBeDeprecatedFieldRPC()));

    // During inital block verification chainActive.Tip() might be not yet initialized
    if (chainActive.Tip() == NULL) {
        obj.push_back(Pair("status", "Blockchain information not yet available"));
        return obj;
    }

    obj.push_back(Pair("moneysupply",ValueFromAmount(chainActive.Tip()->nMoneySupply)));

#ifdef ENABLE_WALLET
    if (pwalletMain) {
        obj.push_back(Pair("keypoololdest", pwalletMain->GetOldestKeyPoolTime()));
    }
    if (pwalletMain && pwalletMain->IsCrypted())
        obj.push_back(Pair("unlocked_until", nWalletUnlockTime));
    obj.push_back(Pair("paytxfee", ValueFromAmount(payTxFee.GetFeePerK())));
#endif
    obj.push_back(Pair("relayfee", ValueFromAmount(::minRelayTxFee.GetFeePerK())));
    bool nStaking = false;
    if (mapHashedBlocks.count(chainActive.Tip()->nHeight))
        nStaking = true;
    else if (mapHashedBlocks.count(chainActive.Tip()->nHeight - 1) && nLastCoinStakeSearchInterval)
        nStaking = true;
    if (pwalletMain->IsLocked()) {
        obj.push_back(Pair("staking mode", ("disabled")));
        obj.push_back(Pair("staking status", ("inactive")));
    } else {
        obj.push_back(Pair("staking mode", (pwalletMain->ReadStakingStatus() ? "enabled" : "disabled")));
<<<<<<< HEAD
        obj.push_back(Pair("staking status", (nStaking ? "active" : "inactive")));
=======
        obj.push_back(Pair("staking status", (nStaking ? "active (minting a block)" : "idle (waiting for next round)")));
>>>>>>> f977ea47
    }
    obj.push_back(Pair("errors", GetWarnings("statusbar")));
    return obj;
}

UniValue mnsync(const UniValue &params, bool fHelp) {
    std::string strMode;
    if (params.size() == 1)
        strMode = params[0].get_str();

    if (fHelp || params.size() != 1 || (strMode != "status" && strMode != "reset")) {
        throw runtime_error(
                "mnsync \"status|reset\"\n"
                "\nReturns the sync status or resets sync.\n"

                "\nArguments:\n"
                "1. \"mode\"    (string, required) either 'status' or 'reset'\n"

                "\nResult ('status' mode):\n"
                "{\n"
                "  \"IsBlockchainSynced\": true|false,    (boolean) 'true' if blockchain is synced\n"
                "  \"lastMasternodeList\": xxxx,        (numeric) Timestamp of last MN list message\n"
                "  \"lastMasternodeWinner\": xxxx,      (numeric) Timestamp of last MN winner message\n"
                "  \"lastBudgetItem\": xxxx,            (numeric) Timestamp of last MN budget message\n"
                "  \"lastFailure\": xxxx,           (numeric) Timestamp of last failed sync\n"
                "  \"nCountFailures\": n,           (numeric) Number of failed syncs (total)\n"
                "  \"sumMasternodeList\": n,        (numeric) Number of MN list messages (total)\n"
                "  \"sumMasternodeWinner\": n,      (numeric) Number of MN winner messages (total)\n"
                "  \"sumBudgetItemProp\": n,        (numeric) Number of MN budget messages (total)\n"
                "  \"sumBudgetItemFin\": n,         (numeric) Number of MN budget finalization messages (total)\n"
                "  \"countMasternodeList\": n,      (numeric) Number of MN list messages (local)\n"
                "  \"countMasternodeWinner\": n,    (numeric) Number of MN winner messages (local)\n"
                "  \"countBudgetItemProp\": n,      (numeric) Number of MN budget messages (local)\n"
                "  \"countBudgetItemFin\": n,       (numeric) Number of MN budget finalization messages (local)\n"
                "  \"RequestedMasternodeAssets\": n, (numeric) Status code of last sync phase\n"
                "  \"RequestedMasternodeAttempt\": n, (numeric) Status code of last sync attempt\n"
                "}\n"

                "\nResult ('reset' mode):\n"
                "\"status\"     (string) 'success'\n"
                "\nExamples:\n" +
                HelpExampleCli("mnsync", "\"status\"") + HelpExampleRpc("mnsync", "\"status\""));
    }

    if (strMode == "status") {
        UniValue obj(UniValue::VOBJ);

        obj.push_back(Pair("IsBlockchainSynced", masternodeSync.IsBlockchainSynced()));
        obj.push_back(Pair("lastMasternodeList", masternodeSync.lastMasternodeList));
        obj.push_back(Pair("lastMasternodeWinner", masternodeSync.lastMasternodeWinner));
        obj.push_back(Pair("lastBudgetItem", masternodeSync.lastBudgetItem));
        obj.push_back(Pair("lastFailure", masternodeSync.lastFailure));
        obj.push_back(Pair("nCountFailures", masternodeSync.nCountFailures));
        obj.push_back(Pair("sumMasternodeList", masternodeSync.sumMasternodeList));
        obj.push_back(Pair("sumMasternodeWinner", masternodeSync.sumMasternodeWinner));
        obj.push_back(Pair("sumBudgetItemProp", masternodeSync.sumBudgetItemProp));
        obj.push_back(Pair("sumBudgetItemFin", masternodeSync.sumBudgetItemFin));
        obj.push_back(Pair("countMasternodeList", masternodeSync.countMasternodeList));
        obj.push_back(Pair("countMasternodeWinner", masternodeSync.countMasternodeWinner));
        obj.push_back(Pair("countBudgetItemProp", masternodeSync.countBudgetItemProp));
        obj.push_back(Pair("countBudgetItemFin", masternodeSync.countBudgetItemFin));
        obj.push_back(Pair("RequestedMasternodeAssets", masternodeSync.RequestedMasternodeAssets));
        obj.push_back(Pair("RequestedMasternodeAttempt", masternodeSync.RequestedMasternodeAttempt));

        return obj;
    }

    if (strMode == "reset") {
        masternodeSync.Reset();
        return "success";
    }
    return "failure";
}

#ifdef ENABLE_WALLET
class DescribeAddressVisitor : public boost::static_visitor<UniValue>
{
private:
    isminetype mine;

public:
    DescribeAddressVisitor(isminetype mineIn) : mine(mineIn) {}

    UniValue operator()(const CNoDestination &dest) const { return UniValue(UniValue::VOBJ); }

    UniValue operator()(const CKeyID &keyID) const
    {
        UniValue obj(UniValue::VOBJ);
        CPubKey vchPubKey;
        obj.push_back(Pair("isscript", false));
        if (mine == ISMINE_SPENDABLE) {
            pwalletMain->GetPubKey(keyID, vchPubKey);
            obj.push_back(Pair("pubkey", HexStr(vchPubKey)));
            obj.push_back(Pair("iscompressed", vchPubKey.IsCompressed()));
        }
        return obj;
    }

    UniValue operator()(const CScriptID &scriptID) const
    {
        UniValue obj(UniValue::VOBJ);
        obj.push_back(Pair("isscript", true));
        if (mine != ISMINE_NO) {
            CScript subscript;
            pwalletMain->GetCScript(scriptID, subscript);
            std::vector<CTxDestination> addresses;
            txnouttype whichType;
            int nRequired;
            ExtractDestinations(subscript, whichType, addresses, nRequired);
            obj.push_back(Pair("script", GetTxnOutputType(whichType)));
            obj.push_back(Pair("hex", HexStr(subscript.begin(), subscript.end())));
            UniValue a(UniValue::VARR);
            for (const CTxDestination& addr : addresses)
                a.push_back(CBitcoinAddress(addr).ToString());
            obj.push_back(Pair("addresses", a));
            if (whichType == TX_MULTISIG)
                obj.push_back(Pair("sigsrequired", nRequired));
        }
        return obj;
    }
};
#endif

UniValue validateaddress(const UniValue& params, bool fHelp)
{
    if (fHelp || params.size() != 1)
        throw runtime_error(
                "validateaddress \"dapscoinaddress\"\n"
                "\nReturn information about the given dapscoin address.\n"
                "\nArguments:\n"
                "1. \"dapscoinaddress\"     (string, required) The dapscoin address to validate\n"
                "\nResult:\n"
                "{\n"
                "  \"isvalid\" : true|false,         (boolean) If the address is valid or not. If not, this is the only property returned.\n"
                "  \"address\" : \"dapscoinaddress\", (string) The dapscoin address validated\n"
                "  \"ismine\" : true|false,          (boolean) If the address is yours or not\n"
                "  \"isscript\" : true|false,        (boolean) If the key is a script\n"
                "  \"pubkey\" : \"publickeyhex\",    (string) The hex value of the raw public key\n"
                "  \"iscompressed\" : true|false,    (boolean) If the address is compressed\n"
                "  \"account\" : \"account\"         (string) The account associated with the address, \"\" is the default account\n"
                "}\n"
                "\nExamples:\n" +
                HelpExampleCli("validateaddress", "\"1PSSGeFHDnKNxiEyFrD1wcEaHr9hrQDDWc\"") +
                HelpExampleRpc("validateaddress", "\"1PSSGeFHDnKNxiEyFrD1wcEaHr9hrQDDWc\""));

#ifdef ENABLE_WALLET
        LOCK2(cs_main, pwalletMain ? &pwalletMain->cs_wallet : NULL);
#else
    LOCK(cs_main);
#endif

    CBitcoinAddress address(params[0].get_str());
    bool isValid = address.IsValid();

    UniValue ret(UniValue::VOBJ);
    ret.push_back(Pair("isvalid", isValid));
    if (isValid) {
        CTxDestination dest = address.Get();
        string currentAddress = address.ToString();
        ret.push_back(Pair("address", currentAddress));
#ifdef ENABLE_WALLET
        isminetype mine = pwalletMain ? IsMine(*pwalletMain, dest) : ISMINE_NO;
        ret.push_back(Pair("ismine", (mine & ISMINE_SPENDABLE) ? true : false));
        if (mine != ISMINE_NO) {
            ret.push_back(Pair("iswatchonly", (mine & ISMINE_WATCH_ONLY) ? true : false));
            UniValue detail = boost::apply_visitor(DescribeAddressVisitor(mine), dest);
            ret.pushKVs(detail);
        }
        if (pwalletMain && pwalletMain->mapAddressBook.count(dest))
            ret.push_back(Pair("account", pwalletMain->mapAddressBook[dest].name));
#endif
    }
    return ret;
}

/**
 * Used by addmultisigaddress / createmultisig:
 */
CScript _createmultisig_redeemScript(const UniValue& params) {
    int nRequired = params[0].get_int();
    const UniValue& keys = params[1].get_array();

    // Gather public keys
    if (nRequired < 1)
        throw runtime_error("a multisignature address must require at least one key to redeem");
    if ((int) keys.size() < nRequired)
        throw runtime_error(
                strprintf("not enough keys supplied "
                          "(got %u keys, but need at least %d to redeem)",
                          keys.size(), nRequired));
    if (keys.size() > 16)
        throw runtime_error(
                "Number of addresses involved in the multisignature address creation > 16\nReduce the number");
    std::vector <CPubKey> pubkeys;
    pubkeys.resize(keys.size());
    for (unsigned int i = 0; i < keys.size(); i++) {
        const std::string &ks = keys[i].get_str();
#ifdef ENABLE_WALLET
        // Case 1: DAPS address and we have full public key:
        CBitcoinAddress address(ks);
        if (pwalletMain && address.IsValid()) {
            CKeyID keyID;
            if (!address.GetKeyID(keyID))
                throw runtime_error(
                    strprintf("%s does not refer to a key", ks));
            CPubKey vchPubKey;
            if (!pwalletMain->GetPubKey(keyID, vchPubKey))
                throw runtime_error(
                    strprintf("no full public key for address %s", ks));
            if (!vchPubKey.IsFullyValid())
                throw runtime_error(" Invalid public key: " + ks);
            pubkeys[i] = vchPubKey;
        }

        // Case 2: hex public key
        else
#endif
        if (IsHex(ks)) {
            CPubKey vchPubKey(ParseHex(ks));
            if (!vchPubKey.IsFullyValid())
                throw runtime_error(" Invalid public key: " + ks);
            pubkeys[i] = vchPubKey;
        } else {
            throw runtime_error(" Invalid public key: " + ks);
        }
    }
    CScript result = GetScriptForMultisig(nRequired, pubkeys);

    if (result.size() > MAX_SCRIPT_ELEMENT_SIZE)
        throw runtime_error(
                strprintf("redeemScript exceeds size limit: %d > %d", result.size(), MAX_SCRIPT_ELEMENT_SIZE));

    return result;
}

UniValue createmultisig(const UniValue& params, bool fHelp) {
    if (fHelp || params.size() < 2 || params.size() > 2) {
        string msg = "createmultisig nrequired [\"key\",...]\n"
                     "\nCreates a multi-signature address with n signature of m keys required.\n"
                     "It returns a json object with the address and redeemScript.\n"

                     "\nArguments:\n"
                     "1. nrequired      (numeric, required) The number of required signatures out of the n keys or addresses.\n"
                     "2. \"keys\"       (string, required) A json array of keys which are dapscoin addresses or hex-encoded public keys\n"
                     "     [\n"
                     "       \"key\"    (string) dapscoin address or hex-encoded public key\n"
                     "       ,...\n"
                     "     ]\n"

                     "\nResult:\n"
                     "{\n"
                     "  \"address\":\"multisigaddress\",  (string) The value of the new multisig address.\n"
                     "  \"redeemScript\":\"script\"       (string) The string value of the hex-encoded redemption script.\n"
                     "}\n"

                     "\nExamples:\n"
                     "\nCreate a multisig address from 2 addresses\n" +
                     HelpExampleCli("createmultisig",
                                    "2 \"[\\\"16sSauSf5pF2UkUwvKGq4qjNRzBZYqgEL5\\\",\\\"171sgjn4YtPu27adkKGrdDwzRTxnRkBfKV\\\"]\"") +
                     "\nAs a json rpc call\n" + HelpExampleRpc("createmultisig",
                                                               "2, \"[\\\"16sSauSf5pF2UkUwvKGq4qjNRzBZYqgEL5\\\",\\\"171sgjn4YtPu27adkKGrdDwzRTxnRkBfKV\\\"]\"");
        throw runtime_error(msg);
    }

    // Construct using pay-to-script-hash:
    CScript inner = _createmultisig_redeemScript(params);
    CScriptID innerID(inner);
    CBitcoinAddress address(innerID);

    UniValue result(UniValue::VOBJ);
    result.push_back(Pair("address", address.ToString()));
    result.push_back(Pair("redeemScript", HexStr(inner.begin(), inner.end())));

    return result;
}

UniValue verifymessage(const UniValue& params, bool fHelp) {
    if (fHelp || params.size() != 3)
        throw runtime_error(
            "verifymessage \"dapscoinaddress\" \"signature\" \"message\"\n"
            "\nVerify a signed message\n"
            "\nArguments:\n"
            "1. \"dapscoinaddress\"  (string, required) The dapscoin address to use for the signature.\n"
            "2. \"signature\"       (string, required) The signature provided by the signer in base 64 encoding (see signmessage).\n"
            "3. \"message\"         (string, required) The message that was signed.\n"
            "\nResult:\n"
            "true|false   (boolean) If the signature is verified or not.\n"
            "\nExamples:\n"
            "\nUnlock the wallet for 30 seconds\n" +
            HelpExampleCli("unlockwallet", "\"mypassphrase\" 30") +
            "\nCreate the signature\n" + HelpExampleCli("signmessage", "\"1D1ZrZNe3JUo7ZycKEYQQiQAWd9y54F4XZ\" \"my message\"") +
            "\nVerify the signature\n" + HelpExampleCli("verifymessage", "\"1D1ZrZNe3JUo7ZycKEYQQiQAWd9y54F4XZ\" \"signature\" \"my message\"") +
            "\nAs json rpc\n" + HelpExampleRpc("verifymessage", "\"1D1ZrZNe3JUo7ZycKEYQQiQAWd9y54F4XZ\", \"signature\", \"my message\""));

    string strAddress = params[0].get_str();
    string strSign = params[1].get_str();
    string strMessage = params[2].get_str();

    CBitcoinAddress addr(strAddress);
    if (!addr.IsValid())
        throw JSONRPCError(RPC_TYPE_ERROR, "Invalid address");

    CKeyID keyID;
    if (!addr.GetKeyID(keyID))
        throw JSONRPCError(RPC_TYPE_ERROR, "Address does not refer to key");

    bool fInvalid = false;
    vector<unsigned char> vchSig = DecodeBase64(strSign.c_str(), &fInvalid);

    if (fInvalid)
        throw JSONRPCError(RPC_INVALID_ADDRESS_OR_KEY, "Malformed base64 encoding");

    CHashWriter ss(SER_GETHASH, 0);
    ss << strMessageMagic;
    ss << strMessage;

    CPubKey pubkey;
    if (!pubkey.RecoverCompact(ss.GetHash(), vchSig))
        return false;

    return (pubkey.GetID() == keyID);
}

UniValue setmocktime(const UniValue& params, bool fHelp) {
    if (fHelp || params.size() != 1)
        throw runtime_error(
                "setmocktime timestamp\n"
                "\nSet the local time to given timestamp (-regtest only)\n"
                "\nArguments:\n"
                "1. timestamp  (integer, required) Unix seconds-since-epoch timestamp\n"
                "   Pass 0 to go back to using the system time.");

    if (!Params().MineBlocksOnDemand())
        throw runtime_error("setmocktime for regression testing (-regtest mode) only");

    LOCK(cs_main);

    RPCTypeCheck(params, boost::assign::list_of(UniValue::VNUM));
    SetMockTime(params[0].get_int64());

    return NullUniValue;
}

#ifdef ENABLE_WALLET
UniValue getstakingstatus(const UniValue& params, bool fHelp)
{
    if (fHelp || params.size() != 0)
        throw runtime_error(
            "getstakingstatus\n"
            "Returns an object containing various staking information.\n"
            "\nResult:\n"
            "{\n"
            "  \"validtime\": true|false,           (boolean) if the chain tip is within staking phases\n"
            "  \"haveconnections\": true|false,     (boolean) if network connections are present\n"
            "  \"walletunlocked\": true|false,      (boolean) if the wallet is unlocked\n"
            "  \"mintablecoins\": true|false,       (boolean) if the wallet has mintable coins\n"
            "  \"enoughcoins\": true|false,         (boolean) if available coins are greater than reserve balance\n"
            "  \"mnsync\": true|false,              (boolean) if masternode data is synced\n"
            "  \"staking mode\": enabled|disabled,  (string) if staking is enabled or disabled\n"
            "  \"staking status\": active|inactive, (string) if staking is active or inactive\n"
            "}\n"
            "\nExamples:\n" +
            HelpExampleCli("getstakingstatus", "") + HelpExampleRpc("getstakingstatus", ""));

#ifdef ENABLE_WALLET
    LOCK2(cs_main, pwalletMain ? &pwalletMain->cs_wallet : NULL);
#else
    LOCK(cs_main);
#endif


    UniValue obj(UniValue::VOBJ);
    obj.push_back(Pair("validtime", chainActive.Tip()->nTime > 1471482000));
    obj.push_back(Pair("haveconnections", !vNodes.empty()));
    if (pwalletMain) {
        obj.push_back(Pair("walletunlocked", !pwalletMain->IsLocked()));
        obj.push_back(Pair("mintablecoins", pwalletMain->MintableCoins()));
        obj.push_back(Pair("enoughcoins", nReserveBalance <= pwalletMain->GetBalance()));
    }
    obj.push_back(Pair("mnsync", masternodeSync.IsSynced()));

    bool nStaking = false;
    if (mapHashedBlocks.count(chainActive.Tip()->nHeight))
        nStaking = true;
    else if (mapHashedBlocks.count(chainActive.Tip()->nHeight - 1) && nLastCoinStakeSearchInterval)
        nStaking = true;
    if (pwalletMain->IsLocked()) {
        obj.push_back(Pair("staking mode", ("disabled")));
        obj.push_back(Pair("staking status", ("inactive")));
    } else {
        obj.push_back(Pair("staking mode", (pwalletMain->ReadStakingStatus() ? "enabled" : "disabled")));
<<<<<<< HEAD
        obj.push_back(Pair("staking status", (nStaking ? "active" : "inactive")));
=======
        obj.push_back(Pair("staking status", (nStaking ? "active (minting a block)" : "idle (waiting for next round)")));
>>>>>>> f977ea47
    }
    return obj;
}
#endif // ENABLE_WALLET<|MERGE_RESOLUTION|>--- conflicted
+++ resolved
@@ -120,11 +120,7 @@
         obj.push_back(Pair("staking status", ("inactive")));
     } else {
         obj.push_back(Pair("staking mode", (pwalletMain->ReadStakingStatus() ? "enabled" : "disabled")));
-<<<<<<< HEAD
-        obj.push_back(Pair("staking status", (nStaking ? "active" : "inactive")));
-=======
         obj.push_back(Pair("staking status", (nStaking ? "active (minting a block)" : "idle (waiting for next round)")));
->>>>>>> f977ea47
     }
     obj.push_back(Pair("errors", GetWarnings("statusbar")));
     return obj;
@@ -516,11 +512,7 @@
         obj.push_back(Pair("staking status", ("inactive")));
     } else {
         obj.push_back(Pair("staking mode", (pwalletMain->ReadStakingStatus() ? "enabled" : "disabled")));
-<<<<<<< HEAD
-        obj.push_back(Pair("staking status", (nStaking ? "active" : "inactive")));
-=======
         obj.push_back(Pair("staking status", (nStaking ? "active (minting a block)" : "idle (waiting for next round)")));
->>>>>>> f977ea47
     }
     return obj;
 }
