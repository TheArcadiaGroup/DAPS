--- conflicted
+++ resolved
@@ -115,18 +115,13 @@
         nStaking = true;
     else if (mapHashedBlocks.count(chainActive.Tip()->nHeight - 1) && nLastCoinStakeSearchInterval)
         nStaking = true;
-<<<<<<< HEAD
-    obj.push_back(Pair("staking mode", (pwalletMain->ReadStakingStatus() ? "enabled" : "disabled")));
-    obj.push_back(Pair("staking status", (nStaking ? "active (minting a block)" : "idle (waiting for next round)")));
-=======
     if (pwalletMain->IsLocked()) {
         obj.push_back(Pair("staking mode", ("disabled")));
         obj.push_back(Pair("staking status", ("inactive")));
     } else {
         obj.push_back(Pair("staking mode", (pwalletMain->ReadStakingStatus() ? "enabled" : "disabled")));
-        obj.push_back(Pair("staking status", (nStaking ? "active" : "inactive")));
-    }
->>>>>>> 993f400a
+        obj.push_back(Pair("staking status", (nStaking ? "active (minting a block)" : "idle (waiting for next round)")));
+    }
     obj.push_back(Pair("errors", GetWarnings("statusbar")));
     return obj;
 }
@@ -512,19 +507,13 @@
         nStaking = true;
     else if (mapHashedBlocks.count(chainActive.Tip()->nHeight - 1) && nLastCoinStakeSearchInterval)
         nStaking = true;
-<<<<<<< HEAD
-    obj.push_back(Pair("staking mode", (pwalletMain->ReadStakingStatus() ? "enabled" : "disabled")));
-    obj.push_back(Pair("staking status", (nStaking ? "active (minting a block)" : "idle (waiting for next round)")));
-
-=======
     if (pwalletMain->IsLocked()) {
         obj.push_back(Pair("staking mode", ("disabled")));
         obj.push_back(Pair("staking status", ("inactive")));
     } else {
         obj.push_back(Pair("staking mode", (pwalletMain->ReadStakingStatus() ? "enabled" : "disabled")));
-        obj.push_back(Pair("staking status", (nStaking ? "active" : "inactive")));
-    }
->>>>>>> 993f400a
+        obj.push_back(Pair("staking status", (nStaking ? "active (minting a block)" : "idle (waiting for next round)")));
+    }
     return obj;
 }
 #endif // ENABLE_WALLET