--- conflicted
+++ resolved
@@ -324,10 +324,6 @@
     uint64_t nStakeModifier = 0;
     int nStakeModifierHeight = 0;
     int64_t nStakeModifierTime = 0;
-<<<<<<< HEAD
-=======
-    LogPrintf("%s: get kernel staker modifier", __func__);
->>>>>>> d555f5fa
     if (!GetKernelStakeModifier(blockFrom.GetHash(), nStakeModifier, nStakeModifierHeight, nStakeModifierTime, fPrintProofOfStake)) {
         LogPrintf("CheckStakeKernelHash(): failed to get kernel stake modifier \n");
         return false;
@@ -371,13 +367,6 @@
                 DateTimeStrFormat("%Y-%m-%d %H:%M:%S", nStakeModifierTime).c_str(),
                 mapBlockIndex[blockFrom.GetHash()]->nHeight,
                 DateTimeStrFormat("%Y-%m-%d %H:%M:%S", blockFrom.GetBlockTime()).c_str());
-<<<<<<< HEAD
-                LogPrintf("CheckStakeKernelHash() : pass protocol=%s modifier=%s nTimeBlockFrom=%u prevoutHash=%s nTimeTxPrev=%u nPrevout=%u nTimeTx=%u hashProof=%s\n",
-                "0.3", boost::lexical_cast<std::string>(nStakeModifier).c_str(),
-                nTimeBlockFrom, prevout.hash.ToString().c_str(), nTimeBlockFrom, prevout.n, nTryTime,
-                hashProofOfStake.ToString().c_str());
-=======
->>>>>>> d555f5fa
         }
         break;
     }
